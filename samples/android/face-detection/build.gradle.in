apply plugin: 'com.android.application'

android {
    namespace 'org.opencv.samples.facedetect'
    compileSdkVersion @ANDROID_COMPILE_SDK_VERSION@
    defaultConfig {
        applicationId "org.opencv.samples.facedetect"
        minSdkVersion @ANDROID_MIN_SDK_VERSION@
        targetSdkVersion @ANDROID_TARGET_SDK_VERSION@
        versionCode 301
        versionName "3.01"
<<<<<<< HEAD

        externalNativeBuild {
            cmake {
                if (gradle.opencv_source == "sdk_path") {
                    arguments "-DOpenCV_DIR=" + project(':opencv').projectDir + "/@ANDROID_PROJECT_JNI_PATH@",
                              "-DOPENCV_FROM_SDK=TRUE"@OPENCV_ANDROID_CMAKE_EXTRA_ARGS@

                } else {
                    arguments "-DOPENCV_VERSION_MAJOR=@OPENCV_VERSION_MAJOR@",
                              "-DOPENCV_FROM_SDK=FALSE"@OPENCV_ANDROID_CMAKE_EXTRA_ARGS@
                }
                targets "detection_based_tracker"
            }
        }
=======
>>>>>>> a8ec6586
    }
    buildTypes {
        release {
            minifyEnabled false
            proguardFiles getDefaultProguardFile('proguard-android.txt'), 'proguard-rules.pro'
        }
    }
    sourceSets {
        main {
            java.srcDirs = @ANDROID_SAMPLE_JAVA_PATH@
            aidl.srcDirs = @ANDROID_SAMPLE_JAVA_PATH@
            res.srcDirs = @ANDROID_SAMPLE_RES_PATH@
            manifest.srcFile '@ANDROID_SAMPLE_MANIFEST_PATH@'
        }
    }
<<<<<<< HEAD
    externalNativeBuild {
        cmake {
             path '@ANDROID_SAMPLE_JNI_PATH@/CMakeLists.txt'
        }
    }
    buildFeatures {
        if (gradle.opencv_source == "maven_local" || gradle.opencv_source == "maven_cenral") {
            prefab true
        }
    }
=======
>>>>>>> a8ec6586
}

dependencies {
    //implementation fileTree(dir: 'libs', include: ['*.jar'])
    if (gradle.opencv_source == "sdk_path") {
<<<<<<< HEAD
        implementation project(':opencv')
    } else if (gradle.opencv_source == "maven_local" || gradle.opencv_source == "maven_cenral") {
=======
        println 'Using OpenCV from from SDK'
        implementation project(':opencv')
    } else if (gradle.opencv_source == "maven_local" || gradle.opencv_source == "maven_cenral") {
        println 'Using OpenCV from Maven repo'
>>>>>>> a8ec6586
        implementation 'org.opencv:opencv:@OPENCV_VERSION_PLAIN@'
    }
}<|MERGE_RESOLUTION|>--- conflicted
+++ resolved
@@ -9,23 +9,6 @@
         targetSdkVersion @ANDROID_TARGET_SDK_VERSION@
         versionCode 301
         versionName "3.01"
-<<<<<<< HEAD
-
-        externalNativeBuild {
-            cmake {
-                if (gradle.opencv_source == "sdk_path") {
-                    arguments "-DOpenCV_DIR=" + project(':opencv').projectDir + "/@ANDROID_PROJECT_JNI_PATH@",
-                              "-DOPENCV_FROM_SDK=TRUE"@OPENCV_ANDROID_CMAKE_EXTRA_ARGS@
-
-                } else {
-                    arguments "-DOPENCV_VERSION_MAJOR=@OPENCV_VERSION_MAJOR@",
-                              "-DOPENCV_FROM_SDK=FALSE"@OPENCV_ANDROID_CMAKE_EXTRA_ARGS@
-                }
-                targets "detection_based_tracker"
-            }
-        }
-=======
->>>>>>> a8ec6586
     }
     buildTypes {
         release {
@@ -41,33 +24,15 @@
             manifest.srcFile '@ANDROID_SAMPLE_MANIFEST_PATH@'
         }
     }
-<<<<<<< HEAD
-    externalNativeBuild {
-        cmake {
-             path '@ANDROID_SAMPLE_JNI_PATH@/CMakeLists.txt'
-        }
-    }
-    buildFeatures {
-        if (gradle.opencv_source == "maven_local" || gradle.opencv_source == "maven_cenral") {
-            prefab true
-        }
-    }
-=======
->>>>>>> a8ec6586
 }
 
 dependencies {
     //implementation fileTree(dir: 'libs', include: ['*.jar'])
     if (gradle.opencv_source == "sdk_path") {
-<<<<<<< HEAD
-        implementation project(':opencv')
-    } else if (gradle.opencv_source == "maven_local" || gradle.opencv_source == "maven_cenral") {
-=======
         println 'Using OpenCV from from SDK'
         implementation project(':opencv')
     } else if (gradle.opencv_source == "maven_local" || gradle.opencv_source == "maven_cenral") {
         println 'Using OpenCV from Maven repo'
->>>>>>> a8ec6586
         implementation 'org.opencv:opencv:@OPENCV_VERSION_PLAIN@'
     }
 }