apply plugin: 'com.android.application'

android {
    namespace 'org.opencv.samples.colorblobdetect'
    compileSdkVersion @ANDROID_COMPILE_SDK_VERSION@
    defaultConfig {
        applicationId "org.opencv.samples.colorblobdetect"
        minSdkVersion @ANDROID_MIN_SDK_VERSION@
        targetSdkVersion @ANDROID_TARGET_SDK_VERSION@
        versionCode 301
        versionName "3.01"
    }
    buildTypes {
        release {
            minifyEnabled false
            proguardFiles getDefaultProguardFile('proguard-android.txt'), 'proguard-rules.pro'
        }
    }
    sourceSets {
        main {
            java.srcDirs = @ANDROID_SAMPLE_JAVA_PATH@
            aidl.srcDirs = @ANDROID_SAMPLE_JAVA_PATH@
            res.srcDirs = @ANDROID_SAMPLE_RES_PATH@
            manifest.srcFile '@ANDROID_SAMPLE_MANIFEST_PATH@'
        }
    }
}

dependencies {
    //implementation fileTree(dir: 'libs', include: ['*.jar'])
    if (gradle.opencv_source == "sdk_path") {
<<<<<<< HEAD
        implementation project(':opencv')
    } else if (gradle.opencv_source == "maven_local" || gradle.opencv_source == "maven_cenral") {
=======
        println 'Using OpenCV from from SDK'
        implementation project(':opencv')
    } else if (gradle.opencv_source == "maven_local" || gradle.opencv_source == "maven_cenral") {
        println 'Using OpenCV from Maven repo'
>>>>>>> a8ec6586
        implementation 'org.opencv:opencv:@OPENCV_VERSION_PLAIN@'
    }
}<|MERGE_RESOLUTION|>--- conflicted
+++ resolved
@@ -29,15 +29,10 @@
 dependencies {
     //implementation fileTree(dir: 'libs', include: ['*.jar'])
     if (gradle.opencv_source == "sdk_path") {
-<<<<<<< HEAD
-        implementation project(':opencv')
-    } else if (gradle.opencv_source == "maven_local" || gradle.opencv_source == "maven_cenral") {
-=======
         println 'Using OpenCV from from SDK'
         implementation project(':opencv')
     } else if (gradle.opencv_source == "maven_local" || gradle.opencv_source == "maven_cenral") {
         println 'Using OpenCV from Maven repo'
->>>>>>> a8ec6586
         implementation 'org.opencv:opencv:@OPENCV_VERSION_PLAIN@'
     }
 }