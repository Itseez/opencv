--- conflicted
+++ resolved
@@ -37,15 +37,9 @@
 // Command-line keys to parse the input arguments
 std::string keys =
     "{ help  h                        |     | Print help message. }"
-<<<<<<< HEAD
-    "{ input i                        | right.jpg | Path to an input image. }"
-    "{ @alias      | | An alias name of model to extract preprocessing parameters from models.yml file. }"
-    "{ zoo         | models.yml | An optional path to file with preprocessing parameters }"
-=======
     "{ input i                        | box_in_scene.png | Path to an input image. }"
     "{ @alias                         |     | An alias name of model to extract preprocessing parameters from models.yml file. }"
     "{ zoo                            | models.yml | An optional path to file with preprocessing parameters }"
->>>>>>> 5150ca98
     "{ recModelPath rmp               |     | Path to a binary .onnx model for recognition. }"
     "{ thr                            | 0.5 | Confidence threshold for EAST detector. }"
     "{ nms                            | 0.4 | Non-maximum suppression threshold for EAST detector. }"
