--- conflicted
+++ resolved
@@ -15,12 +15,8 @@
 #include "opencv2/features2d.hpp"
 #define USE_OPENCL
 #ifdef USE_OPENCL
-<<<<<<< HEAD
 #include "opencv2/ocl.hpp"
-=======
-#include "opencv2/ocl/ocl.hpp"
 #include "opencv2/nonfree/ocl.hpp"
->>>>>>> b6365699
 #endif
 
 #define TAB "    "
