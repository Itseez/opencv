#!/usr/bin/env python

from __future__ import print_function
import hashlib
import os
import sys
import tarfile
import requests

if sys.version_info[0] < 3:
    from urllib2 import urlopen
else:
    from urllib.request import urlopen


class Model:
    MB = 1024*1024
    BUFSIZE = 10*MB

    def __init__(self, **kwargs):
        self.name = kwargs.pop('name')
        self.url = kwargs.pop('url', None)
        self.downloader = kwargs.pop('downloader', None)
        self.filename = kwargs.pop('filename')
        self.sha = kwargs.pop('sha', None)
        self.archive = kwargs.pop('archive', None)
        self.member = kwargs.pop('member', None)

    def __str__(self):
        return 'Model <{}>'.format(self.name)

    def printRequest(self, r):
        def getMB(r):
            d = dict(r.info())
            for c in ['content-length', 'Content-Length']:
                if c in d:
                    return int(d[c]) / self.MB
            return '<unknown>'
        print('  {} {} [{} Mb]'.format(r.getcode(), r.msg, getMB(r)))

    def verify(self):
        if not self.sha:
            return False
        print('  expect {}'.format(self.sha))
        sha = hashlib.sha1()
        try:
            with open(self.filename, 'rb') as f:
                while True:
                    buf = f.read(self.BUFSIZE)
                    if not buf:
                        break
                    sha.update(buf)
            print('  actual {}'.format(sha.hexdigest()))
            return self.sha == sha.hexdigest()
        except Exception as e:
            print('  catch {}'.format(e))

    def get(self):
        if self.verify():
            print('  hash match - skipping')
            return True

        basedir = os.path.dirname(self.filename)
        if basedir and not os.path.exists(basedir):
            print('  creating directory: ' + basedir)
            os.makedirs(basedir, exist_ok=True)

        if self.archive or self.member:
            assert(self.archive and self.member)
            print('  hash check failed - extracting')
            print('  get {}'.format(self.member))
            self.extract()
        elif self.url:
            print('  hash check failed - downloading')
            print('  get {}'.format(self.url))
            self.download()
        else:
            assert self.downloader
            print('  hash check failed - downloading')
            sz = self.downloader(self.filename)
            print('  size = %.2f Mb' % (sz / (1024.0 * 1024)))

        print(' done')
        print(' file {}'.format(self.filename))
        return self.verify()

    def download(self):
        try:
            r = urlopen(self.url, timeout=60)
            self.printRequest(r)
            self.save(r)
        except Exception as e:
            print('  catch {}'.format(e))

    def extract(self):
        try:
            with tarfile.open(self.archive) as f:
                assert self.member in f.getnames()
                self.save(f.extractfile(self.member))
        except Exception as e:
            print('  catch {}'.format(e))

    def save(self, r):
        with open(self.filename, 'wb') as f:
            print('  progress ', end='')
            sys.stdout.flush()
            while True:
                buf = r.read(self.BUFSIZE)
                if not buf:
                    break
                f.write(buf)
                print('>', end='')
                sys.stdout.flush()


def GDrive(gid):
    def download_gdrive(dst):
        session = requests.Session()  # re-use cookies

        URL = "https://docs.google.com/uc?export=download"
        response = session.get(URL, params = { 'id' : gid }, stream = True)

        def get_confirm_token(response):  # in case of large files
            for key, value in response.cookies.items():
                if key.startswith('download_warning'):
                    return value
            return None
        token = get_confirm_token(response)

        if token:
            params = { 'id' : gid, 'confirm' : token }
            response = session.get(URL, params = params, stream = True)

        BUFSIZE = 1024 * 1024
        PROGRESS_SIZE = 10 * 1024 * 1024

        sz = 0
        progress_sz = PROGRESS_SIZE
        with open(dst, "wb") as f:
            for chunk in response.iter_content(BUFSIZE):
                if not chunk:
                    continue  # keep-alive

                f.write(chunk)
                sz += len(chunk)
                if sz >= progress_sz:
                    progress_sz += PROGRESS_SIZE
                    print('>', end='')
                    sys.stdout.flush()
        print('')
        return sz
    return download_gdrive


models = [
    Model(
        name='GoogleNet',
        url='http://dl.caffe.berkeleyvision.org/bvlc_googlenet.caffemodel',
        sha='405fc5acd08a3bb12de8ee5e23a96bec22f08204',
        filename='bvlc_googlenet.caffemodel'),
    Model(
        name='Alexnet',
        url='http://dl.caffe.berkeleyvision.org/bvlc_alexnet.caffemodel',
        sha='9116a64c0fbe4459d18f4bb6b56d647b63920377',
        filename='bvlc_alexnet.caffemodel'),
    Model(
        name='Inception',
        url='https://github.com/petewarden/tf_ios_makefile_example/raw/master/data/tensorflow_inception_graph.pb',
        sha='c8a5a000ee8d8dd75886f152a50a9c5b53d726a5',
        filename='tensorflow_inception_graph.pb'),
    Model(
        name='Enet',  # https://github.com/e-lab/ENet-training
        url='https://www.dropbox.com/s/tdde0mawbi5dugq/Enet-model-best.net?dl=1',
        sha='b4123a73bf464b9ebe9cfc4ab9c2d5c72b161315',
        filename='Enet-model-best.net'),
    Model(
        name='Fcn',
        url='http://dl.caffe.berkeleyvision.org/fcn8s-heavy-pascal.caffemodel',
        sha='c449ea74dd7d83751d1357d6a8c323fcf4038962',
        filename='fcn8s-heavy-pascal.caffemodel'),
    Model(
        name='Ssd_vgg16',
        url='https://www.dropbox.com/s/8apyk3uzk2vl522/VGG_ILSVRC2016_SSD_300x300_iter_440000.caffemodel?dl=1',
        sha='0fc294d5257f3e0c8a3c5acaa1b1f6a9b0b6ade0',
        filename='VGG_ILSVRC2016_SSD_300x300_iter_440000.caffemodel'),
    Model(
        name='ResNet50',
        url='https://onedrive.live.com/download?cid=4006CBB8476FF777&resid=4006CBB8476FF777%2117895&authkey=%21AAFW2%2DFVoxeVRck',
        sha='b7c79ccc21ad0479cddc0dd78b1d20c4d722908d',
        filename='ResNet-50-model.caffemodel'),
    Model(
        name='SqueezeNet_v1.1',
        url='https://raw.githubusercontent.com/DeepScale/SqueezeNet/b5c3f1a23713c8b3fd7b801d229f6b04c64374a5/SqueezeNet_v1.1/squeezenet_v1.1.caffemodel',
        sha='3397f026368a45ae236403ccc81cfcbe8ebe1bd0',
        filename='squeezenet_v1.1.caffemodel'),
    Model(
        name='MobileNet-SSD',  # https://github.com/chuanqi305/MobileNet-SSD
        url='https://drive.google.com/uc?export=download&id=0B3gersZ2cHIxRm5PMWRoTkdHdHc',
        sha='994d30a8afaa9e754d17d2373b2d62a7dfbaaf7a',
        filename='MobileNetSSD_deploy.caffemodel'),
    Model(
        name='MobileNet-SSD',
        url='https://raw.githubusercontent.com/chuanqi305/MobileNet-SSD/daef68a6c2f5fbb8c88404266aa28180646d17e0/MobileNetSSD_deploy.prototxt',
        sha='d77c9cf09619470d49b82a9dd18704813a2043cd',
        filename='MobileNetSSD_deploy.prototxt'),
    Model(
        name='OpenFace',  # https://github.com/cmusatyalab/openface
        url='https://storage.cmusatyalab.org/openface-models/nn4.small2.v1.t7',
        sha='ac8161a4376fb5a79ceec55d85bbb57ef81da9fe',
        filename='openface_nn4.small2.v1.t7'),
    Model(
        name='YoloV2voc',  # https://pjreddie.com/darknet/yolo/
        url='https://pjreddie.com/media/files/yolo-voc.weights',
        sha='1cc1a7f8ad12d563d85b76e9de025dc28ac397bb',
        filename='yolo-voc.weights'),
    Model(
        name='TinyYoloV2voc',  # https://pjreddie.com/darknet/yolo/
        url='https://pjreddie.com/media/files/yolov2-tiny-voc.weights',
        sha='24b4bd049fc4fa5f5e95f684a8967e65c625dff9',
        filename='tiny-yolo-voc.weights'),
    Model(
        name='DenseNet-121',  # https://github.com/shicai/DenseNet-Caffe
        url='https://drive.google.com/uc?export=download&id=0B7ubpZO7HnlCcHlfNmJkU2VPelE',
        sha='02b520138e8a73c94473b05879978018fefe947b',
        filename='DenseNet_121.caffemodel'),
    Model(
        name='DenseNet-121',
        url='https://raw.githubusercontent.com/shicai/DenseNet-Caffe/master/DenseNet_121.prototxt',
        sha='4922099342af5993d9d09f63081c8a392f3c1cc6',
        filename='DenseNet_121.prototxt'),
    Model(
        name='Fast-Neural-Style',
        url='http://cs.stanford.edu/people/jcjohns/fast-neural-style/models/eccv16/starry_night.t7',
        sha='5b5e115253197b84d6c6ece1dafe6c15d7105ca6',
        filename='fast_neural_style_eccv16_starry_night.t7'),
    Model(
        name='Fast-Neural-Style',
        url='http://cs.stanford.edu/people/jcjohns/fast-neural-style/models/instance_norm/feathers.t7',
        sha='9838007df750d483b5b5e90b92d76e8ada5a31c0',
        filename='fast_neural_style_instance_norm_feathers.t7'),
    Model(
        name='MobileNet-SSD (TensorFlow)',
        url='http://download.tensorflow.org/models/object_detection/ssd_mobilenet_v1_coco_11_06_2017.tar.gz',
        sha='a88a18cca9fe4f9e496d73b8548bfd157ad286e2',
        filename='ssd_mobilenet_v1_coco_11_06_217.tar.gz'),
    Model(
        name='MobileNet-SSD (TensorFlow)',
        archive='ssd_mobilenet_v1_coco_11_06_217.tar.gz',
        member='ssd_mobilenet_v1_coco_11_06_2017/frozen_inference_graph.pb',
        sha='aaf36f068fab10359eadea0bc68388d96cf68139',
        filename='ssd_mobilenet_v1_coco.pb'),
    Model(
        name='MobileNet-SSD v1 (TensorFlow)',
        url='http://download.tensorflow.org/models/object_detection/ssd_mobilenet_v1_coco_2017_11_17.tar.gz',
        sha='6157ddb6da55db2da89dd561eceb7f944928e317',
        filename='ssd_mobilenet_v1_coco_2017_11_17.tar.gz'),
    Model(
        name='MobileNet-SSD v1 (TensorFlow)',
        archive='ssd_mobilenet_v1_coco_2017_11_17.tar.gz',
        member='ssd_mobilenet_v1_coco_2017_11_17/frozen_inference_graph.pb',
        sha='9e4bcdd98f4c6572747679e4ce570de4f03a70e2',
        filename='ssd_mobilenet_v1_coco_2017_11_17.pb'),
    Model(
        name='MobileNet-SSD v2 (TensorFlow)',
        url='http://download.tensorflow.org/models/object_detection/ssd_mobilenet_v2_coco_2018_03_29.tar.gz',
        sha='69c93d29e292bc9682396a5c78355b1dfe481b61',
        filename='ssd_mobilenet_v2_coco_2018_03_29.tar.gz'),
    Model(
        name='MobileNet-SSD v2 (TensorFlow)',
        archive='ssd_mobilenet_v2_coco_2018_03_29.tar.gz',
        member='ssd_mobilenet_v2_coco_2018_03_29/frozen_inference_graph.pb',
        sha='35d571ac314f1d32ae678a857f87cc0ef6b220e8',
        filename='ssd_mobilenet_v2_coco_2018_03_29.pb'),
    Model(
        name='Colorization',
        url='https://raw.githubusercontent.com/richzhang/colorization/master/models/colorization_deploy_v2.prototxt',
        sha='f528334e386a69cbaaf237a7611d833bef8e5219',
        filename='colorization_deploy_v2.prototxt'),
    Model(
        name='Colorization',
        url='http://eecs.berkeley.edu/~rich.zhang/projects/2016_colorization/files/demo_v2/colorization_release_v2.caffemodel',
        sha='21e61293a3fa6747308171c11b6dd18a68a26e7f',
        filename='colorization_release_v2.caffemodel'),
    Model(
        name='Face_detector',
        url='https://github.com/opencv/opencv_3rdparty/raw/dnn_samples_face_detector_20170830/res10_300x300_ssd_iter_140000.caffemodel',
        sha='15aa726b4d46d9f023526d85537db81cbc8dd566',
        filename='opencv_face_detector.caffemodel'),
    Model(
        name='Face_detector (FP16)',
        url='https://github.com/opencv/opencv_3rdparty/raw/19512576c112aa2c7b6328cb0e8d589a4a90a26d/res10_300x300_ssd_iter_140000_fp16.caffemodel',
        sha='31fc22bfdd907567a04bb45b7cfad29966caddc1',
        filename='opencv_face_detector_fp16.caffemodel'),
    Model(
        name='Face_detector (UINT8)',
        url='https://github.com/opencv/opencv_3rdparty/raw/8033c2bc31b3256f0d461c919ecc01c2428ca03b/opencv_face_detector_uint8.pb',
        sha='4f2fdf6f231d759d7bbdb94353c5a68690f3d2ae',
        filename='opencv_face_detector_uint8.pb'),
    Model(
        name='InceptionV2-SSD (TensorFlow)',
        url='http://download.tensorflow.org/models/object_detection/ssd_inception_v2_coco_2017_11_17.tar.gz',
        sha='b9546dcd1ba99282b5bfa81c460008c885ca591b',
        filename='ssd_inception_v2_coco_2017_11_17.tar.gz'),
    Model(
        name='InceptionV2-SSD (TensorFlow)',
        archive='ssd_inception_v2_coco_2017_11_17.tar.gz',
        member='ssd_inception_v2_coco_2017_11_17/frozen_inference_graph.pb',
        sha='554a75594e9fd1ccee291b3ba3f1190b868a54c9',
        filename='ssd_inception_v2_coco_2017_11_17.pb'),
    Model(
        name='Faster-RCNN',  # https://github.com/rbgirshick/py-faster-rcnn
        url='https://dl.dropboxusercontent.com/s/o6ii098bu51d139/faster_rcnn_models.tgz?dl=0',
        sha='51bca62727c3fe5d14b66e9331373c1e297df7d1',
        filename='faster_rcnn_models.tgz'),
    Model(
        name='Faster-RCNN VGG16',
        archive='faster_rcnn_models.tgz',
        member='faster_rcnn_models/VGG16_faster_rcnn_final.caffemodel',
        sha='dd099979468aafba21f3952718a9ceffc7e57699',
        filename='VGG16_faster_rcnn_final.caffemodel'),
    Model(
        name='Faster-RCNN ZF',
        archive='faster_rcnn_models.tgz',
        member='faster_rcnn_models/ZF_faster_rcnn_final.caffemodel',
        sha='7af886686f149622ed7a41c08b96743c9f4130f5',
        filename='ZF_faster_rcnn_final.caffemodel'),
    Model(
        name='R-FCN',  # https://github.com/YuwenXiong/py-R-FCN
        url='https://onedrive.live.com/download?cid=10B28C0E28BF7B83&resid=10B28C0E28BF7B83%215317&authkey=%21AIeljruhoLuail8',
        sha='bb3180da68b2b71494f8d3eb8f51b2d47467da3e',
        filename='rfcn_models.tar.gz'),
    Model(
        name='R-FCN ResNet-50',
        archive='rfcn_models.tar.gz',
        member='rfcn_models/resnet50_rfcn_final.caffemodel',
        sha='e00beca7af2790801efb1724d77bddba89e7081c',
        filename='resnet50_rfcn_final.caffemodel'),
    Model(
        name='OpenPose/pose/coco',  # https://github.com/CMU-Perceptual-Computing-Lab/openpose
        url='http://posefs1.perception.cs.cmu.edu/OpenPose/models/pose/coco/pose_iter_440000.caffemodel',
        sha='ac7e97da66f3ab8169af2e601384c144e23a95c1',
        filename='openpose_pose_coco.caffemodel'),
    Model(
        name='OpenPose/pose/mpi',  # https://github.com/CMU-Perceptual-Computing-Lab/openpose
        url='http://posefs1.perception.cs.cmu.edu/OpenPose/models/pose/mpi/pose_iter_160000.caffemodel',
        sha='a344f4da6b52892e44a0ca8a4c68ee605fc611cf',
        filename='openpose_pose_mpi.caffemodel'),
    Model(
        name='YOLOv3',  # https://pjreddie.com/darknet/yolo/
        url='https://pjreddie.com/media/files/yolov3.weights',
        sha='520878f12e97cf820529daea502acca380f1cb8e',
        filename='yolov3.weights'),
    Model(
        name='EAST',  # https://github.com/argman/EAST (a TensorFlow model), https://arxiv.org/abs/1704.03155v2 (a paper)
        url='https://www.dropbox.com/s/r2ingd0l3zt8hxs/frozen_east_text_detection.tar.gz?dl=1',
        sha='3ca8233d6edd748f7ed23246c8ca24cbf696bb94',
        filename='frozen_east_text_detection.tar.gz'),
    Model(
        name='EAST',
        archive='frozen_east_text_detection.tar.gz',
        member='frozen_east_text_detection.pb',
        sha='fffabf5ac36f37bddf68e34e84b45f5c4247ed06',
        filename='frozen_east_text_detection.pb'),
    Model(
        name='Faster-RCNN, InveptionV2 (TensorFlow)',
        url='http://download.tensorflow.org/models/object_detection/faster_rcnn_inception_v2_coco_2018_01_28.tar.gz',
        sha='c710f25e5c6a3ce85fe793d5bf266d581ab1c230',
        filename='faster_rcnn_inception_v2_coco_2018_01_28.tar.gz'),
    Model(
        name='Faster-RCNN, InveptionV2 (TensorFlow)',
        archive='faster_rcnn_inception_v2_coco_2018_01_28.tar.gz',
        member='faster_rcnn_inception_v2_coco_2018_01_28/frozen_inference_graph.pb',
        sha='f2e4bf386b9bb3e25ddfcbbd382c20f417e444f3',
        filename='faster_rcnn_inception_v2_coco_2018_01_28.pb'),
    Model(
        name='ssd_mobilenet_v1_ppn_coco (TensorFlow)',
        url='http://download.tensorflow.org/models/object_detection/ssd_mobilenet_v1_ppn_shared_box_predictor_300x300_coco14_sync_2018_07_03.tar.gz',
        sha='549ae0fd82c202786abe53c306b191c578599c44',
        filename='ssd_mobilenet_v1_ppn_coco.tar.gz'),
    Model(
        name='ssd_mobilenet_v1_ppn_coco (TensorFlow)',
        archive='ssd_mobilenet_v1_ppn_coco.tar.gz',
        member='ssd_mobilenet_v1_ppn_shared_box_predictor_300x300_coco14_sync_2018_07_03/frozen_inference_graph.pb',
        sha='7943c51c6305b38173797d4afbf70697cf57ab48',
        filename='ssd_mobilenet_v1_ppn_coco.pb'),
    Model(
        name='mask_rcnn_inception_v2_coco_2018_01_28 (TensorFlow)',
        url='http://download.tensorflow.org/models/object_detection/mask_rcnn_inception_v2_coco_2018_01_28.tar.gz',
        sha='f8a920756744d0f7ee812b3ec2474979f74ab40c',
        filename='mask_rcnn_inception_v2_coco_2018_01_28.tar.gz'),
    Model(
        name='mask_rcnn_inception_v2_coco_2018_01_28 (TensorFlow)',
        archive='mask_rcnn_inception_v2_coco_2018_01_28.tar.gz',
        member='mask_rcnn_inception_v2_coco_2018_01_28/frozen_inference_graph.pb',
        sha='c8adff66a1e23e607f57cf1a7cfabad0faa371f9',
        filename='mask_rcnn_inception_v2_coco_2018_01_28.pb'),
    Model(
        name='faster_rcnn_resnet50_coco (TensorFlow)',
        url='http://download.tensorflow.org/models/object_detection/faster_rcnn_resnet50_coco_2018_01_28.tar.gz',
        sha='3066e8dd156b99c4b4d78a2ccd13e33fc263beb7',
        filename='faster_rcnn_resnet50_coco_2018_01_28.tar.gz'),
    Model(
        name='faster_rcnn_resnet50_coco (TensorFlow)',
        archive='faster_rcnn_resnet50_coco_2018_01_28.tar.gz',
        member='faster_rcnn_resnet50_coco_2018_01_28/frozen_inference_graph.pb',
        sha='27feaef9924650299b2ef5d29f041627b6f298b2',
        filename='faster_rcnn_resnet50_coco_2018_01_28.pb'),
    Model(
        name='AlexNet (ONNX)',
        url='https://s3.amazonaws.com/download.onnx/models/opset_8/bvlc_alexnet.tar.gz',
        sha='c713be2852472582224fa7395e2ab4641f8b6356',
        filename='bvlc_alexnet.tar.gz'),
    Model(
        name='AlexNet (ONNX)',
        archive='bvlc_alexnet.tar.gz',
        member='bvlc_alexnet/model.onnx',
        sha='b256703f2b125d8681a0a6e5a40a6c9deb7d2b4b',
        filename='onnx/models/alexnet.onnx'),
    Model(
        name='GoogleNet (ONNX)',
        url='https://s3.amazonaws.com/download.onnx/models/opset_8/bvlc_googlenet.tar.gz',
        sha='739732220ba2e3efa88f7c26f13badad9b7514bc',
        filename='bvlc_googlenet.tar.gz'),
    Model(
        name='GoogleNet (ONNX)',
        archive='bvlc_googlenet.tar.gz',
        member='bvlc_googlenet/model.onnx',
        sha='534a16d7e2472f6a9a1925a5ee6c9abc2f5c02b0',
        filename='onnx/models/googlenet.onnx'),
    Model(
        name='CaffeNet (ONNX)',
        url='https://s3.amazonaws.com/download.onnx/models/opset_8/bvlc_reference_caffenet.tar.gz',
        sha='f9f5dd60d4c9172a7e26bd4268eab7ecddb37393',
        filename='bvlc_reference_caffenet.tar.gz'),
    Model(
        name='CaffeNet (ONNX)',
        archive='bvlc_reference_caffenet.tar.gz',
        member='bvlc_reference_caffenet/model.onnx',
        sha='6b2be0cd598914e13b60787c63cba0533723d746',
        filename='onnx/models/caffenet.onnx'),
    Model(
        name='CaffeNet (ONNX)',
        archive='bvlc_reference_caffenet.tar.gz',
        member='bvlc_reference_caffenet/test_data_set_0/input_0.pb',
        sha='e5d6fb75a66ef157023a7fc2f88abdcb371f2f16',
        filename='onnx/data/input_caffenet.pb'),
    Model(
        name='CaffeNet (ONNX)',
        archive='bvlc_reference_caffenet.tar.gz',
        member='bvlc_reference_caffenet/test_data_set_0/output_0.pb',
        sha='eaff902ef71a648aaaeffa495e5fddf2dc0b77c1',
        filename='onnx/data/output_caffenet.pb'),
    Model(
        name='RCNN_ILSVRC13 (ONNX)',
        url='https://s3.amazonaws.com/download.onnx/models/opset_8/bvlc_reference_rcnn_ilsvrc13.tar.gz',
        sha='b1b27a41066c26f824d57e99036dc885459017f0',
        filename='bvlc_reference_rcnn_ilsvrc13.tar.gz'),
    Model(
        name='RCNN_ILSVRC13 (ONNX)',
        archive='bvlc_reference_rcnn_ilsvrc13.tar.gz',
        member='bvlc_reference_rcnn_ilsvrc13/model.onnx',
        sha='fbf174b62a1918bff43c0287e41fdc6017b46256',
        filename='onnx/models/rcnn_ilsvrc13.onnx'),
    Model(
        name='RCNN_ILSVRC13 (ONNX)',
        archive='bvlc_reference_rcnn_ilsvrc13.tar.gz',
        member='bvlc_reference_rcnn_ilsvrc13/test_data_set_0/input_0.pb',
        sha='dcfd587bede888606a7f10e9feadc7f25bed7da4',
        filename='onnx/data/input_rcnn_ilsvrc13.pb'),
    Model(
        name='RCNN_ILSVRC13 (ONNX)',
        archive='bvlc_reference_rcnn_ilsvrc13.tar.gz',
        member='bvlc_reference_rcnn_ilsvrc13/test_data_set_0/output_0.pb',
        sha='e09eea540b93a2f450e32db59e198ca96c3b8637',
        filename='onnx/data/output_rcnn_ilsvrc13.pb'),
    Model(
        name='ZFNet512 (ONNX)',
        url='https://s3.amazonaws.com/download.onnx/models/opset_8/zfnet512.tar.gz',
        sha='c040c455c8aac71c8cda57595b698b76449e4ff4',
        filename='zfnet512.tar.gz'),
    Model(
        name='ZFNet512 (ONNX)',
        archive='zfnet512.tar.gz',
        member='zfnet512/model.onnx',
        sha='c32b9ae0bbe65e2ee60f98639b170645000e2c75',
        filename='onnx/models/zfnet512.onnx'),
    Model(
        name='ZFNet512 (ONNX)',
        archive='zfnet512.tar.gz',
        member='zfnet512/test_data_set_0/input_0.pb',
        sha='2dc2c8020edbd84a52f0550d6666c9ae7e93c01f',
        filename='onnx/data/input_zfnet512.pb'),
    Model(
        name='ZFNet512 (ONNX)',
        archive='zfnet512.tar.gz',
        member='zfnet512/test_data_set_0/output_0.pb',
        sha='a74974096088954ca4e4e89bec212c1ac2ab0745',
        filename='onnx/data/output_zfnet512.pb'),
    Model(
        name='VGG16_bn (ONNX)',
        url='https://s3.amazonaws.com/onnx-model-zoo/vgg/vgg16-bn/vgg16-bn.tar.gz',
        sha='60f4685aed632d2ce3b137017cf44ae1a5c55459',
        filename='vgg16-bn.tar.gz'),
    Model(
        name='VGG16_bn (ONNX)',
        archive='vgg16-bn.tar.gz',
        member='vgg16-bn/vgg16-bn.onnx',
        sha='e282e2137f1317d03ca1f2702e9cfddaf847e44d',
        filename='onnx/models/vgg16-bn.onnx'),
    Model(
        name='VGG16_bn (ONNX)',
        archive='vgg16-bn.tar.gz',
        member='vgg16-bn/test_data_set_0/input_0.pb',
        sha='55c285cfbc4d61e3c026302a3af9e7d220b82d0a',
        filename='onnx/data/input_vgg16-bn.pb'),
    Model(
        name='VGG16_bn (ONNX)',
        archive='vgg16-bn.tar.gz',
        member='vgg16-bn/test_data_set_0/output_0.pb',
        sha='418b1a426a2a4105cfd9a77a965ae67dc105891b',
        filename='onnx/data/output_vgg16-bn.pb'),
    Model(
        name='ResNet-18v1 (ONNX)',
        url='https://s3.amazonaws.com/onnx-model-zoo/resnet/resnet18v1/resnet18v1.tar.gz',
        sha='d132be4857d024de9caa21fd5300dee7c063bc35',
        filename='resnet18v1.tar.gz'),
    Model(
        name='ResNet-18v1 (ONNX)',
        archive='resnet18v1.tar.gz',
        member='resnet18v1/resnet18v1.onnx',
        sha='9d96d7142c5ce43aa61ce67124b8eb5530afff4c',
        filename='onnx/models/resnet18v1.onnx'),
    Model(
        name='ResNet-18v1 (ONNX)',
        archive='resnet18v1.tar.gz',
        member='resnet18v1/test_data_set_0/input_0.pb',
        sha='55c285cfbc4d61e3c026302a3af9e7d220b82d0a',
        filename='onnx/data/input_resnet18v1.pb'),
    Model(
        name='ResNet-18v1 (ONNX)',
        archive='resnet18v1.tar.gz',
        member='resnet18v1/test_data_set_0/output_0.pb',
        sha='70e0ad583cf922452ac6e52d882b5127db086a45',
        filename='onnx/data/output_resnet18v1.pb'),
    Model(
        name='ResNet-50v1 (ONNX)',
        url='https://s3.amazonaws.com/onnx-model-zoo/resnet/resnet50v1/resnet50v1.tar.gz',
        sha='a4ac2da7e0024d61fdb80481496ba966b48b9fea',
        filename='resnet50v1.tar.gz'),
    Model(
        name='ResNet-50v1 (ONNX)',
        archive='resnet50v1.tar.gz',
        member='resnet50v1/resnet50v1.onnx',
        sha='06aa26c6de448e11c64cd80cf06f5ab01de2ec9b',
        filename='onnx/models/resnet50v1.onnx'),
    Model(
        name='ResNet-50v1 (ONNX)',
        archive='resnet50v1.tar.gz',
        member='resnet50v1/test_data_set_0/input_0.pb',
        sha='55c285cfbc4d61e3c026302a3af9e7d220b82d0a',
        filename='onnx/data/input_resnet50v1.pb'),
    Model(
        name='ResNet-50v1 (ONNX)',
        archive='resnet50v1.tar.gz',
        member='resnet50v1/test_data_set_0/output_0.pb',
        sha='40deb324ddba7db4117568e1e3911e7a771fb260',
        filename='onnx/data/output_resnet50v1.pb'),
    Model(
        name='ssd_mobilenet_v1_ppn_coco (TensorFlow)',
        url='http://download.tensorflow.org/models/object_detection/ssd_mobilenet_v1_ppn_shared_box_predictor_300x300_coco14_sync_2018_07_03.tar.gz',
        sha='549ae0fd82c202786abe53c306b191c578599c44',
        filename='ssd_mobilenet_v1_ppn_coco.tar.gz'),
    Model(
        name='ssd_mobilenet_v1_ppn_coco (TensorFlow)',
        archive='ssd_mobilenet_v1_ppn_coco.tar.gz',
        member='ssd_mobilenet_v1_ppn_shared_box_predictor_300x300_coco14_sync_2018_07_03/frozen_inference_graph.pb',
        sha='7943c51c6305b38173797d4afbf70697cf57ab48',
        filename='ssd_mobilenet_v1_ppn_coco.pb'),
    Model(
        name='ResNet101_DUC_HDC (ONNX)',
        url='https://s3.amazonaws.com/onnx-model-zoo/duc/ResNet101_DUC_HDC.tar.gz',
        sha='f8314f381939d01045ac31dbb53d7d35fe3ff9a0',
        filename='ResNet101_DUC_HDC.tar.gz'),
    Model(
        name='ResNet101_DUC_HDC (ONNX)',
        archive='ResNet101_DUC_HDC.tar.gz',
        member='ResNet101_DUC_HDC/ResNet101_DUC_HDC.onnx',
        sha='83f9cefdf3606a37dd4901a925bb9116795dae39',
        filename='onnx/models/resnet101_duc_hdc.onnx'),
    Model(
        name='ResNet101_DUC_HDC (ONNX)',
        archive='ResNet101_DUC_HDC.tar.gz',
        member='ResNet101_DUC_HDC/test_data_set_0/input_0.pb',
        sha='099d0e32742a2fa6a69c329f1bff699fb7266b33',
        filename='onnx/data/input_resnet101_duc_hdc.pb'),
    Model(
        name='ResNet101_DUC_HDC (ONNX)',
        archive='ResNet101_DUC_HDC.tar.gz',
        member='ResNet101_DUC_HDC/test_data_set_0/output_0.pb',
        sha='3713a21bb7228d3179721810bb72565aebee7033',
        filename='onnx/data/output_resnet101_duc_hdc.pb'),
    Model(
        name='TinyYolov2 (ONNX)',
        url='https://www.cntk.ai/OnnxModels/tiny_yolov2/opset_1/tiny_yolov2.tar.gz',
        sha='b9102abb8fa6f51368119b52146c30189353164a',
        filename='tiny_yolov2.tar.gz'),
    Model(
        name='TinyYolov2 (ONNX)',
        archive='tiny_yolov2.tar.gz',
        member='tiny_yolov2/model.onnx',
        sha='433fecbd32ac8b9be6f5ee10c39dcecf9dc5c151',
        filename='onnx/models/tiny_yolo2.onnx'),
    Model(
        name='TinyYolov2 (ONNX)',
        archive='tiny_yolov2.tar.gz',
        member='tiny_yolov2/test_data_set_0/input_0.pb',
        sha='a0412fde98ca21d726c0c86ef007c11aa4678e3c',
        filename='onnx/data/input_tiny_yolo2.pb'),
    Model(
        name='TinyYolov2 (ONNX)',
        archive='tiny_yolov2.tar.gz',
        member='tiny_yolov2/test_data_set_0/output_0.pb',
        sha='f9be0446cac76fe38bb23cb09ed23c317907f505',
        filename='onnx/data/output_tiny_yolo2.pb'),
    Model(
        name='CNN Mnist (ONNX)',
        url='https://www.cntk.ai/OnnxModels/mnist/opset_7/mnist.tar.gz',
        sha='8bcd3372e44bd95dc8a211bc31fb3025d8edf9f9',
        filename='mnist.tar.gz'),
    Model(
        name='CNN Mnist (ONNX)',
        archive='mnist.tar.gz',
        member='mnist/model.onnx',
        sha='e4fb4914cd1d9e0faed3294e5cecfd1847339763',
        filename='onnx/models/cnn_mnist.onnx'),
    Model(
        name='CNN Mnist (ONNX)',
        archive='mnist.tar.gz',
        member='mnist/test_data_set_0/input_0.pb',
        sha='023f6c94951ab386957964e39727aa43d8c45ea8',
        filename='onnx/data/input_cnn_mnist.pb'),
    Model(
        name='CNN Mnist (ONNX)',
        archive='mnist.tar.gz',
        member='mnist/test_data_set_0/output_0.pb',
        sha='79f3028d97df835b058849d357e06d4c0bfcf5b3',
        filename='onnx/data/output_cnn_mnist.pb'),
    Model(
        name='MobileNetv2 (ONNX)',
        url='https://s3.amazonaws.com/onnx-model-zoo/mobilenet/mobilenetv2-1.0/mobilenetv2-1.0.tar.gz',
        sha='7f1429a8e1f3118a05943ff3ed54dbc9eb55691a',
        filename='mobilenetv2-1.0.tar.gz'),
    Model(
        name='MobileNetv2 (ONNX)',
        archive='mobilenetv2-1.0.tar.gz',
        member='mobilenetv2-1.0/mobilenetv2-1.0.onnx',
        sha='80c97941c3ce34d05bc3d3c9d6e04c44c15906bc',
        filename='onnx/models/mobilenetv2.onnx'),
    Model(
        name='MobileNetv2 (ONNX)',
        archive='mobilenetv2-1.0.tar.gz',
        member='mobilenetv2-1.0/test_data_set_0/input_0.pb',
        sha='55c285cfbc4d61e3c026302a3af9e7d220b82d0a',
        filename='onnx/data/input_mobilenetv2.pb'),
    Model(
        name='MobileNetv2 (ONNX)',
        archive='mobilenetv2-1.0.tar.gz',
        member='mobilenetv2-1.0/test_data_set_0/output_0.pb',
        sha='7e58c6faca7fc3b844e18364ae92606aa3f0b18e',
        filename='onnx/data/output_mobilenetv2.pb'),
    Model(
        name='LResNet100E-IR (ONNX)',
        url='https://s3.amazonaws.com/onnx-model-zoo/arcface/resnet100/resnet100.tar.gz',
        sha='b1178813b705d9d44ed806aa442f0b1cb11aea0a',
        filename='resnet100.tar.gz'),
    Model(
        name='LResNet100E-IR (ONNX)',
        archive='resnet100.tar.gz',
        member='resnet100/resnet100.onnx',
        sha='d307e426cf55cddf9f9292b5ffabb474eec93638',
        filename='onnx/models/LResNet100E_IR.onnx'),
    Model(
        name='LResNet100E-IR (ONNX)',
        archive='resnet100.tar.gz',
        member='resnet100/test_data_set_0/input_0.pb',
        sha='d80a849e000907734bd0061ba570f734784f7d38',
        filename='onnx/data/input_LResNet100E_IR.pb'),
    Model(
        name='LResNet100E-IR (ONNX)',
        archive='resnet100.tar.gz',
        member='resnet100/test_data_set_0/output_0.pb',
        sha='f54c73699d00b18b5c40e4ea895b1e88e7f8dea3',
        filename='onnx/data/output_LResNet100E_IR.pb'),
    Model(
        name='Emotion FERPlus (ONNX)',
        url='https://www.cntk.ai/OnnxModels/emotion_ferplus/opset_7/emotion_ferplus.tar.gz',
        sha='9ff80899c0cd468999db5d8ffde98780ef85455e',
        filename='emotion_ferplus.tar.gz'),
    Model(
        name='Emotion FERPlus (ONNX)',
        archive='emotion_ferplus.tar.gz',
        member='emotion_ferplus/model.onnx',
        sha='2ef5b3a6404a5feb8cc396d66c86838c4c750a7e',
        filename='onnx/models/emotion_ferplus.onnx'),
    Model(
        name='Emotion FERPlus (ONNX)',
        archive='emotion_ferplus.tar.gz',
        member='emotion_ferplus/test_data_set_0/input_0.pb',
        sha='29621536528116fc12f02bc81c7265f7ffe7c8bb',
        filename='onnx/data/input_emotion_ferplus.pb'),
    Model(
        name='Emotion FERPlus (ONNX)',
        archive='emotion_ferplus.tar.gz',
        member='emotion_ferplus/test_data_set_0/output_0.pb',
        sha='54f7892240d2d9298f5a8064a46fc3a8987015a5',
        filename='onnx/data/output_emotion_ferplus.pb'),
    Model(
        name='Squeezenet (ONNX)',
        url='https://s3.amazonaws.com/download.onnx/models/opset_8/squeezenet.tar.gz',
        sha='57348321d4d460c07c41af814def3abe728b3a03',
        filename='squeezenet.tar.gz'),
    Model(
        name='Squeezenet (ONNX)',
        archive='squeezenet.tar.gz',
        member='squeezenet/model.onnx',
        sha='c3f272e672fa64a75fb4a2e48dd2ca25fcc76c49',
        filename='onnx/models/squeezenet.onnx'),
    Model(
        name='Squeezenet (ONNX)',
        archive='squeezenet.tar.gz',
        member='squeezenet/test_data_set_0/input_0.pb',
        sha='55c285cfbc4d61e3c026302a3af9e7d220b82d0a',
        filename='onnx/data/input_squeezenet.pb'),
    Model(
        name='Squeezenet (ONNX)',
        archive='squeezenet.tar.gz',
        member='squeezenet/test_data_set_0/output_0.pb',
        sha='e4f3c0c989cc7025ca94759492508d8f4ef3287b',
        filename='onnx/data/output_squeezenet.pb'),
    Model(
        name='DenseNet121 (ONNX)',
        url='https://s3.amazonaws.com/download.onnx/models/opset_8/densenet121.tar.gz',
        sha='338b70e871e73b0550fc8ccc0863b8382e90e8e5',
        filename='densenet121.tar.gz'),
    Model(
        name='DenseNet121 (ONNX)',
        archive='densenet121.tar.gz',
        member='densenet121/model.onnx',
        sha='2874279d0f56f15f4e7e9208526c1b35d85d5ad1',
        filename='onnx/models/densenet121.onnx'),
    Model(
        name='DenseNet121 (ONNX)',
        archive='densenet121.tar.gz',
        member='densenet121/test_data_set_0/input_0.pb',
        sha='d6146a5b08a85309a3b8ada313ae5887c2aa7e3e',
        filename='onnx/data/input_densenet121.pb'),
    Model(
        name='DenseNet121 (ONNX)',
        archive='densenet121.tar.gz',
        member='densenet121/test_data_set_0/output_0.pb',
        sha='f1fd0d5e8d48aff3df2c5c809ea24e982d72028e',
        filename='onnx/data/output_densenet121.pb'),
    Model(
        name='Inception v1 (ONNX)',
        url='https://s3.amazonaws.com/download.onnx/models/opset_8/inception_v1.tar.gz',
        sha='94ecb2bd1426704dca578dc746e3c27bedf22352',
        filename='inception_v1.tar.gz'),
    Model(
        name='Inception v1 (ONNX)',
        archive='inception_v1.tar.gz',
        member='inception_v1/model.onnx',
        sha='f45896d8d35248a62ea551db922d982a90214517',
        filename='onnx/models/inception_v1.onnx'),
    Model(
        name='Inception v1 (ONNX)',
        archive='inception_v1.tar.gz',
        member='inception_v1/test_data_set_0/input_0.pb',
        sha='7ec7a82aa2fecd2c875b7b198ecd9a428bc9f462',
        filename='onnx/data/input_inception_v1.pb'),
    Model(
        name='Inception v1 (ONNX)',
        archive='inception_v1.tar.gz',
        member='inception_v1/test_data_set_0/output_0.pb',
        sha='870a30306bd2b82d5393a0ff5570b022681ef7b6',
        filename='onnx/data/output_inception_v1.pb'),
    Model(
        name='Inception v2 (ONNX)',
        url='https://s3.amazonaws.com/download.onnx/models/opset_8/inception_v2.tar.gz',
        sha='d07a442a84d939232c37c976fd8d624fa9f82026',
        filename='inception_v2.tar.gz'),
    Model(
        name='Inception v2 (ONNX)',
        archive='inception_v2.tar.gz',
        member='inception_v2/model.onnx',
        sha='cfa84f36bcae8910e0875872383991cb0c3b9a80',
        filename='onnx/models/inception_v2.onnx'),
    Model(
        name='Inception v2 (ONNX)',
        archive='inception_v2.tar.gz',
        member='inception_v2/test_data_set_0/input_0.pb',
        sha='f4ed6d838c20dbfc3bcf6abfd23c78d74892a5fe',
        filename='onnx/data/input_inception_v2.pb'),
    Model(
        name='Inception v2 (ONNX)',
        archive='inception_v2.tar.gz',
        member='inception_v2/test_data_set_0/output_0.pb',
        sha='cb75fb6db82290c49879380ce72c71e17eda76d0',
        filename='onnx/data/output_inception_v2.pb'),
    Model(
        name='Shufflenet (ONNX)',
        url='https://s3.amazonaws.com/download.onnx/models/opset_9/shufflenet.tar.gz',
        sha='c99afcb7fcc809c0688cc99cb3709a052fde1de7',
        filename='shufflenet.tar.gz'),
    Model(
        name='Shufflenet (ONNX)',
        archive='shufflenet.tar.gz',
        member='shufflenet/model.onnx',
        sha='a781faf9f1fe6d001cd7b6b5a7d1a228da0ff17b',
        filename='onnx/models/shufflenet.onnx'),
    Model(
        name='Shufflenet (ONNX)',
        archive='shufflenet.tar.gz',
        member='shufflenet/test_data_set_0/input_0.pb',
        sha='27d31be9a084c1d1d1eacbd766f4c43d59352a07',
        filename='onnx/data/input_shufflenet.pb'),
    Model(
        name='Shufflenet (ONNX)',
        archive='shufflenet.tar.gz',
        member='shufflenet/test_data_set_0/output_0.pb',
        sha='6a33ed6ccef4c69a27a3993363c3f854d0f79bb0',
        filename='onnx/data/output_shufflenet.pb'),
    Model(
        name='ResNet-34_kinetics (ONNX)', # https://github.com/kenshohara/video-classification-3d-cnn-pytorch
        url='https://www.dropbox.com/s/065l4vr8bptzohb/resnet-34_kinetics.onnx?dl=1',
        sha='88897629e4abb0fddef939f0c2d668a4edeb0788',
        filename='resnet-34_kinetics.onnx'),
    Model(
        name='Alexnet Facial Keypoints (ONNX)', # https://github.com/ismalakazel/Facial-Keypoint-Detection
        url='https://drive.google.com/uc?export=dowload&id=1etGXT9WQK1KjDkJ0pUTH-CaHHva4p9cY',
        sha='e1b82b56b59ab96b50189e1b39487d91d4fa0eea',
        filename='onnx/models/facial_keypoints.onnx'),
    Model(
        name='LightWeight Human Pose Estimation (ONNX)', # https://github.com/Daniil-Osokin/lightweight-human-pose-estimation.pytorch
        url='https://drive.google.com/uc?export=dowload&id=1--Ij_gIzCeNA488u5TA4FqWMMdxBqOji',
        sha='5960f7aef233d75f8f4020be1fd911b2d93fbffc',
        filename='onnx/models/lightweight_pose_estimation_201912.onnx'),
    Model(
        name='EfficientDet-D0', # https://github.com/google/automl
        url='https://www.dropbox.com/s/9mqp99fd2tpuqn6/efficientdet-d0.pb?dl=1',
        sha='f178cc17b44e3ed2f3956a0adc1800a7d2a3b3ae',
        filename='efficientdet-d0.pb'),
    Model(
        name='YOLOv4',  # https://github.com/opencv/opencv/issues/17148
        downloader=GDrive('1cewMfusmPjYWbrnuJRuKhPMwRe_b9PaT'),
        sha='0143deb6c46fcc7f74dd35bf3c14edc3784e99ee',
        filename='yolov4.weights'),
    Model(
        name='YOLOv4-tiny',  # https://github.com/opencv/opencv/issues/17148
        url='https://github.com/AlexeyAB/darknet/releases/download/darknet_yolo_v4_pre/yolov4-tiny.weights',
        sha='d110379b7b86899226b591ad4affc7115f707157',
        filename='yolov4-tiny.weights'),
    Model(
        name='GSOC2016-GOTURN',  # https://github.com/opencv/opencv_contrib/issues/941
        downloader=GDrive('1j4UTqVE4EGaUFiK7a5I_CYX7twO9c5br'),
        sha='49776d262993c387542f84d9cd16566840404f26',
        filename='gsoc2016-goturn/goturn.caffemodel'),
    Model(
<<<<<<< HEAD
        name='crnn',
        url='https://drive.google.com/uc?export=dowload&id=1ooaLR-rkTl8jdpGy1DoQs0-X0lQsB6Fj',
        sha='270d92c9ccb670ada2459a25977e8deeaf8380d3',
        filename='onnx/models/crnn.onnx'),
    Model(
        name='DB_TD500_resnet50',
        url='https://drive.google.com/uc?export=dowload&id=19YWhArrNccaoSza0CfkXlA8im4-lAGsR',
        sha='1b4dd21a6baa5e3523156776970895bd3db6960a',
        filename='onnx/models/DB_TD500_resnet50.onnx'),
=======
        name='DaSiamRPM Tracker network (ONNX)',
        url='https://www.dropbox.com/s/rr1lk9355vzolqv/dasiamrpn_model.onnx?dl=1',
        sha='91b774fce7df4c0e4918469f0f482d9a27d0e2d4',
        filename='onnx/models/dasiamrpn_model.onnx'),
    Model(
        name='DaSiamRPM Tracker kernel_r1 (ONNX)',
        url='https://www.dropbox.com/s/999cqx5zrfi7w4p/dasiamrpn_kernel_r1.onnx?dl=1',
        sha='bb64620a54348657133eb28be2d3a2a8c76b84b3',
        filename='onnx/models/dasiamrpn_kernel_r1.onnx'),
    Model(
        name='DaSiamRPM Tracker kernel_cls1 (ONNX)',
        url='https://www.dropbox.com/s/qvmtszx5h339a0w/dasiamrpn_kernel_cls1.onnx?dl=1',
        sha='e9ccd270ce8059bdf7ed0d1845c03ef4a951ee0f',
        filename='onnx/models/dasiamrpn_kernel_cls1.onnx'),
>>>>>>> 3410c1ba
]

# Note: models will be downloaded to current working directory
#       expected working directory is <testdata>/dnn
if __name__ == '__main__':

    selected_model_name = None
    if len(sys.argv) > 1:
        selected_model_name = sys.argv[1]
        print('Model: ' + selected_model_name)

    failedModels = []
    for m in models:
        print(m)
        if selected_model_name is not None and not m.name.startswith(selected_model_name):
            continue
        if not m.get():
            failedModels.append(m.filename)

    if failedModels:
        print("Following models have not been downloaded:")
        for f in failedModels:
            print("* {}".format(f))
        exit(15)<|MERGE_RESOLUTION|>--- conflicted
+++ resolved
@@ -865,7 +865,21 @@
         sha='49776d262993c387542f84d9cd16566840404f26',
         filename='gsoc2016-goturn/goturn.caffemodel'),
     Model(
-<<<<<<< HEAD
+        name='DaSiamRPM Tracker network (ONNX)',
+        url='https://www.dropbox.com/s/rr1lk9355vzolqv/dasiamrpn_model.onnx?dl=1',
+        sha='91b774fce7df4c0e4918469f0f482d9a27d0e2d4',
+        filename='onnx/models/dasiamrpn_model.onnx'),
+    Model(
+        name='DaSiamRPM Tracker kernel_r1 (ONNX)',
+        url='https://www.dropbox.com/s/999cqx5zrfi7w4p/dasiamrpn_kernel_r1.onnx?dl=1',
+        sha='bb64620a54348657133eb28be2d3a2a8c76b84b3',
+        filename='onnx/models/dasiamrpn_kernel_r1.onnx'),
+    Model(
+        name='DaSiamRPM Tracker kernel_cls1 (ONNX)',
+        url='https://www.dropbox.com/s/qvmtszx5h339a0w/dasiamrpn_kernel_cls1.onnx?dl=1',
+        sha='e9ccd270ce8059bdf7ed0d1845c03ef4a951ee0f',
+        filename='onnx/models/dasiamrpn_kernel_cls1.onnx'),
+    Model(
         name='crnn',
         url='https://drive.google.com/uc?export=dowload&id=1ooaLR-rkTl8jdpGy1DoQs0-X0lQsB6Fj',
         sha='270d92c9ccb670ada2459a25977e8deeaf8380d3',
@@ -875,22 +889,6 @@
         url='https://drive.google.com/uc?export=dowload&id=19YWhArrNccaoSza0CfkXlA8im4-lAGsR',
         sha='1b4dd21a6baa5e3523156776970895bd3db6960a',
         filename='onnx/models/DB_TD500_resnet50.onnx'),
-=======
-        name='DaSiamRPM Tracker network (ONNX)',
-        url='https://www.dropbox.com/s/rr1lk9355vzolqv/dasiamrpn_model.onnx?dl=1',
-        sha='91b774fce7df4c0e4918469f0f482d9a27d0e2d4',
-        filename='onnx/models/dasiamrpn_model.onnx'),
-    Model(
-        name='DaSiamRPM Tracker kernel_r1 (ONNX)',
-        url='https://www.dropbox.com/s/999cqx5zrfi7w4p/dasiamrpn_kernel_r1.onnx?dl=1',
-        sha='bb64620a54348657133eb28be2d3a2a8c76b84b3',
-        filename='onnx/models/dasiamrpn_kernel_r1.onnx'),
-    Model(
-        name='DaSiamRPM Tracker kernel_cls1 (ONNX)',
-        url='https://www.dropbox.com/s/qvmtszx5h339a0w/dasiamrpn_kernel_cls1.onnx?dl=1',
-        sha='e9ccd270ce8059bdf7ed0d1845c03ef4a951ee0f',
-        filename='onnx/models/dasiamrpn_kernel_cls1.onnx'),
->>>>>>> 3410c1ba
 ]
 
 # Note: models will be downloaded to current working directory
