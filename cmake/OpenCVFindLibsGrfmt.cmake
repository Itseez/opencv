--- conflicted
+++ resolved
@@ -73,17 +73,13 @@
     ocv_clear_vars(JPEG_FOUND)
   else()
     ocv_clear_internal_cache_vars(JPEG_LIBRARY JPEG_INCLUDE_DIR)
-<<<<<<< HEAD
-    find_package(JPEG)
-=======
     if(QNX)
       set(JPEG_LIBRARY jpeg)
       set(JPEG_LIBRARIES jpeg)
       set(JPEG_FOUND TRUE)
     else()
-      include(FindJPEG)
-    endif()
->>>>>>> 766bad00
+      find_package(JPEG)
+    endif()
   endif()
 
   if(NOT JPEG_FOUND)
