macro(_find_header_file_in_dirs VAR NAME)
  unset(${VAR})
  unset(${VAR} CACHE)
  if(" ${ARGN}" STREQUAL " ")
    check_include_file("${NAME}" HAVE_${VAR})
    if(HAVE_${VAR})
      set(${VAR} "${NAME}") # fallback
    else()
      set(${VAR} "")
    endif()
  else()
    find_path(${VAR} "${NAME}" ${ARGN} NO_DEFAULT_PATH)
    if(${VAR})
      set(${VAR} "${${VAR}}/${NAME}")
      unset(${VAR} CACHE)
    else()
      unset(${VAR} CACHE)
      set(${VAR} "")
    endif()
  endif()
endmacro()

macro(ocv_lapack_make_hdr _cblas_hdr _lapacke_hdr)
  # adding proxy opencv_lapack.h header
  set(CBLAS_H_PROXY_PATH ${CMAKE_BINARY_DIR}/opencv_lapack.h)

  set(_lapack_add_extern_c NOT (APPLE OR OPENCV_SKIP_LAPACK_EXTERN_C) OR OPENCV_FORCE_LAPACK_EXTERN_C)

  set(_lapack_content "// This file is auto-generated\n")
  if(${_lapack_add_extern_c})
     list(APPEND _lapack_content "extern \"C\" {")
  endif()
  if(NOT OPENCV_SKIP_LAPACK_MSVC_FIX)
      list(APPEND _lapack_content "
#ifdef _MSC_VER
#include <complex.h>
#define lapack_complex_float _Fcomplex
#define lapack_complex_double _Dcomplex
#endif
")
  endif()
  list(APPEND _lapack_content "#include \"${_cblas_hdr}\"")
  if(NOT "${_cblas_hdr}" STREQUAL "${_lapacke_hdr}")
    list(APPEND _lapack_content "#include \"${_lapacke_hdr}\"")
  endif()
  if(${_lapack_add_extern_c})
    list(APPEND _lapack_content "}")
  endif()
  string(REPLACE ";" "\n" _lapack_content "${_lapack_content}")
  ocv_update_file("${CBLAS_H_PROXY_PATH}" "${_lapack_content}")
endmacro()

macro(ocv_lapack_run_check)
  if(CMAKE_GENERATOR MATCHES "Visual Studio"  # MSBuild
      AND LAPACK_IMPL STREQUAL "MKL"
      AND ";${LAPACK_LIBRARIES};" MATCHES ";tbb;" AND TARGET tbb
      AND DEFINED TBB_INTERFACE_VERSION AND NOT (TBB_INTERFACE_VERSION LESS 12000)  # oneTBB/oneAPI workaround
  )
    # workaround DEFAULTLIB:tbb12.lib issue
    get_target_property(_tbb_lib tbb IMPORTED_LOCATION)
    if(NOT _tbb_lib)
      get_target_property(_tbb_lib tbb IMPORTED_LOCATION_RELEASE)
    endif()
<<<<<<< HEAD
    if(_tbb_lib AND NOT OPENCV_SKIP_WORKAROUND_MKL_LINK_DIRECTORIES_TBB)
      # MSBuild drops content of 'LIB' environment variable,
      # so pass TBB library directory through `link_directories()`
      get_filename_component(_tbb_lib_dir "${_tbb_lib}" DIRECTORY)
      message(STATUS "MKL: adding '${_tbb_lib_dir}' to link directories (workaround DEFAULTLIB issue)")
      link_directories("${_tbb_lib_dir}")
    elseif(NOT OPENCV_SKIP_WORKAROUND_MKL_DEFAULTLIB)
      # We may have tbb.lib for 'tbb' target, but not 'tbb12.lib'
      ocv_update(OPENCV_MKL_IGNORE_DEFAULTLIB_TBB "tbb12.lib")
      set(CMAKE_SHARED_LINKER_FLAGS "${CMAKE_SHARED_LINKER_FLAGS} /NODEFAULTLIB:${OPENCV_MKL_IGNORE_DEFAULTLIB_TBB}")
      set(CMAKE_EXE_LINKER_FLAGS "${CMAKE_EXE_LINKER_FLAGS} /NODEFAULTLIB:${OPENCV_MKL_IGNORE_DEFAULTLIB_TBB}")
=======
    list(APPEND _lapack_content "#include \"${OPENCV_CBLAS_H_PATH_${_lapack_impl}}\"")
    if(NOT "${OPENCV_CBLAS_H_PATH_${_lapack_impl}}" STREQUAL "${OPENCV_LAPACKE_H_PATH_${_lapack_impl}}")
      list(APPEND _lapack_content "#include \"${OPENCV_LAPACKE_H_PATH_${_lapack_impl}}\"")
    endif()
    list(APPEND _lapack_content "
#if defined(LAPACK_GLOBAL) || defined(LAPACK_NAME)
/*
 * Using netlib's reference LAPACK implementation version >= 3.4.0 (first with C interface).
 * Use LAPACK_xxxx to transparently (via predefined lapack macros) deal with pre and post 3.9.1 versions.
 * LAPACK 3.9.1 introduces LAPACK_FORTRAN_STRLEN_END and modifies (through preprocessing) the declarations of the following functions used in opencv
 *        sposv_, dposv_, spotrf_, dpotrf_, sgesdd_, dgesdd_, sgels_, dgels_
 * which end up with an extra parameter.
 * So we also need to preprocess the function calls in opencv coding by prefixing them with LAPACK_.
 * The good news is the preprocessing works fine whatever netlib's LAPACK version.
 */
#define OCV_LAPACK_FUNC(f) LAPACK_##f
#else
/* Using other LAPACK implementations so fall back to opencv's assumption until now */
#define OCV_LAPACK_FUNC(f) f##_
#endif
")
    if(${_lapack_add_extern_c})
      list(APPEND _lapack_content "}")
>>>>>>> 5f249a3e
    endif()
  endif()

  # TODO add cache for try_compile() inputs/results

  get_property(__link_directories DIRECTORY PROPERTY LINK_DIRECTORIES)
  if(LAPACK_LINK_LIBRARIES)
    list(APPEND __link_directories ${LAPACK_LINK_LIBRARIES})
  endif()

  try_compile(__VALID_LAPACK
      "${OpenCV_BINARY_DIR}"
      "${OpenCV_SOURCE_DIR}/cmake/checks/lapack_check.cpp"
      CMAKE_FLAGS "-DINCLUDE_DIRECTORIES:STRING=${LAPACK_INCLUDE_DIR}\;${CMAKE_BINARY_DIR}"
                  "-DLINK_DIRECTORIES:STRING=${__link_directories}"
      LINK_LIBRARIES ${LAPACK_LIBRARIES}
      OUTPUT_VARIABLE TRY_OUT
  )
  if(NOT __VALID_LAPACK)
    file(APPEND ${CMAKE_BINARY_DIR}${CMAKE_FILES_DIRECTORY}/CMakeError.log
        "\nLAPACK(${LAPACK_IMPL}) check FAILED:\n"
        "    LAPACK_INCLUDE_DIR: '${LAPACK_INCLUDE_DIR}'\n"
        "    LAPACK_LIBRARIES: '${LAPACK_LIBRARIES}'\n"
        "    LAPACK_LINK_LIBRARIES: '${__link_directories}'\n"
        "    Output:\n${TRY_OUT}\n\n")
    message(STATUS "LAPACK(${LAPACK_IMPL}): Can't build LAPACK check code. This LAPACK version is not supported.")
    unset(LAPACK_LIBRARIES)
  else()
    message(STATUS "${LAPACK_IMPL}: Support is enabled.")
    ocv_include_directories(${LAPACK_INCLUDE_DIR})
    set(HAVE_LAPACK 1)
  endif()
endmacro()

macro(ocv_lapack_check)
  string(REGEX REPLACE "[^a-zA-Z0-9_]" "_" _lapack_impl "${LAPACK_IMPL}")
  message(STATUS "${LAPACK_IMPL}: LAPACK_LIBRARIES=${LAPACK_LIBRARIES}")
  _find_header_file_in_dirs(OPENCV_CBLAS_H_PATH_${_lapack_impl} "${LAPACK_CBLAS_H}" "${LAPACK_INCLUDE_DIR}")
  _find_header_file_in_dirs(OPENCV_LAPACKE_H_PATH_${_lapack_impl} "${LAPACK_LAPACKE_H}" "${LAPACK_INCLUDE_DIR}")
  message(STATUS "${LAPACK_IMPL}: Looking for CBLAS/LAPACK headers in '${LAPACK_INCLUDE_DIR}': '${OPENCV_CBLAS_H_PATH_${_lapack_impl}}', '${OPENCV_LAPACKE_H_PATH_${_lapack_impl}}'")
  if(OPENCV_CBLAS_H_PATH_${_lapack_impl} AND OPENCV_LAPACKE_H_PATH_${_lapack_impl})
     ocv_lapack_make_hdr(${OPENCV_CBLAS_H_PATH_${_lapack_impl}} ${OPENCV_LAPACKE_H_PATH_${_lapack_impl}})
     ocv_lapack_run_check()
  else()
     unset(LAPACK_LIBRARIES)
  endif()
endmacro()

if(WITH_LAPACK)
  unset(LAPACK_LIBRARIES)
  unset(LAPACK_LIBRARIES CACHE)

  ocv_update(LAPACK_IMPL "Unknown")
  if(NOT BUILD_CLAPACK AND NOT OPENCV_LAPACK_FIND_PACKAGE_ONLY)
    if(NOT LAPACK_LIBRARIES AND NOT OPENCV_LAPACK_DISABLE_MKL)
      include(cmake/OpenCVFindMKL.cmake)
      if(HAVE_MKL)
        set(LAPACK_INCLUDE_DIR  ${MKL_INCLUDE_DIRS})
        set(LAPACK_LIBRARIES    ${MKL_LIBRARIES})
        set(LAPACK_CBLAS_H      "mkl_cblas.h")
        set(LAPACK_LAPACKE_H    "mkl_lapack.h")
        set(LAPACK_IMPL         "MKL")
        set(LAPACK_VERSION      "${MKL_VERSION_STR}")
        ocv_lapack_check()
      endif()
    endif()
    if(NOT LAPACK_LIBRARIES)
      include(cmake/OpenCVFindOpenBLAS.cmake)
      if(OpenBLAS_FOUND)
        set(LAPACK_INCLUDE_DIR  ${OpenBLAS_INCLUDE_DIR})
        set(LAPACK_LIBRARIES    ${OpenBLAS_LIB})
        set(LAPACK_CBLAS_H      "cblas.h")
        set(LAPACK_LAPACKE_H    "lapacke.h")
        set(LAPACK_IMPL         "OpenBLAS")
        ocv_lapack_check()
      endif()
    endif()
    if(NOT LAPACK_LIBRARIES AND UNIX)
      include(cmake/OpenCVFindAtlas.cmake)
      if(ATLAS_FOUND)
        set(LAPACK_INCLUDE_DIR  ${Atlas_INCLUDE_DIR})
        set(LAPACK_LIBRARIES    ${Atlas_LIBRARIES})
        set(LAPACK_CBLAS_H      "cblas.h")
        set(LAPACK_LAPACKE_H    "lapacke.h")
        set(LAPACK_IMPL         "Atlas")
        ocv_lapack_check()
      endif()
    endif()
  endif()

  if(NOT BUILD_CLAPACK AND NOT LAPACK_LIBRARIES)
    if(WIN32 AND NOT OPENCV_LAPACK_SHARED_LIBS)
      set(BLA_STATIC 1)
    endif()
    find_package(LAPACK)
    if(LAPACK_FOUND)
      if(NOT DEFINED LAPACKE_INCLUDE_DIR)
        find_path(LAPACKE_INCLUDE_DIR "lapacke.h")
      endif()
      if(NOT DEFINED MKL_LAPACKE_INCLUDE_DIR)
        find_path(MKL_LAPACKE_INCLUDE_DIR "mkl_lapack.h")
      endif()
      if(MKL_LAPACKE_INCLUDE_DIR AND NOT OPENCV_LAPACK_DISABLE_MKL)
        set(LAPACK_INCLUDE_DIR  ${MKL_LAPACKE_INCLUDE_DIR})
        set(LAPACK_CBLAS_H      "mkl_cblas.h")
        set(LAPACK_LAPACKE_H    "mkl_lapack.h")
        set(LAPACK_IMPL         "LAPACK/MKL")
        ocv_lapack_check()
      endif()
      if(NOT HAVE_LAPACK)
        if(LAPACKE_INCLUDE_DIR)
          set(LAPACK_INCLUDE_DIR  ${LAPACKE_INCLUDE_DIR})
          set(LAPACK_CBLAS_H      "cblas.h")
          set(LAPACK_LAPACKE_H    "lapacke.h")
          set(LAPACK_IMPL         "LAPACK/Generic")
          ocv_lapack_check()
        endif()
      endif()
    endif()
  endif()

  if(NOT HAVE_LAPACK)
    if(LAPACK_LIBRARIES AND LAPACK_CBLAS_H AND LAPACK_LAPACKE_H)
      ocv_lapack_check()
    else()
      unset(LAPACK_LIBRARIES)
      unset(LAPACK_LIBRARIES CACHE)
    endif()
  endif()

  if(NOT BUILD_CLAPACK AND APPLE AND NOT LAPACK_LIBRARIES)
    set(LAPACK_INCLUDE_DIR  "")
    set(LAPACK_LIBRARIES    "-framework Accelerate")
    set(LAPACK_CBLAS_H      "Accelerate/Accelerate.h")
    set(LAPACK_LAPACKE_H    "Accelerate/Accelerate.h")
    set(LAPACK_IMPL         "LAPACK/Apple")
    ocv_lapack_check()
  endif()

  if(BUILD_CLAPACK)
    ocv_assert(NOT HAVE_LAPACK)
  endif()
  if(NOT HAVE_LAPACK)  # OR BUILD_CLAPACK=ON
    add_subdirectory(3rdparty/clapack)

    set(LAPACK_CBLAS_H  "cblas.h")
    set(LAPACK_LAPACKE_H  "lapack.h")
    set(LAPACK_IMPL  "LAPACK/clapack")
    set(LAPACK_INCLUDE_DIR "${CLAPACK_INCLUDE_DIR}")
    set(LAPACK_LIBRARIES ${CLAPACK_LIBRARIES})
    set(LAPACK_VERSION "${CLAPACK_VERSION}")
    ocv_lapack_make_hdr("${LAPACK_INCLUDE_DIR}/${LAPACK_CBLAS_H}" "${LAPACK_INCLUDE_DIR}/${LAPACK_LAPACKE_H}")
    # unable to properly check against source code without binaries: ocv_lapack_check()
    ocv_include_directories(${LAPACK_INCLUDE_DIR})
    set(HAVE_LAPACK 1)
  endif()

  set(LAPACK_INCLUDE_DIR ${LAPACK_INCLUDE_DIR} CACHE PATH   "Path to BLAS include dir" FORCE)
  set(LAPACK_CBLAS_H     ${LAPACK_CBLAS_H}     CACHE STRING "Alternative name of cblas.h" FORCE)
  set(LAPACK_LAPACKE_H   ${LAPACK_LAPACKE_H}   CACHE STRING "Alternative name of lapacke.h" FORCE)
  set(LAPACK_LIBRARIES   ${LAPACK_LIBRARIES}   CACHE STRING "Names of BLAS & LAPACK binaries (.so, .dll, .a, .lib)" FORCE)
  set(LAPACK_IMPL        ${LAPACK_IMPL}        CACHE STRING "Lapack implementation id" FORCE)
endif()<|MERGE_RESOLUTION|>--- conflicted
+++ resolved
@@ -43,42 +43,7 @@
   if(NOT "${_cblas_hdr}" STREQUAL "${_lapacke_hdr}")
     list(APPEND _lapack_content "#include \"${_lapacke_hdr}\"")
   endif()
-  if(${_lapack_add_extern_c})
-    list(APPEND _lapack_content "}")
-  endif()
-  string(REPLACE ";" "\n" _lapack_content "${_lapack_content}")
-  ocv_update_file("${CBLAS_H_PROXY_PATH}" "${_lapack_content}")
-endmacro()
-
-macro(ocv_lapack_run_check)
-  if(CMAKE_GENERATOR MATCHES "Visual Studio"  # MSBuild
-      AND LAPACK_IMPL STREQUAL "MKL"
-      AND ";${LAPACK_LIBRARIES};" MATCHES ";tbb;" AND TARGET tbb
-      AND DEFINED TBB_INTERFACE_VERSION AND NOT (TBB_INTERFACE_VERSION LESS 12000)  # oneTBB/oneAPI workaround
-  )
-    # workaround DEFAULTLIB:tbb12.lib issue
-    get_target_property(_tbb_lib tbb IMPORTED_LOCATION)
-    if(NOT _tbb_lib)
-      get_target_property(_tbb_lib tbb IMPORTED_LOCATION_RELEASE)
-    endif()
-<<<<<<< HEAD
-    if(_tbb_lib AND NOT OPENCV_SKIP_WORKAROUND_MKL_LINK_DIRECTORIES_TBB)
-      # MSBuild drops content of 'LIB' environment variable,
-      # so pass TBB library directory through `link_directories()`
-      get_filename_component(_tbb_lib_dir "${_tbb_lib}" DIRECTORY)
-      message(STATUS "MKL: adding '${_tbb_lib_dir}' to link directories (workaround DEFAULTLIB issue)")
-      link_directories("${_tbb_lib_dir}")
-    elseif(NOT OPENCV_SKIP_WORKAROUND_MKL_DEFAULTLIB)
-      # We may have tbb.lib for 'tbb' target, but not 'tbb12.lib'
-      ocv_update(OPENCV_MKL_IGNORE_DEFAULTLIB_TBB "tbb12.lib")
-      set(CMAKE_SHARED_LINKER_FLAGS "${CMAKE_SHARED_LINKER_FLAGS} /NODEFAULTLIB:${OPENCV_MKL_IGNORE_DEFAULTLIB_TBB}")
-      set(CMAKE_EXE_LINKER_FLAGS "${CMAKE_EXE_LINKER_FLAGS} /NODEFAULTLIB:${OPENCV_MKL_IGNORE_DEFAULTLIB_TBB}")
-=======
-    list(APPEND _lapack_content "#include \"${OPENCV_CBLAS_H_PATH_${_lapack_impl}}\"")
-    if(NOT "${OPENCV_CBLAS_H_PATH_${_lapack_impl}}" STREQUAL "${OPENCV_LAPACKE_H_PATH_${_lapack_impl}}")
-      list(APPEND _lapack_content "#include \"${OPENCV_LAPACKE_H_PATH_${_lapack_impl}}\"")
-    endif()
-    list(APPEND _lapack_content "
+  list(APPEND _lapack_content "
 #if defined(LAPACK_GLOBAL) || defined(LAPACK_NAME)
 /*
  * Using netlib's reference LAPACK implementation version >= 3.4.0 (first with C interface).
@@ -95,9 +60,35 @@
 #define OCV_LAPACK_FUNC(f) f##_
 #endif
 ")
-    if(${_lapack_add_extern_c})
-      list(APPEND _lapack_content "}")
->>>>>>> 5f249a3e
+  if(${_lapack_add_extern_c})
+    list(APPEND _lapack_content "}")
+  endif()
+  string(REPLACE ";" "\n" _lapack_content "${_lapack_content}")
+  ocv_update_file("${CBLAS_H_PROXY_PATH}" "${_lapack_content}")
+endmacro()
+
+macro(ocv_lapack_run_check)
+  if(CMAKE_GENERATOR MATCHES "Visual Studio"  # MSBuild
+      AND LAPACK_IMPL STREQUAL "MKL"
+      AND ";${LAPACK_LIBRARIES};" MATCHES ";tbb;" AND TARGET tbb
+      AND DEFINED TBB_INTERFACE_VERSION AND NOT (TBB_INTERFACE_VERSION LESS 12000)  # oneTBB/oneAPI workaround
+  )
+    # workaround DEFAULTLIB:tbb12.lib issue
+    get_target_property(_tbb_lib tbb IMPORTED_LOCATION)
+    if(NOT _tbb_lib)
+      get_target_property(_tbb_lib tbb IMPORTED_LOCATION_RELEASE)
+    endif()
+    if(_tbb_lib AND NOT OPENCV_SKIP_WORKAROUND_MKL_LINK_DIRECTORIES_TBB)
+      # MSBuild drops content of 'LIB' environment variable,
+      # so pass TBB library directory through `link_directories()`
+      get_filename_component(_tbb_lib_dir "${_tbb_lib}" DIRECTORY)
+      message(STATUS "MKL: adding '${_tbb_lib_dir}' to link directories (workaround DEFAULTLIB issue)")
+      link_directories("${_tbb_lib_dir}")
+    elseif(NOT OPENCV_SKIP_WORKAROUND_MKL_DEFAULTLIB)
+      # We may have tbb.lib for 'tbb' target, but not 'tbb12.lib'
+      ocv_update(OPENCV_MKL_IGNORE_DEFAULTLIB_TBB "tbb12.lib")
+      set(CMAKE_SHARED_LINKER_FLAGS "${CMAKE_SHARED_LINKER_FLAGS} /NODEFAULTLIB:${OPENCV_MKL_IGNORE_DEFAULTLIB_TBB}")
+      set(CMAKE_EXE_LINKER_FLAGS "${CMAKE_EXE_LINKER_FLAGS} /NODEFAULTLIB:${OPENCV_MKL_IGNORE_DEFAULTLIB_TBB}")
     endif()
   endif()
 
