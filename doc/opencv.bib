--- conflicted
+++ resolved
@@ -1019,30 +1019,6 @@
   title = {An Efficient Algebraic Solution to the Perspective-Three-Point Problem},
   booktitle = {Computer Vision and Pattern Recognition (CVPR), 2017 IEEE Conference on},
   year = {2017},
-<<<<<<< HEAD
-  organization = {IEEE}
-}
-@ARTICLE{gonzalez,
-  title={Digital Image Fundamentals, Digital Imaging Processing},
-  author={Gonzalez, Rafael C and others},
-  year={1987},
-  publisher={Addison Wesley Publishing Company}
-}
-@ARTICLE{gruzman,
-  title={Цифровая обработка изображений в информационных системах},
-  author={Грузман, И.С. and Киричук, В.С. and Косых, В.П. and Перетягин, Г.И. and Спектор, А.А.},
-  year={2000},
-  publisher={Изд-во НГТУ Новосибирск}
-}
-@INPROCEEDINGS{duda2018,
-    title = {Accurate Detection and Localization of Checkerboard Corners for Calibration},
-    year = {2018},
-    booktitle = {29th British Machine Vision Conference. British Machine Vision Conference (BMVC-29), September 3-6, Newcastle, United Kingdom},
-    publisher = {BMVA Press},
-    author = {Alexander Duda and Udo Frese},
-}
-
-=======
   publisher = {IEEE}
 }
 @article{gonzalez,
@@ -1064,7 +1040,6 @@
   publisher = {BMVA Press},
   author = {Duda, Alexander and Frese, Udo}
 }
->>>>>>> 223893ea
 @book{jahne2000computer,
   title = {Computer vision and applications: a guide for students and practitioners},
   author = {Jahne, Bernd},
