#!/bin/bash -e
SDK_DIR=$1

echo "OpenCV Android SDK path: ${SDK_DIR}"

ANDROID_HOME=${ANDROID_HOME:-${ANDROID_SDK_ROOT:-${ANDROID_SDK?Required ANDROID_HOME/ANDROID_SDK/ANDROID_SDK_ROOT}}}
ANDROID_NDK=${ANDROID_NDK_HOME-${ANDROID_NDK:-${NDKROOT?Required ANDROID_NDK_HOME/ANDROID_NDK/NDKROOT}}}

echo "Android SDK: ${ANDROID_HOME}"
echo "Android NDK: ${ANDROID_NDK}"

if [ ! -d "${ANDROID_HOME}" ]; then
  echo "FATAL: Missing Android SDK directory"
  exit 1
fi
if [ ! -d "${ANDROID_NDK}" ]; then
  echo "FATAL: Missing Android NDK directory"
  exit 1
fi

export ANDROID_HOME=${ANDROID_HOME}
export ANDROID_SDK=${ANDROID_HOME}
export ANDROID_SDK_ROOT=${ANDROID_HOME}

export ANDROID_NDK=${ANDROID_NDK}
export ANDROID_NDK_HOME=${ANDROID_NDK}

echo "Cloning OpenCV Android SDK ..."
rm -rf "test-gradle"
cp -rp "${SDK_DIR}" "test-gradle"
echo "Cloning OpenCV Android SDK ... Done!"

<<<<<<< HEAD
echo "Force Current CMake for Gradle project"
# drop cmake bin name and "bin" folder from path
echo "cmake.dir=$(dirname $(dirname $(which cmake)))" > "test-gradle/samples/local.properties"
=======
# drop cmake bin name and "bin" folder from path
echo "ndk.dir=${ANDROID_NDK}" > "test-gradle/samples/local.properties"
echo "cmake.dir=$(dirname $(dirname $(which cmake)))" >> "test-gradle/samples/local.properties"

>>>>>>> a8ec6586
echo "Run gradle ..."
(cd "test-gradle/samples"; ./gradlew -i assemble)

echo "#"
echo "# Done!"
echo "#"<|MERGE_RESOLUTION|>--- conflicted
+++ resolved
@@ -30,16 +30,10 @@
 cp -rp "${SDK_DIR}" "test-gradle"
 echo "Cloning OpenCV Android SDK ... Done!"
 
-<<<<<<< HEAD
-echo "Force Current CMake for Gradle project"
-# drop cmake bin name and "bin" folder from path
-echo "cmake.dir=$(dirname $(dirname $(which cmake)))" > "test-gradle/samples/local.properties"
-=======
 # drop cmake bin name and "bin" folder from path
 echo "ndk.dir=${ANDROID_NDK}" > "test-gradle/samples/local.properties"
 echo "cmake.dir=$(dirname $(dirname $(which cmake)))" >> "test-gradle/samples/local.properties"
 
->>>>>>> a8ec6586
 echo "Run gradle ..."
 (cd "test-gradle/samples"; ./gradlew -i assemble)
 
