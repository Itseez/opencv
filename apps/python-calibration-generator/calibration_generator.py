# This file is part of OpenCV project.
# It is subject to the license terms in the LICENSE file found in the top-level directory
# of this distribution and at http://opencv.org/license.html.

# The script generates synthetic data for multi-camera calibration assessment
# Input: cameras configuration. See config_cv_test.yaml
# Output: generated object points (3d), image points (2d) for calibration and
#         board poses ground truth (R, t) for check

import argparse
import numpy as np
import math
import yaml
from drawer import animation2D, animation3D
from utils import RandGen, insideImage, eul2rot, saveKDRT, areAllInsideImage, insideImageMask, projectCamera, export2JSON, writeMatrix
from pathlib import Path
from board import CheckerBoard
import os
import json

class Camera:
    def __init__(self, idx, img_width, img_height, fx_limit, euler_limit, t_limit, is_fisheye, fy_deviation=None, skew=None,
                distortion_limit=None, noise_scale_img_diag=None):
        """
        @skew : is either None or in radians
        @fy_deviation : is either None (that is fx=fy) or value such that fy = [fx*(1-fy_deviation/100), fx*(1+fy_deviation/100)]
        @distortion_limit : is either None or array of size (num_tangential_dist+num_radial_dist) x 2
        @euler_limit : is 3 x 2 limit of euler angles in degrees
        @t_limit : is 3 x 2 limit of translation in meters
        """
        assert len(fx_limit) == 2 and img_width >= 0 and img_width >= 0
        if is_fisheye and distortion_limit is not None: assert len(distortion_limit) == 4 # distortion for fisheye has only 4 parameters
        self.idx = idx
        self.img_width, self.img_height = img_width, img_height
        self.fx_min = fx_limit[0]
        self.fx_max = fx_limit[1]
        self.fy_deviation = fy_deviation
        self.img_diag = math.sqrt(img_height ** 2 + img_width ** 2)
        self.is_fisheye = is_fisheye
        self.fx, self.fy = None, None
        self.px, self.py = None, None
        self.K, self.R, self.t, self.P = None, None, None, None
        self.skew = skew
        self.distortion = None
        self.distortion_lim = distortion_limit
        self.euler_limit = np.array(euler_limit, dtype=np.float32)
        self.t_limit = t_limit
        self.noise_scale_img_diag = noise_scale_img_diag
        if idx != 0:
            assert len(euler_limit) == len(t_limit) == 3
            for i in range(3):
                assert len(euler_limit[i]) == len(t_limit[i]) == 2
                self.euler_limit[i] *= (np.pi / 180)

def generateAll(cameras, board, num_frames, rand_gen, MAX_RAND_ITERS=10000, save_proj_animation=None, save_3d_animation=None):
    EPS = 1e-10
    """
    output:
        points_2d: NUM_FRAMES x NUM_CAMERAS x 2 x NUM_PTS
    """

    for i in range(len(cameras)):
        cameras[i].t = np.zeros((3, 1))
        if cameras[i].idx == 0:
            cameras[i].R = np.identity(3)
        else:
            angles = [0, 0, 0]
            for k in range(3):
                if abs(cameras[i].t_limit[k][0] - cameras[i].t_limit[k][1]) < EPS:
                    cameras[i].t[k] = cameras[i].t_limit[k][0]
                else:
                    cameras[i].t[k] = rand_gen.randRange(cameras[i].t_limit[k][0], cameras[i].t_limit[k][1])

                if abs(cameras[i].euler_limit[k][0] - cameras[i].euler_limit[k][1]) < EPS:
                    angles[k] = cameras[i].euler_limit[k][0]
                else:
                    angles[k] = rand_gen.randRange(cameras[i].euler_limit[k][0], cameras[i].euler_limit[k][1])

            cameras[i].R = eul2rot(angles)

        if abs(cameras[i].fx_min - cameras[i].fx_max) < EPS:
            cameras[i].fx = cameras[i].fx_min
        else:
            cameras[i].fx = rand_gen.randRange(cameras[i].fx_min, cameras[i].fx_max)
        if cameras[i].fy_deviation is None:
            cameras[i].fy = cameras[i].fx
        else:
            cameras[i].fy = rand_gen.randRange((1 - cameras[i].fy_deviation) * cameras[i].fx,
                                      (1 + cameras[i].fy_deviation) * cameras[i].fx)

        cameras[i].px = int(cameras[i].img_width / 2.0) + 1
        cameras[i].py = int(cameras[i].img_height / 2.0) + 1
        cameras[i].K = np.array([[cameras[i].fx, 0, cameras[i].px], [0, cameras[i].fy, cameras[i].py], [0, 0, 1]], dtype=float)
        if cameras[i].skew is not None: cameras[i].K[0, 1] = np.tan(cameras[i].skew) * cameras[i].K[0, 0]
        cameras[i].P = cameras[i].K @ np.concatenate((cameras[i].R, cameras[i].t), 1)

        if cameras[i].distortion_lim is not None:
            cameras[i].distortion = np.zeros((1, len(cameras[i].distortion_lim))) # opencv using 5 values distortion as default
            for k, lim in enumerate(cameras[i].distortion_lim):
                cameras[i].distortion[0,k] = rand_gen.randRange(lim[0], lim[1])
        else:
            cameras[i].distortion = np.zeros((1, 5)) # opencv is using 5 values distortion as default

    origin = None
    box = np.array([[0, board.square_len * (board.w - 1), 0, board.square_len * (board.w - 1)],
                    [0, 0, board.square_len * (board.h - 1), board.square_len * (board.h - 1)],
                    [0, 0, 0, 0]])

    if board.t_origin is None:
        try:
            import torch, pytorch3d, pytorch3d.transforms
            has_pytorch = True
        except:
            has_pytorch = False

        if has_pytorch:
            rot_angles = torch.zeros(3, requires_grad=True)
            origin = torch.ones((3,1), requires_grad=True)
            optimizer = torch.optim.Adam([rot_angles, origin], lr=5e-3)
            Ps = torch.tensor(np.stack([cam.K @ np.concatenate((cam.R, cam.t), 1) for cam in cameras]), dtype=torch.float32)
            rot_conv = 'XYZ'
            board_pattern = torch.tensor(box, dtype=Ps.dtype)
            corners = torch.tensor([[[0, 0], [0, cam.img_height], [cam.img_width, 0], [cam.img_width, cam.img_height]] for cam in cameras], dtype=Ps.dtype).transpose(-1,-2)
            loss_fnc = torch.nn.HuberLoss()
            lr_scheduler = torch.optim.lr_scheduler.ReduceLROnPlateau(optimizer, 'min', min_lr=1e-4, factor=0.8, patience=10)
            prev_loss = 1e10
            torch.autograd.set_detect_anomaly(True)
            MAX_DEPTH = 4
            for it in range(500):
                pts_board = pytorch3d.transforms.euler_angles_to_matrix(rot_angles, rot_conv) @ board_pattern + origin
                pts_proj = Ps[:,:3,:3] @ pts_board[None,:] + Ps[:,:,[-1]]
                pts_proj = pts_proj[:, :2] / (pts_proj[:, [2]]+1e-15)

                loss = num_wrong = 0
                for i, proj in enumerate(pts_proj):
                    if not areAllInsideImage(pts_proj[i], cameras[i].img_width, cameras[i].img_height):
                        loss += loss_fnc(corners[i], pts_proj[i])
                        num_wrong += 1
                if num_wrong > 0:
                    loss /= num_wrong
                    loss.backward()
                    optimizer.step()
                    lr_scheduler.step(loss)
                    if origin[2] < 0:
                        with torch.no_grad(): origin[2] = 2.0
                    if it % 5 == 0:
                        print('iter', it, 'loss %.2E' % loss)
                        if abs(prev_loss - loss) < 1e-10:
                            break
                        prev_loss = loss.item()
                else:
                    print('all points inside')
                    break
            print(origin)
            points_board = (torch.tensor(board.pattern, dtype=Ps.dtype) + origin).detach().numpy()
        else:
            max_sum_diag = 0.0
            total_tested = 0
            for z in np.arange(0.25, 50, .5):
                if origin is not None: break  # will not update
                min_x1, max_x1 = -z * cameras[0].px / cameras[0].fx, (cameras[0].img_width * z - z * cameras[0].px) / cameras[0].fx
                min_y1, max_y1 = -z * cameras[0].py / cameras[0].fy, (cameras[0].img_height * z - z * cameras[0].py) / cameras[0].fy
                min_x2, max_x2 = -z * cameras[0].px / cameras[0].fx - box[0, 1], (cameras[0].img_width * z - z * cameras[0].px) / cameras[0].fx - box[0, 1]
                min_y2, max_y2 = -z * cameras[0].py / cameras[0].fy - box[1, 2], (cameras[0].img_height * z - z * cameras[0].py) / cameras[0].fy - box[1, 2]
                min_x = max(min_x1, min_x2)
                min_y = max(min_y1, min_y2)
                max_x = min(max_x1, max_x2)
                max_y = min(max_y1, max_y2)
                if max_x < min_x or max_y < min_y: continue
                for x in np.linspace(min_x, max_x, 40):
                    for y in np.linspace(min_y, max_y, 40):
                        total_tested += 1
                        pts = box + np.array([[x], [y], [z]])
                        sum_diag = 0.0
                        all_visible = True
                        for i in range(len(cameras)):
                            pts_proj = projectCamera(cameras[i], pts)
                            visible_pts = insideImage(pts_proj, cameras[i].img_width, cameras[i].img_height)
                            if visible_pts != pts_proj.shape[1]:
                                # print(i,')',x, y, z, 'not visible, total', visible_pts, '/', pts_proj.shape[1])
                                all_visible = False
                                break
                            sum_diag += np.linalg.norm(pts_proj[:, 0] - pts_proj[:, -1])
                        if not all_visible: continue
                        if max_sum_diag < sum_diag:
                            max_sum_diag = sum_diag
                            origin = np.array([[x], [y], [z]])
            points_board = board.pattern + origin
    else:
        points_board = board.pattern + board.t_origin

    points_2d, points_3d = [], []
    valid_frames_per_camera = np.zeros(len(cameras))
    MIN_FRAMES_PER_CAM = int(num_frames * 0.1)
    R_used = []
    t_used = []
    for frame in range(MAX_RAND_ITERS):
        R_board = eul2rot([ rand_gen.randRange(board.euler_limit[0][0], board.euler_limit[0][1]),
                            rand_gen.randRange(board.euler_limit[1][0], board.euler_limit[1][1]),
                            rand_gen.randRange(board.euler_limit[2][0], board.euler_limit[2][1])])
        t_board = np.array([[rand_gen.randRange(board.t_limit[0][0], board.t_limit[0][1])],
                            [rand_gen.randRange(board.t_limit[1][0], board.t_limit[1][1])],
                            [rand_gen.randRange(board.t_limit[2][0], board.t_limit[2][1])]])

        points_board_mean = points_board.mean(-1)[:,None]
        pts_board = R_board @ (points_board - points_board_mean) + points_board_mean + t_board
        cam_points_2d = [projectCamera(cam, pts_board) for cam in cameras]

        """
        # plot normals
        board_normal = 10*np.cross(pts_board[:,board.w] - pts_board[:,0], pts_board[:,board.w-1] - pts_board[:,0])
        ax = plotCamerasAndBoardFig(pts_board, cameras, pts_color=board.colors_board)
        pts = np.stack((pts_board[:,0], pts_board[:,0]+board_normal))
        ax.plot(pts[:,0], pts[:,1], pts[:,2], 'r-')
        for ii, cam in enumerate(cameras):
            pts = np.stack((cam.t.flatten(), cam.t.flatten()+cam.R[2]))
            ax.plot(pts[:,0], pts[:,1], pts[:,2], 'g-')
            print(ii, np.arccos(board_normal.dot(cam.R[2]) / np.linalg.norm(board_normal))*180/np.pi, np.arccos((-board_normal).dot(cam.R[2]) / np.linalg.norm(board_normal))*180/np.pi)
        plotAllProjectionsFig(np.stack(cam_points_2d), cameras, pts_color=board.colors_board)
        plt.show()
        """

        for cam_idx in range(len(cameras)):
            # Check whether the board is in front of the the image
            pt_3d = cameras[cam_idx].R @ pts_board + cameras[cam_idx].t
            if not board.isProjectionValid(cam_points_2d[cam_idx]) or np.min(pt_3d[2]) < 1e-3:
                cam_points_2d[cam_idx] = -np.ones_like(cam_points_2d[cam_idx])
            elif cameras[cam_idx].noise_scale_img_diag is not None:
                cam_points_2d[cam_idx] += np.random.normal(0, cameras[cam_idx].img_diag * cameras[cam_idx].noise_scale_img_diag, cam_points_2d[cam_idx].shape)

        ### test
        pts_inside_camera = np.zeros(len(cameras), dtype=bool)
        for ii, pts_2d in enumerate(cam_points_2d):
            mask = insideImageMask(pts_2d, cameras[ii].img_width, cameras[ii].img_height)
            # cam_points_2d[ii] = cam_points_2d[ii][:,mask]
            pts_inside_camera[ii] = mask.all()
            # print(pts_inside, end=' ')
        # print('from max inside', pts_board.shape[1])
        ###

        if pts_inside_camera.sum() >= 2:
            valid_frames_per_camera += np.array(pts_inside_camera, int)
            print(valid_frames_per_camera)
            points_2d.append(np.stack(cam_points_2d))
            points_3d.append(pts_board)

            R_used.append(R_board)
            t_used.append(R_board @ (board.t_origin - points_board_mean) + points_board_mean + t_board)

            if len(points_2d) >= num_frames and (valid_frames_per_camera >= MIN_FRAMES_PER_CAM).all():
                print('tried samples', frame)
                break

    VIDEOS_FPS = 5
    VIDEOS_DPI = 250
    MAX_FRAMES = 100
    if save_proj_animation is not None: animation2D(board, cameras, points_2d, save_proj_animation, VIDEOS_FPS, VIDEOS_DPI, MAX_FRAMES)
    if save_3d_animation is not None: animation3D(board, cameras, points_3d, save_3d_animation, VIDEOS_FPS, VIDEOS_DPI, MAX_FRAMES)

    print('number of found frames', len(points_2d))
    return np.stack(points_2d), np.stack(points_3d), np.stack(R_used), np.stack(t_used)

def createConfigFile(fname, params):
    file = open(fname, 'w')

    def writeDict(dict_write, tab):
        for key, value in dict_write.items():
            if isinstance(value, dict):
                file.write(tab+key+' :\n')
                writeDict(value, tab+'  ')
            else:
                file.write(tab+key+' : '+str(value)+'\n')
        file.write('\n')
    writeDict(params, '')
    file.close()

def generateRoomConfiguration():
    params = {'NAME' : '"room_corners"', 'NUM_SAMPLES': 1, 'SEED': 0, 'MAX_FRAMES' : 50, 'MAX_RANDOM_ITERS' : 100000, 'NUM_CAMERAS': 4,
              'BOARD': {'WIDTH':9, 'HEIGHT':7, 'SQUARE_LEN':0.08, 'T_LIMIT': [[-0.2,0.2], [-0.2,0.2], [-0.1,0.1]], 'EULER_LIMIT': [[-45, 45], [-180, 180], [-45, 45]], 'T_ORIGIN': [-0.3,0,1.5]}}
    params['CAMERA1'] = {'FX': [1200, 1200], 'FY_DEVIATION': 'null', 'IMG_WIDTH': 1500, 'IMG_HEIGHT': 1080, 'EULER_LIMIT': 'null', 'T_LIMIT': 'null', 'NOISE_SCALE': 3.0e-4, 'FISHEYE': False, 'DIST': [[5.2e-1,5.2e-1], [0,0], [0,0], [0,0], [0,0]]}
    params['CAMERA2'] = {'FX': [1000, 1000], 'FY_DEVIATION': 'null', 'IMG_WIDTH': 1300, 'IMG_HEIGHT': 1000, 'EULER_LIMIT': [[0,0], [90,90], [0,0]], 'T_LIMIT': [[-2.0,-2.0], [0.0, 0.0], [1.5, 1.5]], 'NOISE_SCALE': 3.5e-4, 'FISHEYE': False, 'DIST': [[3.2e-1,3.2e-1], [0,0], [0,0], [0,0], [0,0]]}
    params['CAMERA3'] = {'FX': [1000, 1000], 'FY_DEVIATION': 'null', 'IMG_WIDTH': 1300, 'IMG_HEIGHT': 1000, 'EULER_LIMIT': [[0,0], [-90,-90], [0,0]], 'T_LIMIT': [[2.0,2.0], [0.0, 0.0], [1.5, 1.5]], 'NOISE_SCALE': 4.0e-4, 'FISHEYE': False, 'DIST': [[6.2e-1,6.2e-1], [0,0], [0,0], [0,0], [0,0]]}
    params['CAMERA4'] = {'FX': [1000, 1000], 'FY_DEVIATION': 'null', 'IMG_WIDTH': 1300, 'IMG_HEIGHT': 1000, 'EULER_LIMIT': [[0,0], [180,180], [0,0]], 'T_LIMIT': [[0.0,0.0], [0.0, 0.0], [3.0, 3.0]], 'NOISE_SCALE': 3.2e-4, 'FISHEYE': False, 'DIST': [[4.2e-1,4.2e-1], [0,0], [0,0], [0,0], [0,0]]}
    createConfigFile('python/configs/config_room_corners.yaml', params)

def generateCircularCameras():
    rand_gen = RandGen(0)
    params = {'NAME' : '"circular"', 'NUM_SAMPLES': 1, 'SEED': 0, 'MAX_FRAMES' : 70, 'MAX_RANDOM_ITERS' : 100000, 'NUM_CAMERAS': 9,
        'BOARD': {'WIDTH': 9, 'HEIGHT': 7, 'SQUARE_LEN':0.08, 'T_LIMIT': [[-0.2,0.2], [-0.2,0.2], [-0.1,0.1]], 'EULER_LIMIT': [[-45, 45], [-180, 180], [-45, 45]], 'T_ORIGIN': [-0.3,0,2.2]}}

    dist = 1.1
    xs = np.arange(dist, dist*(params['NUM_CAMERAS']//4)+1e-3, dist)
    xs = np.concatenate((xs, xs[::-1]))
    xs = np.concatenate((xs, -xs))
    dist_z = 0.90
    zs = np.arange(dist_z, dist_z*(params['NUM_CAMERAS']//2)+1e-3, dist_z)
    zs = np.concatenate((zs, zs[::-1]))
    yaw = np.linspace(0, -360, params['NUM_CAMERAS']+1)[1:-1]
    for i in range(9):
        fx = rand_gen.randRange(900, 1300)
        d0 = rand_gen.randRange(4e-1, 7e-1)
        euler_limit = 'null'
        t_limit = 'null'
        if i > 0:
            euler_limit = [[0,0], [yaw[i-1], yaw[i-1]], [0,0]]
            t_limit = [[xs[i-1], xs[i-1]], [0,0], [zs[i-1], zs[i-1]]]
        params['CAMERA'+str((i+1))] = {'FX': [fx, fx], 'FY_DEVIATION': 'null', 'IMG_WIDTH': int(rand_gen.randRange(1200, 1600)), 'IMG_HEIGHT': int(rand_gen.randRange(800, 1200)),
            'EULER_LIMIT': euler_limit, 'T_LIMIT': t_limit, 'NOISE_SCALE': rand_gen.randRange(2e-4, 5e-4), 'FISHEYE': False, 'DIST': [[d0,d0], [0,0], [0,0], [0,0], [0,0]]}

    createConfigFile('python/configs/config_circular.yaml', params)

def getCamerasFromCfg(cfg):
    cameras = []
    for i in range(cfg['NUM_CAMERAS']):
        cameras.append(Camera(i, cfg['CAMERA' + str(i+1)]['IMG_WIDTH'], cfg['CAMERA' + str(i+1)]['IMG_HEIGHT'],
              cfg['CAMERA' + str(i+1)]['FX'], cfg['CAMERA' + str(i+1)]['EULER_LIMIT'], cfg['CAMERA' + str(i+1)]['T_LIMIT'],
              cfg['CAMERA' + str(i+1)]['FISHEYE'], cfg['CAMERA' + str(i+1)]['FY_DEVIATION'],
              noise_scale_img_diag=cfg['CAMERA' + str(i+1)]['NOISE_SCALE'], distortion_limit=cfg['CAMERA' + str(i+1)]['DIST']))
    return cameras

def main(cfg_name, save_folder):
    cfg = yaml.safe_load(open(cfg_name, 'r'))
    print(cfg)
    np.random.seed(cfg['SEED'])
    for trial in range(cfg['NUM_SAMPLES']):
        Path(save_folder).mkdir(exist_ok=True, parents=True)

        checkerboard = CheckerBoard(cfg['BOARD']['WIDTH'], cfg['BOARD']['HEIGHT'], cfg['BOARD']['SQUARE_LEN'], cfg['BOARD']['EULER_LIMIT'], cfg['BOARD']['T_LIMIT'], cfg['BOARD']['T_ORIGIN'])
        cameras = getCamerasFromCfg(cfg)
        points_2d, points_3d, R_used, t_used = generateAll(cameras, checkerboard, cfg['MAX_FRAMES'], RandGen(cfg['SEED']), cfg['MAX_RANDOM_ITERS'], save_folder+'plots_projections.mp4', save_folder+'board_cameras.mp4')

        for i in range(len(cameras)):
            print('Camera', i)
            print('K', cameras[i].K)
            print('R', cameras[i].R)
            print('t', cameras[i].t.flatten())
            print('distortion', cameras[i].distortion.flatten())
            print('-----------------------------')

        imgs_width_height = [[cam.img_width, cam.img_height] for cam in cameras]
        is_fisheye = [cam.is_fisheye for cam in cameras]
        export2JSON(checkerboard.pattern, points_2d, imgs_width_height, is_fisheye, save_folder+'opencv_sample_'+cfg['NAME']+'.json')
        saveKDRT(cameras, save_folder+'gt.txt')

        file = open(save_folder + "gt.txt", "a")
        for i in range(R_used.shape[0]):
<<<<<<< HEAD
            writeMatrix(file, R_used[i])
            writeMatrix(file, t_used[i])
=======
            writeMatrix(file, 'R_%d' % i, R_used[i])
            writeMatrix(file, 'T_%d' % i, t_used[i])

        poses = dict()
        for idx in range(len(R_used)):
            poses['frame_%d' % idx] = {'R': R_used[idx].tolist(), 'T': t_used[idx].tolist()}

        with open(os.path.join(save_folder, "gt_poses.json"), 'wt') as gt:
            gt.write(json.dumps(poses, indent=4))
>>>>>>> a0df2f53

if __name__ == '__main__':
    parser = argparse.ArgumentParser()
    parser.add_argument('--cfg', type=str, required=True, help='path to config file, e.g., config_cv_test.yaml')
    parser.add_argument('--output_folder', type=str, default='', help='output folder')
    params, _ = parser.parse_known_args()
    main(params.cfg, params.output_folder)<|MERGE_RESOLUTION|>--- conflicted
+++ resolved
@@ -344,10 +344,6 @@
 
         file = open(save_folder + "gt.txt", "a")
         for i in range(R_used.shape[0]):
-<<<<<<< HEAD
-            writeMatrix(file, R_used[i])
-            writeMatrix(file, t_used[i])
-=======
             writeMatrix(file, 'R_%d' % i, R_used[i])
             writeMatrix(file, 'T_%d' % i, t_used[i])
 
@@ -357,7 +353,6 @@
 
         with open(os.path.join(save_folder, "gt_poses.json"), 'wt') as gt:
             gt.write(json.dumps(poses, indent=4))
->>>>>>> a0df2f53
 
 if __name__ == '__main__':
     parser = argparse.ArgumentParser()
