import math
import cv2 as cv
import numpy as np


class FeatureMatcher:

    MATCHER_CHOICES = ('homography', 'affine')
    DEFAULT_MATCHER = 'homography'
    DEFAULT_RANGE_WIDTH = -1

    def __init__(self,
                 matcher_type=DEFAULT_MATCHER,
                 range_width=DEFAULT_RANGE_WIDTH,
                 **kwargs):

        if matcher_type == "affine":
            """https://docs.opencv.org/4.x/d3/dda/classcv_1_1detail_1_1AffineBestOf2NearestMatcher.html"""  # noqa
            self.matcher = cv.detail_AffineBestOf2NearestMatcher(**kwargs)
        elif range_width == -1:
<<<<<<< HEAD
            """https://docs.opencv.org/master/d4/d26/classcv_1_1detail_1_1BestOf2NearestMatcher.html"""  # noqa
            self.matcher = cv.detail_BestOf2NearestMatcher(**kwargs)
        else:
            """https://docs.opencv.org/master/d8/d72/classcv_1_1detail_1_1BestOf2NearestRangeMatcher.html"""  # noqa
            self.matcher = cv.detail_BestOf2NearestRangeMatcher(
=======
            """https://docs.opencv.org/4.x/d4/d26/classcv_1_1detail_1_1BestOf2NearestMatcher.html"""  # noqa
            self.matcher = cv.detail.BestOf2NearestMatcher_create(**kwargs)
        else:
            """https://docs.opencv.org/4.x/d8/d72/classcv_1_1detail_1_1BestOf2NearestRangeMatcher.html"""  # noqa
            self.matcher = cv.detail.BestOf2NearestRangeMatcher_create(
>>>>>>> a1143c4e
                range_width, **kwargs
                )

    def match_features(self, features, *args, **kwargs):
        pairwise_matches = self.matcher.apply2(features, *args, **kwargs)
        self.matcher.collectGarbage()
        return pairwise_matches

    @staticmethod
    def draw_matches_matrix(imgs, features, matches, conf_thresh=1,
                            inliers=False, **kwargs):
        matches_matrix = FeatureMatcher.get_matches_matrix(matches)
        for idx1, idx2 in FeatureMatcher.get_all_img_combinations(len(imgs)):
            match = matches_matrix[idx1, idx2]
            if match.confidence < conf_thresh:
                continue
            if inliers:
                kwargs['matchesMask'] = match.getInliers()
            yield idx1, idx2, FeatureMatcher.draw_matches(
                imgs[idx1], features[idx1],
                imgs[idx2], features[idx2],
                match,
                **kwargs
                )

    @staticmethod
    def draw_matches(img1, features1, img2, features2, match1to2, **kwargs):
        kwargs.setdefault('flags', cv.DrawMatchesFlags_NOT_DRAW_SINGLE_POINTS)

        keypoints1 = features1.getKeypoints()
        keypoints2 = features2.getKeypoints()
        matches = match1to2.getMatches()

        return cv.drawMatches(
            img1, keypoints1, img2, keypoints2, matches, None, **kwargs
            )

    @staticmethod
    def get_matches_matrix(pairwise_matches):
        return FeatureMatcher.array_in_sqare_matrix(pairwise_matches)

    @staticmethod
    def get_confidence_matrix(pairwise_matches):
        matches_matrix = FeatureMatcher.get_matches_matrix(pairwise_matches)
        match_confs = [[m.confidence for m in row] for row in matches_matrix]
        match_conf_matrix = np.array(match_confs)
        return match_conf_matrix

    @staticmethod
    def array_in_sqare_matrix(array):
        matrix_dimension = int(math.sqrt(len(array)))
        rows = []
        for i in range(0, len(array), matrix_dimension):
            rows.append(array[i:i+matrix_dimension])
        return np.array(rows)

    def get_all_img_combinations(number_imgs):
        ii, jj = np.triu_indices(number_imgs, k=1)
        for i, j in zip(ii, jj):
            yield i, j

    @staticmethod
    def get_match_conf(match_conf, feature_detector_type):
        if match_conf is None:
            match_conf = \
                FeatureMatcher.get_default_match_conf(feature_detector_type)
        return match_conf

    @staticmethod
    def get_default_match_conf(feature_detector_type):
        if feature_detector_type == 'orb':
            return 0.3
        return 0.65<|MERGE_RESOLUTION|>--- conflicted
+++ resolved
@@ -18,19 +18,11 @@
             """https://docs.opencv.org/4.x/d3/dda/classcv_1_1detail_1_1AffineBestOf2NearestMatcher.html"""  # noqa
             self.matcher = cv.detail_AffineBestOf2NearestMatcher(**kwargs)
         elif range_width == -1:
-<<<<<<< HEAD
-            """https://docs.opencv.org/master/d4/d26/classcv_1_1detail_1_1BestOf2NearestMatcher.html"""  # noqa
-            self.matcher = cv.detail_BestOf2NearestMatcher(**kwargs)
-        else:
-            """https://docs.opencv.org/master/d8/d72/classcv_1_1detail_1_1BestOf2NearestRangeMatcher.html"""  # noqa
-            self.matcher = cv.detail_BestOf2NearestRangeMatcher(
-=======
             """https://docs.opencv.org/4.x/d4/d26/classcv_1_1detail_1_1BestOf2NearestMatcher.html"""  # noqa
             self.matcher = cv.detail.BestOf2NearestMatcher_create(**kwargs)
         else:
             """https://docs.opencv.org/4.x/d8/d72/classcv_1_1detail_1_1BestOf2NearestRangeMatcher.html"""  # noqa
             self.matcher = cv.detail.BestOf2NearestRangeMatcher_create(
->>>>>>> a1143c4e
                 range_width, **kwargs
                 )
 
