/*#******************************************************************************
** IMPORTANT: READ BEFORE DOWNLOADING, COPYING, INSTALLING OR USING.
** 
** By downloading, copying, installing or using the software you agree to this license.
** If you do not agree to this license, do not download, install,
** copy or use the software.
** 
** 
** HVStools : interfaces allowing OpenCV users to integrate Human Vision System models. Presented models originate from Jeanny Herault's original research and have been reused and adapted by the author&collaborators for computed vision applications since his thesis with Alice Caplier at Gipsa-Lab.
** Use: extract still images & image sequences features, from contours details to motion spatio-temporal features, etc. for high level visual scene analysis. Also contribute to image enhancement/compression such as tone mapping.
** 
** Maintainers : Listic lab (code author current affiliation & applications) and Gipsa Lab (original research origins & applications)
** 
**  Creation - enhancement process 2007-2011
**      Author: Alexandre Benoit (benoit.alexandre.vision@gmail.com), LISTIC lab, Annecy le vieux, France
** 
** Theses algorithm have been developped by Alexandre BENOIT since his thesis with Alice Caplier at Gipsa-Lab (www.gipsa-lab.inpg.fr) and the research he pursues at LISTIC Lab (www.listic.univ-savoie.fr).
** Refer to the following research paper for more information:
** Benoit A., Caplier A., Durette B., Herault, J., "USING HUMAN VISUAL SYSTEM MODELING FOR BIO-INSPIRED LOW LEVEL IMAGE PROCESSING", Elsevier, Computer Vision and Image Understanding 114 (2010), pp. 758-773, DOI: http://dx.doi.org/10.1016/j.cviu.2010.01.011
** This work have been carried out thanks to Jeanny Herault who's research and great discussions are the basis of all this work, please take a look at his book:
** Vision: Images, Signals and Neural Networks: Models of Neural Processing in Visual Perception (Progress in Neural Processing),By: Jeanny Herault, ISBN: 9814273686. WAPI (Tower ID): 113266891.
** 
** The retina filter includes the research contributions of phd/research collegues from which code has been redrawn by the author :
** _take a look at the retinacolor.hpp module to discover Brice Chaix de Lavarene color mosaicing/demosaicing and the reference paper:
** ====> B. Chaix de Lavarene, D. Alleysson, B. Durette, J. Herault (2007). "Efficient demosaicing through recursive filtering", IEEE International Conference on Image Processing ICIP 2007
** _take a look at imagelogpolprojection.hpp to discover retina spatial log sampling which originates from Barthelemy Durette phd with Jeanny Herault. A Retina / V1 cortex projection is also proposed and originates from Jeanny's discussions.
** ====> more informations in the above cited Jeanny Heraults's book.
** 
**                          License Agreement
**               For Open Source Computer Vision Library
** 
** Copyright (C) 2000-2008, Intel Corporation, all rights reserved.
** Copyright (C) 2008-2011, Willow Garage Inc., all rights reserved.
** 
**               For Human Visual System tools (hvstools)
** Copyright (C) 2007-2011, LISTIC Lab, Annecy le Vieux and GIPSA Lab, Grenoble, France, all rights reserved.
** 
** Third party copyrights are property of their respective owners.
** 
** Redistribution and use in source and binary forms, with or without modification,
** are permitted provided that the following conditions are met:
** 
** * Redistributions of source code must retain the above copyright notice,
**    this list of conditions and the following disclaimer.
** 
** * Redistributions in binary form must reproduce the above copyright notice,
**    this list of conditions and the following disclaimer in the documentation
**    and/or other materials provided with the distribution.
** 
** * The name of the copyright holders may not be used to endorse or promote products
**    derived from this software without specific prior written permission.
** 
** This software is provided by the copyright holders and contributors "as is" and
** any express or implied warranties, including, but not limited to, the implied
** warranties of merchantability and fitness for a particular purpose are disclaimed.
** In no event shall the Intel Corporation or contributors be liable for any direct,
** indirect, incidental, special, exemplary, or consequential damages
** (including, but not limited to, procurement of substitute goods or services;
** loss of use, data, or profits; or business interruption) however caused
** and on any theory of liability, whether in contract, strict liability,
** or tort (including negligence or otherwise) arising in any way out of
** the use of this software, even if advised of the possibility of such damage.
*******************************************************************************/

/**
* @class RetinaColor a color multilexing/demultiplexing (demosaicing) based on a human vision inspiration. Different mosaicing strategies can be used, included random sampling !
* => please take a look at the nice and efficient demosaicing strategy introduced by B.Chaix de Lavarene, take a look at the cited paper for more mathematical details
* @brief Retina color sampling model which allows classical bayer sampling, random and potentially several other method ! Low color errors on corners !
* -> Based on the research of:
*		.Brice Chaix Lavarene (chaix@lis.inpg.fr)
*		.Jeanny Herault (herault@lis.inpg.fr)
*		.David Alleyson (david.alleyson@upmf-grenoble.fr)
*      .collaboration: alexandre benoit (benoit.alexandre.vision@gmail.com or benoit@lis.inpg.fr)
* Please cite: B. Chaix de Lavarene, D. Alleysson, B. Durette, J. Herault (2007). "Efficient demosaicing through recursive filtering", IEEE International Conference on Image Processing ICIP 2007
* @author Alexandre BENOIT, benoit.alexandre.vision@gmail.com, LISTIC / Gipsa-Lab, France: www.gipsa-lab.inpg.fr/
* Creation date 2007
*/

#ifndef RETINACOLOR_HPP_
#define RETINACOLOR_HPP_

#include "basicretinafilter.hpp"

//#define __RETINACOLORDEBUG //define RETINACOLORDEBUG in order to display debug data

namespace cv
{

<<<<<<< HEAD
class RetinaColor: public BasicRetinaFilter
{
public:
	/**
	* @typedef which allows to select the type of photoreceptors color sampling
	*/

	/**
	* constructor of the retina color processing model
	* @param NBrows: number of rows of the input image
	* @param NBcolumns: number of columns of the input image
	* @param samplingMethod: the chosen color sampling method
	*/
	RetinaColor(const unsigned int NBrows, const unsigned int NBcolumns, const RETINA_COLORSAMPLINGMETHOD samplingMethod=RETINA_COLOR_DIAGONAL);

	/**
	* standard destructor
	*/
	virtual ~RetinaColor();

	/**
	* function that clears all buffers of the object
	*/
	void clearAllBuffers();

	/**
	* resize retina color filter object (resize all allocated buffers)
	* @param NBrows: the new height size
	* @param NBcolumns: the new width size
	*/
	void resize(const unsigned int NBrows, const unsigned int NBcolumns);


	/**
	* color multiplexing function: a demultiplexed RGB frame of size M*N*3 is transformed into a multiplexed M*N*1 pixels frame where each pixel is either Red, or Green or Blue
	* @param inputRGBFrame: the input RGB frame to be processed
	* @return, nothing but the multiplexed frame is available by the use of the getMultiplexedFrame() function
	*/
	inline void runColorMultiplexing(const std::valarray<float> &inputRGBFrame){runColorMultiplexing(inputRGBFrame, *_multiplexedFrame);};

	/**
	* color multiplexing function: a demultipleed RGB frame of size M*N*3 is transformed into a multiplexed M*N*1 pixels frame where each pixel is either Red, or Green or Blue if using RGB images
	* @param demultiplexedInputFrame: the demultiplexed input frame to be processed of size M*N*3
	* @param multiplexedFrame: the resulting multiplexed frame
	*/
	void runColorMultiplexing(const std::valarray<float> &demultiplexedInputFrame, std::valarray<float> &multiplexedFrame);

	/**
	* color demultiplexing function: a multiplexed frame of size M*N*1 pixels is transformed into a RGB demultiplexed M*N*3 pixels frame
	* @param multiplexedColorFrame: the input multiplexed frame to be processed
	* @param adaptiveFiltering: specifies if an adaptive filtering has to be perform rather than standard filtering (adaptive filtering allows a better rendering)
	* @param maxInputValue: the maximum input data value (should be 255 for 8 bits images but it can change in the case of High Dynamic Range Images (HDRI)
	* @return, nothing but the output demultiplexed frame is available by the use of the getDemultiplexedColorFrame() function, also use getLuminance() and getChrominance() in order to retreive either luminance or chrominance
	*/
	void runColorDemultiplexing(const std::valarray<float> &multiplexedColorFrame, const bool adaptiveFiltering=false, const float maxInputValue=255.0);

	/**
	* activate color saturation as the final step of the color demultiplexing process
	* -> this saturation is a sigmoide function applied to each channel of the demultiplexed image.
	* @param saturateColors: boolean that activates color saturation (if true) or desactivate (if false)
	* @param colorSaturationValue: the saturation factor
	* */
	void setColorSaturation(const bool saturateColors=true, const float colorSaturationValue=4.0){_saturateColors=saturateColors; _colorSaturationValue=colorSaturationValue;};

	/**
	* set parameters of the low pass spatio-temporal filter used to retreive the low chrominance
	* @param beta: gain of the filter (generally set to zero)
	* @param tau: time constant of the filter (unit is frame for video processing), typically 0 when considering static processing, 1 or more if a temporal smoothing effect is required
	* @param k: spatial constant of the filter (unit is pixels), typical value is 2.5
	*/
	void setChrominanceLPfilterParameters(const float beta, const float tau, const float k){setLPfilterParameters(beta, tau, k);};

	/**
	* apply to the retina color output the Krauskopf transformation which leads to an opponent color system: output colorspace if Acr1cr2 if input of the retina was LMS color space
	* @param result: the input buffer to fill with the transformed colorspace retina output
	* @return true if process ended successfully
	*/
	bool applyKrauskopfLMS2Acr1cr2Transform(std::valarray<float> &result);

	/**
	* apply to the retina color output the CIE Lab color transformation
	* @param result: the input buffer to fill with the transformed colorspace retina output
	* @return true if process ended successfully
	*/
	bool applyLMS2LabTransform(std::valarray<float> &result);

	/**
	* @return the multiplexed frame result (use this after function runColorMultiplexing)
	*/
	inline const std::valarray<float> &getMultiplexedFrame() const {return *_multiplexedFrame;};

	/**
	* @return the demultiplexed frame result (use this after function runColorDemultiplexing)
	*/
	inline const std::valarray<float> &getDemultiplexedColorFrame() const {return _demultiplexedColorFrame;};

	/**
	* @return the luminance of the processed frame (use this after function runColorDemultiplexing)
	*/
	inline const std::valarray<float> &getLuminance() const {return *_luminance;};

	/**
	* @return the chrominance of the processed frame (use this after function runColorDemultiplexing)
	*/
	inline const std::valarray<float> &getChrominance() const {return _chrominance;};

	/**
	* standard 0 to 255 image clipping function appled to RGB images (of size M*N*3 pixels)
	* @param inputOutputBuffer: the image to be normalized (rewrites the input), if no parameter, then, the built in buffer reachable by getOutput() function is normalized
	* @param maxOutputValue: the maximum value allowed at the output (values superior to it would be clipped
	*/
	void clipRGBOutput_0_maxInputValue(float *inputOutputBuffer, const float maxOutputValue=255.0);

	/**
	* standard 0 to 255 image normalization function appled to RGB images (of size M*N*3 pixels)
	* @param maxOutputValue: the maximum value allowed at the output (values superior to it would be clipped
	*/
	void normalizeRGBOutput_0_maxOutputValue(const float maxOutputValue=255.0);

	/**
	* return the color sampling map: a Nrows*Mcolumns image in which each pixel value is the ofsset adress which gives the adress of the sampled pixel on an Nrows*Mcolumns*3 color image ordered by layers: layer1, layer2, layer3
	*/
	inline const std::valarray<unsigned int> &getSamplingMap() const {return _colorSampling;};

	/**
	* function used (to bypass processing) to manually set the color output
	* @param demultiplexedImage: the color image (luminance+chrominance) which has to be written in the object buffer
	*/
	inline void setDemultiplexedColorFrame(const std::valarray<float> &demultiplexedImage){_demultiplexedColorFrame=demultiplexedImage;};

protected:

	// private functions
	RETINA_COLORSAMPLINGMETHOD _samplingMethod;
	bool _saturateColors;
	float _colorSaturationValue;
	// links to parent buffers (more convienient names
	TemplateBuffer<float> *_luminance;
	std::valarray<float> *_multiplexedFrame;
	// instance buffers
	std::valarray<unsigned int> _colorSampling; // table (size (_nbRows*_nbColumns) which specifies the color of each pixel
	std::valarray<float> _RGBmosaic;
	std::valarray<float> _tempMultiplexedFrame;
	std::valarray<float> _demultiplexedTempBuffer;
	std::valarray<float> _demultiplexedColorFrame;
	std::valarray<float> _chrominance;
	std::valarray<float> _colorLocalDensity;// buffer which contains the local density of the R, G and B photoreceptors for a normalization use
	std::valarray<float> _imageGradient;

	// variables
	float _pR, _pG, _pB; // probabilities of color R, G and B
	bool _objectInit;

	// protected functions
	void _initColorSampling();
	void _interpolateImageDemultiplexedImage(float *inputOutputBuffer);
	void _interpolateSingleChannelImage111(float *inputOutputBuffer);
	void _interpolateBayerRGBchannels(float *inputOutputBuffer);
	void _applyRIFfilter(const float *sourceBuffer, float *destinationBuffer);
	void _getNormalizedContoursImage(const float *inputFrame, float *outputFrame);
	// -> special adaptive filters dedicated to low pass filtering on the chrominance (skeeps filtering on the edges)
	void _adaptiveSpatialLPfilter(const float *inputFrame,  float *outputFrame);
	void _adaptiveHorizontalCausalFilter_addInput(const float *inputFrame, float *outputFrame, const unsigned int IDrowStart, const unsigned int IDrowEnd);
	void _adaptiveHorizontalAnticausalFilter(float *outputFrame, const unsigned int IDrowStart, const unsigned int IDrowEnd);
	void _adaptiveVerticalCausalFilter(float *outputFrame, const unsigned int IDcolumnStart, const unsigned int IDcolumnEnd);
	void _adaptiveVerticalAnticausalFilter_multGain(float *outputFrame, const unsigned int IDcolumnStart, const unsigned int IDcolumnEnd);
	void _computeGradient(const float *luminance);
	void _normalizeOutputs_0_maxOutputValue(void);

	// color space transform
	void _applyImageColorSpaceConversion(const std::valarray<float> &inputFrame, std::valarray<float> &outputFrame, const float *transformTable);

};
=======
    class RetinaColor: public BasicRetinaFilter
    {
    public:
        /**
        * @typedef which allows to select the type of photoreceptors color sampling
        */

        /**
        * constructor of the retina color processing model
        * @param NBrows: number of rows of the input image
        * @param NBcolumns: number of columns of the input image
        * @param samplingMethod: the chosen color sampling method
        */
        RetinaColor(const unsigned int NBrows, const unsigned int NBcolumns, const RETINA_COLORSAMPLINGMETHOD samplingMethod=RETINA_COLOR_DIAGONAL);

        /**
        * standard destructor
        */
        virtual ~RetinaColor();

        /**
        * function that clears all buffers of the object
        */
        void clearAllBuffers();

        /**
        * resize retina color filter object (resize all allocated buffers)
        * @param NBrows: the new height size
        * @param NBcolumns: the new width size
        */
        void resize(const unsigned int NBrows, const unsigned int NBcolumns);


        /**
        * color multiplexing function: a demultiplexed RGB frame of size M*N*3 is transformed into a multiplexed M*N*1 pixels frame where each pixel is either Red, or Green or Blue
        * @param inputRGBFrame: the input RGB frame to be processed
        * @return, nothing but the multiplexed frame is available by the use of the getMultiplexedFrame() function
        */
        inline void runColorMultiplexing(const std::valarray<float> &inputRGBFrame){runColorMultiplexing(inputRGBFrame, *_multiplexedFrame);};

        /**
        * color multiplexing function: a demultipleed RGB frame of size M*N*3 is transformed into a multiplexed M*N*1 pixels frame where each pixel is either Red, or Green or Blue if using RGB images
        * @param demultiplexedInputFrame: the demultiplexed input frame to be processed of size M*N*3
        * @param multiplexedFrame: the resulting multiplexed frame
        */
        void runColorMultiplexing(const std::valarray<float> &demultiplexedInputFrame, std::valarray<float> &multiplexedFrame);

        /**
        * color demultiplexing function: a multiplexed frame of size M*N*1 pixels is transformed into a RGB demultiplexed M*N*3 pixels frame
        * @param multiplexedColorFrame: the input multiplexed frame to be processed
        * @param adaptiveFiltering: specifies if an adaptive filtering has to be perform rather than standard filtering (adaptive filtering allows a better rendering)
        * @param maxInputValue: the maximum input data value (should be 255 for 8 bits images but it can change in the case of High Dynamic Range Images (HDRI)
        * @return, nothing but the output demultiplexed frame is available by the use of the getDemultiplexedColorFrame() function, also use getLuminance() and getChrominance() in order to retreive either luminance or chrominance
        */
        void runColorDemultiplexing(const std::valarray<float> &multiplexedColorFrame, const bool adaptiveFiltering=false, const float maxInputValue=255.0);

        /**
        * activate color saturation as the final step of the color demultiplexing process
        * -> this saturation is a sigmoide function applied to each channel of the demultiplexed image.
        * @param saturateColors: boolean that activates color saturation (if true) or desactivate (if false)
        * @param colorSaturationValue: the saturation factor
        * */
        void setColorSaturation(const bool saturateColors=true, const float colorSaturationValue=4.0){_saturateColors=saturateColors; _colorSaturationValue=colorSaturationValue;};

        /**
        * set parameters of the low pass spatio-temporal filter used to retreive the low chrominance
        * @param beta: gain of the filter (generally set to zero)
        * @param tau: time constant of the filter (unit is frame for video processing), typically 0 when considering static processing, 1 or more if a temporal smoothing effect is required
        * @param k: spatial constant of the filter (unit is pixels), typical value is 2.5
        */
        void setChrominanceLPfilterParameters(const float beta, const float tau, const float k){setLPfilterParameters(beta, tau, k);};

        /**
        * apply to the retina color output the Krauskopf transformation which leads to an opponent color system: output colorspace if Acr1cr2 if input of the retina was LMS color space
        * @param result: the input buffer to fill with the transformed colorspace retina output
        * @return true if process ended successfully
        */
        bool applyKrauskopfLMS2Acr1cr2Transform(std::valarray<float> &result);

        /**
        * apply to the retina color output the CIE Lab color transformation
        * @param result: the input buffer to fill with the transformed colorspace retina output
        * @return true if process ended successfully
        */
        bool applyLMS2LabTransform(std::valarray<float> &result);

        /**
        * @return the multiplexed frame result (use this after function runColorMultiplexing)
        */
        inline const std::valarray<float> &getMultiplexedFrame() const {return *_multiplexedFrame;};

        /**
        * @return the demultiplexed frame result (use this after function runColorDemultiplexing)
        */
        inline const std::valarray<float> &getDemultiplexedColorFrame() const {return _demultiplexedColorFrame;};

        /**
        * @return the luminance of the processed frame (use this after function runColorDemultiplexing)
        */
        inline const std::valarray<float> &getLuminance() const {return *_luminance;};

        /**
        * @return the chrominance of the processed frame (use this after function runColorDemultiplexing)
        */
        inline const std::valarray<float> &getChrominance() const {return _chrominance;};

        /**
        * standard 0 to 255 image clipping function appled to RGB images (of size M*N*3 pixels)
        * @param inputOutputBuffer: the image to be normalized (rewrites the input), if no parameter, then, the built in buffer reachable by getOutput() function is normalized
        * @param maxOutputValue: the maximum value allowed at the output (values superior to it would be clipped
        */
        void clipRGBOutput_0_maxInputValue(float *inputOutputBuffer, const float maxOutputValue=255.0);

        /**
        * standard 0 to 255 image normalization function appled to RGB images (of size M*N*3 pixels)
        * @param maxOutputValue: the maximum value allowed at the output (values superior to it would be clipped
        */
        void normalizeRGBOutput_0_maxOutputValue(const float maxOutputValue=255.0);

        /**
        * return the color sampling map: a Nrows*Mcolumns image in which each pixel value is the ofsset adress which gives the adress of the sampled pixel on an Nrows*Mcolumns*3 color image ordered by layers: layer1, layer2, layer3
        */
        inline const std::valarray<unsigned int> &getSamplingMap() const {return _colorSampling;};

        /**
        * function used (to bypass processing) to manually set the color output
        * @param demultiplexedImage: the color image (luminance+chrominance) which has to be written in the object buffer
        */
        inline void setDemultiplexedColorFrame(const std::valarray<float> &demultiplexedImage){_demultiplexedColorFrame=demultiplexedImage;};

    protected:

        // private functions
        RETINA_COLORSAMPLINGMETHOD _samplingMethod;
        bool _saturateColors;
        float _colorSaturationValue;
        // links to parent buffers (more convienient names
        TemplateBuffer<float> *_luminance;
        std::valarray<float> *_multiplexedFrame;
        // instance buffers
        std::valarray<unsigned int> _colorSampling; // table (size (_nbRows*_nbColumns) which specifies the color of each pixel
        std::valarray<float> _RGBmosaic;
        std::valarray<float> _tempMultiplexedFrame;
        std::valarray<float> _demultiplexedTempBuffer;
        std::valarray<float> _demultiplexedColorFrame;
        std::valarray<float> _chrominance;
        std::valarray<float> _colorLocalDensity;// buffer which contains the local density of the R, G and B photoreceptors for a normalization use
        std::valarray<float> _imageGradient;

        // variables
        float _pR, _pG, _pB; // probabilities of color R, G and B
        bool _objectInit;

        // protected functions
        void _initColorSampling();
        void _interpolateImageDemultiplexedImage(float *inputOutputBuffer);
        void _interpolateSingleChannelImage111(float *inputOutputBuffer);
        void _interpolateBayerRGBchannels(float *inputOutputBuffer);
        void _applyRIFfilter(const float *sourceBuffer, float *destinationBuffer);
        void _getNormalizedContoursImage(const float *inputFrame, float *outputFrame);
        // -> special adaptive filters dedicated to low pass filtering on the chrominance (skeeps filtering on the edges)
        void _adaptiveSpatialLPfilter(const float *inputFrame,  float *outputFrame);
        void _adaptiveHorizontalCausalFilter_addInput(const float *inputFrame, float *outputFrame, const unsigned int IDrowStart, const unsigned int IDrowEnd); // TBB parallelized
        void _adaptiveVerticalAnticausalFilter_multGain(float *outputFrame, const unsigned int IDcolumnStart, const unsigned int IDcolumnEnd);
        void _computeGradient(const float *luminance);
        void _normalizeOutputs_0_maxOutputValue(void);

        // color space transform
        void _applyImageColorSpaceConversion(const std::valarray<float> &inputFrame, std::valarray<float> &outputFrame, const float *transformTable);

#ifdef MAKE_PARALLEL
        /******************************************************
        ** IF some parallelizing thread methods are available, then, main loops are parallelized using these functors
        ** ==> main idea paralellise main filters loops, then, only the most used methods are parallelized... TODO : increase the number of parallelised methods as necessary
        ** ==> functors names = Parallel_$$$ where $$$= the name of the serial method that is parallelised
        ** ==> functors constructors can differ from the parameters used with their related serial functions
        */

        /* Template :
        class Parallel_ : public cv::ParallelLoopBody
        {
        private:

        public:
        Parallel_()
        : {}

        virtual void operator()( const cv::Range& r ) const {

        }
        }:
        */
        class Parallel_adaptiveHorizontalCausalFilter_addInput: public cv::ParallelLoopBody
        {
        private:
            float *outputFrame;
            const float *inputFrame, *imageGradient;
            unsigned int nbColumns;
        public:
            Parallel_adaptiveHorizontalCausalFilter_addInput(const float *inputImg, float *bufferToProcess, const float *imageGrad, const unsigned int nbCols)
                :outputFrame(bufferToProcess), inputFrame(inputImg), imageGradient(imageGrad), nbColumns(nbCols) {};

            virtual void operator()( const Range& r ) const {
                register float* outputPTR=outputFrame+r.start*nbColumns;
                register const float* inputPTR=inputFrame+r.start*nbColumns;
                register const float *imageGradientPTR= imageGradient+r.start*nbColumns;
                for (int IDrow=r.start; IDrow!=r.end; ++IDrow)
                {
                    register float result=0;
                    for (unsigned int index=0; index<nbColumns; ++index)
                    {
                        result = *(inputPTR++) + (*imageGradientPTR++)* result;
                        *(outputPTR++) = result;
                    }
                }
            }
        };

        class Parallel_adaptiveVerticalAnticausalFilter_multGain: public cv::ParallelLoopBody
        {
        private:
            float *outputFrame;
            const float *imageGradient;
            unsigned int nbRows, nbColumns;
            float filterParam_gain;
        public:        
            Parallel_adaptiveVerticalAnticausalFilter_multGain(float *bufferToProcess, const float *imageGrad, const unsigned int nbRws, const unsigned int nbCols, const float  gain)
                :outputFrame(bufferToProcess), imageGradient(imageGrad), nbRows(nbRws), nbColumns(nbCols), filterParam_gain(gain){}

            virtual void operator()( const Range& r ) const {
                float* offset=outputFrame+nbColumns*nbRows-nbColumns;
                const float* gradOffset= imageGradient+nbColumns*nbRows-nbColumns;
                for (int IDcolumn=r.start; IDcolumn!=r.end; ++IDcolumn)
                {
                    register float result=0;
                    register float *outputPTR=offset+IDcolumn;
                    register const float *imageGradientPTR=gradOffset+IDcolumn;
                    for (unsigned int index=0; index<nbRows; ++index)
                    {
                        result = *(outputPTR) + *(imageGradientPTR) * result;
                        *(outputPTR) = filterParam_gain*result;
                        outputPTR-=nbColumns;
                        imageGradientPTR-=nbColumns;
                    }
                }
            }
        };
#endif
    };
>>>>>>> f4e33ea0
}

#endif /*RETINACOLOR_HPP_*/

<|MERGE_RESOLUTION|>--- conflicted
+++ resolved
@@ -86,181 +86,6 @@
 namespace cv
 {
 
-<<<<<<< HEAD
-class RetinaColor: public BasicRetinaFilter
-{
-public:
-	/**
-	* @typedef which allows to select the type of photoreceptors color sampling
-	*/
-
-	/**
-	* constructor of the retina color processing model
-	* @param NBrows: number of rows of the input image
-	* @param NBcolumns: number of columns of the input image
-	* @param samplingMethod: the chosen color sampling method
-	*/
-	RetinaColor(const unsigned int NBrows, const unsigned int NBcolumns, const RETINA_COLORSAMPLINGMETHOD samplingMethod=RETINA_COLOR_DIAGONAL);
-
-	/**
-	* standard destructor
-	*/
-	virtual ~RetinaColor();
-
-	/**
-	* function that clears all buffers of the object
-	*/
-	void clearAllBuffers();
-
-	/**
-	* resize retina color filter object (resize all allocated buffers)
-	* @param NBrows: the new height size
-	* @param NBcolumns: the new width size
-	*/
-	void resize(const unsigned int NBrows, const unsigned int NBcolumns);
-
-
-	/**
-	* color multiplexing function: a demultiplexed RGB frame of size M*N*3 is transformed into a multiplexed M*N*1 pixels frame where each pixel is either Red, or Green or Blue
-	* @param inputRGBFrame: the input RGB frame to be processed
-	* @return, nothing but the multiplexed frame is available by the use of the getMultiplexedFrame() function
-	*/
-	inline void runColorMultiplexing(const std::valarray<float> &inputRGBFrame){runColorMultiplexing(inputRGBFrame, *_multiplexedFrame);};
-
-	/**
-	* color multiplexing function: a demultipleed RGB frame of size M*N*3 is transformed into a multiplexed M*N*1 pixels frame where each pixel is either Red, or Green or Blue if using RGB images
-	* @param demultiplexedInputFrame: the demultiplexed input frame to be processed of size M*N*3
-	* @param multiplexedFrame: the resulting multiplexed frame
-	*/
-	void runColorMultiplexing(const std::valarray<float> &demultiplexedInputFrame, std::valarray<float> &multiplexedFrame);
-
-	/**
-	* color demultiplexing function: a multiplexed frame of size M*N*1 pixels is transformed into a RGB demultiplexed M*N*3 pixels frame
-	* @param multiplexedColorFrame: the input multiplexed frame to be processed
-	* @param adaptiveFiltering: specifies if an adaptive filtering has to be perform rather than standard filtering (adaptive filtering allows a better rendering)
-	* @param maxInputValue: the maximum input data value (should be 255 for 8 bits images but it can change in the case of High Dynamic Range Images (HDRI)
-	* @return, nothing but the output demultiplexed frame is available by the use of the getDemultiplexedColorFrame() function, also use getLuminance() and getChrominance() in order to retreive either luminance or chrominance
-	*/
-	void runColorDemultiplexing(const std::valarray<float> &multiplexedColorFrame, const bool adaptiveFiltering=false, const float maxInputValue=255.0);
-
-	/**
-	* activate color saturation as the final step of the color demultiplexing process
-	* -> this saturation is a sigmoide function applied to each channel of the demultiplexed image.
-	* @param saturateColors: boolean that activates color saturation (if true) or desactivate (if false)
-	* @param colorSaturationValue: the saturation factor
-	* */
-	void setColorSaturation(const bool saturateColors=true, const float colorSaturationValue=4.0){_saturateColors=saturateColors; _colorSaturationValue=colorSaturationValue;};
-
-	/**
-	* set parameters of the low pass spatio-temporal filter used to retreive the low chrominance
-	* @param beta: gain of the filter (generally set to zero)
-	* @param tau: time constant of the filter (unit is frame for video processing), typically 0 when considering static processing, 1 or more if a temporal smoothing effect is required
-	* @param k: spatial constant of the filter (unit is pixels), typical value is 2.5
-	*/
-	void setChrominanceLPfilterParameters(const float beta, const float tau, const float k){setLPfilterParameters(beta, tau, k);};
-
-	/**
-	* apply to the retina color output the Krauskopf transformation which leads to an opponent color system: output colorspace if Acr1cr2 if input of the retina was LMS color space
-	* @param result: the input buffer to fill with the transformed colorspace retina output
-	* @return true if process ended successfully
-	*/
-	bool applyKrauskopfLMS2Acr1cr2Transform(std::valarray<float> &result);
-
-	/**
-	* apply to the retina color output the CIE Lab color transformation
-	* @param result: the input buffer to fill with the transformed colorspace retina output
-	* @return true if process ended successfully
-	*/
-	bool applyLMS2LabTransform(std::valarray<float> &result);
-
-	/**
-	* @return the multiplexed frame result (use this after function runColorMultiplexing)
-	*/
-	inline const std::valarray<float> &getMultiplexedFrame() const {return *_multiplexedFrame;};
-
-	/**
-	* @return the demultiplexed frame result (use this after function runColorDemultiplexing)
-	*/
-	inline const std::valarray<float> &getDemultiplexedColorFrame() const {return _demultiplexedColorFrame;};
-
-	/**
-	* @return the luminance of the processed frame (use this after function runColorDemultiplexing)
-	*/
-	inline const std::valarray<float> &getLuminance() const {return *_luminance;};
-
-	/**
-	* @return the chrominance of the processed frame (use this after function runColorDemultiplexing)
-	*/
-	inline const std::valarray<float> &getChrominance() const {return _chrominance;};
-
-	/**
-	* standard 0 to 255 image clipping function appled to RGB images (of size M*N*3 pixels)
-	* @param inputOutputBuffer: the image to be normalized (rewrites the input), if no parameter, then, the built in buffer reachable by getOutput() function is normalized
-	* @param maxOutputValue: the maximum value allowed at the output (values superior to it would be clipped
-	*/
-	void clipRGBOutput_0_maxInputValue(float *inputOutputBuffer, const float maxOutputValue=255.0);
-
-	/**
-	* standard 0 to 255 image normalization function appled to RGB images (of size M*N*3 pixels)
-	* @param maxOutputValue: the maximum value allowed at the output (values superior to it would be clipped
-	*/
-	void normalizeRGBOutput_0_maxOutputValue(const float maxOutputValue=255.0);
-
-	/**
-	* return the color sampling map: a Nrows*Mcolumns image in which each pixel value is the ofsset adress which gives the adress of the sampled pixel on an Nrows*Mcolumns*3 color image ordered by layers: layer1, layer2, layer3
-	*/
-	inline const std::valarray<unsigned int> &getSamplingMap() const {return _colorSampling;};
-
-	/**
-	* function used (to bypass processing) to manually set the color output
-	* @param demultiplexedImage: the color image (luminance+chrominance) which has to be written in the object buffer
-	*/
-	inline void setDemultiplexedColorFrame(const std::valarray<float> &demultiplexedImage){_demultiplexedColorFrame=demultiplexedImage;};
-
-protected:
-
-	// private functions
-	RETINA_COLORSAMPLINGMETHOD _samplingMethod;
-	bool _saturateColors;
-	float _colorSaturationValue;
-	// links to parent buffers (more convienient names
-	TemplateBuffer<float> *_luminance;
-	std::valarray<float> *_multiplexedFrame;
-	// instance buffers
-	std::valarray<unsigned int> _colorSampling; // table (size (_nbRows*_nbColumns) which specifies the color of each pixel
-	std::valarray<float> _RGBmosaic;
-	std::valarray<float> _tempMultiplexedFrame;
-	std::valarray<float> _demultiplexedTempBuffer;
-	std::valarray<float> _demultiplexedColorFrame;
-	std::valarray<float> _chrominance;
-	std::valarray<float> _colorLocalDensity;// buffer which contains the local density of the R, G and B photoreceptors for a normalization use
-	std::valarray<float> _imageGradient;
-
-	// variables
-	float _pR, _pG, _pB; // probabilities of color R, G and B
-	bool _objectInit;
-
-	// protected functions
-	void _initColorSampling();
-	void _interpolateImageDemultiplexedImage(float *inputOutputBuffer);
-	void _interpolateSingleChannelImage111(float *inputOutputBuffer);
-	void _interpolateBayerRGBchannels(float *inputOutputBuffer);
-	void _applyRIFfilter(const float *sourceBuffer, float *destinationBuffer);
-	void _getNormalizedContoursImage(const float *inputFrame, float *outputFrame);
-	// -> special adaptive filters dedicated to low pass filtering on the chrominance (skeeps filtering on the edges)
-	void _adaptiveSpatialLPfilter(const float *inputFrame,  float *outputFrame);
-	void _adaptiveHorizontalCausalFilter_addInput(const float *inputFrame, float *outputFrame, const unsigned int IDrowStart, const unsigned int IDrowEnd);
-	void _adaptiveHorizontalAnticausalFilter(float *outputFrame, const unsigned int IDrowStart, const unsigned int IDrowEnd);
-	void _adaptiveVerticalCausalFilter(float *outputFrame, const unsigned int IDcolumnStart, const unsigned int IDcolumnEnd);
-	void _adaptiveVerticalAnticausalFilter_multGain(float *outputFrame, const unsigned int IDcolumnStart, const unsigned int IDcolumnEnd);
-	void _computeGradient(const float *luminance);
-	void _normalizeOutputs_0_maxOutputValue(void);
-
-	// color space transform
-	void _applyImageColorSpaceConversion(const std::valarray<float> &inputFrame, std::valarray<float> &outputFrame, const float *transformTable);
-
-};
-=======
     class RetinaColor: public BasicRetinaFilter
     {
     public:
@@ -510,7 +335,6 @@
         };
 #endif
     };
->>>>>>> f4e33ea0
 }
 
 #endif /*RETINACOLOR_HPP_*/
