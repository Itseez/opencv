--- conflicted
+++ resolved
@@ -643,22 +643,6 @@
 
     void ORB_Impl::detectAndComputeAsync(InputArray _image, InputArray _mask, OutputArray _keypoints, OutputArray _descriptors, bool useProvidedKeypoints, Stream& stream)
     {
-<<<<<<< HEAD
-        CV_Assert( useProvidedKeypoints == false );
-
-        buildScalePyramids(_image, _mask, stream);
-        computeKeyPointsPyramid(stream);
-        if (_descriptors.needed())
-        {
-            computeDescriptors(_descriptors, stream);
-        }
-        mergeKeyPoints(_keypoints, stream);
-    }
-
-    static float getScale(float scaleFactor, int firstLevel, int level)
-    {
-        return pow(scaleFactor, level - firstLevel);
-=======
         buildScalePyramids(_image, _mask, stream);
         if (!useProvidedKeypoints)
         {
@@ -672,7 +656,6 @@
         {
             mergeKeyPoints(_keypoints, stream);
         }
->>>>>>> 69c4e84d
     }
 
     void ORB_Impl::buildScalePyramids(InputArray _image, InputArray _mask, Stream& stream)
