// This file is part of OpenCV project.
// It is subject to the license terms in the LICENSE file found in the top-level directory
// of this distribution and at http://opencv.org/license.html

#ifndef OPENCV_CALIB_HPP
#define OPENCV_CALIB_HPP

#include "opencv2/core.hpp"
#include "opencv2/core/types.hpp"
#include "opencv2/features2d.hpp"
#include "opencv2/core/affine.hpp"

/**
  @defgroup calib Camera Calibration

The functions in this section use a so-called pinhole camera model. The view of a scene
is obtained by projecting a scene's 3D point \f$P_w\f$ into the image plane using a perspective
transformation which forms the corresponding pixel \f$p\f$. Both \f$P_w\f$ and \f$p\f$ are
represented in homogeneous coordinates, i.e. as 3D and 2D homogeneous vector respectively. You will
find a brief introduction to projective geometry, homogeneous vectors and homogeneous
transformations at the end of this section's introduction. For more succinct notation, we often drop
the 'homogeneous' and say vector instead of homogeneous vector.

The distortion-free projective transformation given by a  pinhole camera model is shown below.

\f[s \; p = A \begin{bmatrix} R|t \end{bmatrix} P_w,\f]

where \f$P_w\f$ is a 3D point expressed with respect to the world coordinate system,
\f$p\f$ is a 2D pixel in the image plane, \f$A\f$ is the camera intrinsic matrix,
\f$R\f$ and \f$t\f$ are the rotation and translation that describe the change of coordinates from
world to camera coordinate systems (or camera frame) and \f$s\f$ is the projective transformation's
arbitrary scaling and not part of the camera model.

The camera intrinsic matrix \f$A\f$ (notation used as in @cite Zhang2000 and also generally notated
as \f$K\f$) projects 3D points given in the camera coordinate system to 2D pixel coordinates, i.e.

\f[p = A P_c.\f]

The camera intrinsic matrix \f$A\f$ is composed of the focal lengths \f$f_x\f$ and \f$f_y\f$, which are
expressed in pixel units, and the principal point \f$(c_x, c_y)\f$, that is usually close to the
image center:

\f[A = \vecthreethree{f_x}{0}{c_x}{0}{f_y}{c_y}{0}{0}{1},\f]

and thus

\f[s \vecthree{u}{v}{1} = \vecthreethree{f_x}{0}{c_x}{0}{f_y}{c_y}{0}{0}{1} \vecthree{X_c}{Y_c}{Z_c}.\f]

The matrix of intrinsic parameters does not depend on the scene viewed. So, once estimated, it can
be re-used as long as the focal length is fixed (in case of a zoom lens). Thus, if an image from the
camera is scaled by a factor, all of these parameters need to be scaled (multiplied/divided,
respectively) by the same factor.

The joint rotation-translation matrix \f$[R|t]\f$ is the matrix product of a projective
transformation and a homogeneous transformation. The 3-by-4 projective transformation maps 3D points
represented in camera coordinates to 2D points in the image plane and represented in normalized
camera coordinates \f$x' = X_c / Z_c\f$ and \f$y' = Y_c / Z_c\f$:

\f[Z_c \begin{bmatrix}
x' \\
y' \\
1
\end{bmatrix} = \begin{bmatrix}
1 & 0 & 0 & 0 \\
0 & 1 & 0 & 0 \\
0 & 0 & 1 & 0
\end{bmatrix}
\begin{bmatrix}
X_c \\
Y_c \\
Z_c \\
1
\end{bmatrix}.\f]

The homogeneous transformation is encoded by the extrinsic parameters \f$R\f$ and \f$t\f$ and
represents the change of basis from world coordinate system \f$w\f$ to the camera coordinate sytem
\f$c\f$. Thus, given the representation of the point \f$P\f$ in world coordinates, \f$P_w\f$, we
obtain \f$P\f$'s representation in the camera coordinate system, \f$P_c\f$, by

\f[P_c = \begin{bmatrix}
R & t \\
0 & 1
\end{bmatrix} P_w,\f]

This homogeneous transformation is composed out of \f$R\f$, a 3-by-3 rotation matrix, and \f$t\f$, a
3-by-1 translation vector:

\f[\begin{bmatrix}
R & t \\
0 & 1
\end{bmatrix} = \begin{bmatrix}
r_{11} & r_{12} & r_{13} & t_x \\
r_{21} & r_{22} & r_{23} & t_y \\
r_{31} & r_{32} & r_{33} & t_z \\
0 & 0 & 0 & 1
\end{bmatrix},
\f]

and therefore

\f[\begin{bmatrix}
X_c \\
Y_c \\
Z_c \\
1
\end{bmatrix} = \begin{bmatrix}
r_{11} & r_{12} & r_{13} & t_x \\
r_{21} & r_{22} & r_{23} & t_y \\
r_{31} & r_{32} & r_{33} & t_z \\
0 & 0 & 0 & 1
\end{bmatrix}
\begin{bmatrix}
X_w \\
Y_w \\
Z_w \\
1
\end{bmatrix}.\f]

Combining the projective transformation and the homogeneous transformation, we obtain the projective
transformation that maps 3D points in world coordinates into 2D points in the image plane and in
normalized camera coordinates:

\f[Z_c \begin{bmatrix}
x' \\
y' \\
1
\end{bmatrix} = \begin{bmatrix} R|t \end{bmatrix} \begin{bmatrix}
X_w \\
Y_w \\
Z_w \\
1
\end{bmatrix} = \begin{bmatrix}
r_{11} & r_{12} & r_{13} & t_x \\
r_{21} & r_{22} & r_{23} & t_y \\
r_{31} & r_{32} & r_{33} & t_z
\end{bmatrix}
\begin{bmatrix}
X_w \\
Y_w \\
Z_w \\
1
\end{bmatrix},\f]

with \f$x' = X_c / Z_c\f$ and \f$y' = Y_c / Z_c\f$. Putting the equations for instrincs and extrinsics together, we can write out
\f$s \; p = A \begin{bmatrix} R|t \end{bmatrix} P_w\f$ as

\f[s \vecthree{u}{v}{1} = \vecthreethree{f_x}{0}{c_x}{0}{f_y}{c_y}{0}{0}{1}
\begin{bmatrix}
r_{11} & r_{12} & r_{13} & t_x \\
r_{21} & r_{22} & r_{23} & t_y \\
r_{31} & r_{32} & r_{33} & t_z
\end{bmatrix}
\begin{bmatrix}
X_w \\
Y_w \\
Z_w \\
1
\end{bmatrix}.\f]

If \f$Z_c \ne 0\f$, the transformation above is equivalent to the following,

\f[\begin{bmatrix}
u \\
v
\end{bmatrix} = \begin{bmatrix}
f_x X_c/Z_c + c_x \\
f_y Y_c/Z_c + c_y
\end{bmatrix}\f]

with

\f[\vecthree{X_c}{Y_c}{Z_c} = \begin{bmatrix}
R|t
\end{bmatrix} \begin{bmatrix}
X_w \\
Y_w \\
Z_w \\
1
\end{bmatrix}.\f]

The following figure illustrates the pinhole camera model.

![Pinhole camera model](pics/pinhole_camera_model.png)

Real lenses usually have some distortion, mostly radial distortion, and slight tangential distortion.
So, the above model is extended as:

\f[\begin{bmatrix}
u \\
v
\end{bmatrix} = \begin{bmatrix}
f_x x'' + c_x \\
f_y y'' + c_y
\end{bmatrix}\f]

where

\f[\begin{bmatrix}
x'' \\
y''
\end{bmatrix} = \begin{bmatrix}
x' \frac{1 + k_1 r^2 + k_2 r^4 + k_3 r^6}{1 + k_4 r^2 + k_5 r^4 + k_6 r^6} + 2 p_1 x' y' + p_2(r^2 + 2 x'^2) + s_1 r^2 + s_2 r^4 \\
y' \frac{1 + k_1 r^2 + k_2 r^4 + k_3 r^6}{1 + k_4 r^2 + k_5 r^4 + k_6 r^6} + p_1 (r^2 + 2 y'^2) + 2 p_2 x' y' + s_3 r^2 + s_4 r^4 \\
\end{bmatrix}\f]

with

\f[r^2 = x'^2 + y'^2\f]

and

\f[\begin{bmatrix}
x'\\
y'
\end{bmatrix} = \begin{bmatrix}
X_c/Z_c \\
Y_c/Z_c
\end{bmatrix},\f]

if \f$Z_c \ne 0\f$.

The distortion parameters are the radial coefficients \f$k_1\f$, \f$k_2\f$, \f$k_3\f$, \f$k_4\f$, \f$k_5\f$, and \f$k_6\f$
,\f$p_1\f$ and \f$p_2\f$ are the tangential distortion coefficients, and \f$s_1\f$, \f$s_2\f$, \f$s_3\f$, and \f$s_4\f$,
are the thin prism distortion coefficients. Higher-order coefficients are not considered in OpenCV.

The next figures show two common types of radial distortion: barrel distortion
(\f$ 1 + k_1 r^2 + k_2 r^4 + k_3 r^6 \f$ monotonically decreasing)
and pincushion distortion (\f$ 1 + k_1 r^2 + k_2 r^4 + k_3 r^6 \f$ monotonically increasing).
Radial distortion is always monotonic for real lenses,
and if the estimator produces a non-monotonic result,
this should be considered a calibration failure.
More generally, radial distortion must be monotonic and the distortion function must be bijective.
A failed estimation result may look deceptively good near the image center
but will work poorly in e.g. AR/SFM applications.
The optimization method used in OpenCV camera calibration does not include these constraints as
the framework does not support the required integer programming and polynomial inequalities.
See [issue #15992](https://github.com/opencv/opencv/issues/15992) for additional information.

![](pics/distortion_examples.png)
![](pics/distortion_examples2.png)

In some cases, the image sensor may be tilted in order to focus an oblique plane in front of the
camera (Scheimpflug principle). This can be useful for particle image velocimetry (PIV) or
triangulation with a laser fan. The tilt causes a perspective distortion of \f$x''\f$ and
\f$y''\f$. This distortion can be modeled in the following way, see e.g. @cite Louhichi07.

\f[\begin{bmatrix}
u \\
v
\end{bmatrix} = \begin{bmatrix}
f_x x''' + c_x \\
f_y y''' + c_y
\end{bmatrix},\f]

where

\f[s\vecthree{x'''}{y'''}{1} =
\vecthreethree{R_{33}(\tau_x, \tau_y)}{0}{-R_{13}(\tau_x, \tau_y)}
{0}{R_{33}(\tau_x, \tau_y)}{-R_{23}(\tau_x, \tau_y)}
{0}{0}{1} R(\tau_x, \tau_y) \vecthree{x''}{y''}{1}\f]

and the matrix \f$R(\tau_x, \tau_y)\f$ is defined by two rotations with angular parameter
\f$\tau_x\f$ and \f$\tau_y\f$, respectively,

\f[
R(\tau_x, \tau_y) =
\vecthreethree{\cos(\tau_y)}{0}{-\sin(\tau_y)}{0}{1}{0}{\sin(\tau_y)}{0}{\cos(\tau_y)}
\vecthreethree{1}{0}{0}{0}{\cos(\tau_x)}{\sin(\tau_x)}{0}{-\sin(\tau_x)}{\cos(\tau_x)} =
\vecthreethree{\cos(\tau_y)}{\sin(\tau_y)\sin(\tau_x)}{-\sin(\tau_y)\cos(\tau_x)}
{0}{\cos(\tau_x)}{\sin(\tau_x)}
{\sin(\tau_y)}{-\cos(\tau_y)\sin(\tau_x)}{\cos(\tau_y)\cos(\tau_x)}.
\f]

In the functions below the coefficients are passed or returned as

\f[(k_1, k_2, p_1, p_2[, k_3[, k_4, k_5, k_6 [, s_1, s_2, s_3, s_4[, \tau_x, \tau_y]]]])\f]

vector. That is, if the vector contains four elements, it means that \f$k_3=0\f$ . The distortion
coefficients do not depend on the scene viewed. Thus, they also belong to the intrinsic camera
parameters. And they remain the same regardless of the captured image resolution. If, for example, a
camera has been calibrated on images of 320 x 240 resolution, absolutely the same distortion
coefficients can be used for 640 x 480 images from the same camera while \f$f_x\f$, \f$f_y\f$,
\f$c_x\f$, and \f$c_y\f$ need to be scaled appropriately.

The functions below use the above model to do the following:

-   Project 3D points to the image plane given intrinsic and extrinsic parameters.
-   Compute extrinsic parameters given intrinsic parameters, a few 3D points, and their
projections.
-   Estimate intrinsic and extrinsic camera parameters from several views of a known calibration
pattern (every view is described by several 3D-2D point correspondences).
-   Estimate the relative position and orientation of the stereo camera "heads" and compute the
*rectification* transformation that makes the camera optical axes parallel.

<B> Homogeneous Coordinates </B><br>
Homogeneous Coordinates are a system of coordinates that are used in projective geometry. Their use
allows to represent points at infinity by finite coordinates and simplifies formulas when compared
to the cartesian counterparts, e.g. they have the advantage that affine transformations can be
expressed as linear homogeneous transformation.

One obtains the homogeneous vector \f$P_h\f$ by appending a 1 along an n-dimensional cartesian
vector \f$P\f$ e.g. for a 3D cartesian vector the mapping \f$P \rightarrow P_h\f$ is:

\f[\begin{bmatrix}
X \\
Y \\
Z
\end{bmatrix} \rightarrow \begin{bmatrix}
X \\
Y \\
Z \\
1
\end{bmatrix}.\f]

For the inverse mapping \f$P_h \rightarrow P\f$, one divides all elements of the homogeneous vector
by its last element, e.g. for a 3D homogeneous vector one gets its 2D cartesian counterpart by:

\f[\begin{bmatrix}
X \\
Y \\
W
\end{bmatrix} \rightarrow \begin{bmatrix}
X / W \\
Y / W
\end{bmatrix},\f]

if \f$W \ne 0\f$.

Due to this mapping, all multiples \f$k P_h\f$, for \f$k \ne 0\f$, of a homogeneous point represent
the same point \f$P_h\f$. An intuitive understanding of this property is that under a projective
transformation, all multiples of \f$P_h\f$ are mapped to the same point. This is the physical
observation one does for pinhole cameras, as all points along a ray through the camera's pinhole are
projected to the same image point, e.g. all points along the red ray in the image of the pinhole
camera model above would be mapped to the same image coordinate. This property is also the source
for the scale ambiguity s in the equation of the pinhole camera model.

As mentioned, by using homogeneous coordinates we can express any change of basis parameterized by
\f$R\f$ and \f$t\f$ as a linear transformation, e.g. for the change of basis from coordinate system
0 to coordinate system 1 becomes:

\f[P_1 = R P_0 + t \rightarrow P_{h_1} = \begin{bmatrix}
R & t \\
0 & 1
\end{bmatrix} P_{h_0}.\f]

@note
    -   Many functions in this module take a camera intrinsic matrix as an input parameter. Although all
        functions assume the same structure of this parameter, they may name it differently. The
        parameter's description, however, will be clear in that a camera intrinsic matrix with the structure
        shown above is required.
    -   A calibration sample for 3 cameras in a horizontal position can be found at
        opencv_source_code/samples/cpp/3calibration.cpp
    -   A calibration sample based on a sequence of images can be found at
        opencv_source_code/samples/cpp/calibration.cpp
    -   A calibration sample in order to do 3D reconstruction can be found at
        opencv_source_code/samples/cpp/build3dmodel.cpp
    -   A calibration example on stereo calibration can be found at
        opencv_source_code/samples/cpp/stereo_calib.cpp
    -   A calibration example on stereo matching can be found at
        opencv_source_code/samples/cpp/stereo_match.cpp
    -   (Python) A camera calibration sample can be found at
        opencv_source_code/samples/python/calibrate.py

  @{
    @defgroup calib3d_fisheye Fisheye camera model

    Definitions: Let P be a point in 3D of coordinates X in the world reference frame (stored in the
    matrix X) The coordinate vector of P in the camera reference frame is:

    \f[Xc = R X + T\f]

    where R is the rotation matrix corresponding to the rotation vector om: R = rodrigues(om); call x, y
    and z the 3 coordinates of Xc:

    \f[x = Xc_1 \\ y = Xc_2 \\ z = Xc_3\f]

    The pinhole projection coordinates of P is [a; b] where

    \f[a = x / z \ and \ b = y / z \\ r^2 = a^2 + b^2 \\ \theta = atan(r)\f]

    Fisheye distortion:

    \f[\theta_d = \theta (1 + k_1 \theta^2 + k_2 \theta^4 + k_3 \theta^6 + k_4 \theta^8)\f]

    The distorted point coordinates are [x'; y'] where

    \f[x' = (\theta_d / r) a \\ y' = (\theta_d / r) b \f]

    Finally, conversion into pixel coordinates: The final pixel coordinates vector [u; v] where:

    \f[u = f_x (x' + \alpha y') + c_x \\
    v = f_y y' + c_y\f]

    Summary:
    Generic camera model @cite Kannala2006 with perspective projection and without distortion correction

    @defgroup calib3d_c C API

  @}
 */

namespace cv {

//! @addtogroup calib
//! @{

enum { CALIB_CB_ADAPTIVE_THRESH = 1,
       CALIB_CB_NORMALIZE_IMAGE = 2,
       CALIB_CB_FILTER_QUADS    = 4,
       CALIB_CB_FAST_CHECK      = 8,
       CALIB_CB_EXHAUSTIVE      = 16,
       CALIB_CB_ACCURACY        = 32,
       CALIB_CB_LARGER          = 64,
       CALIB_CB_MARKER          = 128
     };

enum { CALIB_CB_SYMMETRIC_GRID  = 1,
       CALIB_CB_ASYMMETRIC_GRID = 2,
       CALIB_CB_CLUSTERING      = 4
     };

enum { CALIB_NINTRINSIC          = 18,
       CALIB_USE_INTRINSIC_GUESS = 0x00001,
       CALIB_FIX_ASPECT_RATIO    = 0x00002,
       CALIB_FIX_PRINCIPAL_POINT = 0x00004,
       CALIB_ZERO_TANGENT_DIST   = 0x00008,
       CALIB_FIX_FOCAL_LENGTH    = 0x00010,
       CALIB_FIX_K1              = 0x00020,
       CALIB_FIX_K2              = 0x00040,
       CALIB_FIX_K3              = 0x00080,
       CALIB_FIX_K4              = 0x00800,
       CALIB_FIX_K5              = 0x01000,
       CALIB_FIX_K6              = 0x02000,
       CALIB_RATIONAL_MODEL      = 0x04000,
       CALIB_THIN_PRISM_MODEL    = 0x08000,
       CALIB_FIX_S1_S2_S3_S4     = 0x10000,
       CALIB_TILTED_MODEL        = 0x40000,
       CALIB_FIX_TAUX_TAUY       = 0x80000,
       CALIB_USE_QR              = 0x100000, //!< use QR instead of SVD decomposition for solving. Faster but potentially less precise
       CALIB_FIX_TANGENT_DIST    = 0x200000,
       // only for stereo
       CALIB_FIX_INTRINSIC       = 0x00100,
       CALIB_SAME_FOCAL_LENGTH   = 0x00200,
       // for stereo rectification
       CALIB_ZERO_DISPARITY      = 0x00400,
       CALIB_USE_LU              = (1 << 17), //!< use LU instead of SVD decomposition for solving. much faster but potentially less precise
       CALIB_USE_EXTRINSIC_GUESS = (1 << 22)  //!< for stereoCalibrate
     };

enum HandEyeCalibrationMethod
{
    CALIB_HAND_EYE_TSAI         = 0, //!< A New Technique for Fully Autonomous and Efficient 3D Robotics Hand/Eye Calibration @cite Tsai89
    CALIB_HAND_EYE_PARK         = 1, //!< Robot Sensor Calibration: Solving AX = XB on the Euclidean Group @cite Park94
    CALIB_HAND_EYE_HORAUD       = 2, //!< Hand-eye Calibration @cite Horaud95
    CALIB_HAND_EYE_ANDREFF      = 3, //!< On-line Hand-Eye Calibration @cite Andreff99
    CALIB_HAND_EYE_DANIILIDIS   = 4  //!< Hand-Eye Calibration Using Dual Quaternions @cite Daniilidis98
};

enum RobotWorldHandEyeCalibrationMethod
{
    CALIB_ROBOT_WORLD_HAND_EYE_SHAH = 0, //!< Solving the robot-world/hand-eye calibration problem using the kronecker product @cite Shah2013SolvingTR
    CALIB_ROBOT_WORLD_HAND_EYE_LI   = 1  //!< Simultaneous robot-world and hand-eye calibration using dual-quaternions and kronecker product @cite Li2010SimultaneousRA
};

/** @brief Finds an initial camera intrinsic matrix from 3D-2D point correspondences.

@param objectPoints Vector of vectors of the calibration pattern points in the calibration pattern
coordinate space. In the old interface all the per-view vectors are concatenated. See
#calibrateCamera for details.
@param imagePoints Vector of vectors of the projections of the calibration pattern points. In the
old interface all the per-view vectors are concatenated.
@param imageSize Image size in pixels used to initialize the principal point.
@param aspectRatio If it is zero or negative, both \f$f_x\f$ and \f$f_y\f$ are estimated independently.
Otherwise, \f$f_x = f_y \cdot \texttt{aspectRatio}\f$ .

The function estimates and returns an initial camera intrinsic matrix for the camera calibration process.
Currently, the function only supports planar calibration patterns, which are patterns where each
object point has z-coordinate =0.
 */
CV_EXPORTS_W Mat initCameraMatrix2D( InputArrayOfArrays objectPoints,
                                     InputArrayOfArrays imagePoints,
                                     Size imageSize, double aspectRatio = 1.0 );

/** @brief Finds the positions of internal corners of the chessboard.

@param image Source chessboard view. It must be an 8-bit grayscale or color image.
@param patternSize Number of inner corners per a chessboard row and column
( patternSize = cv::Size(points_per_row,points_per_colum) = cv::Size(columns,rows) ).
@param corners Output array of detected corners.
@param flags Various operation flags that can be zero or a combination of the following values:
-   @ref CALIB_CB_ADAPTIVE_THRESH Use adaptive thresholding to convert the image to black
and white, rather than a fixed threshold level (computed from the average image brightness).
-   @ref CALIB_CB_NORMALIZE_IMAGE Normalize the image gamma with equalizeHist before
applying fixed or adaptive thresholding.
-   @ref CALIB_CB_FILTER_QUADS Use additional criteria (like contour area, perimeter,
square-like shape) to filter out false quads extracted at the contour retrieval stage.
-   @ref CALIB_CB_FAST_CHECK Run a fast check on the image that looks for chessboard corners,
and shortcut the call if none is found. This can drastically speed up the call in the
degenerate condition when no chessboard is observed.

The function attempts to determine whether the input image is a view of the chessboard pattern and
locate the internal chessboard corners. The function returns a non-zero value if all of the corners
are found and they are placed in a certain order (row by row, left to right in every row).
Otherwise, if the function fails to find all the corners or reorder them, it returns 0. For example,
a regular chessboard has 8 x 8 squares and 7 x 7 internal corners, that is, points where the black
squares touch each other. The detected coordinates are approximate, and to determine their positions
more accurately, the function calls #cornerSubPix. You also may use the function #cornerSubPix with
different parameters if returned coordinates are not accurate enough.

Sample usage of detecting and drawing chessboard corners: :
@code
    Size patternsize(8,6); //interior number of corners
    Mat gray = ....; //source image
    vector<Point2f> corners; //this will be filled by the detected corners

    //CALIB_CB_FAST_CHECK saves a lot of time on images
    //that do not contain any chessboard corners
    bool patternfound = findChessboardCorners(gray, patternsize, corners,
            CALIB_CB_ADAPTIVE_THRESH + CALIB_CB_NORMALIZE_IMAGE
            + CALIB_CB_FAST_CHECK);

    if(patternfound)
      cornerSubPix(gray, corners, Size(11, 11), Size(-1, -1),
        TermCriteria(CV_TERMCRIT_EPS + CV_TERMCRIT_ITER, 30, 0.1));

    drawChessboardCorners(img, patternsize, Mat(corners), patternfound);
@endcode
@note The function requires white space (like a square-thick border, the wider the better) around
the board to make the detection more robust in various environments. Otherwise, if there is no
border and the background is dark, the outer black squares cannot be segmented properly and so the
square grouping and ordering algorithm fails.

Use gen_pattern.py (@ref tutorial_camera_calibration_pattern) to create checkerboard.
 */
CV_EXPORTS_W bool findChessboardCorners( InputArray image, Size patternSize, OutputArray corners,
                                         int flags = CALIB_CB_ADAPTIVE_THRESH + CALIB_CB_NORMALIZE_IMAGE );

/*
   Checks whether the image contains chessboard of the specific size or not.
   If yes, nonzero value is returned.
*/
CV_EXPORTS_W bool checkChessboard(InputArray img, Size size);

/** @brief Finds the positions of internal corners of the chessboard using a sector based approach.

@param image Source chessboard view. It must be an 8-bit grayscale or color image.
@param patternSize Number of inner corners per a chessboard row and column
( patternSize = cv::Size(points_per_row,points_per_colum) = cv::Size(columns,rows) ).
@param corners Output array of detected corners.
@param flags Various operation flags that can be zero or a combination of the following values:
-   @ref CALIB_CB_NORMALIZE_IMAGE Normalize the image gamma with equalizeHist before detection.
-   @ref CALIB_CB_EXHAUSTIVE Run an exhaustive search to improve detection rate.
-   @ref CALIB_CB_ACCURACY Up sample input image to improve sub-pixel accuracy due to aliasing effects.
-   @ref CALIB_CB_LARGER The detected pattern is allowed to be larger than patternSize (see description).
-   @ref CALIB_CB_MARKER The detected pattern must have a marker (see description).
This should be used if an accurate camera calibration is required.
@param meta Optional output arrray of detected corners (CV_8UC1 and size = cv::Size(columns,rows)).
Each entry stands for one corner of the pattern and can have one of the following values:
-   0 = no meta data attached
-   1 = left-top corner of a black cell
-   2 = left-top corner of a white cell
-   3 = left-top corner of a black cell with a white marker dot
-   4 = left-top corner of a white cell with a black marker dot (pattern origin in case of markers otherwise first corner)

The function is analog to #findChessboardCorners but uses a localized radon
transformation approximated by box filters being more robust to all sort of
noise, faster on larger images and is able to directly return the sub-pixel
position of the internal chessboard corners. The Method is based on the paper
@cite duda2018 "Accurate Detection and Localization of Checkerboard Corners for
Calibration" demonstrating that the returned sub-pixel positions are more
accurate than the one returned by cornerSubPix allowing a precise camera
calibration for demanding applications.

In the case, the flags @ref CALIB_CB_LARGER or @ref CALIB_CB_MARKER are given,
the result can be recovered from the optional meta array. Both flags are
helpful to use calibration patterns exceeding the field of view of the camera.
These oversized patterns allow more accurate calibrations as corners can be
utilized, which are as close as possible to the image borders.  For a
consistent coordinate system across all images, the optional marker (see image
below) can be used to move the origin of the board to the location where the
black circle is located.

@note The function requires a white boarder with roughly the same width as one
of the checkerboard fields around the whole board to improve the detection in
various environments. In addition, because of the localized radon
transformation it is beneficial to use round corners for the field corners
which are located on the outside of the board. The following figure illustrates
a sample checkerboard optimized for the detection. However, any other checkerboard
can be used as well.

Use gen_pattern.py (@ref tutorial_camera_calibration_pattern) to create checkerboard.
![Checkerboard](pics/checkerboard_radon.png)
 */
CV_EXPORTS_AS(findChessboardCornersSBWithMeta)
bool findChessboardCornersSB(InputArray image,Size patternSize, OutputArray corners,
                             int flags,OutputArray meta);
/** @overload */
CV_EXPORTS_W inline
bool findChessboardCornersSB(InputArray image, Size patternSize, OutputArray corners,
                             int flags = 0)
{
    return findChessboardCornersSB(image, patternSize, corners, flags, noArray());
}

/** @brief Estimates the sharpness of a detected chessboard.

Image sharpness, as well as brightness, are a critical parameter for accuracte
camera calibration. For accessing these parameters for filtering out
problematic calibraiton images, this method calculates edge profiles by traveling from
black to white chessboard cell centers. Based on this, the number of pixels is
calculated required to transit from black to white. This width of the
transition area is a good indication of how sharp the chessboard is imaged
and should be below ~3.0 pixels.

@param image Gray image used to find chessboard corners
@param patternSize Size of a found chessboard pattern
@param corners Corners found by #findChessboardCornersSB
@param rise_distance Rise distance 0.8 means 10% ... 90% of the final signal strength
@param vertical By default edge responses for horizontal lines are calculated
@param sharpness Optional output array with a sharpness value for calculated edge responses (see description)

The optional sharpness array is of type CV_32FC1 and has for each calculated
profile one row with the following five entries:
* 0 = x coordinate of the underlying edge in the image
* 1 = y coordinate of the underlying edge in the image
* 2 = width of the transition area (sharpness)
* 3 = signal strength in the black cell (min brightness)
* 4 = signal strength in the white cell (max brightness)

@return Scalar(average sharpness, average min brightness, average max brightness,0)
*/
CV_EXPORTS_W Scalar estimateChessboardSharpness(InputArray image, Size patternSize, InputArray corners,
                                                float rise_distance=0.8F,bool vertical=false,
                                                OutputArray sharpness=noArray());


//! finds subpixel-accurate positions of the chessboard corners
CV_EXPORTS_W bool find4QuadCornerSubpix( InputArray img, InputOutputArray corners, Size region_size );

/** @brief Renders the detected chessboard corners.

@param image Destination image. It must be an 8-bit color image.
@param patternSize Number of inner corners per a chessboard row and column
(patternSize = cv::Size(points_per_row,points_per_column)).
@param corners Array of detected corners, the output of #findChessboardCorners.
@param patternWasFound Parameter indicating whether the complete board was found or not. The
return value of #findChessboardCorners should be passed here.

The function draws individual chessboard corners detected either as red circles if the board was not
found, or as colored corners connected with lines if the board was found.
 */
CV_EXPORTS_W void drawChessboardCorners( InputOutputArray image, Size patternSize,
                                         InputArray corners, bool patternWasFound );

struct CV_EXPORTS_W_SIMPLE CirclesGridFinderParameters
{
    CV_WRAP CirclesGridFinderParameters();
    CV_PROP_RW cv::Size2f densityNeighborhoodSize;
    CV_PROP_RW float minDensity;
    CV_PROP_RW int kmeansAttempts;
    CV_PROP_RW int minDistanceToAddKeypoint;
    CV_PROP_RW int keypointScale;
    CV_PROP_RW float minGraphConfidence;
    CV_PROP_RW float vertexGain;
    CV_PROP_RW float vertexPenalty;
    CV_PROP_RW float existingVertexGain;
    CV_PROP_RW float edgeGain;
    CV_PROP_RW float edgePenalty;
    CV_PROP_RW float convexHullFactor;
    CV_PROP_RW float minRNGEdgeSwitchDist;

    enum GridType
    {
      SYMMETRIC_GRID, ASYMMETRIC_GRID
    };
    GridType gridType;

    CV_PROP_RW float squareSize; //!< Distance between two adjacent points. Used by CALIB_CB_CLUSTERING.
    CV_PROP_RW float maxRectifiedDistance; //!< Max deviation from prediction. Used by CALIB_CB_CLUSTERING.
};

#ifndef DISABLE_OPENCV_3_COMPATIBILITY
typedef CirclesGridFinderParameters CirclesGridFinderParameters2;
#endif

/** @brief Finds centers in the grid of circles.

@param image grid view of input circles; it must be an 8-bit grayscale or color image.
@param patternSize number of circles per row and column
( patternSize = Size(points_per_row, points_per_colum) ).
@param centers output array of detected centers.
@param flags various operation flags that can be one of the following values:
-   @ref CALIB_CB_SYMMETRIC_GRID uses symmetric pattern of circles.
-   @ref CALIB_CB_ASYMMETRIC_GRID uses asymmetric pattern of circles.
-   @ref CALIB_CB_CLUSTERING uses a special algorithm for grid detection. It is more robust to
perspective distortions but much more sensitive to background clutter.
@param blobDetector feature detector that finds blobs like dark circles on light background.
                    If `blobDetector` is NULL then `image` represents Point2f array of candidates.
@param parameters struct for finding circles in a grid pattern.

The function attempts to determine whether the input image contains a grid of circles. If it is, the
function locates centers of the circles. The function returns a non-zero value if all of the centers
have been found and they have been placed in a certain order (row by row, left to right in every
row). Otherwise, if the function fails to find all the corners or reorder them, it returns 0.

Sample usage of detecting and drawing the centers of circles: :
@code
    Size patternsize(7,7); //number of centers
    Mat gray = ...; //source image
    vector<Point2f> centers; //this will be filled by the detected centers

    bool patternfound = findCirclesGrid(gray, patternsize, centers);

    drawChessboardCorners(img, patternsize, Mat(centers), patternfound);
@endcode
@note The function requires white space (like a square-thick border, the wider the better) around
the board to make the detection more robust in various environments.
 */
CV_EXPORTS_W bool findCirclesGrid( InputArray image, Size patternSize,
                                   OutputArray centers, int flags,
                                   const Ptr<FeatureDetector> &blobDetector,
                                   const CirclesGridFinderParameters& parameters);

/** @overload */
CV_EXPORTS_W bool findCirclesGrid( InputArray image, Size patternSize,
                                   OutputArray centers, int flags = CALIB_CB_SYMMETRIC_GRID,
                                   const Ptr<FeatureDetector> &blobDetector = SimpleBlobDetector::create());

/** @brief Finds the camera intrinsic and extrinsic parameters from several views of a calibration
pattern.

@param objectPoints In the new interface it is a vector of vectors of calibration pattern points in
the calibration pattern coordinate space (e.g. std::vector<std::vector<cv::Vec3f>>). The outer
vector contains as many elements as the number of pattern views. If the same calibration pattern
is shown in each view and it is fully visible, all the vectors will be the same. Although, it is
possible to use partially occluded patterns or even different patterns in different views. Then,
the vectors will be different. Although the points are 3D, they all lie in the calibration pattern's
XY coordinate plane (thus 0 in the Z-coordinate), if the used calibration pattern is a planar rig.
In the old interface all the vectors of object points from different views are concatenated
together.
@param imagePoints In the new interface it is a vector of vectors of the projections of calibration
pattern points (e.g. std::vector<std::vector<cv::Vec2f>>). imagePoints.size() and
objectPoints.size(), and imagePoints[i].size() and objectPoints[i].size() for each i, must be equal,
respectively. In the old interface all the vectors of object points from different views are
concatenated together.
@param imageSize Size of the image used only to initialize the camera intrinsic matrix.
@param cameraMatrix Input/output 3x3 floating-point camera intrinsic matrix
\f$\cameramatrix{A}\f$ . If @ref CALIB_USE_INTRINSIC_GUESS
and/or @ref CALIB_FIX_ASPECT_RATIO, @ref CALIB_FIX_PRINCIPAL_POINT or @ref CALIB_FIX_FOCAL_LENGTH
are specified, some or all of fx, fy, cx, cy must be initialized before calling the function.
@param distCoeffs Input/output vector of distortion coefficients
\f$\distcoeffs\f$.
@param rvecs Output vector of rotation vectors (@ref Rodrigues ) estimated for each pattern view
(e.g. std::vector<cv::Mat>>). That is, each i-th rotation vector together with the corresponding
i-th translation vector (see the next output parameter description) brings the calibration pattern
from the object coordinate space (in which object points are specified) to the camera coordinate
space. In more technical terms, the tuple of the i-th rotation and translation vector performs
a change of basis from object coordinate space to camera coordinate space. Due to its duality, this
tuple is equivalent to the position of the calibration pattern with respect to the camera coordinate
space.
@param tvecs Output vector of translation vectors estimated for each pattern view, see parameter
describtion above.
@param stdDeviationsIntrinsics Output vector of standard deviations estimated for intrinsic
parameters. Order of deviations values:
\f$(f_x, f_y, c_x, c_y, k_1, k_2, p_1, p_2, k_3, k_4, k_5, k_6 , s_1, s_2, s_3,
 s_4, \tau_x, \tau_y)\f$ If one of parameters is not estimated, it's deviation is equals to zero.
@param stdDeviationsExtrinsics Output vector of standard deviations estimated for extrinsic
parameters. Order of deviations values: \f$(R_0, T_0, \dotsc , R_{M - 1}, T_{M - 1})\f$ where M is
the number of pattern views. \f$R_i, T_i\f$ are concatenated 1x3 vectors.
 @param perViewErrors Output vector of the RMS re-projection error estimated for each pattern view.
@param flags Different flags that may be zero or a combination of the following values:
-   @ref CALIB_USE_INTRINSIC_GUESS cameraMatrix contains valid initial values of
fx, fy, cx, cy that are optimized further. Otherwise, (cx, cy) is initially set to the image
center ( imageSize is used), and focal distances are computed in a least-squares fashion.
Note, that if intrinsic parameters are known, there is no need to use this function just to
estimate extrinsic parameters. Use @ref solvePnP instead.
-   @ref CALIB_FIX_PRINCIPAL_POINT The principal point is not changed during the global
optimization. It stays at the center or at a different location specified when
 @ref CALIB_USE_INTRINSIC_GUESS is set too.
-   @ref CALIB_FIX_ASPECT_RATIO The functions consider only fy as a free parameter. The
ratio fx/fy stays the same as in the input cameraMatrix . When
 @ref CALIB_USE_INTRINSIC_GUESS is not set, the actual input values of fx and fy are
ignored, only their ratio is computed and used further.
-   @ref CALIB_ZERO_TANGENT_DIST Tangential distortion coefficients \f$(p_1, p_2)\f$ are set
to zeros and stay zero.
-   @ref CALIB_FIX_FOCAL_LENGTH The focal length is not changed during the global optimization if
 @ref CALIB_USE_INTRINSIC_GUESS is set.
-   @ref CALIB_FIX_K1,..., @ref CALIB_FIX_K6 The corresponding radial distortion
coefficient is not changed during the optimization. If @ref CALIB_USE_INTRINSIC_GUESS is
set, the coefficient from the supplied distCoeffs matrix is used. Otherwise, it is set to 0.
-   @ref CALIB_RATIONAL_MODEL Coefficients k4, k5, and k6 are enabled. To provide the
backward compatibility, this extra flag should be explicitly specified to make the
calibration function use the rational model and return 8 coefficients or more.
-   @ref CALIB_THIN_PRISM_MODEL Coefficients s1, s2, s3 and s4 are enabled. To provide the
backward compatibility, this extra flag should be explicitly specified to make the
calibration function use the thin prism model and return 12 coefficients or more.
-   @ref CALIB_FIX_S1_S2_S3_S4 The thin prism distortion coefficients are not changed during
the optimization. If @ref CALIB_USE_INTRINSIC_GUESS is set, the coefficient from the
supplied distCoeffs matrix is used. Otherwise, it is set to 0.
-   @ref CALIB_TILTED_MODEL Coefficients tauX and tauY are enabled. To provide the
backward compatibility, this extra flag should be explicitly specified to make the
calibration function use the tilted sensor model and return 14 coefficients.
-   @ref CALIB_FIX_TAUX_TAUY The coefficients of the tilted sensor model are not changed during
the optimization. If @ref CALIB_USE_INTRINSIC_GUESS is set, the coefficient from the
supplied distCoeffs matrix is used. Otherwise, it is set to 0.
@param criteria Termination criteria for the iterative optimization algorithm.

@return the overall RMS re-projection error.

The function estimates the intrinsic camera parameters and extrinsic parameters for each of the
views. The algorithm is based on @cite Zhang2000 and @cite BouguetMCT . The coordinates of 3D object
points and their corresponding 2D projections in each view must be specified. That may be achieved
by using an object with known geometry and easily detectable feature points. Such an object is
called a calibration rig or calibration pattern, and OpenCV has built-in support for a chessboard as
a calibration rig (see @ref findChessboardCorners). Currently, initialization of intrinsic
parameters (when @ref CALIB_USE_INTRINSIC_GUESS is not set) is only implemented for planar calibration
patterns (where Z-coordinates of the object points must be all zeros). 3D calibration rigs can also
be used as long as initial cameraMatrix is provided.

The algorithm performs the following steps:

-   Compute the initial intrinsic parameters (the option only available for planar calibration
    patterns) or read them from the input parameters. The distortion coefficients are all set to
    zeros initially unless some of CALIB_FIX_K? are specified.

-   Estimate the initial camera pose as if the intrinsic parameters have been already known. This is
    done using @ref solvePnP .

-   Run the global Levenberg-Marquardt optimization algorithm to minimize the reprojection error,
    that is, the total sum of squared distances between the observed feature points imagePoints and
    the projected (using the current estimates for camera parameters and the poses) object points
    objectPoints. See @ref projectPoints for details.

@note
    If you use a non-square (i.e. non-N-by-N) grid and @ref findChessboardCorners for calibration,
    and @ref calibrateCamera returns bad values (zero distortion coefficients, \f$c_x\f$ and
    \f$c_y\f$ very far from the image center, and/or large differences between \f$f_x\f$ and
    \f$f_y\f$ (ratios of 10:1 or more)), then you are probably using patternSize=cvSize(rows,cols)
    instead of using patternSize=cvSize(cols,rows) in @ref findChessboardCorners.

@sa
   calibrateCameraRO, findChessboardCorners, solvePnP, initCameraMatrix2D, stereoCalibrate,
   undistort
 */
CV_EXPORTS_AS(calibrateCameraExtended) double calibrateCamera( InputArrayOfArrays objectPoints,
                                     InputArrayOfArrays imagePoints, Size imageSize,
                                     InputOutputArray cameraMatrix, InputOutputArray distCoeffs,
                                     OutputArrayOfArrays rvecs, OutputArrayOfArrays tvecs,
                                     OutputArray stdDeviationsIntrinsics,
                                     OutputArray stdDeviationsExtrinsics,
                                     OutputArray perViewErrors,
                                     int flags = 0, TermCriteria criteria = TermCriteria(
                                        TermCriteria::COUNT + TermCriteria::EPS, 100, DBL_EPSILON) );

/** @overload */
CV_EXPORTS_W double calibrateCamera( InputArrayOfArrays objectPoints,
                                     InputArrayOfArrays imagePoints, Size imageSize,
                                     InputOutputArray cameraMatrix, InputOutputArray distCoeffs,
                                     OutputArrayOfArrays rvecs, OutputArrayOfArrays tvecs,
                                     int flags = 0, TermCriteria criteria = TermCriteria(
                                        TermCriteria::COUNT + TermCriteria::EPS, 100, DBL_EPSILON) );

/** @brief Finds the camera intrinsic and extrinsic parameters from several views of a calibration pattern.

This function is an extension of #calibrateCamera with the method of releasing object which was
proposed in @cite strobl2011iccv. In many common cases with inaccurate, unmeasured, roughly planar
targets (calibration plates), this method can dramatically improve the precision of the estimated
camera parameters. Both the object-releasing method and standard method are supported by this
function. Use the parameter **iFixedPoint** for method selection. In the internal implementation,
#calibrateCamera is a wrapper for this function.

@param objectPoints Vector of vectors of calibration pattern points in the calibration pattern
coordinate space. See #calibrateCamera for details. If the method of releasing object to be used,
the identical calibration board must be used in each view and it must be fully visible, and all
objectPoints[i] must be the same and all points should be roughly close to a plane. **The calibration
target has to be rigid, or at least static if the camera (rather than the calibration target) is
shifted for grabbing images.**
@param imagePoints Vector of vectors of the projections of calibration pattern points. See
#calibrateCamera for details.
@param imageSize Size of the image used only to initialize the intrinsic camera matrix.
@param iFixedPoint The index of the 3D object point in objectPoints[0] to be fixed. It also acts as
a switch for calibration method selection. If object-releasing method to be used, pass in the
parameter in the range of [1, objectPoints[0].size()-2], otherwise a value out of this range will
make standard calibration method selected. Usually the top-right corner point of the calibration
board grid is recommended to be fixed when object-releasing method being utilized. According to
\cite strobl2011iccv, two other points are also fixed. In this implementation, objectPoints[0].front
and objectPoints[0].back.z are used. With object-releasing method, accurate rvecs, tvecs and
newObjPoints are only possible if coordinates of these three fixed points are accurate enough.
@param cameraMatrix Output 3x3 floating-point camera matrix. See #calibrateCamera for details.
@param distCoeffs Output vector of distortion coefficients. See #calibrateCamera for details.
@param rvecs Output vector of rotation vectors estimated for each pattern view. See #calibrateCamera
for details.
@param tvecs Output vector of translation vectors estimated for each pattern view.
@param newObjPoints The updated output vector of calibration pattern points. The coordinates might
be scaled based on three fixed points. The returned coordinates are accurate only if the above
mentioned three fixed points are accurate. If not needed, noArray() can be passed in. This parameter
is ignored with standard calibration method.
@param stdDeviationsIntrinsics Output vector of standard deviations estimated for intrinsic parameters.
See #calibrateCamera for details.
@param stdDeviationsExtrinsics Output vector of standard deviations estimated for extrinsic parameters.
See #calibrateCamera for details.
@param stdDeviationsObjPoints Output vector of standard deviations estimated for refined coordinates
of calibration pattern points. It has the same size and order as objectPoints[0] vector. This
parameter is ignored with standard calibration method.
 @param perViewErrors Output vector of the RMS re-projection error estimated for each pattern view.
@param flags Different flags that may be zero or a combination of some predefined values. See
#calibrateCamera for details. If the method of releasing object is used, the calibration time may
be much longer. CALIB_USE_QR or CALIB_USE_LU could be used for faster calibration with potentially
less precise and less stable in some rare cases.
@param criteria Termination criteria for the iterative optimization algorithm.

@return the overall RMS re-projection error.

The function estimates the intrinsic camera parameters and extrinsic parameters for each of the
views. The algorithm is based on @cite Zhang2000, @cite BouguetMCT and @cite strobl2011iccv. See
#calibrateCamera for other detailed explanations.
@sa
   calibrateCamera, findChessboardCorners, solvePnP, initCameraMatrix2D, stereoCalibrate, undistort
 */
CV_EXPORTS_AS(calibrateCameraROExtended) double calibrateCameraRO( InputArrayOfArrays objectPoints,
                                     InputArrayOfArrays imagePoints, Size imageSize, int iFixedPoint,
                                     InputOutputArray cameraMatrix, InputOutputArray distCoeffs,
                                     OutputArrayOfArrays rvecs, OutputArrayOfArrays tvecs,
                                     OutputArray newObjPoints,
                                     OutputArray stdDeviationsIntrinsics,
                                     OutputArray stdDeviationsExtrinsics,
                                     OutputArray stdDeviationsObjPoints,
                                     OutputArray perViewErrors,
                                     int flags = 0, TermCriteria criteria = TermCriteria(
                                        TermCriteria::COUNT + TermCriteria::EPS, 100, DBL_EPSILON) );

/** @overload */
CV_EXPORTS_W double calibrateCameraRO( InputArrayOfArrays objectPoints,
                                     InputArrayOfArrays imagePoints, Size imageSize, int iFixedPoint,
                                     InputOutputArray cameraMatrix, InputOutputArray distCoeffs,
                                     OutputArrayOfArrays rvecs, OutputArrayOfArrays tvecs,
                                     OutputArray newObjPoints,
                                     int flags = 0, TermCriteria criteria = TermCriteria(
                                        TermCriteria::COUNT + TermCriteria::EPS, 100, DBL_EPSILON) );

/** @brief Computes useful camera characteristics from the camera intrinsic matrix.

@param cameraMatrix Input camera intrinsic matrix that can be estimated by #calibrateCamera or
#stereoCalibrate .
@param imageSize Input image size in pixels.
@param apertureWidth Physical width in mm of the sensor.
@param apertureHeight Physical height in mm of the sensor.
@param fovx Output field of view in degrees along the horizontal sensor axis.
@param fovy Output field of view in degrees along the vertical sensor axis.
@param focalLength Focal length of the lens in mm.
@param principalPoint Principal point in mm.
@param aspectRatio \f$f_y/f_x\f$

The function computes various useful camera characteristics from the previously estimated camera
matrix.

@note
   Do keep in mind that the unity measure 'mm' stands for whatever unit of measure one chooses for
    the chessboard pitch (it can thus be any value).
 */
CV_EXPORTS_W void calibrationMatrixValues( InputArray cameraMatrix, Size imageSize,
                                           double apertureWidth, double apertureHeight,
                                           CV_OUT double& fovx, CV_OUT double& fovy,
                                           CV_OUT double& focalLength, CV_OUT Point2d& principalPoint,
                                           CV_OUT double& aspectRatio );

/** @brief Calibrates a stereo camera set up. This function finds the intrinsic parameters
for each of the two cameras and the extrinsic parameters between the two cameras.

@param objectPoints Vector of vectors of the calibration pattern points. The same structure as
in @ref calibrateCamera. For each pattern view, both cameras need to see the same object
points. Therefore, objectPoints.size(), imagePoints1.size(), and imagePoints2.size() need to be
equal as well as objectPoints[i].size(), imagePoints1[i].size(), and imagePoints2[i].size() need to
be equal for each i.
@param imagePoints1 Vector of vectors of the projections of the calibration pattern points,
observed by the first camera. The same structure as in @ref calibrateCamera.
@param imagePoints2 Vector of vectors of the projections of the calibration pattern points,
observed by the second camera. The same structure as in @ref calibrateCamera.
@param cameraMatrix1 Input/output camera intrinsic matrix for the first camera, the same as in
@ref calibrateCamera. Furthermore, for the stereo case, additional flags may be used, see below.
@param distCoeffs1 Input/output vector of distortion coefficients, the same as in
@ref calibrateCamera.
@param cameraMatrix2 Input/output second camera intrinsic matrix for the second camera. See description for
cameraMatrix1.
@param distCoeffs2 Input/output lens distortion coefficients for the second camera. See
description for distCoeffs1.
@param imageSize Size of the image used only to initialize the camera intrinsic matrices.
@param R Output rotation matrix. Together with the translation vector T, this matrix brings
points given in the first camera's coordinate system to points in the second camera's
coordinate system. In more technical terms, the tuple of R and T performs a change of basis
from the first camera's coordinate system to the second camera's coordinate system. Due to its
duality, this tuple is equivalent to the position of the first camera with respect to the
second camera coordinate system.
@param T Output translation vector, see description above.
@param E Output essential matrix.
@param F Output fundamental matrix.
@param rvecs Output vector of rotation vectors ( @ref Rodrigues ) estimated for each pattern view in the
coordinate system of the first camera of the stereo pair (e.g. std::vector<cv::Mat>). More in detail, each
i-th rotation vector together with the corresponding i-th translation vector (see the next output parameter
description) brings the calibration pattern from the object coordinate space (in which object points are
specified) to the camera coordinate space of the first camera of the stereo pair. In more technical terms,
the tuple of the i-th rotation and translation vector performs a change of basis from object coordinate space
to camera coordinate space of the first camera of the stereo pair.
@param tvecs Output vector of translation vectors estimated for each pattern view, see parameter description
of previous output parameter ( rvecs ).
@param perViewErrors Output vector of the RMS re-projection error estimated for each pattern view.
@param flags Different flags that may be zero or a combination of the following values:
-   @ref CALIB_FIX_INTRINSIC Fix cameraMatrix? and distCoeffs? so that only R, T, E, and F
matrices are estimated.
-   @ref CALIB_USE_INTRINSIC_GUESS Optimize some or all of the intrinsic parameters
according to the specified flags. Initial values are provided by the user.
-   @ref CALIB_USE_EXTRINSIC_GUESS R and T contain valid initial values that are optimized further.
Otherwise R and T are initialized to the median value of the pattern views (each dimension separately).
-   @ref CALIB_FIX_PRINCIPAL_POINT Fix the principal points during the optimization.
-   @ref CALIB_FIX_FOCAL_LENGTH Fix \f$f^{(j)}_x\f$ and \f$f^{(j)}_y\f$ .
-   @ref CALIB_FIX_ASPECT_RATIO Optimize \f$f^{(j)}_y\f$ . Fix the ratio \f$f^{(j)}_x/f^{(j)}_y\f$
.
-   @ref CALIB_SAME_FOCAL_LENGTH Enforce \f$f^{(0)}_x=f^{(1)}_x\f$ and \f$f^{(0)}_y=f^{(1)}_y\f$ .
-   @ref CALIB_ZERO_TANGENT_DIST Set tangential distortion coefficients for each camera to
zeros and fix there.
-   @ref CALIB_FIX_K1,..., @ref CALIB_FIX_K6 Do not change the corresponding radial
distortion coefficient during the optimization. If @ref CALIB_USE_INTRINSIC_GUESS is set,
the coefficient from the supplied distCoeffs matrix is used. Otherwise, it is set to 0.
-   @ref CALIB_RATIONAL_MODEL Enable coefficients k4, k5, and k6. To provide the backward
compatibility, this extra flag should be explicitly specified to make the calibration
function use the rational model and return 8 coefficients. If the flag is not set, the
function computes and returns only 5 distortion coefficients.
-   @ref CALIB_THIN_PRISM_MODEL Coefficients s1, s2, s3 and s4 are enabled. To provide the
backward compatibility, this extra flag should be explicitly specified to make the
calibration function use the thin prism model and return 12 coefficients. If the flag is not
set, the function computes and returns only 5 distortion coefficients.
-   @ref CALIB_FIX_S1_S2_S3_S4 The thin prism distortion coefficients are not changed during
the optimization. If @ref CALIB_USE_INTRINSIC_GUESS is set, the coefficient from the
supplied distCoeffs matrix is used. Otherwise, it is set to 0.
-   @ref CALIB_TILTED_MODEL Coefficients tauX and tauY are enabled. To provide the
backward compatibility, this extra flag should be explicitly specified to make the
calibration function use the tilted sensor model and return 14 coefficients. If the flag is not
set, the function computes and returns only 5 distortion coefficients.
-   @ref CALIB_FIX_TAUX_TAUY The coefficients of the tilted sensor model are not changed during
the optimization. If @ref CALIB_USE_INTRINSIC_GUESS is set, the coefficient from the
supplied distCoeffs matrix is used. Otherwise, it is set to 0.
@param criteria Termination criteria for the iterative optimization algorithm.

The function estimates the transformation between two cameras making a stereo pair. If one computes
the poses of an object relative to the first camera and to the second camera,
( \f$R_1\f$,\f$T_1\f$ ) and (\f$R_2\f$,\f$T_2\f$), respectively, for a stereo camera where the
relative position and orientation between the two cameras are fixed, then those poses definitely
relate to each other. This means, if the relative position and orientation (\f$R\f$,\f$T\f$) of the
two cameras is known, it is possible to compute (\f$R_2\f$,\f$T_2\f$) when (\f$R_1\f$,\f$T_1\f$) is
given. This is what the described function does. It computes (\f$R\f$,\f$T\f$) such that:

\f[R_2=R R_1\f]
\f[T_2=R T_1 + T.\f]

Therefore, one can compute the coordinate representation of a 3D point for the second camera's
coordinate system when given the point's coordinate representation in the first camera's coordinate
system:

\f[\begin{bmatrix}
X_2 \\
Y_2 \\
Z_2 \\
1
\end{bmatrix} = \begin{bmatrix}
R & T \\
0 & 1
\end{bmatrix} \begin{bmatrix}
X_1 \\
Y_1 \\
Z_1 \\
1
\end{bmatrix}.\f]


Optionally, it computes the essential matrix E:

\f[E= \vecthreethree{0}{-T_2}{T_1}{T_2}{0}{-T_0}{-T_1}{T_0}{0} R\f]

where \f$T_i\f$ are components of the translation vector \f$T\f$ : \f$T=[T_0, T_1, T_2]^T\f$ .
And the function can also compute the fundamental matrix F:

\f[F = cameraMatrix2^{-T}\cdot E \cdot cameraMatrix1^{-1}\f]

Besides the stereo-related information, the function can also perform a full calibration of each of
the two cameras. However, due to the high dimensionality of the parameter space and noise in the
input data, the function can diverge from the correct solution. If the intrinsic parameters can be
estimated with high accuracy for each of the cameras individually (for example, using
#calibrateCamera ), you are recommended to do so and then pass @ref CALIB_FIX_INTRINSIC flag to the
function along with the computed intrinsic parameters. Otherwise, if all the parameters are
estimated at once, it makes sense to restrict some parameters, for example, pass
 @ref CALIB_SAME_FOCAL_LENGTH and @ref CALIB_ZERO_TANGENT_DIST flags, which is usually a
reasonable assumption.

Similarly to #calibrateCamera, the function minimizes the total re-projection error for all the
points in all the available views from both cameras. The function returns the final value of the
re-projection error.
 */
CV_EXPORTS_AS(stereoCalibrateExtended) double stereoCalibrate( InputArrayOfArrays objectPoints,
                                     InputArrayOfArrays imagePoints1, InputArrayOfArrays imagePoints2,
                                     InputOutputArray cameraMatrix1, InputOutputArray distCoeffs1,
                                     InputOutputArray cameraMatrix2, InputOutputArray distCoeffs2,
                                     Size imageSize, InputOutputArray R, InputOutputArray T, OutputArray E, OutputArray F,
                                     OutputArrayOfArrays rvecs, OutputArrayOfArrays tvecs,
                                     OutputArray perViewErrors, int flags = CALIB_FIX_INTRINSIC,
                                     TermCriteria criteria = TermCriteria(TermCriteria::COUNT+TermCriteria::EPS, 100, 1e-6) );

/// @overload
CV_EXPORTS_W double stereoCalibrate( InputArrayOfArrays objectPoints,
                                     InputArrayOfArrays imagePoints1, InputArrayOfArrays imagePoints2,
                                     InputOutputArray cameraMatrix1, InputOutputArray distCoeffs1,
                                     InputOutputArray cameraMatrix2, InputOutputArray distCoeffs2,
                                     Size imageSize, OutputArray R,OutputArray T, OutputArray E, OutputArray F,
                                     int flags = CALIB_FIX_INTRINSIC,
                                     TermCriteria criteria = TermCriteria(TermCriteria::COUNT+TermCriteria::EPS, 100, 1e-6) );

<<<<<<< HEAD
/*
Multiview calibraton.

Input:
@objPoints   of size NUM_FRAMES x NUM_POINTS x 3 -- object points
@imagePoints of size NUM_CAMERAS x NUM_FRAMES x NUM_POINTS x 3 -- image points
@imageSize   of size NUM_CAMERAS x 2 -- size of images
@visibility - visibility mask of size NUM_CAMERAS x NUM_FRAMES - boolean
@USE_INTRINSICS_GUESS - if true then intrinsic parameters (K and distortion) are not estimated
@is_fisheye of size NUM_CAMERAS -- indicates whether i-th camera is fisheye. Currently supported either all or none.

Output:
@return: true if success, false - otherwise
@Rs of size NUM_CAMERAS x 3 x 1 -- rotation matrices wrt camera 0, where Rs[0] = 0
@Ts of size NUM_CAMERAS x 3 x 1 -- translation vectors wrt camera 0, where Ts[0] = 0
@rvecs0 of size NUM_FRAMES x 3 x 3 -- rotation vectors for camera 0 (may contain null Mat, if frame is not valid)
@tvecs0 of size NUM_FRAMES x 3 x 1 -- translation vectors for camera 0  (may contain null Mat, if frame is not valid)
@Ks of size NUM_CAMERAS x 3 x 3 -- intrinsic matrices
@distortions of size NUM_CAMERAS x NUM_PARAMS

*/

CV_EXPORTS_W bool calibrateMultiview (InputArrayOfArrays objPoints, const std::vector<std::vector<Mat>> &imagePoints,
        const std::vector<Size> &imageSize, const Mat &visibility,
        OutputArrayOfArrays Rs, OutputArrayOfArrays Ts, CV_OUT std::vector<Mat> &Ks, CV_OUT std::vector<Mat> &distortions,
        OutputArrayOfArrays rvecs0, OutputArrayOfArrays tvecs0, InputArray is_fisheye,
        OutputArray errors_per_frame, OutputArray output_pairs, bool USE_INTRINSICS_GUESS=false, int flags_intrinsics=0);

=======
/// @overload
CV_EXPORTS_W double stereoCalibrate( InputArrayOfArrays objectPoints,
                                     InputArrayOfArrays imagePoints1, InputArrayOfArrays imagePoints2,
                                     InputOutputArray cameraMatrix1, InputOutputArray distCoeffs1,
                                     InputOutputArray cameraMatrix2, InputOutputArray distCoeffs2,
                                     Size imageSize, InputOutputArray R, InputOutputArray T, OutputArray E, OutputArray F,
                                     OutputArray perViewErrors, int flags = CALIB_FIX_INTRINSIC,
                                     TermCriteria criteria = TermCriteria(TermCriteria::COUNT+TermCriteria::EPS, 30, 1e-6) );
>>>>>>> 23dec329

/** @brief Computes Hand-Eye calibration: \f$_{}^{g}\textrm{T}_c\f$

@param[in] R_gripper2base Rotation part extracted from the homogeneous matrix that transforms a point
expressed in the gripper frame to the robot base frame (\f$_{}^{b}\textrm{T}_g\f$).
This is a vector (`vector<Mat>`) that contains the rotation, `(3x3)` rotation matrices or `(3x1)` rotation vectors,
for all the transformations from gripper frame to robot base frame.
@param[in] t_gripper2base Translation part extracted from the homogeneous matrix that transforms a point
expressed in the gripper frame to the robot base frame (\f$_{}^{b}\textrm{T}_g\f$).
This is a vector (`vector<Mat>`) that contains the `(3x1)` translation vectors for all the transformations
from gripper frame to robot base frame.
@param[in] R_target2cam Rotation part extracted from the homogeneous matrix that transforms a point
expressed in the target frame to the camera frame (\f$_{}^{c}\textrm{T}_t\f$).
This is a vector (`vector<Mat>`) that contains the rotation, `(3x3)` rotation matrices or `(3x1)` rotation vectors,
for all the transformations from calibration target frame to camera frame.
@param[in] t_target2cam Rotation part extracted from the homogeneous matrix that transforms a point
expressed in the target frame to the camera frame (\f$_{}^{c}\textrm{T}_t\f$).
This is a vector (`vector<Mat>`) that contains the `(3x1)` translation vectors for all the transformations
from calibration target frame to camera frame.
@param[out] R_cam2gripper Estimated `(3x3)` rotation part extracted from the homogeneous matrix that transforms a point
expressed in the camera frame to the gripper frame (\f$_{}^{g}\textrm{T}_c\f$).
@param[out] t_cam2gripper Estimated `(3x1)` translation part extracted from the homogeneous matrix that transforms a point
expressed in the camera frame to the gripper frame (\f$_{}^{g}\textrm{T}_c\f$).
@param[in] method One of the implemented Hand-Eye calibration method, see cv::HandEyeCalibrationMethod

The function performs the Hand-Eye calibration using various methods. One approach consists in estimating the
rotation then the translation (separable solutions) and the following methods are implemented:
  - R. Tsai, R. Lenz A New Technique for Fully Autonomous and Efficient 3D Robotics Hand/EyeCalibration \cite Tsai89
  - F. Park, B. Martin Robot Sensor Calibration: Solving AX = XB on the Euclidean Group \cite Park94
  - R. Horaud, F. Dornaika Hand-Eye Calibration \cite Horaud95

Another approach consists in estimating simultaneously the rotation and the translation (simultaneous solutions),
with the following implemented methods:
  - N. Andreff, R. Horaud, B. Espiau On-line Hand-Eye Calibration \cite Andreff99
  - K. Daniilidis Hand-Eye Calibration Using Dual Quaternions \cite Daniilidis98

The following picture describes the Hand-Eye calibration problem where the transformation between a camera ("eye")
mounted on a robot gripper ("hand") has to be estimated. This configuration is called eye-in-hand.

The eye-to-hand configuration consists in a static camera observing a calibration pattern mounted on the robot
end-effector. The transformation from the camera to the robot base frame can then be estimated by inputting
the suitable transformations to the function, see below.

![](pics/hand-eye_figure.png)

The calibration procedure is the following:
  - a static calibration pattern is used to estimate the transformation between the target frame
  and the camera frame
  - the robot gripper is moved in order to acquire several poses
  - for each pose, the homogeneous transformation between the gripper frame and the robot base frame is recorded using for
  instance the robot kinematics
\f[
    \begin{bmatrix}
    X_b\\
    Y_b\\
    Z_b\\
    1
    \end{bmatrix}
    =
    \begin{bmatrix}
    _{}^{b}\textrm{R}_g & _{}^{b}\textrm{t}_g \\
    0_{1 \times 3} & 1
    \end{bmatrix}
    \begin{bmatrix}
    X_g\\
    Y_g\\
    Z_g\\
    1
    \end{bmatrix}
\f]
  - for each pose, the homogeneous transformation between the calibration target frame and the camera frame is recorded using
  for instance a pose estimation method (PnP) from 2D-3D point correspondences
\f[
    \begin{bmatrix}
    X_c\\
    Y_c\\
    Z_c\\
    1
    \end{bmatrix}
    =
    \begin{bmatrix}
    _{}^{c}\textrm{R}_t & _{}^{c}\textrm{t}_t \\
    0_{1 \times 3} & 1
    \end{bmatrix}
    \begin{bmatrix}
    X_t\\
    Y_t\\
    Z_t\\
    1
    \end{bmatrix}
\f]

The Hand-Eye calibration procedure returns the following homogeneous transformation
\f[
    \begin{bmatrix}
    X_g\\
    Y_g\\
    Z_g\\
    1
    \end{bmatrix}
    =
    \begin{bmatrix}
    _{}^{g}\textrm{R}_c & _{}^{g}\textrm{t}_c \\
    0_{1 \times 3} & 1
    \end{bmatrix}
    \begin{bmatrix}
    X_c\\
    Y_c\\
    Z_c\\
    1
    \end{bmatrix}
\f]

This problem is also known as solving the \f$\mathbf{A}\mathbf{X}=\mathbf{X}\mathbf{B}\f$ equation:
  - for an eye-in-hand configuration
\f[
    \begin{align*}
    ^{b}{\textrm{T}_g}^{(1)} \hspace{0.2em} ^{g}\textrm{T}_c \hspace{0.2em} ^{c}{\textrm{T}_t}^{(1)} &=
    \hspace{0.1em} ^{b}{\textrm{T}_g}^{(2)} \hspace{0.2em} ^{g}\textrm{T}_c \hspace{0.2em} ^{c}{\textrm{T}_t}^{(2)} \\

    (^{b}{\textrm{T}_g}^{(2)})^{-1} \hspace{0.2em} ^{b}{\textrm{T}_g}^{(1)} \hspace{0.2em} ^{g}\textrm{T}_c &=
    \hspace{0.1em} ^{g}\textrm{T}_c \hspace{0.2em} ^{c}{\textrm{T}_t}^{(2)} (^{c}{\textrm{T}_t}^{(1)})^{-1} \\

    \textrm{A}_i \textrm{X} &= \textrm{X} \textrm{B}_i \\
    \end{align*}
\f]

  - for an eye-to-hand configuration
\f[
    \begin{align*}
    ^{g}{\textrm{T}_b}^{(1)} \hspace{0.2em} ^{b}\textrm{T}_c \hspace{0.2em} ^{c}{\textrm{T}_t}^{(1)} &=
    \hspace{0.1em} ^{g}{\textrm{T}_b}^{(2)} \hspace{0.2em} ^{b}\textrm{T}_c \hspace{0.2em} ^{c}{\textrm{T}_t}^{(2)} \\

    (^{g}{\textrm{T}_b}^{(2)})^{-1} \hspace{0.2em} ^{g}{\textrm{T}_b}^{(1)} \hspace{0.2em} ^{b}\textrm{T}_c &=
    \hspace{0.1em} ^{b}\textrm{T}_c \hspace{0.2em} ^{c}{\textrm{T}_t}^{(2)} (^{c}{\textrm{T}_t}^{(1)})^{-1} \\

    \textrm{A}_i \textrm{X} &= \textrm{X} \textrm{B}_i \\
    \end{align*}
\f]

\note
Additional information can be found on this [website](http://campar.in.tum.de/Chair/HandEyeCalibration).
\note
A minimum of 2 motions with non parallel rotation axes are necessary to determine the hand-eye transformation.
So at least 3 different poses are required, but it is strongly recommended to use many more poses.

 */
CV_EXPORTS void calibrateHandEye( InputArrayOfArrays R_gripper2base, InputArrayOfArrays t_gripper2base,
                                    InputArrayOfArrays R_target2cam, InputArrayOfArrays t_target2cam,
                                    OutputArray R_cam2gripper, OutputArray t_cam2gripper,
                                    HandEyeCalibrationMethod method=CALIB_HAND_EYE_TSAI );

/** @brief Computes Robot-World/Hand-Eye calibration: \f$_{}^{w}\textrm{T}_b\f$ and \f$_{}^{c}\textrm{T}_g\f$

@param[in] R_world2cam Rotation part extracted from the homogeneous matrix that transforms a point
expressed in the world frame to the camera frame (\f$_{}^{c}\textrm{T}_w\f$).
This is a vector (`vector<Mat>`) that contains the rotation, `(3x3)` rotation matrices or `(3x1)` rotation vectors,
for all the transformations from world frame to the camera frame.
@param[in] t_world2cam Translation part extracted from the homogeneous matrix that transforms a point
expressed in the world frame to the camera frame (\f$_{}^{c}\textrm{T}_w\f$).
This is a vector (`vector<Mat>`) that contains the `(3x1)` translation vectors for all the transformations
from world frame to the camera frame.
@param[in] R_base2gripper Rotation part extracted from the homogeneous matrix that transforms a point
expressed in the robot base frame to the gripper frame (\f$_{}^{g}\textrm{T}_b\f$).
This is a vector (`vector<Mat>`) that contains the rotation, `(3x3)` rotation matrices or `(3x1)` rotation vectors,
for all the transformations from robot base frame to the gripper frame.
@param[in] t_base2gripper Rotation part extracted from the homogeneous matrix that transforms a point
expressed in the robot base frame to the gripper frame (\f$_{}^{g}\textrm{T}_b\f$).
This is a vector (`vector<Mat>`) that contains the `(3x1)` translation vectors for all the transformations
from robot base frame to the gripper frame.
@param[out] R_base2world Estimated `(3x3)` rotation part extracted from the homogeneous matrix that transforms a point
expressed in the robot base frame to the world frame (\f$_{}^{w}\textrm{T}_b\f$).
@param[out] t_base2world Estimated `(3x1)` translation part extracted from the homogeneous matrix that transforms a point
expressed in the robot base frame to the world frame (\f$_{}^{w}\textrm{T}_b\f$).
@param[out] R_gripper2cam Estimated `(3x3)` rotation part extracted from the homogeneous matrix that transforms a point
expressed in the gripper frame to the camera frame (\f$_{}^{c}\textrm{T}_g\f$).
@param[out] t_gripper2cam Estimated `(3x1)` translation part extracted from the homogeneous matrix that transforms a point
expressed in the gripper frame to the camera frame (\f$_{}^{c}\textrm{T}_g\f$).
@param[in] method One of the implemented Robot-World/Hand-Eye calibration method, see cv::RobotWorldHandEyeCalibrationMethod

The function performs the Robot-World/Hand-Eye calibration using various methods. One approach consists in estimating the
rotation then the translation (separable solutions):
  - M. Shah, Solving the robot-world/hand-eye calibration problem using the kronecker product \cite Shah2013SolvingTR

Another approach consists in estimating simultaneously the rotation and the translation (simultaneous solutions),
with the following implemented method:
  - A. Li, L. Wang, and D. Wu, Simultaneous robot-world and hand-eye calibration using dual-quaternions and kronecker product \cite Li2010SimultaneousRA

The following picture describes the Robot-World/Hand-Eye calibration problem where the transformations between a robot and a world frame
and between a robot gripper ("hand") and a camera ("eye") mounted at the robot end-effector have to be estimated.

![](pics/robot-world_hand-eye_figure.png)

The calibration procedure is the following:
  - a static calibration pattern is used to estimate the transformation between the target frame
  and the camera frame
  - the robot gripper is moved in order to acquire several poses
  - for each pose, the homogeneous transformation between the gripper frame and the robot base frame is recorded using for
  instance the robot kinematics
\f[
    \begin{bmatrix}
    X_g\\
    Y_g\\
    Z_g\\
    1
    \end{bmatrix}
    =
    \begin{bmatrix}
    _{}^{g}\textrm{R}_b & _{}^{g}\textrm{t}_b \\
    0_{1 \times 3} & 1
    \end{bmatrix}
    \begin{bmatrix}
    X_b\\
    Y_b\\
    Z_b\\
    1
    \end{bmatrix}
\f]
  - for each pose, the homogeneous transformation between the calibration target frame (the world frame) and the camera frame is recorded using
  for instance a pose estimation method (PnP) from 2D-3D point correspondences
\f[
    \begin{bmatrix}
    X_c\\
    Y_c\\
    Z_c\\
    1
    \end{bmatrix}
    =
    \begin{bmatrix}
    _{}^{c}\textrm{R}_w & _{}^{c}\textrm{t}_w \\
    0_{1 \times 3} & 1
    \end{bmatrix}
    \begin{bmatrix}
    X_w\\
    Y_w\\
    Z_w\\
    1
    \end{bmatrix}
\f]

The Robot-World/Hand-Eye calibration procedure returns the following homogeneous transformations
\f[
    \begin{bmatrix}
    X_w\\
    Y_w\\
    Z_w\\
    1
    \end{bmatrix}
    =
    \begin{bmatrix}
    _{}^{w}\textrm{R}_b & _{}^{w}\textrm{t}_b \\
    0_{1 \times 3} & 1
    \end{bmatrix}
    \begin{bmatrix}
    X_b\\
    Y_b\\
    Z_b\\
    1
    \end{bmatrix}
\f]
\f[
    \begin{bmatrix}
    X_c\\
    Y_c\\
    Z_c\\
    1
    \end{bmatrix}
    =
    \begin{bmatrix}
    _{}^{c}\textrm{R}_g & _{}^{c}\textrm{t}_g \\
    0_{1 \times 3} & 1
    \end{bmatrix}
    \begin{bmatrix}
    X_g\\
    Y_g\\
    Z_g\\
    1
    \end{bmatrix}
\f]

This problem is also known as solving the \f$\mathbf{A}\mathbf{X}=\mathbf{Z}\mathbf{B}\f$ equation, with:
  - \f$\mathbf{A} \Leftrightarrow \hspace{0.1em} _{}^{c}\textrm{T}_w\f$
  - \f$\mathbf{X} \Leftrightarrow \hspace{0.1em} _{}^{w}\textrm{T}_b\f$
  - \f$\mathbf{Z} \Leftrightarrow \hspace{0.1em} _{}^{c}\textrm{T}_g\f$
  - \f$\mathbf{B} \Leftrightarrow \hspace{0.1em} _{}^{g}\textrm{T}_b\f$

\note
At least 3 measurements are required (input vectors size must be greater or equal to 3).

 */
CV_EXPORTS void calibrateRobotWorldHandEye( InputArrayOfArrays R_world2cam, InputArrayOfArrays t_world2cam,
                                              InputArrayOfArrays R_base2gripper, InputArrayOfArrays t_base2gripper,
                                              OutputArray R_base2world, OutputArray t_base2world,
                                              OutputArray R_gripper2cam, OutputArray t_gripper2cam,
                                              RobotWorldHandEyeCalibrationMethod method=CALIB_ROBOT_WORLD_HAND_EYE_SHAH );

/** @brief The methods in this namespace use a so-called fisheye camera model.
  @ingroup calib3d_fisheye
*/
namespace fisheye
{
//! @addtogroup calib3d_fisheye
//! @{

enum{
    CALIB_USE_INTRINSIC_GUESS   = 1 << 0,
    CALIB_RECOMPUTE_EXTRINSIC   = 1 << 1,
    CALIB_CHECK_COND            = 1 << 2,
    CALIB_FIX_SKEW              = 1 << 3,
    CALIB_FIX_K1                = 1 << 4,
    CALIB_FIX_K2                = 1 << 5,
    CALIB_FIX_K3                = 1 << 6,
    CALIB_FIX_K4                = 1 << 7,
    CALIB_FIX_INTRINSIC         = 1 << 8,
    CALIB_FIX_PRINCIPAL_POINT   = 1 << 9,
    CALIB_ZERO_DISPARITY        = 1 << 10,
    CALIB_FIX_FOCAL_LENGTH      = 1 << 11
};

/** @brief Projects points using fisheye model

@param objectPoints Array of object points, 1xN/Nx1 3-channel (or vector\<Point3f\> ), where N is
the number of points in the view.
@param imagePoints Output array of image points, 2xN/Nx2 1-channel or 1xN/Nx1 2-channel, or
vector\<Point2f\>.
@param affine
@param K Camera intrinsic matrix \f$cameramatrix{K}\f$.
@param D Input vector of distortion coefficients \f$\distcoeffsfisheye\f$.
@param alpha The skew coefficient.
@param jacobian Optional output 2Nx15 jacobian matrix of derivatives of image points with respect
to components of the focal lengths, coordinates of the principal point, distortion coefficients,
rotation vector, translation vector, and the skew. In the old interface different components of
the jacobian are returned via different output parameters.

The function computes projections of 3D points to the image plane given intrinsic and extrinsic
camera parameters. Optionally, the function computes Jacobians - matrices of partial derivatives of
image points coordinates (as functions of all the input parameters) with respect to the particular
parameters, intrinsic and/or extrinsic.
 */
CV_EXPORTS void projectPoints(InputArray objectPoints, OutputArray imagePoints, const Affine3d& affine,
    InputArray K, InputArray D, double alpha = 0, OutputArray jacobian = noArray());

/** @overload */
CV_EXPORTS_W void projectPoints(InputArray objectPoints, OutputArray imagePoints, InputArray rvec, InputArray tvec,
    InputArray K, InputArray D, double alpha = 0, OutputArray jacobian = noArray());

/** @brief Distorts 2D points using fisheye model.

@param undistorted Array of object points, 1xN/Nx1 2-channel (or vector\<Point2f\> ), where N is
the number of points in the view.
@param K Camera intrinsic matrix \f$cameramatrix{K}\f$.
@param D Input vector of distortion coefficients \f$\distcoeffsfisheye\f$.
@param alpha The skew coefficient.
@param distorted Output array of image points, 1xN/Nx1 2-channel, or vector\<Point2f\> .

Note that the function assumes the camera intrinsic matrix of the undistorted points to be identity.
This means if you want to distort image points you have to multiply them with \f$K^{-1}\f$.
 */
CV_EXPORTS_W void distortPoints(InputArray undistorted, OutputArray distorted, InputArray K, InputArray D, double alpha = 0);

/** @brief Undistorts 2D points using fisheye model

@param distorted Array of object points, 1xN/Nx1 2-channel (or vector\<Point2f\> ), where N is the
number of points in the view.
@param K Camera intrinsic matrix \f$cameramatrix{K}\f$.
@param D Input vector of distortion coefficients \f$\distcoeffsfisheye\f$.
@param R Rectification transformation in the object space: 3x3 1-channel, or vector: 3x1/1x3
1-channel or 1x1 3-channel
@param P New camera intrinsic matrix (3x3) or new projection matrix (3x4)
@param criteria Termination criteria
@param undistorted Output array of image points, 1xN/Nx1 2-channel, or vector\<Point2f\> .
 */
CV_EXPORTS_W void undistortPoints(InputArray distorted, OutputArray undistorted,
    InputArray K, InputArray D, InputArray R = noArray(), InputArray P  = noArray(),
    TermCriteria criteria = TermCriteria(TermCriteria::MAX_ITER + TermCriteria::EPS, 10, 1e-8));


/** @brief Computes undistortion and rectification maps for image transform by cv::remap(). If D is empty zero
distortion is used, if R or P is empty identity matrixes are used.

@param K Camera intrinsic matrix \f$cameramatrix{K}\f$.
@param D Input vector of distortion coefficients \f$\distcoeffsfisheye\f$.
@param R Rectification transformation in the object space: 3x3 1-channel, or vector: 3x1/1x3
1-channel or 1x1 3-channel
@param P New camera intrinsic matrix (3x3) or new projection matrix (3x4)
@param size Undistorted image size.
@param m1type Type of the first output map that can be CV_32FC1 or CV_16SC2 . See convertMaps()
for details.
@param map1 The first output map.
@param map2 The second output map.
 */
CV_EXPORTS_W void initUndistortRectifyMap(InputArray K, InputArray D, InputArray R, InputArray P,
    const cv::Size& size, int m1type, OutputArray map1, OutputArray map2);

/** @brief Transforms an image to compensate for fisheye lens distortion.

@param distorted image with fisheye lens distortion.
@param undistorted Output image with compensated fisheye lens distortion.
@param K Camera intrinsic matrix \f$cameramatrix{K}\f$.
@param D Input vector of distortion coefficients \f$\distcoeffsfisheye\f$.
@param Knew Camera intrinsic matrix of the distorted image. By default, it is the identity matrix but you
may additionally scale and shift the result by using a different matrix.
@param new_size the new size

The function transforms an image to compensate radial and tangential lens distortion.

The function is simply a combination of fisheye::initUndistortRectifyMap (with unity R ) and remap
(with bilinear interpolation). See the former function for details of the transformation being
performed.

See below the results of undistortImage.
   -   a\) result of undistort of perspective camera model (all possible coefficients (k_1, k_2, k_3,
        k_4, k_5, k_6) of distortion were optimized under calibration)
    -   b\) result of fisheye::undistortImage of fisheye camera model (all possible coefficients (k_1, k_2,
        k_3, k_4) of fisheye distortion were optimized under calibration)
    -   c\) original image was captured with fisheye lens

Pictures a) and b) almost the same. But if we consider points of image located far from the center
of image, we can notice that on image a) these points are distorted.

![image](pics/fisheye_undistorted.jpg)
 */
CV_EXPORTS_W void undistortImage(InputArray distorted, OutputArray undistorted,
    InputArray K, InputArray D, InputArray Knew = cv::noArray(), const Size& new_size = Size());

/** @brief Estimates new camera intrinsic matrix for undistortion or rectification.

@param K Camera intrinsic matrix \f$cameramatrix{K}\f$.
@param image_size Size of the image
@param D Input vector of distortion coefficients \f$\distcoeffsfisheye\f$.
@param R Rectification transformation in the object space: 3x3 1-channel, or vector: 3x1/1x3
1-channel or 1x1 3-channel
@param P New camera intrinsic matrix (3x3) or new projection matrix (3x4)
@param balance Sets the new focal length in range between the min focal length and the max focal
length. Balance is in range of [0, 1].
@param new_size the new size
@param fov_scale Divisor for new focal length.
 */
CV_EXPORTS_W void estimateNewCameraMatrixForUndistortRectify(InputArray K, InputArray D, const Size &image_size, InputArray R,
    OutputArray P, double balance = 0.0, const Size& new_size = Size(), double fov_scale = 1.0);

/** @brief Performs camera calibration

@param objectPoints vector of vectors of calibration pattern points in the calibration pattern
coordinate space.
@param imagePoints vector of vectors of the projections of calibration pattern points.
imagePoints.size() and objectPoints.size() and imagePoints[i].size() must be equal to
objectPoints[i].size() for each i.
@param image_size Size of the image used only to initialize the camera intrinsic matrix.
@param K Output 3x3 floating-point camera intrinsic matrix
\f$\cameramatrix{A}\f$ . If
@ref fisheye::CALIB_USE_INTRINSIC_GUESS is specified, some or all of fx, fy, cx, cy must be
initialized before calling the function.
@param D Output vector of distortion coefficients \f$\distcoeffsfisheye\f$.
@param rvecs Output vector of rotation vectors (see Rodrigues ) estimated for each pattern view.
That is, each k-th rotation vector together with the corresponding k-th translation vector (see
the next output parameter description) brings the calibration pattern from the model coordinate
space (in which object points are specified) to the world coordinate space, that is, a real
position of the calibration pattern in the k-th pattern view (k=0.. *M* -1).
@param tvecs Output vector of translation vectors estimated for each pattern view.
@param flags Different flags that may be zero or a combination of the following values:
-   @ref fisheye::CALIB_USE_INTRINSIC_GUESS  cameraMatrix contains valid initial values of
fx, fy, cx, cy that are optimized further. Otherwise, (cx, cy) is initially set to the image
center ( imageSize is used), and focal distances are computed in a least-squares fashion.
-   @ref fisheye::CALIB_RECOMPUTE_EXTRINSIC  Extrinsic will be recomputed after each iteration
of intrinsic optimization.
-   @ref fisheye::CALIB_CHECK_COND  The functions will check validity of condition number.
-   @ref fisheye::CALIB_FIX_SKEW  Skew coefficient (alpha) is set to zero and stay zero.
-   @ref fisheye::CALIB_FIX_K1,..., @ref fisheye::CALIB_FIX_K4 Selected distortion coefficients
are set to zeros and stay zero.
-   @ref fisheye::CALIB_FIX_PRINCIPAL_POINT  The principal point is not changed during the global
optimization. It stays at the center or at a different location specified when @ref fisheye::CALIB_USE_INTRINSIC_GUESS is set too.
-   @ref fisheye::CALIB_FIX_FOCAL_LENGTH The focal length is not changed during the global
optimization. It is the \f$max(width,height)/\pi\f$ or the provided \f$f_x\f$, \f$f_y\f$ when @ref fisheye::CALIB_USE_INTRINSIC_GUESS is set too.
@param criteria Termination criteria for the iterative optimization algorithm.
 */
CV_EXPORTS_W double calibrate(InputArrayOfArrays objectPoints, InputArrayOfArrays imagePoints, const Size& image_size,
    InputOutputArray K, InputOutputArray D, OutputArrayOfArrays rvecs, OutputArrayOfArrays tvecs, int flags = 0,
        TermCriteria criteria = TermCriteria(TermCriteria::COUNT + TermCriteria::EPS, 100, DBL_EPSILON));

/** @brief Stereo rectification for fisheye camera model

@param K1 First camera intrinsic matrix.
@param D1 First camera distortion parameters.
@param K2 Second camera intrinsic matrix.
@param D2 Second camera distortion parameters.
@param imageSize Size of the image used for stereo calibration.
@param R Rotation matrix between the coordinate systems of the first and the second
cameras.
@param tvec Translation vector between coordinate systems of the cameras.
@param R1 Output 3x3 rectification transform (rotation matrix) for the first camera.
@param R2 Output 3x3 rectification transform (rotation matrix) for the second camera.
@param P1 Output 3x4 projection matrix in the new (rectified) coordinate systems for the first
camera.
@param P2 Output 3x4 projection matrix in the new (rectified) coordinate systems for the second
camera.
@param Q Output \f$4 \times 4\f$ disparity-to-depth mapping matrix (see reprojectImageTo3D ).
@param flags Operation flags that may be zero or @ref fisheye::CALIB_ZERO_DISPARITY . If the flag is set,
the function makes the principal points of each camera have the same pixel coordinates in the
rectified views. And if the flag is not set, the function may still shift the images in the
horizontal or vertical direction (depending on the orientation of epipolar lines) to maximize the
useful image area.
@param newImageSize New image resolution after rectification. The same size should be passed to
#initUndistortRectifyMap (see the stereo_calib.cpp sample in OpenCV samples directory). When (0,0)
is passed (default), it is set to the original imageSize . Setting it to larger value can help you
preserve details in the original image, especially when there is a big radial distortion.
@param balance Sets the new focal length in range between the min focal length and the max focal
length. Balance is in range of [0, 1].
@param fov_scale Divisor for new focal length.
 */
CV_EXPORTS_W void stereoRectify(InputArray K1, InputArray D1, InputArray K2, InputArray D2, const Size &imageSize, InputArray R, InputArray tvec,
    OutputArray R1, OutputArray R2, OutputArray P1, OutputArray P2, OutputArray Q, int flags, const Size &newImageSize = Size(),
    double balance = 0.0, double fov_scale = 1.0);

/** @brief Performs stereo calibration

@param objectPoints Vector of vectors of the calibration pattern points.
@param imagePoints1 Vector of vectors of the projections of the calibration pattern points,
observed by the first camera.
@param imagePoints2 Vector of vectors of the projections of the calibration pattern points,
observed by the second camera.
@param K1 Input/output first camera intrinsic matrix:
\f$\vecthreethree{f_x^{(j)}}{0}{c_x^{(j)}}{0}{f_y^{(j)}}{c_y^{(j)}}{0}{0}{1}\f$ , \f$j = 0,\, 1\f$ . If
any of @ref fisheye::CALIB_USE_INTRINSIC_GUESS , @ref fisheye::CALIB_FIX_INTRINSIC are specified,
some or all of the matrix components must be initialized.
@param D1 Input/output vector of distortion coefficients \f$\distcoeffsfisheye\f$ of 4 elements.
@param K2 Input/output second camera intrinsic matrix. The parameter is similar to K1 .
@param D2 Input/output lens distortion coefficients for the second camera. The parameter is
similar to D1 .
@param imageSize Size of the image used only to initialize camera intrinsic matrix.
@param R Output rotation matrix between the 1st and the 2nd camera coordinate systems.
@param T Output translation vector between the coordinate systems of the cameras.
@param rvecs Output vector of rotation vectors ( @ref Rodrigues ) estimated for each pattern view in the
coordinate system of the first camera of the stereo pair (e.g. std::vector<cv::Mat>). More in detail, each
i-th rotation vector together with the corresponding i-th translation vector (see the next output parameter
description) brings the calibration pattern from the object coordinate space (in which object points are
specified) to the camera coordinate space of the first camera of the stereo pair. In more technical terms,
the tuple of the i-th rotation and translation vector performs a change of basis from object coordinate space
to camera coordinate space of the first camera of the stereo pair.
@param tvecs Output vector of translation vectors estimated for each pattern view, see parameter description
of previous output parameter ( rvecs ).
@param flags Different flags that may be zero or a combination of the following values:
-   @ref fisheye::CALIB_FIX_INTRINSIC  Fix K1, K2? and D1, D2? so that only R, T matrices
are estimated.
-   @ref fisheye::CALIB_USE_INTRINSIC_GUESS  K1, K2 contains valid initial values of
fx, fy, cx, cy that are optimized further. Otherwise, (cx, cy) is initially set to the image
center (imageSize is used), and focal distances are computed in a least-squares fashion.
-   @ref fisheye::CALIB_RECOMPUTE_EXTRINSIC  Extrinsic will be recomputed after each iteration
of intrinsic optimization.
-   @ref fisheye::CALIB_CHECK_COND  The functions will check validity of condition number.
-   @ref fisheye::CALIB_FIX_SKEW  Skew coefficient (alpha) is set to zero and stay zero.
-   @ref fisheye::CALIB_FIX_K1,..., @ref fisheye::CALIB_FIX_K4 Selected distortion coefficients are set to zeros and stay
zero.
@param criteria Termination criteria for the iterative optimization algorithm.
 */
CV_EXPORTS_W double stereoCalibrate(InputArrayOfArrays objectPoints, InputArrayOfArrays imagePoints1, InputArrayOfArrays imagePoints2,
                                    InputOutputArray K1, InputOutputArray D1, InputOutputArray K2, InputOutputArray D2, Size imageSize,
                                    OutputArray R, OutputArray T, OutputArrayOfArrays rvecs, OutputArrayOfArrays tvecs, int flags = fisheye::CALIB_FIX_INTRINSIC,
                                    TermCriteria criteria = TermCriteria(TermCriteria::COUNT + TermCriteria::EPS, 100, DBL_EPSILON));

/// @overload
CV_EXPORTS_W double stereoCalibrate(InputArrayOfArrays objectPoints, InputArrayOfArrays imagePoints1, InputArrayOfArrays imagePoints2,
                                    InputOutputArray K1, InputOutputArray D1, InputOutputArray K2, InputOutputArray D2, Size imageSize,
                                    OutputArray R, OutputArray T, int flags = fisheye::CALIB_FIX_INTRINSIC,
                                    TermCriteria criteria = TermCriteria(TermCriteria::COUNT + TermCriteria::EPS, 100, DBL_EPSILON));

//! @} calib3d_fisheye
} //end namespace fisheye
} //end namespace cv

#endif<|MERGE_RESOLUTION|>--- conflicted
+++ resolved
@@ -1113,7 +1113,15 @@
                                      int flags = CALIB_FIX_INTRINSIC,
                                      TermCriteria criteria = TermCriteria(TermCriteria::COUNT+TermCriteria::EPS, 100, 1e-6) );
 
-<<<<<<< HEAD
+/// @overload
+CV_EXPORTS_W double stereoCalibrate( InputArrayOfArrays objectPoints,
+                                     InputArrayOfArrays imagePoints1, InputArrayOfArrays imagePoints2,
+                                     InputOutputArray cameraMatrix1, InputOutputArray distCoeffs1,
+                                     InputOutputArray cameraMatrix2, InputOutputArray distCoeffs2,
+                                     Size imageSize, InputOutputArray R, InputOutputArray T, OutputArray E, OutputArray F,
+                                     OutputArray perViewErrors, int flags = CALIB_FIX_INTRINSIC,
+                                     TermCriteria criteria = TermCriteria(TermCriteria::COUNT+TermCriteria::EPS, 30, 1e-6) );
+
 /*
 Multiview calibraton.
 
@@ -1142,16 +1150,6 @@
         OutputArrayOfArrays rvecs0, OutputArrayOfArrays tvecs0, InputArray is_fisheye,
         OutputArray errors_per_frame, OutputArray output_pairs, bool USE_INTRINSICS_GUESS=false, int flags_intrinsics=0);
 
-=======
-/// @overload
-CV_EXPORTS_W double stereoCalibrate( InputArrayOfArrays objectPoints,
-                                     InputArrayOfArrays imagePoints1, InputArrayOfArrays imagePoints2,
-                                     InputOutputArray cameraMatrix1, InputOutputArray distCoeffs1,
-                                     InputOutputArray cameraMatrix2, InputOutputArray distCoeffs2,
-                                     Size imageSize, InputOutputArray R, InputOutputArray T, OutputArray E, OutputArray F,
-                                     OutputArray perViewErrors, int flags = CALIB_FIX_INTRINSIC,
-                                     TermCriteria criteria = TermCriteria(TermCriteria::COUNT+TermCriteria::EPS, 30, 1e-6) );
->>>>>>> 23dec329
 
 /** @brief Computes Hand-Eye calibration: \f$_{}^{g}\textrm{T}_c\f$
 
