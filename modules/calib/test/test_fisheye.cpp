--- conflicted
+++ resolved
@@ -685,21 +685,13 @@
     cv::Vec3d theT;
     cv::Vec4d D1, D2;
 
-<<<<<<< HEAD
-
-=======
->>>>>>> 4c549b87
     int flag = 0;
     flag |= cv::CALIB_RECOMPUTE_EXTRINSIC;
     flag |= cv::CALIB_CHECK_COND;
     flag |= cv::CALIB_FIX_SKEW;
 
     cv::fisheye::stereoCalibrate(objectPoints, leftPoints, rightPoints,
-<<<<<<< HEAD
-                                                              K1, D1, K2, D2, imageSize, theR, theT,flag, cv::TermCriteria(3, 12, 0));
-=======
                                  K1, D1, K2, D2, imageSize, theR, theT,flag, cv::TermCriteria(3, 12, 0));
->>>>>>> 4c549b87
 
     cv::Mat E, F, perViewErrors;
     std::vector<cv::Mat> rvecs, tvecs;
@@ -745,10 +737,7 @@
         totalMSError[1] += viewMSError[1];
         totalPoints += n;
     }
-<<<<<<< HEAD
-=======
-
->>>>>>> 4c549b87
+
     double rmsErrorFromReprojectedImgPts = std::sqrt((totalMSError[0] + totalMSError[1]) / (2 * totalPoints));
 
     cv::Matx33d R_correct(   0.9975587205950972,   0.06953016383322372, 0.006492709911733523,
