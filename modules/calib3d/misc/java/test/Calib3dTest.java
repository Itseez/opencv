--- conflicted
+++ resolved
@@ -622,134 +622,6 @@
         assertMatEqual(truth, lines, EPS);
     }
 
-<<<<<<< HEAD
-    public void testGetDefaultNewCameraMatrixMat() {
-        Mat mtx = Calib3d.getDefaultNewCameraMatrix(gray0);
-
-        assertFalse(mtx.empty());
-        assertEquals(0, Core.countNonZero(mtx));
-    }
-
-    public void testGetDefaultNewCameraMatrixMatSizeBoolean() {
-        Mat mtx = Calib3d.getDefaultNewCameraMatrix(gray0, size, true);
-
-        assertFalse(mtx.empty());
-        assertFalse(0 == Core.countNonZero(mtx));
-        // TODO_: write better test
-    }
-
-    public void testInitUndistortRectifyMap() {
-        fail("Not yet implemented");
-        Mat cameraMatrix = new Mat(3, 3, CvType.CV_32F);
-        cameraMatrix.put(0, 0, 1, 0, 1);
-        cameraMatrix.put(1, 0, 0, 1, 1);
-        cameraMatrix.put(2, 0, 0, 0, 1);
-
-        Mat R = new Mat(3, 3, CvType.CV_32F, new Scalar(2));
-        Mat newCameraMatrix = new Mat(3, 3, CvType.CV_32F, new Scalar(3));
-
-        Mat distCoeffs = new Mat();
-        Mat map1 = new Mat();
-        Mat map2 = new Mat();
-
-        // TODO: complete this test
-        Calib3d.initUndistortRectifyMap(cameraMatrix, distCoeffs, R, newCameraMatrix, size, CvType.CV_32F, map1, map2);
-    }
-
-    public void testInitWideAngleProjMapMatMatSizeIntIntMatMat() {
-        fail("Not yet implemented");
-        Mat cameraMatrix = new Mat(3, 3, CvType.CV_32F);
-        Mat distCoeffs = new Mat(1, 4, CvType.CV_32F);
-        // Size imageSize = new Size(2, 2);
-
-        cameraMatrix.put(0, 0, 1, 0, 1);
-        cameraMatrix.put(1, 0, 0, 1, 2);
-        cameraMatrix.put(2, 0, 0, 0, 1);
-
-        distCoeffs.put(0, 0, 1, 3, 2, 4);
-        truth = new Mat(3, 3, CvType.CV_32F);
-        truth.put(0, 0, 0, 0, 0);
-        truth.put(1, 0, 0, 0, 0);
-        truth.put(2, 0, 0, 3, 0);
-        // TODO: No documentation for this function
-        // Calib3d.initWideAngleProjMap(cameraMatrix, distCoeffs, imageSize,
-        // 5, m1type, truthput1, truthput2);
-    }
-
-    public void testInitWideAngleProjMapMatMatSizeIntIntMatMatInt() {
-        fail("Not yet implemented");
-    }
-
-    public void testInitWideAngleProjMapMatMatSizeIntIntMatMatIntDouble() {
-        fail("Not yet implemented");
-    }
-
-    public void testUndistortMatMatMatMat() {
-        Mat src = new Mat(3, 3, CvType.CV_32F, new Scalar(3));
-        Mat cameraMatrix = new Mat(3, 3, CvType.CV_32F) {
-            {
-                put(0, 0, 1, 0, 1);
-                put(1, 0, 0, 1, 2);
-                put(2, 0, 0, 0, 1);
-            }
-        };
-        Mat distCoeffs = new Mat(1, 4, CvType.CV_32F) {
-            {
-                put(0, 0, 1, 3, 2, 4);
-            }
-        };
-
-        Calib3d.undistort(src, dst, cameraMatrix, distCoeffs);
-
-        truth = new Mat(3, 3, CvType.CV_32F) {
-            {
-                put(0, 0, 0, 0, 0);
-                put(1, 0, 0, 0, 0);
-                put(2, 0, 0, 3, 0);
-            }
-        };
-        assertMatEqual(truth, dst, EPS);
-    }
-
-    public void testUndistortMatMatMatMatMat() {
-        Mat src = new Mat(3, 3, CvType.CV_32F, new Scalar(3));
-        Mat cameraMatrix = new Mat(3, 3, CvType.CV_32F) {
-            {
-                put(0, 0, 1, 0, 1);
-                put(1, 0, 0, 1, 2);
-                put(2, 0, 0, 0, 1);
-            }
-        };
-        Mat distCoeffs = new Mat(1, 4, CvType.CV_32F) {
-            {
-                put(0, 0, 2, 1, 4, 5);
-            }
-        };
-        Mat newCameraMatrix = new Mat(3, 3, CvType.CV_32F, new Scalar(1));
-
-        Calib3d.undistort(src, dst, cameraMatrix, distCoeffs, newCameraMatrix);
-
-        truth = new Mat(3, 3, CvType.CV_32F, new Scalar(3));
-        assertMatEqual(truth, dst, EPS);
-    }
-
-    //undistortPoints(List<Point> src, List<Point> dst, Mat cameraMatrix, Mat distCoeffs)
-    public void testUndistortPointsListOfPointListOfPointMatMat() {
-        MatOfPoint2f src = new MatOfPoint2f(new Point(1, 2), new Point(3, 4), new Point(-1, -1));
-        MatOfPoint2f dst = new MatOfPoint2f();
-        Mat cameraMatrix = Mat.eye(3, 3, CvType.CV_64FC1);
-        Mat distCoeffs = new Mat(8, 1, CvType.CV_64FC1, new Scalar(0));
-
-        Calib3d.undistortPoints(src, dst, cameraMatrix, distCoeffs);
-
-        assertEquals(src.size(), dst.size());
-        for(int i=0; i<src.toList().size(); i++) {
-            //Log.d("UndistortPoints", "s="+src.get(i)+", d="+dst.get(i));
-            assertTrue(src.toList().get(i).equals(dst.toList().get(i)));
-        }
-    }
-
-=======
     public void testConstants()
     {
         // calib3d.hpp: some constants have conflict with constants from 'fisheye' namespace
@@ -777,5 +649,131 @@
         assertEquals((1 << 17), Calib3d.CALIB_USE_LU);
         assertEquals((1 << 22), Calib3d.CALIB_USE_EXTRINSIC_GUESS);
     }
->>>>>>> 0d477d73
+
+    public void testGetDefaultNewCameraMatrixMat() {
+        Mat mtx = Calib3d.getDefaultNewCameraMatrix(gray0);
+
+        assertFalse(mtx.empty());
+        assertEquals(0, Core.countNonZero(mtx));
+    }
+
+    public void testGetDefaultNewCameraMatrixMatSizeBoolean() {
+        Mat mtx = Calib3d.getDefaultNewCameraMatrix(gray0, size, true);
+
+        assertFalse(mtx.empty());
+        assertFalse(0 == Core.countNonZero(mtx));
+        // TODO_: write better test
+    }
+
+    public void testInitUndistortRectifyMap() {
+        fail("Not yet implemented");
+        Mat cameraMatrix = new Mat(3, 3, CvType.CV_32F);
+        cameraMatrix.put(0, 0, 1, 0, 1);
+        cameraMatrix.put(1, 0, 0, 1, 1);
+        cameraMatrix.put(2, 0, 0, 0, 1);
+
+        Mat R = new Mat(3, 3, CvType.CV_32F, new Scalar(2));
+        Mat newCameraMatrix = new Mat(3, 3, CvType.CV_32F, new Scalar(3));
+
+        Mat distCoeffs = new Mat();
+        Mat map1 = new Mat();
+        Mat map2 = new Mat();
+
+        // TODO: complete this test
+        Calib3d.initUndistortRectifyMap(cameraMatrix, distCoeffs, R, newCameraMatrix, size, CvType.CV_32F, map1, map2);
+    }
+
+    public void testInitWideAngleProjMapMatMatSizeIntIntMatMat() {
+        fail("Not yet implemented");
+        Mat cameraMatrix = new Mat(3, 3, CvType.CV_32F);
+        Mat distCoeffs = new Mat(1, 4, CvType.CV_32F);
+        // Size imageSize = new Size(2, 2);
+
+        cameraMatrix.put(0, 0, 1, 0, 1);
+        cameraMatrix.put(1, 0, 0, 1, 2);
+        cameraMatrix.put(2, 0, 0, 0, 1);
+
+        distCoeffs.put(0, 0, 1, 3, 2, 4);
+        truth = new Mat(3, 3, CvType.CV_32F);
+        truth.put(0, 0, 0, 0, 0);
+        truth.put(1, 0, 0, 0, 0);
+        truth.put(2, 0, 0, 3, 0);
+        // TODO: No documentation for this function
+        // Calib3d.initWideAngleProjMap(cameraMatrix, distCoeffs, imageSize,
+        // 5, m1type, truthput1, truthput2);
+    }
+
+    public void testInitWideAngleProjMapMatMatSizeIntIntMatMatInt() {
+        fail("Not yet implemented");
+    }
+
+    public void testInitWideAngleProjMapMatMatSizeIntIntMatMatIntDouble() {
+        fail("Not yet implemented");
+    }
+
+    public void testUndistortMatMatMatMat() {
+        Mat src = new Mat(3, 3, CvType.CV_32F, new Scalar(3));
+        Mat cameraMatrix = new Mat(3, 3, CvType.CV_32F) {
+            {
+                put(0, 0, 1, 0, 1);
+                put(1, 0, 0, 1, 2);
+                put(2, 0, 0, 0, 1);
+            }
+        };
+        Mat distCoeffs = new Mat(1, 4, CvType.CV_32F) {
+            {
+                put(0, 0, 1, 3, 2, 4);
+            }
+        };
+
+        Calib3d.undistort(src, dst, cameraMatrix, distCoeffs);
+
+        truth = new Mat(3, 3, CvType.CV_32F) {
+            {
+                put(0, 0, 0, 0, 0);
+                put(1, 0, 0, 0, 0);
+                put(2, 0, 0, 3, 0);
+            }
+        };
+        assertMatEqual(truth, dst, EPS);
+    }
+
+    public void testUndistortMatMatMatMatMat() {
+        Mat src = new Mat(3, 3, CvType.CV_32F, new Scalar(3));
+        Mat cameraMatrix = new Mat(3, 3, CvType.CV_32F) {
+            {
+                put(0, 0, 1, 0, 1);
+                put(1, 0, 0, 1, 2);
+                put(2, 0, 0, 0, 1);
+            }
+        };
+        Mat distCoeffs = new Mat(1, 4, CvType.CV_32F) {
+            {
+                put(0, 0, 2, 1, 4, 5);
+            }
+        };
+        Mat newCameraMatrix = new Mat(3, 3, CvType.CV_32F, new Scalar(1));
+
+        Calib3d.undistort(src, dst, cameraMatrix, distCoeffs, newCameraMatrix);
+
+        truth = new Mat(3, 3, CvType.CV_32F, new Scalar(3));
+        assertMatEqual(truth, dst, EPS);
+    }
+
+    //undistortPoints(List<Point> src, List<Point> dst, Mat cameraMatrix, Mat distCoeffs)
+    public void testUndistortPointsListOfPointListOfPointMatMat() {
+        MatOfPoint2f src = new MatOfPoint2f(new Point(1, 2), new Point(3, 4), new Point(-1, -1));
+        MatOfPoint2f dst = new MatOfPoint2f();
+        Mat cameraMatrix = Mat.eye(3, 3, CvType.CV_64FC1);
+        Mat distCoeffs = new Mat(8, 1, CvType.CV_64FC1, new Scalar(0));
+
+        Calib3d.undistortPoints(src, dst, cameraMatrix, distCoeffs);
+
+        assertEquals(src.size(), dst.size());
+        for(int i=0; i<src.toList().size(); i++) {
+            //Log.d("UndistortPoints", "s="+src.get(i)+", d="+dst.get(i));
+            assertTrue(src.toList().get(i).equals(dst.toList().get(i)));
+        }
+    }
+
 }