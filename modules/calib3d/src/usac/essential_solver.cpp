// This file is part of OpenCV project.
// It is subject to the license terms in the LICENSE file found in the top-level directory
// of this distribution and at http://opencv.org/license.html.

#include "../precomp.hpp"
#include "../usac.hpp"
#if defined(HAVE_EIGEN)
#include <Eigen/Eigen>
#elif defined(HAVE_LAPACK)
#include "opencv_lapack.h"
#endif

namespace cv { namespace usac {
/*
* H. Stewenius, C. Engels, and D. Nister. Recent developments on direct relative orientation.
* ISPRS J. of Photogrammetry and Remote Sensing, 60:284,294, 2006
* http://citeseerx.ist.psu.edu/viewdoc/download?doi=10.1.1.61.9329&rep=rep1&type=pdf
*
* D. Nister. An efficient solution to the five-point relative pose problem
* IEEE Transactions on Pattern Analysis and Machine Intelligence
* https://citeseerx.ist.psu.edu/viewdoc/download?doi=10.1.1.86.8769&rep=rep1&type=pdf
*/
class EssentialMinimalSolver5ptsImpl : public EssentialMinimalSolver5pts {
private:
    // Points must be calibrated K^-1 x
    const Mat points_mat;
    const bool use_svd, is_nister;
public:
    explicit EssentialMinimalSolver5ptsImpl (const Mat &points_, bool use_svd_=false, bool is_nister_=false) :
        points_mat(points_), use_svd(use_svd_), is_nister(is_nister_)
    {
        CV_DbgAssert(!points_mat.empty() && points_mat.isContinuous());
    }

    int estimate (const std::vector<int> &sample, std::vector<Mat> &models) const override {
        const float * pts = points_mat.ptr<float>();
        // (1) Extract 4 null vectors from linear equations of epipolar constraint
        std::vector<double> coefficients(45); // 5 pts=rows, 9 columns
        auto *coefficients_ = &coefficients[0];
        for (int i = 0; i < 5; i++) {
            const int smpl = 4 * sample[i];
            const auto x1 = pts[smpl], y1 = pts[smpl+1], x2 = pts[smpl+2], y2 = pts[smpl+3];
            (*coefficients_++) = x2 * x1;
            (*coefficients_++) = x2 * y1;
            (*coefficients_++) = x2;
            (*coefficients_++) = y2 * x1;
            (*coefficients_++) = y2 * y1;
            (*coefficients_++) = y2;
            (*coefficients_++) = x1;
            (*coefficients_++) = y1;
            (*coefficients_++) = 1;
        }

        const int num_cols = 9, num_e_mat = 4;
        double ee[36]; // 9*4
        if (use_svd) {
            Matx<double, 5, 9> coeffs (&coefficients[0]);
            Mat D, U, Vt;
            SVDecomp(coeffs, D, U, Vt, SVD::FULL_UV + SVD::MODIFY_A);
            const auto * const vt = (double *) Vt.data;
            for (int i = 0; i < num_e_mat; i++)
                for (int j = 0; j < num_cols; j++)
                    ee[i * num_cols + j] = vt[(8-i)*num_cols+j];
        } else {
            // eliminate linear equations
            if (!Math::eliminateUpperTriangular(coefficients, 5, num_cols))
                return 0;
            for (int i = 0; i < num_e_mat; i++)
                for (int j = 5; j < num_cols; j++)
                    ee[num_cols * i + j] = (i + 5 == j) ? 1 : 0;
            // use back-substitution
            for (int e = 0; e < num_e_mat; e++) {
                const int curr_e = num_cols * e;
                // start from the last row
                for (int i = 4; i >= 0; i--) {
                    const int row_i = i * num_cols;
                    double acc = 0;
                    for (int j = i + 1; j < num_cols; j++)
                        acc -= coefficients[row_i + j] * ee[curr_e + j];
                    ee[curr_e + i] = acc / coefficients[row_i + i];
                    // due to numerical errors return 0 solutions
                    if (std::isnan(ee[curr_e + i]))
                        return 0;
                }
            }
        }

        const Matx<double, 4, 9> null_space(ee);
        const Matx<double, 4, 1> null_space_mat[3][3] = {
                {null_space.col(0), null_space.col(3), null_space.col(6)},
                {null_space.col(1), null_space.col(4), null_space.col(7)},
                {null_space.col(2), null_space.col(5), null_space.col(8)}};
        Mat_<double> constraint_mat(10, 20);
        Matx<double, 1, 10> eet[3][3];

        // (2) Use the rank constraint and the trace constraint to build ten third-order polynomial
        // equations in the three unknowns. The monomials are ordered in GrLex order and
        // represented in a 10×20 matrix, where each row corresponds to an equation and each column
        // corresponds to a monomial
        if (is_nister) {
            for (int i = 0; i < 3; i++)
                for (int j = 0; j < 3; j++)
                    // compute EE Transpose
                    // Shorthand for multiplying the Essential matrix with its transpose.
                    eet[i][j] = multPolysDegOne(null_space_mat[i][0].val, null_space_mat[j][0].val) +
                                multPolysDegOne(null_space_mat[i][1].val, null_space_mat[j][1].val) +
                                multPolysDegOne(null_space_mat[i][2].val, null_space_mat[j][2].val);

            const Matx<double, 1, 10> trace = 0.5*(eet[0][0] + eet[1][1] + eet[2][2]);
            // Trace constraint
            for (int i = 0; i < 3; i++)
                for (int j = 0; j < 3; j++)
                    Mat(multPolysDegOneAndTwoNister(i == 0 ? (eet[i][0] - trace).val : eet[i][0].val, null_space_mat[0][j].val) +
                        multPolysDegOneAndTwoNister(i == 1 ? (eet[i][1] - trace).val : eet[i][1].val, null_space_mat[1][j].val) +
                        multPolysDegOneAndTwoNister(i == 2 ? (eet[i][2] - trace).val : eet[i][2].val, null_space_mat[2][j].val)).copyTo(constraint_mat.row(1+3 * j + i));

            // Rank = zero determinant constraint
            Mat(multPolysDegOneAndTwoNister(
                    (multPolysDegOne(null_space_mat[0][1].val, null_space_mat[1][2].val) -
                     multPolysDegOne(null_space_mat[0][2].val, null_space_mat[1][1].val)).val,
                        null_space_mat[2][0].val) +
                multPolysDegOneAndTwoNister(
                    (multPolysDegOne(null_space_mat[0][2].val, null_space_mat[1][0].val) -
                     multPolysDegOne(null_space_mat[0][0].val, null_space_mat[1][2].val)).val,
                        null_space_mat[2][1].val) +
                multPolysDegOneAndTwoNister(
                    (multPolysDegOne(null_space_mat[0][0].val, null_space_mat[1][1].val) -
                     multPolysDegOne(null_space_mat[0][1].val, null_space_mat[1][0].val)).val,
                        null_space_mat[2][2].val)).copyTo(constraint_mat.row(0));

            Matx<double, 10, 10> Acoef = constraint_mat.colRange(0, 10),
                                 Bcoef = constraint_mat.colRange(10, 20), A_;

            if (!solve(Acoef, Bcoef, A_, DECOMP_LU)) return 0;

            double b[3 * 13];
            const auto * const a = A_.val;
            for (int i = 0; i < 3; i++) {
                const int r1_idx = i * 2 + 4, r2_idx = i * 2 + 5; // process from 4th row
                for (int j = 0, r1_j = 0, r2_j = 0; j < 13; j++)
                    b[i*13+j] = ((j == 0 || j == 4 || j == 8) ? 0 : a[r1_idx*A_.cols+r1_j++]) - ((j == 3 || j == 7 || j == 12) ? 0 : a[r2_idx*A_.cols+r2_j++]);
            }

            std::vector<double> c(11), rs;
            // filling coefficients of 10-degree polynomial satisfying zero-determinant constraint of essential matrix, ie., det(E) = 0
            // based on "An Efficient Solution to the Five-Point Relative Pose Problem" (David Nister)
            // same as in five-point.cpp
            c[10] = (b[0]*b[17]*b[34]+b[26]*b[4]*b[21]-b[26]*b[17]*b[8]-b[13]*b[4]*b[34]-b[0]*b[21]*b[30]+b[13]*b[30]*b[8]);
            c[9] = (b[26]*b[4]*b[22]+b[14]*b[30]*b[8]+b[13]*b[31]*b[8]+b[1]*b[17]*b[34]-b[13]*b[5]*b[34]+b[26]*b[5]*b[21]-b[0]*b[21]*b[31]-b[26]*b[17]*b[9]-b[1]*b[21]*b[30]+b[27]*b[4]*b[21]+b[0]*b[17]*b[35]-b[0]*b[22]*b[30]+b[13]*b[30]*b[9]+b[0]*b[18]*b[34]-b[27]*b[17]*b[8]-b[14]*b[4]*b[34]-b[13]*b[4]*b[35]-b[26]*b[18]*b[8]);
            c[8] = (b[14]*b[30]*b[9]+b[14]*b[31]*b[8]+b[13]*b[31]*b[9]-b[13]*b[4]*b[36]-b[13]*b[5]*b[35]+b[15]*b[30]*b[8]-b[13]*b[6]*b[34]+b[13]*b[30]*b[10]+b[13]*b[32]*b[8]-b[14]*b[4]*b[35]-b[14]*b[5]*b[34]+b[26]*b[4]*b[23]+b[26]*b[5]*b[22]+b[26]*b[6]*b[21]-b[26]*b[17]*b[10]-b[15]*b[4]*b[34]-b[26]*b[18]*b[9]-b[26]*b[19]*b[8]+b[27]*b[4]*b[22]+b[27]*b[5]*b[21]-b[27]*b[17]*b[9]-b[27]*b[18]*b[8]-b[1]*b[21]*b[31]-b[0]*b[23]*b[30]-b[0]*b[21]*b[32]+b[28]*b[4]*b[21]-b[28]*b[17]*b[8]+b[2]*b[17]*b[34]+b[0]*b[18]*b[35]-b[0]*b[22]*b[31]+b[0]*b[17]*b[36]+b[0]*b[19]*b[34]-b[1]*b[22]*b[30]+b[1]*b[18]*b[34]+b[1]*b[17]*b[35]-b[2]*b[21]*b[30]);
            c[7] = (b[14]*b[30]*b[10]+b[14]*b[32]*b[8]-b[3]*b[21]*b[30]+b[3]*b[17]*b[34]+b[13]*b[32]*b[9]+b[13]*b[33]*b[8]-b[13]*b[4]*b[37]-b[13]*b[5]*b[36]+b[15]*b[30]*b[9]+b[15]*b[31]*b[8]-b[16]*b[4]*b[34]-b[13]*b[6]*b[35]-b[13]*b[7]*b[34]+b[13]*b[30]*b[11]+b[13]*b[31]*b[10]+b[14]*b[31]*b[9]-b[14]*b[4]*b[36]-b[14]*b[5]*b[35]-b[14]*b[6]*b[34]+b[16]*b[30]*b[8]-b[26]*b[20]*b[8]+b[26]*b[4]*b[24]+b[26]*b[5]*b[23]+b[26]*b[6]*b[22]+b[26]*b[7]*b[21]-b[26]*b[17]*b[11]-b[15]*b[4]*b[35]-b[15]*b[5]*b[34]-b[26]*b[18]*b[10]-b[26]*b[19]*b[9]+b[27]*b[4]*b[23]+b[27]*b[5]*b[22]+b[27]*b[6]*b[21]-b[27]*b[17]*b[10]-b[27]*b[18]*b[9]-b[27]*b[19]*b[8]+b[0]*b[17]*b[37]-b[0]*b[23]*b[31]-b[0]*b[24]*b[30]-b[0]*b[21]*b[33]-b[29]*b[17]*b[8]+b[28]*b[4]*b[22]+b[28]*b[5]*b[21]-b[28]*b[17]*b[9]-b[28]*b[18]*b[8]+b[29]*b[4]*b[21]+b[1]*b[19]*b[34]-b[2]*b[21]*b[31]+b[0]*b[20]*b[34]+b[0]*b[19]*b[35]+b[0]*b[18]*b[36]-b[0]*b[22]*b[32]-b[1]*b[23]*b[30]-b[1]*b[21]*b[32]+b[1]*b[18]*b[35]-b[1]*b[22]*b[31]-b[2]*b[22]*b[30]+b[2]*b[17]*b[35]+b[1]*b[17]*b[36]+b[2]*b[18]*b[34]);
            c[6] = (-b[14]*b[6]*b[35]-b[14]*b[7]*b[34]-b[3]*b[22]*b[30]-b[3]*b[21]*b[31]+b[3]*b[17]*b[35]+b[3]*b[18]*b[34]+b[13]*b[32]*b[10]+b[13]*b[33]*b[9]-b[13]*b[4]*b[38]-b[13]*b[5]*b[37]-b[15]*b[6]*b[34]+b[15]*b[30]*b[10]+b[15]*b[32]*b[8]-b[16]*b[4]*b[35]-b[13]*b[6]*b[36]-b[13]*b[7]*b[35]+b[13]*b[31]*b[11]+b[13]*b[30]*b[12]+b[14]*b[32]*b[9]+b[14]*b[33]*b[8]-b[14]*b[4]*b[37]-b[14]*b[5]*b[36]+b[16]*b[30]*b[9]+b[16]*b[31]*b[8]-b[26]*b[20]*b[9]+b[26]*b[4]*b[25]+b[26]*b[5]*b[24]+b[26]*b[6]*b[23]+b[26]*b[7]*b[22]-b[26]*b[17]*b[12]+b[14]*b[30]*b[11]+b[14]*b[31]*b[10]+b[15]*b[31]*b[9]-b[15]*b[4]*b[36]-b[15]*b[5]*b[35]-b[26]*b[18]*b[11]-b[26]*b[19]*b[10]-b[27]*b[20]*b[8]+b[27]*b[4]*b[24]+b[27]*b[5]*b[23]+b[27]*b[6]*b[22]+b[27]*b[7]*b[21]-b[27]*b[17]*b[11]-b[27]*b[18]*b[10]-b[27]*b[19]*b[9]-b[16]*b[5]*b[34]-b[29]*b[17]*b[9]-b[29]*b[18]*b[8]+b[28]*b[4]*b[23]+b[28]*b[5]*b[22]+b[28]*b[6]*b[21]-b[28]*b[17]*b[10]-b[28]*b[18]*b[9]-b[28]*b[19]*b[8]+b[29]*b[4]*b[22]+b[29]*b[5]*b[21]-b[2]*b[23]*b[30]+b[2]*b[18]*b[35]-b[1]*b[22]*b[32]-b[2]*b[21]*b[32]+b[2]*b[19]*b[34]+b[0]*b[19]*b[36]-b[0]*b[22]*b[33]+b[0]*b[20]*b[35]-b[0]*b[23]*b[32]-b[0]*b[25]*b[30]+b[0]*b[17]*b[38]+b[0]*b[18]*b[37]-b[0]*b[24]*b[31]+b[1]*b[17]*b[37]-b[1]*b[23]*b[31]-b[1]*b[24]*b[30]-b[1]*b[21]*b[33]+b[1]*b[20]*b[34]+b[1]*b[19]*b[35]+b[1]*b[18]*b[36]+b[2]*b[17]*b[36]-b[2]*b[22]*b[31]);
            c[5] = (-b[14]*b[6]*b[36]-b[14]*b[7]*b[35]+b[14]*b[31]*b[11]-b[3]*b[23]*b[30]-b[3]*b[21]*b[32]+b[3]*b[18]*b[35]-b[3]*b[22]*b[31]+b[3]*b[17]*b[36]+b[3]*b[19]*b[34]+b[13]*b[32]*b[11]+b[13]*b[33]*b[10]-b[13]*b[5]*b[38]-b[15]*b[6]*b[35]-b[15]*b[7]*b[34]+b[15]*b[30]*b[11]+b[15]*b[31]*b[10]+b[16]*b[31]*b[9]-b[13]*b[6]*b[37]-b[13]*b[7]*b[36]+b[13]*b[31]*b[12]+b[14]*b[32]*b[10]+b[14]*b[33]*b[9]-b[14]*b[4]*b[38]-b[14]*b[5]*b[37]-b[16]*b[6]*b[34]+b[16]*b[30]*b[10]+b[16]*b[32]*b[8]-b[26]*b[20]*b[10]+b[26]*b[5]*b[25]+b[26]*b[6]*b[24]+b[26]*b[7]*b[23]+b[14]*b[30]*b[12]+b[15]*b[32]*b[9]+b[15]*b[33]*b[8]-b[15]*b[4]*b[37]-b[15]*b[5]*b[36]+b[29]*b[5]*b[22]+b[29]*b[6]*b[21]-b[26]*b[18]*b[12]-b[26]*b[19]*b[11]-b[27]*b[20]*b[9]+b[27]*b[4]*b[25]+b[27]*b[5]*b[24]+b[27]*b[6]*b[23]+b[27]*b[7]*b[22]-b[27]*b[17]*b[12]-b[27]*b[18]*b[11]-b[27]*b[19]*b[10]-b[28]*b[20]*b[8]-b[16]*b[4]*b[36]-b[16]*b[5]*b[35]-b[29]*b[17]*b[10]-b[29]*b[18]*b[9]-b[29]*b[19]*b[8]+b[28]*b[4]*b[24]+b[28]*b[5]*b[23]+b[28]*b[6]*b[22]+b[28]*b[7]*b[21]-b[28]*b[17]*b[11]-b[28]*b[18]*b[10]-b[28]*b[19]*b[9]+b[29]*b[4]*b[23]-b[2]*b[22]*b[32]-b[2]*b[21]*b[33]-b[1]*b[24]*b[31]+b[0]*b[18]*b[38]-b[0]*b[24]*b[32]+b[0]*b[19]*b[37]+b[0]*b[20]*b[36]-b[0]*b[25]*b[31]-b[0]*b[23]*b[33]+b[1]*b[19]*b[36]-b[1]*b[22]*b[33]+b[1]*b[20]*b[35]+b[2]*b[19]*b[35]-b[2]*b[24]*b[30]-b[2]*b[23]*b[31]+b[2]*b[20]*b[34]+b[2]*b[17]*b[37]-b[1]*b[25]*b[30]+b[1]*b[18]*b[37]+b[1]*b[17]*b[38]-b[1]*b[23]*b[32]+b[2]*b[18]*b[36]);
            c[4] = (-b[14]*b[6]*b[37]-b[14]*b[7]*b[36]+b[14]*b[31]*b[12]+b[3]*b[17]*b[37]-b[3]*b[23]*b[31]-b[3]*b[24]*b[30]-b[3]*b[21]*b[33]+b[3]*b[20]*b[34]+b[3]*b[19]*b[35]+b[3]*b[18]*b[36]-b[3]*b[22]*b[32]+b[13]*b[32]*b[12]+b[13]*b[33]*b[11]-b[15]*b[6]*b[36]-b[15]*b[7]*b[35]+b[15]*b[31]*b[11]+b[15]*b[30]*b[12]+b[16]*b[32]*b[9]+b[16]*b[33]*b[8]-b[13]*b[6]*b[38]-b[13]*b[7]*b[37]+b[14]*b[32]*b[11]+b[14]*b[33]*b[10]-b[14]*b[5]*b[38]-b[16]*b[6]*b[35]-b[16]*b[7]*b[34]+b[16]*b[30]*b[11]+b[16]*b[31]*b[10]-b[26]*b[19]*b[12]-b[26]*b[20]*b[11]+b[26]*b[6]*b[25]+b[26]*b[7]*b[24]+b[15]*b[32]*b[10]+b[15]*b[33]*b[9]-b[15]*b[4]*b[38]-b[15]*b[5]*b[37]+b[29]*b[5]*b[23]+b[29]*b[6]*b[22]+b[29]*b[7]*b[21]-b[27]*b[20]*b[10]+b[27]*b[5]*b[25]+b[27]*b[6]*b[24]+b[27]*b[7]*b[23]-b[27]*b[18]*b[12]-b[27]*b[19]*b[11]-b[28]*b[20]*b[9]-b[16]*b[4]*b[37]-b[16]*b[5]*b[36]+b[0]*b[19]*b[38]-b[0]*b[24]*b[33]+b[0]*b[20]*b[37]-b[29]*b[17]*b[11]-b[29]*b[18]*b[10]-b[29]*b[19]*b[9]+b[28]*b[4]*b[25]+b[28]*b[5]*b[24]+b[28]*b[6]*b[23]+b[28]*b[7]*b[22]-b[28]*b[17]*b[12]-b[28]*b[18]*b[11]-b[28]*b[19]*b[10]-b[29]*b[20]*b[8]+b[29]*b[4]*b[24]+b[2]*b[18]*b[37]-b[0]*b[25]*b[32]+b[1]*b[18]*b[38]-b[1]*b[24]*b[32]+b[1]*b[19]*b[37]+b[1]*b[20]*b[36]-b[1]*b[25]*b[31]+b[2]*b[17]*b[38]+b[2]*b[19]*b[36]-b[2]*b[24]*b[31]-b[2]*b[22]*b[33]-b[2]*b[23]*b[32]+b[2]*b[20]*b[35]-b[1]*b[23]*b[33]-b[2]*b[25]*b[30]);
            c[3] = (-b[14]*b[6]*b[38]-b[14]*b[7]*b[37]+b[3]*b[19]*b[36]-b[3]*b[22]*b[33]+b[3]*b[20]*b[35]-b[3]*b[23]*b[32]-b[3]*b[25]*b[30]+b[3]*b[17]*b[38]+b[3]*b[18]*b[37]-b[3]*b[24]*b[31]-b[15]*b[6]*b[37]-b[15]*b[7]*b[36]+b[15]*b[31]*b[12]+b[16]*b[32]*b[10]+b[16]*b[33]*b[9]+b[13]*b[33]*b[12]-b[13]*b[7]*b[38]+b[14]*b[32]*b[12]+b[14]*b[33]*b[11]-b[16]*b[6]*b[36]-b[16]*b[7]*b[35]+b[16]*b[31]*b[11]+b[16]*b[30]*b[12]+b[15]*b[32]*b[11]+b[15]*b[33]*b[10]-b[15]*b[5]*b[38]+b[29]*b[5]*b[24]+b[29]*b[6]*b[23]-b[26]*b[20]*b[12]+b[26]*b[7]*b[25]-b[27]*b[19]*b[12]-b[27]*b[20]*b[11]+b[27]*b[6]*b[25]+b[27]*b[7]*b[24]-b[28]*b[20]*b[10]-b[16]*b[4]*b[38]-b[16]*b[5]*b[37]+b[29]*b[7]*b[22]-b[29]*b[17]*b[12]-b[29]*b[18]*b[11]-b[29]*b[19]*b[10]+b[28]*b[5]*b[25]+b[28]*b[6]*b[24]+b[28]*b[7]*b[23]-b[28]*b[18]*b[12]-b[28]*b[19]*b[11]-b[29]*b[20]*b[9]+b[29]*b[4]*b[25]-b[2]*b[24]*b[32]+b[0]*b[20]*b[38]-b[0]*b[25]*b[33]+b[1]*b[19]*b[38]-b[1]*b[24]*b[33]+b[1]*b[20]*b[37]-b[2]*b[25]*b[31]+b[2]*b[20]*b[36]-b[1]*b[25]*b[32]+b[2]*b[19]*b[37]+b[2]*b[18]*b[38]-b[2]*b[23]*b[33]);
            c[2] = (b[3]*b[18]*b[38]-b[3]*b[24]*b[32]+b[3]*b[19]*b[37]+b[3]*b[20]*b[36]-b[3]*b[25]*b[31]-b[3]*b[23]*b[33]-b[15]*b[6]*b[38]-b[15]*b[7]*b[37]+b[16]*b[32]*b[11]+b[16]*b[33]*b[10]-b[16]*b[5]*b[38]-b[16]*b[6]*b[37]-b[16]*b[7]*b[36]+b[16]*b[31]*b[12]+b[14]*b[33]*b[12]-b[14]*b[7]*b[38]+b[15]*b[32]*b[12]+b[15]*b[33]*b[11]+b[29]*b[5]*b[25]+b[29]*b[6]*b[24]-b[27]*b[20]*b[12]+b[27]*b[7]*b[25]-b[28]*b[19]*b[12]-b[28]*b[20]*b[11]+b[29]*b[7]*b[23]-b[29]*b[18]*b[12]-b[29]*b[19]*b[11]+b[28]*b[6]*b[25]+b[28]*b[7]*b[24]-b[29]*b[20]*b[10]+b[2]*b[19]*b[38]-b[1]*b[25]*b[33]+b[2]*b[20]*b[37]-b[2]*b[24]*b[33]-b[2]*b[25]*b[32]+b[1]*b[20]*b[38]);
            c[1] = (b[29]*b[7]*b[24]-b[29]*b[20]*b[11]+b[2]*b[20]*b[38]-b[2]*b[25]*b[33]-b[28]*b[20]*b[12]+b[28]*b[7]*b[25]-b[29]*b[19]*b[12]-b[3]*b[24]*b[33]+b[15]*b[33]*b[12]+b[3]*b[19]*b[38]-b[16]*b[6]*b[38]+b[3]*b[20]*b[37]+b[16]*b[32]*b[12]+b[29]*b[6]*b[25]-b[16]*b[7]*b[37]-b[3]*b[25]*b[32]-b[15]*b[7]*b[38]+b[16]*b[33]*b[11]);
            c[0] = -b[29]*b[20]*b[12]+b[29]*b[7]*b[25]+b[16]*b[33]*b[12]-b[16]*b[7]*b[38]+b[3]*b[20]*b[38]-b[3]*b[25]*b[33];

            const auto poly_solver = SolverPoly::create();
            const int num_roots = poly_solver->getRealRoots(c, rs);

            models = std::vector<Mat>(); models.reserve(num_roots);
            for (int i = 0; i < num_roots; i++) {
                const double z1 = rs[i], z2 = z1*z1, z3 = z2*z1, z4 = z3*z1;
                double bz[9], norm_bz = 0;
                for (int j = 0; j < 3; j++) {
                    double * const br = b + j * 13, * Bz = bz + 3*j;
                    Bz[0] = br[0] * z3 + br[1] * z2 + br[2] * z1 + br[3];
                    Bz[1] = br[4] * z3 + br[5] * z2 + br[6] * z1 + br[7];
                    Bz[2] = br[8] * z4 + br[9] * z3 + br[10] * z2 + br[11] * z1 + br[12];
                    norm_bz += Bz[0]*Bz[0] + Bz[1]*Bz[1] + Bz[2]*Bz[2];
                }

                Matx33d Bz(bz);
                // Bz is rank 2, matrix, so epipole is its null-vector
                Vec3d xy1 = Utils::getRightEpipole(Mat(Bz * (1/sqrt(norm_bz))));
<<<<<<< HEAD
=======
                const double one_over_xy1_norm = 1 / sqrt(xy1[0] * xy1[0] + xy1[1] * xy1[1] + xy1[2] * xy1[2]);
                xy1 *= one_over_xy1_norm;
>>>>>>> a8ec6586

                if (fabs(xy1(2)) < 1e-10) continue;
                Mat_<double> E(3,3);
                double * e_arr = (double *)E.data, x = xy1(0) / xy1(2), y = xy1(1) / xy1(2);
                for (int e_i = 0; e_i < 9; e_i++)
                    e_arr[e_i] = ee[e_i] * x + ee[9+e_i] * y + ee[18+e_i]*z1 + ee[27+e_i];
                models.emplace_back(E);
            }
        } else {
#if defined(HAVE_EIGEN) || defined(HAVE_LAPACK)
            for (int i = 0; i < 3; i++)
                for (int j = 0; j < 3; j++)
                    // compute EE Transpose
                    // Shorthand for multiplying the Essential matrix with its transpose.
                    eet[i][j] = 2 * (multPolysDegOne(null_space_mat[i][0].val, null_space_mat[j][0].val) +
                                     multPolysDegOne(null_space_mat[i][1].val, null_space_mat[j][1].val) +
                                     multPolysDegOne(null_space_mat[i][2].val, null_space_mat[j][2].val));

            const Matx<double, 1, 10> trace = eet[0][0] + eet[1][1] + eet[2][2];
            // Trace constraint
            for (int i = 0; i < 3; i++)
                for (int j = 0; j < 3; j++)
                    Mat(multPolysDegOneAndTwo(eet[i][0].val, null_space_mat[0][j].val) +
                        multPolysDegOneAndTwo(eet[i][1].val, null_space_mat[1][j].val) +
                        multPolysDegOneAndTwo(eet[i][2].val, null_space_mat[2][j].val) -
                        0.5 * multPolysDegOneAndTwo(trace.val, null_space_mat[i][j].val))
                            .copyTo(constraint_mat.row(3 * i + j));

            // Rank = zero determinant constraint
            Mat(multPolysDegOneAndTwo(
                    (multPolysDegOne(null_space_mat[0][1].val, null_space_mat[1][2].val) -
                     multPolysDegOne(null_space_mat[0][2].val, null_space_mat[1][1].val)).val,
                        null_space_mat[2][0].val) +
                multPolysDegOneAndTwo(
                    (multPolysDegOne(null_space_mat[0][2].val, null_space_mat[1][0].val) -
                     multPolysDegOne(null_space_mat[0][0].val, null_space_mat[1][2].val)).val,
                        null_space_mat[2][1].val) +
                multPolysDegOneAndTwo(
                    (multPolysDegOne(null_space_mat[0][0].val, null_space_mat[1][1].val) -
                     multPolysDegOne(null_space_mat[0][1].val, null_space_mat[1][0].val)).val,
                        null_space_mat[2][2].val)).copyTo(constraint_mat.row(9));

#ifdef HAVE_EIGEN
            const Eigen::Matrix<double, 10, 20, Eigen::RowMajor> constraint_mat_eig((double *) constraint_mat.data);
            // (3) Compute the Gröbner basis. This turns out to be as simple as performing a
            // Gauss-Jordan elimination on the 10×20 matrix
            const Eigen::Matrix<double, 10, 10> eliminated_mat_eig = constraint_mat_eig.block<10, 10>(0, 0)
                    .fullPivLu().solve(constraint_mat_eig.block<10, 10>(0, 10));

            // (4) Compute the 10×10 action matrix for multiplication by one of the unknowns.
            // This is a simple matter of extracting the correct elements from the eliminated
            // 10×20 matrix and organising them to form the action matrix.
            Eigen::Matrix<double, 10, 10> action_mat_eig = Eigen::Matrix<double, 10, 10>::Zero();
            action_mat_eig.block<3, 10>(0, 0) = eliminated_mat_eig.block<3, 10>(0, 0);
            action_mat_eig.block<2, 10>(3, 0) = eliminated_mat_eig.block<2, 10>(4, 0);
            action_mat_eig.row(5) = eliminated_mat_eig.row(7);
            action_mat_eig(6, 0) = -1.0;
            action_mat_eig(7, 1) = -1.0;
            action_mat_eig(8, 3) = -1.0;
            action_mat_eig(9, 6) = -1.0;

            // (5) Compute the left eigenvectors of the action matrix
            Eigen::EigenSolver<Eigen::Matrix<double, 10, 10>> eigensolver(action_mat_eig);
            const Eigen::VectorXcd &eigenvalues = eigensolver.eigenvalues();
            const Eigen::MatrixXcd eigenvectors = eigensolver.eigenvectors();
            const auto * const eig_vecs_ = (double *) eigenvectors.data();
#else
            Matx<double, 10, 10> A = constraint_mat.colRange(0, 10),
                             B = constraint_mat.colRange(10, 20), eliminated_mat;
            if (!solve(A, B, eliminated_mat, DECOMP_LU)) return 0;

            Mat eliminated_mat_dyn = Mat(eliminated_mat);
            Mat action_mat = Mat_<double>::zeros(10, 10);
            eliminated_mat_dyn.rowRange(0,3).copyTo(action_mat.rowRange(0,3));
            eliminated_mat_dyn.rowRange(4,6).copyTo(action_mat.rowRange(3,5));
            eliminated_mat_dyn.row(7).copyTo(action_mat.row(5));
            auto * action_mat_data = (double *) action_mat.data;
            action_mat_data[60] = -1.0; // 6 row, 0 col
            action_mat_data[71] = -1.0; // 7 row, 1 col
            action_mat_data[83] = -1.0; // 8 row, 3 col
            action_mat_data[96] = -1.0; // 9 row, 6 col

            int mat_order = 10, info, lda = 10, ldvl = 10, ldvr = 1, lwork = 100;
            double wr[10], wi[10] = {0}, eig_vecs[100], work[100]; // 10 = mat_order, 100 = lwork
            char jobvl = 'V', jobvr = 'N'; // only left eigen vectors are computed
            OCV_LAPACK_FUNC(dgeev)(&jobvl, &jobvr, &mat_order, action_mat_data, &lda, wr, wi, eig_vecs, &ldvl,
                    nullptr, &ldvr, work, &lwork, &info);
            if (info != 0) return 0;
#endif
            models = std::vector<Mat>(); models.reserve(10);

            // Read off the values for the three unknowns at all the solution points and
            // back-substitute to obtain the solutions for the essential matrix.
            for (int i = 0; i < 10; i++)
                // process only real solutions
#ifdef HAVE_EIGEN
                if (eigenvalues(i).imag() == 0) {
                    Mat_<double> model(3, 3);
                    auto * model_data = (double *) model.data;
                    const int eig_i = 20 * i + 12; // eigen stores imaginary values too
                    for (int j = 0; j < 9; j++)
                        model_data[j] = ee[j   ] * eig_vecs_[eig_i  ] + ee[j+9 ] * eig_vecs_[eig_i+2] +
                                        ee[j+18] * eig_vecs_[eig_i+4] + ee[j+27] * eig_vecs_[eig_i+6];
#else
                if (wi[i] == 0) {
                    Mat_<double> model (3,3);
                    auto * model_data = (double *) model.data;
                    const int eig_i = 10 * i + 6;
                    for (int j = 0; j < 9; j++)
                        model_data[j] = ee[j   ]*eig_vecs[eig_i  ] + ee[j+9 ]*eig_vecs[eig_i+1] +
                                        ee[j+18]*eig_vecs[eig_i+2] + ee[j+27]*eig_vecs[eig_i+3];
#endif
                    models.emplace_back(model);
                }
#else
            CV_Error(cv::Error::StsNotImplemented, "To run essential matrix estimation of Stewenius method you need to have either Eigen or LAPACK installed! Or switch to Nister algorithm");
            return 0;
#endif
        }
        return static_cast<int>(models.size());
    }

    // number of possible solutions is 0,2,4,6,8,10
    int getMaxNumberOfSolutions () const override { return 10; }
    int getSampleSize() const override { return 5; }
private:
    /*
     * Multiply two polynomials of degree one with unknowns x y z
     * @p = (p1 x + p2 y + p3 z + p4) [p1 p2 p3 p4]
     * @q = (q1 x + q2 y + q3 z + q4) [q1 q2 q3 a4]
     * @result is a new polynomial in x^2 xy y^2 xz yz z^2 x y z 1 of size 10
     */
    static inline Matx<double,1,10> multPolysDegOne(const double * const p,
                                                    const double * const q) {
        return
            {p[0]*q[0], p[0]*q[1]+p[1]*q[0], p[1]*q[1], p[0]*q[2]+p[2]*q[0], p[1]*q[2]+p[2]*q[1],
             p[2]*q[2], p[0]*q[3]+p[3]*q[0], p[1]*q[3]+p[3]*q[1], p[2]*q[3]+p[3]*q[2], p[3]*q[3]};
    }

    /*
     * Multiply two polynomials with unknowns x y z
     * @p is of size 10 and @q is of size 4
     * @p = (p1 x^2 + p2 xy + p3 y^2 + p4 xz + p5 yz + p6 z^2 + p7 x + p8 y + p9 z + p10)
     * @q = (q1 x + q2 y + q3 z + a4) [q1 q2 q3 q4]
     * @result is a new polynomial of size 20
     * x^3 x^2y xy^2 y^3 x^2z xyz y^2z xz^2 yz^2 z^3 x^2 xy y^2 xz yz z^2 x y z 1
     */
    static inline Matx<double, 1, 20> multPolysDegOneAndTwo(const double * const p,
                                                            const double * const q) {
        return Matx<double, 1, 20>
           ({p[0]*q[0], p[0]*q[1]+p[1]*q[0], p[1]*q[1]+p[2]*q[0], p[2]*q[1], p[0]*q[2]+p[3]*q[0],
                  p[1]*q[2]+p[3]*q[1]+p[4]*q[0], p[2]*q[2]+p[4]*q[1], p[3]*q[2]+p[5]*q[0],
                  p[4]*q[2]+p[5]*q[1], p[5]*q[2], p[0]*q[3]+p[6]*q[0], p[1]*q[3]+p[6]*q[1]+p[7]*q[0],
                  p[2]*q[3]+p[7]*q[1], p[3]*q[3]+p[6]*q[2]+p[8]*q[0], p[4]*q[3]+p[7]*q[2]+p[8]*q[1],
                  p[5]*q[3]+p[8]*q[2], p[6]*q[3]+p[9]*q[0], p[7]*q[3]+p[9]*q[1], p[8]*q[3]+p[9]*q[2],
                  p[9]*q[3]});
    }
    static inline Matx<double, 1, 20> multPolysDegOneAndTwoNister(const double * const p,
                                                            const double * const q) {
        // permutation {0, 3, 1, 2, 4, 10, 6, 12, 5, 11, 7, 13, 16, 8, 14, 17, 9, 15, 18, 19};
        return Matx<double, 1, 20>
           ({p[0]*q[0], p[2]*q[1], p[0]*q[1]+p[1]*q[0], p[1]*q[1]+p[2]*q[0], p[0]*q[2]+p[3]*q[0],
            p[0]*q[3]+p[6]*q[0], p[2]*q[2]+p[4]*q[1], p[2]*q[3]+p[7]*q[1], p[1]*q[2]+p[3]*q[1]+p[4]*q[0],
            p[1]*q[3]+p[6]*q[1]+p[7]*q[0], p[3]*q[2]+p[5]*q[0], p[3]*q[3]+p[6]*q[2]+p[8]*q[0],
            p[6]*q[3]+p[9]*q[0], p[4]*q[2]+p[5]*q[1], p[4]*q[3]+p[7]*q[2]+p[8]*q[1], p[7]*q[3]+p[9]*q[1],
            p[5]*q[2], p[5]*q[3]+p[8]*q[2], p[8]*q[3]+p[9]*q[2], p[9]*q[3]});
    }
};
Ptr<EssentialMinimalSolver5pts> EssentialMinimalSolver5pts::create
        (const Mat &points_, bool use_svd, bool is_nister) {
    return makePtr<EssentialMinimalSolver5ptsImpl>(points_, use_svd, is_nister);
}
}}<|MERGE_RESOLUTION|>--- conflicted
+++ resolved
@@ -175,11 +175,8 @@
                 Matx33d Bz(bz);
                 // Bz is rank 2, matrix, so epipole is its null-vector
                 Vec3d xy1 = Utils::getRightEpipole(Mat(Bz * (1/sqrt(norm_bz))));
-<<<<<<< HEAD
-=======
                 const double one_over_xy1_norm = 1 / sqrt(xy1[0] * xy1[0] + xy1[1] * xy1[1] + xy1[2] * xy1[2]);
                 xy1 *= one_over_xy1_norm;
->>>>>>> a8ec6586
 
                 if (fabs(xy1(2)) < 1e-10) continue;
                 Mat_<double> E(3,3);
