--- conflicted
+++ resolved
@@ -1594,292 +1594,7 @@
 bool run (const Ptr<const Model> &params, InputArray points1, InputArray points2,
        Ptr<RansacOutput> &ransac_output, InputArray K1_, InputArray K2_,
        InputArray dist_coeff1, InputArray dist_coeff2) {
-<<<<<<< HEAD
-    Ptr<Error> error;
-    Ptr<Estimator> estimator;
-    Ptr<NeighborhoodGraph> graph;
-    Ptr<Degeneracy> degeneracy;
-    Ptr<Quality> quality;
-    Ptr<ModelVerifier> verifier;
-    Ptr<Sampler> sampler;
-    Ptr<RandomGenerator> lo_sampler;
-    Ptr<TerminationCriteria> termination;
-    Ptr<LocalOptimization> lo;
-    Ptr<FinalModelPolisher> polisher;
-    Ptr<MinimalSolver> min_solver;
-    Ptr<NonMinimalSolver> non_min_solver;
-
-    Mat points, calib_points, undist_points1, undist_points2;
-    Matx33d K1, K2;
-    int points_size;
-    double threshold = params->getThreshold(), max_thr = params->getMaximumThreshold();
-    const int min_sample_size = params->getSampleSize();
-    if (params->isPnP()) {
-        if (! K1_.empty()) {
-            K1 = K1_.getMat();
-            if (! dist_coeff1.empty()) {
-                // undistortPoints also calibrate points using K
-                if (points1.isContinuous())
-                     undistortPoints(points1, undist_points1, K1_, dist_coeff1);
-                else undistortPoints(points1.getMat().clone(), undist_points1, K1_, dist_coeff1);
-                points_size = mergePoints(undist_points1, points2, points, params->getEstimator());
-                Utils::normalizeAndDecalibPointsPnP (K1, points, calib_points);
-            } else {
-                points_size = mergePoints(points1, points2, points, params->getEstimator());
-                Utils::calibrateAndNormalizePointsPnP(K1, points, calib_points);
-            }
-        } else
-            points_size = mergePoints(points1, points2, points, params->getEstimator());
-    } else {
-        if (params->isEssential()) {
-            CV_CheckEQ((int)(!K1_.empty() && !K2_.empty()), 1, "Intrinsic matrix must not be empty!");
-            K1 = K1_.getMat();
-            K2 = K2_.getMat();
-            if (! dist_coeff1.empty() || ! dist_coeff2.empty()) {
-                // undistortPoints also calibrate points using K
-                if (points1.isContinuous())
-                     undistortPoints(points1, undist_points1, K1_, dist_coeff1);
-                else undistortPoints(points1.getMat().clone(), undist_points1, K1_, dist_coeff1);
-                if (points2.isContinuous())
-                     undistortPoints(points2, undist_points2, K2_, dist_coeff2);
-                else undistortPoints(points2.getMat().clone(), undist_points2, K2_, dist_coeff2);
-                points_size = mergePoints(undist_points1, undist_points2, calib_points, params->getEstimator());
-            } else {
-                points_size = mergePoints(points1, points2, points, params->getEstimator());
-                Utils::calibratePoints(K1, K2, points, calib_points);
-            }
-            threshold = Utils::getCalibratedThreshold(threshold, K1, K2);
-            max_thr = Utils::getCalibratedThreshold(max_thr, K1, K2);
-        } else
-            points_size = mergePoints(points1, points2, points, params->getEstimator());
-    }
-
-    // Since error function output squared error distance, so make
-    // threshold squared as well
-    threshold *= threshold;
-
-    if (params->getSampler() == SamplingMethod::SAMPLING_NAPSAC || params->getLO() == LocalOptimMethod::LOCAL_OPTIM_GC) {
-        if (params->getNeighborsSearch() == NeighborSearchMethod::NEIGH_GRID) {
-            graph = GridNeighborhoodGraph::create(points, points_size,
-                params->getCellSize(), params->getCellSize(),
-                params->getCellSize(), params->getCellSize(), 10);
-        } else if (params->getNeighborsSearch() == NeighborSearchMethod::NEIGH_FLANN_KNN) {
-            graph = FlannNeighborhoodGraph::create(points, points_size,params->getKNN(), false, 5, 1);
-        } else if (params->getNeighborsSearch() == NeighborSearchMethod::NEIGH_FLANN_RADIUS) {
-            graph = RadiusSearchNeighborhoodGraph::create(points, points_size,
-                    params->getGraphRadius(), 5, 1);
-        } else CV_Error(cv::Error::StsNotImplemented, "Graph type is not implemented!");
-    }
-    std::vector<Ptr<NeighborhoodGraph>> layers;
-    if (params->getSampler() == SamplingMethod::SAMPLING_PROGRESSIVE_NAPSAC) {
-        CV_CheckEQ((int)params->isPnP(), 0, "ProgressiveNAPSAC for PnP is not implemented!");
-        const auto &cell_number_per_layer = params->getGridCellNumber();
-        layers.reserve(cell_number_per_layer.size());
-        const auto * const pts = (float *) points.data;
-        float img1_width = 0, img1_height = 0, img2_width = 0, img2_height = 0;
-        for (int i = 0; i < 4 * points_size; i += 4) {
-            if (pts[i    ] > img1_width ) img1_width  = pts[i    ];
-            if (pts[i + 1] > img1_height) img1_height = pts[i + 1];
-            if (pts[i + 2] > img2_width ) img2_width  = pts[i + 2];
-            if (pts[i + 3] > img2_height) img2_height = pts[i + 3];
-        }
-        // Create grid graphs (overlapping layes of given cell numbers)
-        for (int layer_idx = 0; layer_idx < (int)cell_number_per_layer.size(); layer_idx++) {
-            const int cell_number = cell_number_per_layer[layer_idx];
-            if (layer_idx > 0)
-                if (cell_number_per_layer[layer_idx-1] <= cell_number)
-                    CV_Error(cv::Error::StsError, "Progressive NAPSAC sampler: "
-                        "Cell number in layers must be in decreasing order!");
-            layers.emplace_back(GridNeighborhoodGraph::create(points, points_size,
-          (int)(img1_width / (float)cell_number), (int)(img1_height / (float)cell_number),
-          (int)(img2_width / (float)cell_number), (int)(img2_height / (float)cell_number), 10));
-        }
-    }
-
-    // update points by calibrated for Essential matrix after graph is calculated
-    if (params->isEssential()) {
-        points = calib_points;
-        // if maximum calibrated threshold significanlty differs threshold then set upper bound
-        if (max_thr > 10*threshold)
-            max_thr = sqrt(10*threshold); // max thr will be squared after
-    }
-    if (max_thr < threshold)
-        max_thr = threshold;
-
-    switch (params->getError()) {
-        case ErrorMetric::SYMM_REPR_ERR:
-            error = ReprojectionErrorSymmetric::create(points); break;
-        case ErrorMetric::FORW_REPR_ERR:
-            switch(params->getEstimator()){
-                case EstimationMethod::Affine:
-                case EstimationMethod::SE2:
-                case EstimationMethod::SIM2:
-                    error = ReprojectionErrorAffine::create(points);
-                    break;
-                case EstimationMethod::SO3:
-                case EstimationMethod::SE3:
-                case EstimationMethod::SIM3:
-                    error = ReprojectionErrorAffine3D::create(points);
-                    break;
-                default:
-                    error = ReprojectionErrorForward::create(points);
-            }
-            break;
-        case ErrorMetric::SAMPSON_ERR:
-            error = SampsonError::create(points); break;
-        case ErrorMetric::SGD_ERR:
-            error = SymmetricGeometricDistance::create(points); break;
-        case ErrorMetric::RERPOJ:
-            error = ReprojectionErrorPmatrix::create(points); break;
-        default: CV_Error(cv::Error::StsNotImplemented , "Error metric is not implemented!");
-    }
-
-    switch (params->getScore()) {
-        case ScoreMethod::SCORE_METHOD_RANSAC :
-            quality = RansacQuality::create(points_size, threshold, error); break;
-        case ScoreMethod::SCORE_METHOD_MSAC :
-            quality = MsacQuality::create(points_size, threshold, error); break;
-        case ScoreMethod::SCORE_METHOD_MAGSAC :
-            quality = MagsacQuality::create(max_thr, points_size, error,
-                threshold, params->getDegreesOfFreedom(),  params->getSigmaQuantile(),
-                params->getUpperIncompleteOfSigmaQuantile(),
-                params->getLowerIncompleteOfSigmaQuantile(), params->getC()); break;
-        case ScoreMethod::SCORE_METHOD_LMEDS :
-            quality = LMedsQuality::create(points_size, threshold, error); break;
-        default: CV_Error(cv::Error::StsNotImplemented, "Score is not imeplemeted!");
-    }
-
-    if (params->isHomography()) {
-        degeneracy = HomographyDegeneracy::create(points);
-        min_solver = HomographyMinimalSolver4ptsGEM::create(points);
-        non_min_solver = HomographyNonMinimalSolver::create(points);
-        estimator = HomographyEstimator::create(min_solver, non_min_solver, degeneracy);
-    } else if (params->isFundamental()) {
-        degeneracy = FundamentalDegeneracy::create(state++, quality, points, min_sample_size, 5. /*sqr homogr thr*/);
-        if(min_sample_size == 7) min_solver = FundamentalMinimalSolver7pts::create(points);
-        else min_solver = FundamentalMinimalSolver8pts::create(points);
-        non_min_solver = FundamentalNonMinimalSolver::create(points);
-        estimator = FundamentalEstimator::create(min_solver, non_min_solver, degeneracy);
-    } else if (params->isEssential()) {
-        degeneracy = EssentialDegeneracy::create(points, min_sample_size);
-        min_solver = EssentialMinimalSolverStewenius5pts::create(points);
-        non_min_solver = EssentialNonMinimalSolver::create(points);
-        estimator = EssentialEstimator::create(min_solver, non_min_solver, degeneracy);
-    } else if (params->isPnP()) {
-        degeneracy = makePtr<Degeneracy>();
-        if (min_sample_size == 3) {
-            non_min_solver = DLSPnP::create(points, calib_points, K1);
-            min_solver = P3PSolver::create(points, calib_points, K1);
-        } else {
-            min_solver = PnPMinimalSolver6Pts::create(points);
-            non_min_solver = PnPNonMinimalSolver::create(points);
-        }
-        estimator = PnPEstimator::create(min_solver, non_min_solver);
-    } else if (params->getEstimator() == EstimationMethod::Affine) {
-        degeneracy = makePtr<Degeneracy>();
-        min_solver = AffineMinimalSolver::create(points);
-        non_min_solver = AffineNonMinimalSolver::create(points);
-        estimator = AffineEstimator::create(min_solver, non_min_solver);
-    } else if (params->getEstimator() == EstimationMethod::SE2) {
-        degeneracy = makePtr<Degeneracy>();
-        min_solver = SE2MinimalSolver::create(points);
-        non_min_solver = SE2NonMinimalSolver::create(points);
-        estimator = AffineEstimator::create(min_solver, non_min_solver);
-    } else if (params->getEstimator() == EstimationMethod::SIM2) {
-        degeneracy = makePtr<Degeneracy>();
-        min_solver = SIM2MinimalSolver::create(points);
-        non_min_solver = SIM2NonMinimalSolver::create(points);
-        estimator = AffineEstimator::create(min_solver, non_min_solver);
-    } else if (params->getEstimator() == EstimationMethod::SO3) {
-        degeneracy = makePtr<Degeneracy>();
-        min_solver = SO3MinimalSolver::create(points);
-        non_min_solver = SO3NonMinimalSolver::create(points);
-        estimator = AffineEstimator::create(min_solver, non_min_solver);
-    } else if (params->getEstimator() == EstimationMethod::SE3) {
-        degeneracy = makePtr<Degeneracy>();
-        min_solver = SE3MinimalSolver::create(points);
-        non_min_solver = SE3NonMinimalSolver::create(points);
-        estimator = AffineEstimator::create(min_solver, non_min_solver);
-    } else if (params->getEstimator() == EstimationMethod::SIM3) {
-        degeneracy = makePtr<Degeneracy>();
-        min_solver = SIM3MinimalSolver::create(points);
-        non_min_solver = SIM3NonMinimalSolver::create(points);
-        estimator = AffineEstimator::create(min_solver, non_min_solver);
-    } else CV_Error(cv::Error::StsNotImplemented, "Estimator not implemented!");
-
-    switch (params->getSampler()) {
-        case SamplingMethod::SAMPLING_UNIFORM:
-            sampler = UniformSampler::create(state++, min_sample_size, points_size); break;
-        case SamplingMethod::SAMPLING_PROSAC:
-            sampler = ProsacSampler::create(state++, points_size, min_sample_size, 200000); break;
-        case SamplingMethod::SAMPLING_PROGRESSIVE_NAPSAC:
-            sampler = ProgressiveNapsac::create(state++, points_size, min_sample_size, layers, 20); break;
-        case SamplingMethod::SAMPLING_NAPSAC:
-            sampler = NapsacSampler::create(state++, points_size, min_sample_size, graph); break;
-        default: CV_Error(cv::Error::StsNotImplemented, "Sampler is not implemented!");
-    }
-
-    switch (params->getVerifier()) {
-        case VerificationMethod::NullVerifier: verifier = ModelVerifier::create(); break;
-        case VerificationMethod::SprtVerifier:
-            verifier = SPRT::create(state++, error, points_size, params->getScore() == ScoreMethod ::SCORE_METHOD_MAGSAC ? max_thr : threshold,
-             params->getSPRTepsilon(), params->getSPRTdelta(), params->getTimeForModelEstimation(),
-             params->getSPRTavgNumModels(), params->getScore()); break;
-        default: CV_Error(cv::Error::StsNotImplemented, "Verifier is not imeplemented!");
-    }
-
-    if (params->getSampler() == SamplingMethod::SAMPLING_PROSAC) {
-        termination = ProsacTerminationCriteria::create(sampler.dynamicCast<ProsacSampler>(), error,
-                points_size, min_sample_size, params->getConfidence(),
-                params->getMaxIters(), 100, 0.05, 0.05, threshold);
-    } else if (params->getSampler() == SamplingMethod::SAMPLING_PROGRESSIVE_NAPSAC) {
-        if (params->getVerifier() == VerificationMethod::SprtVerifier)
-            termination = SPRTPNapsacTermination::create(((SPRT *)verifier.get())->getSPRTvector(),
-                    params->getConfidence(), points_size, min_sample_size,
-                    params->getMaxIters(), params->getRelaxCoef());
-        else
-            termination = StandardTerminationCriteria::create (params->getConfidence(),
-                    points_size, min_sample_size, params->getMaxIters());
-    } else if (params->getVerifier() == VerificationMethod::SprtVerifier) {
-        termination = SPRTTermination::create(((SPRT *) verifier.get())->getSPRTvector(),
-             params->getConfidence(), points_size, min_sample_size, params->getMaxIters());
-    } else
-        termination = StandardTerminationCriteria::create
-            (params->getConfidence(), points_size, min_sample_size, params->getMaxIters());
-
-    if (params->getLO() != LocalOptimMethod::LOCAL_OPTIM_NULL) {
-        lo_sampler = UniformRandomGenerator::create(state++, points_size, params->getLOSampleSize());
-        switch (params->getLO()) {
-            case LocalOptimMethod::LOCAL_OPTIM_INNER_LO:
-                lo = InnerIterativeLocalOptimization::create(estimator, quality, lo_sampler,
-                     points_size, threshold, false, params->getLOIterativeSampleSize(),
-                     params->getLOInnerMaxIters(), params->getLOIterativeMaxIters(),
-                     params->getLOThresholdMultiplier()); break;
-            case LocalOptimMethod::LOCAL_OPTIM_INNER_AND_ITER_LO:
-                lo = InnerIterativeLocalOptimization::create(estimator, quality, lo_sampler,
-                     points_size, threshold, true, params->getLOIterativeSampleSize(),
-                     params->getLOInnerMaxIters(), params->getLOIterativeMaxIters(),
-                     params->getLOThresholdMultiplier()); break;
-            case LocalOptimMethod::LOCAL_OPTIM_GC:
-                lo = GraphCut::create(estimator, error, quality, graph, lo_sampler, threshold,
-                   params->getGraphCutSpatialCoherenceTerm(), params->getLOInnerMaxIters()); break;
-            case LocalOptimMethod::LOCAL_OPTIM_SIGMA:
-                lo = SigmaConsensus::create(estimator, error, quality, verifier,
-                     params->getLOSampleSize(), params->getLOInnerMaxIters(),
-                     params->getDegreesOfFreedom(), params->getSigmaQuantile(),
-                     params->getUpperIncompleteOfSigmaQuantile(), params->getC(), max_thr); break;
-            default: CV_Error(cv::Error::StsNotImplemented , "Local Optimization is not implemented!");
-        }
-    }
-
-    if (params->getFinalPolisher() == PolishingMethod::LSQPolisher)
-        polisher = LeastSquaresPolishing::create(estimator, quality, params->getFinalLSQIterations());
-
-    Ransac ransac (params, points_size, estimator, quality, sampler,
-          termination, verifier, degeneracy, lo, polisher, params->isParallel(), state);
-=======
     Ransac ransac (params, points1, points2, K1_, K2_, dist_coeff1, dist_coeff2);
->>>>>>> 9c9d7488
     if (ransac.run(ransac_output)) {
         if (params->isPnP()) {
             // convert R to rodrigues and back and recalculate inliers which due to numerical
