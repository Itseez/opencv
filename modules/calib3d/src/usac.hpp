--- conflicted
+++ resolved
@@ -6,18 +6,11 @@
 #define OPENCV_USAC_USAC_HPP
 
 namespace cv { namespace usac {
-<<<<<<< HEAD
-enum EstimationMethod { Homography, Fundamental, Fundamental8, Essential, Affine, SE2, SIM2, SO3, SE3, SIM3, P3P, P6P};
-enum VerificationMethod { NullVerifier, SprtVerifier };
-enum PolishingMethod { NonePolisher, LSQPolisher };
-enum ErrorMetric {DIST_TO_LINE, SAMPSON_ERR, SGD_ERR, SYMM_REPR_ERR, FORW_REPR_ERR, RERPOJ};
-=======
 enum EstimationMethod { HOMOGRAPHY=0, FUNDAMENTAL=1, FUNDAMENTAL8=2, ESSENTIAL=3, AFFINE=4, P3P=5, P6P=6, SE2=7, SIM2=8, SO3=9, SE3=10, SIM3=11};
 enum VerificationMethod { NULL_VERIFIER=0, SPRT_VERIFIER=1, ASPRT=2 };
 enum ErrorMetric {DIST_TO_LINE=0, SAMPSON_ERR=1, SGD_ERR=2, SYMM_REPR_ERR=3, FORW_REPR_ERR=4, RERPOJ=5};
 enum MethodSolver { GEM_SOLVER=0, SVD_SOLVER=1 };
 enum ModelConfidence {RANDOM=0, NON_RANDOM=1, UNKNOWN=2};
->>>>>>> 9c9d7488
 
 // Abstract Error class
 class Error : public Algorithm {
