#!/usr/bin/env python

import sys, re, os.path
from string import Template

try:
    from cStringIO import StringIO
except:
    from StringIO import StringIO

class_ignore_list = (
    #core
    "FileNode", "FileStorage", "KDTree", "KeyPoint", "DMatch",
    #highgui
    "VideoWriter",
)

const_ignore_list = (
    "CV_CAP_OPENNI",
    "CV_CAP_PROP_OPENNI_",
    "WINDOW_AUTOSIZE",
    "CV_WND_PROP_",
    "CV_WINDOW_",
    "CV_EVENT_",
    "CV_GUI_",
    "CV_PUSH_BUTTON",
    "CV_CHECKBOX",
    "CV_RADIOBOX",

    #attention!
    #the following constants are added to this list using code automatic generation
    #TODO: should be checked
    "CV_CAP_ANY",
    "CV_CAP_MIL",
    "CV_CAP_VFW",
    "CV_CAP_V4L",
    "CV_CAP_V4L2",
    "CV_CAP_FIREWARE",
    "CV_CAP_FIREWIRE",
    "CV_CAP_IEEE1394",
    "CV_CAP_DC1394",
    "CV_CAP_CMU1394",
    "CV_CAP_STEREO",
    "CV_CAP_TYZX",
    "CV_TYZX_LEFT",
    "CV_TYZX_RIGHT",
    "CV_TYZX_COLOR",
    "CV_TYZX_Z",
    "CV_CAP_QT",
    "CV_CAP_UNICAP",
    "CV_CAP_DSHOW",
    "CV_CAP_PVAPI",
    "CV_CAP_PROP_DC1394_OFF",
    "CV_CAP_PROP_DC1394_MODE_MANUAL",
    "CV_CAP_PROP_DC1394_MODE_AUTO",
    "CV_CAP_PROP_DC1394_MODE_ONE_PUSH_AUTO",
    "CV_CAP_PROP_POS_MSEC",
    "CV_CAP_PROP_POS_FRAMES",
    "CV_CAP_PROP_POS_AVI_RATIO",
    "CV_CAP_PROP_FPS",
    "CV_CAP_PROP_FOURCC",
    "CV_CAP_PROP_FRAME_COUNT",
    "CV_CAP_PROP_FORMAT",
    "CV_CAP_PROP_MODE",
    "CV_CAP_PROP_BRIGHTNESS",
    "CV_CAP_PROP_CONTRAST",
    "CV_CAP_PROP_SATURATION",
    "CV_CAP_PROP_HUE",
    "CV_CAP_PROP_GAIN",
    "CV_CAP_PROP_EXPOSURE",
    "CV_CAP_PROP_CONVERT_RGB",
    "CV_CAP_PROP_WHITE_BALANCE_BLUE_U",
    "CV_CAP_PROP_RECTIFICATION",
    "CV_CAP_PROP_MONOCROME",
    "CV_CAP_PROP_SHARPNESS",
    "CV_CAP_PROP_AUTO_EXPOSURE",
    "CV_CAP_PROP_GAMMA",
    "CV_CAP_PROP_TEMPERATURE",
    "CV_CAP_PROP_TRIGGER",
    "CV_CAP_PROP_TRIGGER_DELAY",
    "CV_CAP_PROP_WHITE_BALANCE_RED_V",
    "CV_CAP_PROP_MAX_DC1394",
    "CV_CAP_GSTREAMER_QUEUE_LENGTH",
    "CV_CAP_PROP_PVAPI_MULTICASTIP",
    "CV_CAP_PROP_SUPPORTED_PREVIEW_SIZES_STRING",
    "EVENT_.*",
    "CV_L?(BGRA?|RGBA?|GRAY|XYZ|YCrCb|Luv|Lab|HLS|YUV|HSV)\d*2L?(BGRA?|RGBA?|GRAY|XYZ|YCrCb|Luv|Lab|HLS|YUV|HSV).*",
    "CV_COLORCVT_MAX",
    "CV_.*Bayer.*",
    "CV_YUV420(i|sp|p)2.+",
    "CV_TM_.+",
    "CV_FLOODFILL_.+",
    "CV_ADAPTIVE_THRESH_.+",
    "WINDOW_.+",
    "WND_PROP_.+",
)

const_private_list = (
    "CV_MOP_.+",
    "CV_INTER_.+",
    "CV_THRESH_.+",
    "CV_INPAINT_.+",
    "CV_RETR_.+",
    "CV_CHAIN_APPROX_.+",
    "OPPONENTEXTRACTOR",
    "GRIDDETECTOR",
    "PYRAMIDDETECTOR",
    "DYNAMICDETECTOR",
)

# { Module : { public : [[name, val],...], private : [[]...] } }
missing_consts = \
{
    'Core' :
    {
        'private' :
        (
            ('CV_8U',  0 ), ('CV_8S',  1 ),
            ('CV_16U', 2 ), ('CV_16S', 3 ),
            ('CV_32S', 4 ),
            ('CV_32F', 5 ), ('CV_64F', 6 ),
            ('CV_USRTYPE1', 7 ),
        ), # private
        'public' :
        (
            ('SVD_MODIFY_A', 1), ('SVD_NO_UV', 2), ('SVD_FULL_UV', 4),
            ('FILLED', -1),
            ('LINE_AA', 16), ('LINE_8', 8), ('LINE_4', 4),
            ('REDUCE_SUM', 0), ('REDUCE_AVG', 1), ('REDUCE_MAX', 2), ('REDUCE_MIN', 3),
        ) #public
    }, # Core

    "Imgproc":
    {
        'private' :
        (
            ('IPL_BORDER_CONSTANT',    0 ),
            ('IPL_BORDER_REPLICATE',   1 ),
            ('IPL_BORDER_REFLECT',     2 ),
            ('IPL_BORDER_WRAP',        3 ),
            ('IPL_BORDER_REFLECT_101', 4 ),
            ('IPL_BORDER_TRANSPARENT', 5 ),
        ) # private
    }, # Imgproc

    "Calib3d":
    {
        'private' :
        (
            ('CV_LMEDS',  4),
            ('CV_RANSAC', 8),
            ('CV_FM_LMEDS', 'CV_LMEDS'),
            ('CV_FM_RANSAC','CV_RANSAC'),
            ('CV_FM_7POINT', 1),
            ('CV_FM_8POINT', 2),
            ('CV_CALIB_USE_INTRINSIC_GUESS', 1),
            ('CV_CALIB_FIX_ASPECT_RATIO',    2),
            ('CV_CALIB_FIX_PRINCIPAL_POINT', 4),
            ('CV_CALIB_ZERO_TANGENT_DIST',   8),
            ('CV_CALIB_FIX_FOCAL_LENGTH',   16),
            ('CV_CALIB_FIX_K1',             32),
            ('CV_CALIB_FIX_K2',             64),
            ('CV_CALIB_FIX_K3',            128),
            ('CV_CALIB_FIX_K4',           2048),
            ('CV_CALIB_FIX_K5',           4096),
            ('CV_CALIB_FIX_K6',           8192),
            ('CV_CALIB_RATIONAL_MODEL',  16384),
            ('CV_CALIB_THIN_PRISM_MODEL',32768),
            ('CV_CALIB_FIX_S1_S2_S3_S4', 65536),
            ('CV_CALIB_FIX_INTRINSIC',     256),
            ('CV_CALIB_SAME_FOCAL_LENGTH', 512),
            ('CV_CALIB_ZERO_DISPARITY',   1024),
        ) # public
    }, # Calib3d

    "Video":
    {
        'private' :
        (
            ('CV_LKFLOW_INITIAL_GUESSES',    4 ),
            ('CV_LKFLOW_GET_MIN_EIGENVALS',  8 ),
        ) # private
    }, # Video

}


# c_type    : { java/jni correspondence }
type_dict = {
# "simple"  : { j_type : "?", jn_type : "?", jni_type : "?", suffix : "?" },
    ""        : { "j_type" : "", "jn_type" : "long", "jni_type" : "jlong" }, # c-tor ret_type
    "void"    : { "j_type" : "void", "jn_type" : "void", "jni_type" : "void" },
    "env"     : { "j_type" : "", "jn_type" : "", "jni_type" : "JNIEnv*"},
    "cls"     : { "j_type" : "", "jn_type" : "", "jni_type" : "jclass"},
    "bool"    : { "j_type" : "boolean", "jn_type" : "boolean", "jni_type" : "jboolean", "suffix" : "Z" },
    "int"     : { "j_type" : "int", "jn_type" : "int", "jni_type" : "jint", "suffix" : "I" },
    "long"    : { "j_type" : "int", "jn_type" : "int", "jni_type" : "jint", "suffix" : "I" },
    "float"   : { "j_type" : "float", "jn_type" : "float", "jni_type" : "jfloat", "suffix" : "F" },
    "double"  : { "j_type" : "double", "jn_type" : "double", "jni_type" : "jdouble", "suffix" : "D" },
    "size_t"  : { "j_type" : "long", "jn_type" : "long", "jni_type" : "jlong", "suffix" : "J" },
    "__int64" : { "j_type" : "long", "jn_type" : "long", "jni_type" : "jlong", "suffix" : "J" },
    "int64"   : { "j_type" : "long", "jn_type" : "long", "jni_type" : "jlong", "suffix" : "J" },
    "double[]": { "j_type" : "double[]", "jn_type" : "double[]", "jni_type" : "jdoubleArray", "suffix" : "_3D" },

# "complex" : { j_type : "?", jn_args : (("", ""),), jn_name : "", jni_var : "", jni_name : "", "suffix" : "?" },

    "vector_Point"    : { "j_type" : "MatOfPoint", "jn_type" : "long", "jni_type" : "jlong", "jni_var" : "std::vector<Point> %(n)s", "suffix" : "J" },
    "vector_Point2f"  : { "j_type" : "MatOfPoint2f", "jn_type" : "long", "jni_type" : "jlong", "jni_var" : "std::vector<Point2f> %(n)s", "suffix" : "J" },
    #"vector_Point2d"  : { "j_type" : "MatOfPoint2d", "jn_type" : "long", "jni_type" : "jlong", "jni_var" : "std::vector<Point2d> %(n)s", "suffix" : "J" },
    "vector_Point3i"  : { "j_type" : "MatOfPoint3", "jn_type" : "long", "jni_type" : "jlong", "jni_var" : "std::vector<Point3i> %(n)s", "suffix" : "J" },
    "vector_Point3f"  : { "j_type" : "MatOfPoint3f", "jn_type" : "long", "jni_type" : "jlong", "jni_var" : "std::vector<Point3f> %(n)s", "suffix" : "J" },
    #"vector_Point3d"  : { "j_type" : "MatOfPoint3d", "jn_type" : "long", "jni_type" : "jlong", "jni_var" : "std::vector<Point3d> %(n)s", "suffix" : "J" },
    "vector_KeyPoint" : { "j_type" : "MatOfKeyPoint", "jn_type" : "long", "jni_type" : "jlong", "jni_var" : "std::vector<KeyPoint> %(n)s", "suffix" : "J" },
    "vector_DMatch"   : { "j_type" : "MatOfDMatch", "jn_type" : "long", "jni_type" : "jlong", "jni_var" : "std::vector<DMatch> %(n)s", "suffix" : "J" },
    "vector_Rect"     : { "j_type" : "MatOfRect",   "jn_type" : "long", "jni_type" : "jlong", "jni_var" : "std::vector<Rect> %(n)s", "suffix" : "J" },
    "vector_uchar"    : { "j_type" : "MatOfByte",   "jn_type" : "long", "jni_type" : "jlong", "jni_var" : "std::vector<uchar> %(n)s", "suffix" : "J" },
    "vector_char"     : { "j_type" : "MatOfByte",   "jn_type" : "long", "jni_type" : "jlong", "jni_var" : "std::vector<char> %(n)s", "suffix" : "J" },
    "vector_int"      : { "j_type" : "MatOfInt",    "jn_type" : "long", "jni_type" : "jlong", "jni_var" : "std::vector<int> %(n)s", "suffix" : "J" },
    "vector_float"    : { "j_type" : "MatOfFloat",  "jn_type" : "long", "jni_type" : "jlong", "jni_var" : "std::vector<float> %(n)s", "suffix" : "J" },
    "vector_double"   : { "j_type" : "MatOfDouble", "jn_type" : "long", "jni_type" : "jlong", "jni_var" : "std::vector<double> %(n)s", "suffix" : "J" },
    "vector_Vec4i"    : { "j_type" : "MatOfInt4",    "jn_type" : "long", "jni_type" : "jlong", "jni_var" : "std::vector<Vec4i> %(n)s", "suffix" : "J" },
    "vector_Vec4f"    : { "j_type" : "MatOfFloat4",  "jn_type" : "long", "jni_type" : "jlong", "jni_var" : "std::vector<Vec4f> %(n)s", "suffix" : "J" },
    "vector_Vec6f"    : { "j_type" : "MatOfFloat6",  "jn_type" : "long", "jni_type" : "jlong", "jni_var" : "std::vector<Vec6f> %(n)s", "suffix" : "J" },

    "vector_Mat"      : { "j_type" : "List<Mat>",   "jn_type" : "long", "jni_type" : "jlong", "jni_var" : "std::vector<Mat> %(n)s", "suffix" : "J" },

    "vector_vector_KeyPoint": { "j_type" : "List<MatOfKeyPoint>", "jn_type" : "long", "jni_type" : "jlong", "jni_var" : "std::vector< std::vector<KeyPoint> > %(n)s" },
    "vector_vector_DMatch"  : { "j_type" : "List<MatOfDMatch>",   "jn_type" : "long", "jni_type" : "jlong", "jni_var" : "std::vector< std::vector<DMatch> > %(n)s" },
    "vector_vector_char"    : { "j_type" : "List<MatOfByte>",     "jn_type" : "long", "jni_type" : "jlong", "jni_var" : "std::vector< std::vector<char> > %(n)s" },
    "vector_vector_Point"   : { "j_type" : "List<MatOfPoint>",    "jn_type" : "long", "jni_type" : "jlong", "jni_var" : "std::vector< std::vector<Point> > %(n)s" },
    "vector_vector_Point2f" : { "j_type" : "List<MatOfPoint2f>",    "jn_type" : "long", "jni_type" : "jlong", "jni_var" : "std::vector< std::vector<Point2f> > %(n)s" },
    "vector_vector_Point3f" : { "j_type" : "List<MatOfPoint3f>",    "jn_type" : "long", "jni_type" : "jlong", "jni_var" : "std::vector< std::vector<Point3f> > %(n)s" },

    "Mat"     : { "j_type" : "Mat", "jn_type" : "long", "jn_args" : (("__int64", ".nativeObj"),),
                  "jni_var" : "Mat& %(n)s = *((Mat*)%(n)s_nativeObj)",
                  "jni_type" : "jlong", #"jni_name" : "*%(n)s",
                  "suffix" : "J" },

    "Point"   : { "j_type" : "Point", "jn_args" : (("double", ".x"), ("double", ".y")),
                  "jni_var" : "Point %(n)s((int)%(n)s_x, (int)%(n)s_y)", "jni_type" : "jdoubleArray",
                  "suffix" : "DD"},
    "Point2f" : { "j_type" : "Point", "jn_args" : (("double", ".x"), ("double", ".y")),
                  "jni_var" : "Point2f %(n)s((float)%(n)s_x, (float)%(n)s_y)", "jni_type" : "jdoubleArray",
                  "suffix" : "DD"},
    "Point2d" : { "j_type" : "Point", "jn_args" : (("double", ".x"), ("double", ".y")),
                  "jni_var" : "Point2d %(n)s(%(n)s_x, %(n)s_y)", "jni_type" : "jdoubleArray",
                  "suffix" : "DD"},
    "Point3i" : { "j_type" : "Point3", "jn_args" : (("double", ".x"), ("double", ".y"), ("double", ".z")),
                  "jni_var" : "Point3i %(n)s((int)%(n)s_x, (int)%(n)s_y, (int)%(n)s_z)", "jni_type" : "jdoubleArray",
                  "suffix" : "DDD"},
    "Point3f" : { "j_type" : "Point3", "jn_args" : (("double", ".x"), ("double", ".y"), ("double", ".z")),
                  "jni_var" : "Point3f %(n)s((float)%(n)s_x, (float)%(n)s_y, (float)%(n)s_z)", "jni_type" : "jdoubleArray",
                  "suffix" : "DDD"},
    "Point3d" : { "j_type" : "Point3", "jn_args" : (("double", ".x"), ("double", ".y"), ("double", ".z")),
                  "jni_var" : "Point3d %(n)s(%(n)s_x, %(n)s_y, %(n)s_z)", "jni_type" : "jdoubleArray",
                  "suffix" : "DDD"},
    "KeyPoint": { "j_type" : "KeyPoint", "jn_args" : (("float", ".x"), ("float", ".y"), ("float", ".size"),
                    ("float", ".angle"), ("float", ".response"), ("int", ".octave"), ("int", ".class_id")),
                  "jni_var" : "KeyPoint %(n)s(%(n)s_x, %(n)s_y, %(n)s_size, %(n)s_angle, %(n)s_response, %(n)s_octave, %(n)s_class_id)",
                  "jni_type" : "jdoubleArray",
                  "suffix" : "FFFFFII"},
    "DMatch" :  { "j_type" : "DMatch", "jn_args" : ( ('int', 'queryIdx'), ('int', 'trainIdx'),
                    ('int', 'imgIdx'), ('float', 'distance'), ),
                  "jni_var" : "DMatch %(n)s(%(n)s_queryIdx, %(n)s_trainIdx, %(n)s_imgIdx, %(n)s_distance)",
                  "jni_type" : "jdoubleArray",
                  "suffix" : "IIIF"},
    "Rect"    : { "j_type" : "Rect",  "jn_args" : (("int", ".x"), ("int", ".y"), ("int", ".width"), ("int", ".height")),
                  "jni_var" : "Rect %(n)s(%(n)s_x, %(n)s_y, %(n)s_width, %(n)s_height)", "jni_type" : "jdoubleArray",
                  "suffix" : "IIII"},
    "Size"    : { "j_type" : "Size",  "jn_args" : (("double", ".width"), ("double", ".height")),
                  "jni_var" : "Size %(n)s((int)%(n)s_width, (int)%(n)s_height)", "jni_type" : "jdoubleArray",
                  "suffix" : "DD"},
    "Size2f"  : { "j_type" : "Size",  "jn_args" : (("double", ".width"), ("double", ".height")),
                  "jni_var" : "Size2f %(n)s((float)%(n)s_width, (float)%(n)s_height)", "jni_type" : "jdoubleArray",
                  "suffix" : "DD"},
 "RotatedRect": { "j_type" : "RotatedRect",  "jn_args" : (("double", ".center.x"), ("double", ".center.y"), ("double", ".size.width"), ("double", ".size.height"), ("double", ".angle")),
                  "jni_var" : "RotatedRect %(n)s(cv::Point2f(%(n)s_center_x, %(n)s_center_y), cv::Size2f(%(n)s_size_width, %(n)s_size_height), %(n)s_angle)",
                  "jni_type" : "jdoubleArray", "suffix" : "DDDDD"},
    "Scalar"  : { "j_type" : "Scalar",  "jn_args" : (("double", ".val[0]"), ("double", ".val[1]"), ("double", ".val[2]"), ("double", ".val[3]")),
                  "jni_var" : "Scalar %(n)s(%(n)s_val0, %(n)s_val1, %(n)s_val2, %(n)s_val3)", "jni_type" : "jdoubleArray",
                  "suffix" : "DDDD"},
    "Range"   : { "j_type" : "Range",  "jn_args" : (("int", ".start"), ("int", ".end")),
                  "jni_var" : "Range %(n)s(%(n)s_start, %(n)s_end)", "jni_type" : "jdoubleArray",
                  "suffix" : "II"},
    "CvSlice" : { "j_type" : "Range",  "jn_args" : (("int", ".start"), ("int", ".end")),
                  "jni_var" : "Range %(n)s(%(n)s_start, %(n)s_end)", "jni_type" : "jdoubleArray",
                  "suffix" : "II"},
    "String"  : { "j_type" : "String",  "jn_type" : "String",
                  "jni_type" : "jstring", "jni_name" : "n_%(n)s",
                  "jni_var" : 'const char* utf_%(n)s = env->GetStringUTFChars(%(n)s, 0); String n_%(n)s( utf_%(n)s ? utf_%(n)s : "" ); env->ReleaseStringUTFChars(%(n)s, utf_%(n)s)',
                  "suffix" : "Ljava_lang_String_2"},
    "c_string": { "j_type" : "String",  "jn_type" : "String",
                  "jni_type" : "jstring", "jni_name" : "n_%(n)s.c_str()",
                  "jni_var" : 'const char* utf_%(n)s = env->GetStringUTFChars(%(n)s, 0); String n_%(n)s( utf_%(n)s ? utf_%(n)s : "" ); env->ReleaseStringUTFChars(%(n)s, utf_%(n)s)',
                  "suffix" : "Ljava_lang_String_2"},
"TermCriteria": { "j_type" : "TermCriteria",  "jn_args" : (("int", ".type"), ("int", ".maxCount"), ("double", ".epsilon")),
                  "jni_var" : "TermCriteria %(n)s(%(n)s_type, %(n)s_maxCount, %(n)s_epsilon)", "jni_type" : "jdoubleArray",
                  "suffix" : "IID"},
"CvTermCriteria": { "j_type" : "TermCriteria",  "jn_args" : (("int", ".type"), ("int", ".maxCount"), ("double", ".epsilon")),
                  "jni_var" : "TermCriteria %(n)s(%(n)s_type, %(n)s_maxCount, %(n)s_epsilon)", "jni_type" : "jdoubleArray",
                  "suffix" : "IID"},
    "Vec2d"   : { "j_type" : "double[]",  "jn_args" : (("double", ".val[0]"), ("double", ".val[1]")),
                  "jn_type" : "double[]",
                  "jni_var" : "Vec2d %(n)s(%(n)s_val0, %(n)s_val1)", "jni_type" : "jdoubleArray",
                  "suffix" : "DD"},
    "Vec3d"   : { "j_type" : "double[]",  "jn_args" : (("double", ".val[0]"), ("double", ".val[1]"), ("double", ".val[2]")),
                  "jn_type" : "double[]",
                  "jni_var" : "Vec3d %(n)s(%(n)s_val0, %(n)s_val1, %(n)s_val2)", "jni_type" : "jdoubleArray",
                  "suffix" : "DDD"},

}

# { class : { func : {j_code, jn_code, cpp_code} } }
ManualFuncs = {
    'Core' :
    {
        'minMaxLoc' : {
            'j_code'   : """
    // manual port
    public static class MinMaxLocResult {
        public double minVal;
        public double maxVal;
        public Point minLoc;
        public Point maxLoc;

        public MinMaxLocResult() {
            minVal=0; maxVal=0;
            minLoc=new Point();
            maxLoc=new Point();
        }
    }

    // C++: minMaxLoc(Mat src, double* minVal, double* maxVal=0, Point* minLoc=0, Point* maxLoc=0, InputArray mask=noArray())

    //javadoc: minMaxLoc(src, mask)
    public static MinMaxLocResult minMaxLoc(Mat src, Mat mask) {
        MinMaxLocResult res = new MinMaxLocResult();
        long maskNativeObj=0;
        if (mask != null) {
            maskNativeObj=mask.nativeObj;
        }
        double resarr[] = n_minMaxLocManual(src.nativeObj, maskNativeObj);
        res.minVal=resarr[0];
        res.maxVal=resarr[1];
        res.minLoc.x=resarr[2];
        res.minLoc.y=resarr[3];
        res.maxLoc.x=resarr[4];
        res.maxLoc.y=resarr[5];
        return res;
    }

    //javadoc: minMaxLoc(src)
    public static MinMaxLocResult minMaxLoc(Mat src) {
        return minMaxLoc(src, null);
    }

""",
            'jn_code'  :
"""    private static native double[] n_minMaxLocManual(long src_nativeObj, long mask_nativeObj);\n""",
            'cpp_code' :
"""
// C++: minMaxLoc(Mat src, double* minVal, double* maxVal=0, Point* minLoc=0, Point* maxLoc=0, InputArray mask=noArray())
JNIEXPORT jdoubleArray JNICALL Java_org_opencv_core_Core_n_1minMaxLocManual (JNIEnv*, jclass, jlong, jlong);

JNIEXPORT jdoubleArray JNICALL Java_org_opencv_core_Core_n_1minMaxLocManual
  (JNIEnv* env, jclass, jlong src_nativeObj, jlong mask_nativeObj)
{
    try {
        LOGD("Core::n_1minMaxLoc()");
        jdoubleArray result;
        result = env->NewDoubleArray(6);
        if (result == NULL) {
            return NULL; /* out of memory error thrown */
        }

        Mat& src = *((Mat*)src_nativeObj);

        double minVal, maxVal;
        Point minLoc, maxLoc;
        if (mask_nativeObj != 0) {
            Mat& mask = *((Mat*)mask_nativeObj);
            minMaxLoc(src, &minVal, &maxVal, &minLoc, &maxLoc, mask);
        } else {
            minMaxLoc(src, &minVal, &maxVal, &minLoc, &maxLoc);
        }

        jdouble fill[6];
        fill[0]=minVal;
        fill[1]=maxVal;
        fill[2]=minLoc.x;
        fill[3]=minLoc.y;
        fill[4]=maxLoc.x;
        fill[5]=maxLoc.y;

        env->SetDoubleArrayRegion(result, 0, 6, fill);

    return result;

    } catch(cv::Exception e) {
        LOGD("Core::n_1minMaxLoc() catched cv::Exception: %s", e.what());
        jclass je = env->FindClass("org/opencv/core/CvException");
        if(!je) je = env->FindClass("java/lang/Exception");
        env->ThrowNew(je, e.what());
        return NULL;
    } catch (...) {
        LOGD("Core::n_1minMaxLoc() catched unknown exception (...)");
        jclass je = env->FindClass("java/lang/Exception");
        env->ThrowNew(je, "Unknown exception in JNI code {core::minMaxLoc()}");
        return NULL;
    }
}

""",
        }, # minMaxLoc

        'getTextSize' :
        {
            'j_code'   :
"""
    // C++: Size getTextSize(const String& text, int fontFace, double fontScale, int thickness, int* baseLine);
    //javadoc:getTextSize(text, fontFace, fontScale, thickness, baseLine)
    public static Size getTextSize(String text, int fontFace, double fontScale, int thickness, int[] baseLine) {
        if(baseLine != null && baseLine.length != 1)
            throw new java.lang.IllegalArgumentException("'baseLine' must be 'int[1]' or 'null'.");
        Size retVal = new Size(n_getTextSize(text, fontFace, fontScale, thickness, baseLine));
        return retVal;
    }
""",
            'jn_code'  :
"""    private static native double[] n_getTextSize(String text, int fontFace, double fontScale, int thickness, int[] baseLine);\n""",
            'cpp_code' :
"""
// C++: Size getTextSize(const String& text, int fontFace, double fontScale, int thickness, int* baseLine);
JNIEXPORT jdoubleArray JNICALL Java_org_opencv_core_Core_n_1getTextSize (JNIEnv*, jclass, jstring, jint, jdouble, jint, jintArray);

JNIEXPORT jdoubleArray JNICALL Java_org_opencv_core_Core_n_1getTextSize
  (JNIEnv* env, jclass, jstring text, jint fontFace, jdouble fontScale, jint thickness, jintArray baseLine)
{
    try {
        LOGD("Core::n_1getTextSize()");
        jdoubleArray result;
        result = env->NewDoubleArray(2);
        if (result == NULL) {
            return NULL; /* out of memory error thrown */
        }

        const char* utf_text = env->GetStringUTFChars(text, 0);
        String n_text( utf_text ? utf_text : "" );
        env->ReleaseStringUTFChars(text, utf_text);

        int _baseLine;
        int* pbaseLine = 0;

        if (baseLine != NULL)
            pbaseLine = &_baseLine;

        cv::Size rsize = cv::getTextSize(n_text, (int)fontFace, (double)fontScale, (int)thickness, pbaseLine);

        jdouble fill[2];
        fill[0]=rsize.width;
        fill[1]=rsize.height;

        env->SetDoubleArrayRegion(result, 0, 2, fill);

        if (baseLine != NULL) {
            jint jbaseLine = (jint)(*pbaseLine);
            env->SetIntArrayRegion(baseLine, 0, 1, &jbaseLine);
        }

        return result;

    } catch(cv::Exception e) {
        LOGD("Core::n_1getTextSize() catched cv::Exception: %s", e.what());
        jclass je = env->FindClass("org/opencv/core/CvException");
        if(!je) je = env->FindClass("java/lang/Exception");
        env->ThrowNew(je, e.what());
        return NULL;
    } catch (...) {
        LOGD("Core::n_1getTextSize() catched unknown exception (...)");
        jclass je = env->FindClass("java/lang/Exception");
        env->ThrowNew(je, "Unknown exception in JNI code {core::getTextSize()}");
        return NULL;
    }
}

""",
        }, # getTextSize
##        "checkRange"           : #TBD
##            {'j_code' : '/* TBD: checkRange() */', 'jn_code' : '', 'cpp_code' : '' },

        "checkHardwareSupport" : {'j_code' : '', 'jn_code' : '', 'cpp_code' : '' },
        "setUseOptimized"      : {'j_code' : '', 'jn_code' : '', 'cpp_code' : '' },
        "useOptimized"         : {'j_code' : '', 'jn_code' : '', 'cpp_code' : '' },

    }, # Core

    'Highgui' :
    {
        "namedWindow"       : {'j_code' : '', 'jn_code' : '', 'cpp_code' : '' },
        "destroyWindow"     : {'j_code' : '', 'jn_code' : '', 'cpp_code' : '' },
        "destroyAllWindows" : {'j_code' : '', 'jn_code' : '', 'cpp_code' : '' },
        "startWindowThread" : {'j_code' : '', 'jn_code' : '', 'cpp_code' : '' },
        "setWindowProperty" : {'j_code' : '', 'jn_code' : '', 'cpp_code' : '' },
        "getWindowProperty" : {'j_code' : '', 'jn_code' : '', 'cpp_code' : '' },
        "getTrackbarPos"    : {'j_code' : '', 'jn_code' : '', 'cpp_code' : '' },
        "setTrackbarPos"    : {'j_code' : '', 'jn_code' : '', 'cpp_code' : '' },
        "imshow"            : {'j_code' : '', 'jn_code' : '', 'cpp_code' : '' },
        "waitKey"           : {'j_code' : '', 'jn_code' : '', 'cpp_code' : '' },
        "moveWindow"        : {'j_code' : '', 'jn_code' : '', 'cpp_code' : '' },
        "resizeWindow"      : {'j_code' : '', 'jn_code' : '', 'cpp_code' : '' },
    }, # Highgui

    'VideoCapture' :
    {
        "getSupportedPreviewSizes" :
        {
            'j_code' :
"""
    public java.util.List<org.opencv.core.Size> getSupportedPreviewSizes()
    {
        String[] sizes_str = getSupportedPreviewSizes_0(nativeObj).split(",");
        java.util.List<org.opencv.core.Size> sizes = new java.util.ArrayList<org.opencv.core.Size>(sizes_str.length);

        for (String str : sizes_str) {
            String[] wh = str.split("x");
            sizes.add(new org.opencv.core.Size(Double.parseDouble(wh[0]), Double.parseDouble(wh[1])));
        }

        return sizes;
    }

""",
            'jn_code' :
"""\n    private static native String getSupportedPreviewSizes_0(long nativeObj);\n""",
            'cpp_code' :
"""
JNIEXPORT jstring JNICALL Java_org_opencv_highgui_VideoCapture_getSupportedPreviewSizes_10
  (JNIEnv *env, jclass, jlong self);

JNIEXPORT jstring JNICALL Java_org_opencv_highgui_VideoCapture_getSupportedPreviewSizes_10
  (JNIEnv *env, jclass, jlong self)
{
    static const char method_name[] = "highgui::VideoCapture_getSupportedPreviewSizes_10()";
    try {
        LOGD("%s", method_name);
        VideoCapture* me = (VideoCapture*) self; //TODO: check for NULL
        union {double prop; const char* name;} u;
        u.prop = me->get(CAP_PROP_ANDROID_PREVIEW_SIZES_STRING);
        return env->NewStringUTF(u.name);
    } catch(const std::exception &e) {
        throwJavaException(env, &e, method_name);
    } catch (...) {
        throwJavaException(env, 0, method_name);
    }
    return env->NewStringUTF("");
}

""",
        }, # getSupportedPreviewSizes
    }, # VideoCapture
}

# { class : { func : { arg_name : {"ctype" : ctype, "attrib" : [attrib]} } } }
func_arg_fix = {
    '' : {
        'randu'    : { 'low'  : {"ctype" : 'double'},
                       'high' : {"ctype"    : 'double'} },
        'randn'    : { 'mean'   : {"ctype" : 'double'},
                       'stddev' : {"ctype"  : 'double'} },
        'inRange'  : { 'lowerb' : {"ctype" : 'Scalar'},
                       'upperb' : {"ctype" : 'Scalar'} },
        'goodFeaturesToTrack' : { 'corners' : {"ctype" : 'vector_Point'} },
        'findFundamentalMat'  : { 'points1' : {"ctype" : 'vector_Point2f'},
                                  'points2' : {"ctype" : 'vector_Point2f'} },
        'cornerSubPix' : { 'corners' : {"ctype" : 'vector_Point2f'} },
        'minEnclosingCircle' : { 'points' : {"ctype" : 'vector_Point2f'} },
        'findHomography' : { 'srcPoints' : {"ctype" : 'vector_Point2f'},
                             'dstPoints' : {"ctype" : 'vector_Point2f'} },
        'solvePnP' : { 'objectPoints' : {"ctype" : 'vector_Point3f'},
                      'imagePoints'   : {"ctype" : 'vector_Point2f'},
                      'distCoeffs'    : {"ctype" : 'vector_double' } },
        'solvePnPRansac' : { 'objectPoints' : {"ctype" : 'vector_Point3f'},
                             'imagePoints'  : {"ctype" : 'vector_Point2f'},
                             'distCoeffs'   : {"ctype" : 'vector_double' } },
        'calcOpticalFlowPyrLK' : { 'prevPts' : {"ctype" : 'vector_Point2f'},
                                   'nextPts' : {"ctype" : 'vector_Point2f'},
                                   'status'  : {"ctype" : 'vector_uchar'},
                                   'err'     : {"ctype" : 'vector_float'} },
        'fitEllipse' : { 'points' : {"ctype" : 'vector_Point2f'} },
        'fillPoly'   : { 'pts' : {"ctype" : 'vector_vector_Point'} },
        'polylines'  : { 'pts' : {"ctype" : 'vector_vector_Point'} },
        'fillConvexPoly' : { 'points' : {"ctype" : 'vector_Point'} },
        'boundingRect'   : { 'points' : {"ctype" : 'vector_Point'} },
        'approxPolyDP' : { 'curve'       : {"ctype" : 'vector_Point2f'},
                           'approxCurve' : {"ctype" : 'vector_Point2f'} },
        'arcLength' : { 'curve' : {"ctype" : 'vector_Point2f'} },
        'pointPolygonTest' : { 'contour' : {"ctype" : 'vector_Point2f'} },
        'minAreaRect' : { 'points' : {"ctype" : 'vector_Point2f'} },
        'getAffineTransform' : { 'src' : {"ctype" : 'vector_Point2f'},
                                 'dst' : {"ctype" : 'vector_Point2f'} },
        'hconcat' : { 'src' : {"ctype" : 'vector_Mat'} },
        'vconcat' : { 'src' : {"ctype" : 'vector_Mat'} },
        'undistortPoints' : { 'src' : {"ctype" : 'vector_Point2f'},
                              'dst' : {"ctype" : 'vector_Point2f'} },
        'checkRange' : {'pos' : {"ctype" : '*'} },
        'meanStdDev' : { 'mean'   : {"ctype" : 'vector_double'},
                         'stddev' : {"ctype" : 'vector_double'} },
        'drawContours' : {'contours' : {"ctype" : 'vector_vector_Point'} },
        'findContours' : {'contours' : {"ctype" : 'vector_vector_Point'} },
        'convexityDefects' : { 'contour'          : {"ctype" : 'vector_Point'},
                               'convexhull'       : {"ctype" : 'vector_int'},
                               'convexityDefects' : {"ctype" : 'vector_Vec4i'} },
        'isContourConvex' : { 'contour' : {"ctype" : 'vector_Point'} },
        'convexHull' : { 'points' : {"ctype" : 'vector_Point'},
                         'hull'   : {"ctype" : 'vector_int'},
                         'returnPoints' : {"ctype" : ''} },
        'projectPoints' : { 'objectPoints' : {"ctype" : 'vector_Point3f'},
                            'imagePoints'  : {"ctype" : 'vector_Point2f'},
                            'distCoeffs'   : {"ctype" : 'vector_double' } },
        'initCameraMatrix2D' : { 'objectPoints' : {"ctype" : 'vector_vector_Point3f'},
                                 'imagePoints'  : {"ctype" : 'vector_vector_Point2f'} },
        'findChessboardCorners' : { 'corners' : {"ctype" : 'vector_Point2f'} },
        'drawChessboardCorners' : { 'corners' : {"ctype" : 'vector_Point2f'} },
        'mixChannels' : { 'dst' : {"attrib" : []} },
    }, # '', i.e. no class
} # func_arg_fix


def getLibVersion(version_hpp_path):
    version_file = open(version_hpp_path, "rt").read()
    epoch = re.search("^W*#\W*define\W+CV_VERSION_EPOCH\W+(\d+)\W*$", version_file, re.MULTILINE).group(1)
    major = re.search("^W*#\W*define\W+CV_VERSION_MAJOR\W+(\d+)\W*$", version_file, re.MULTILINE).group(1)
    minor = re.search("^W*#\W*define\W+CV_VERSION_MINOR\W+(\d+)\W*$", version_file, re.MULTILINE).group(1)
    revision = re.search("^W*#\W*define\W+CV_VERSION_REVISION\W+(\d+)\W*$", version_file, re.MULTILINE).group(1)
    status = re.search("^W*#\W*define\W+CV_VERSION_STATUS\W+\"(.*?)\"\W*$", version_file, re.MULTILINE).group(1)
    return (epoch, major, minor, revision, status)

class ConstInfo(object):
    def __init__(self, cname, name, val, addedManually=False):
        self.cname = cname
        self.name = re.sub(r"^Cv", "", name)
        self.value = val
        self.addedManually = addedManually


class ClassPropInfo(object):
    def __init__(self, decl): # [f_ctype, f_name, '', '/RW']
        self.ctype = decl[0]
        self.name = decl[1]
        self.rw = "/RW" in decl[3]

class ClassInfo(object):
    def __init__(self, decl): # [ 'class/struct cname', ': base', [modlist] ]
        name = decl[0]
        name = name[name.find(" ")+1:].strip()
        self.cname = self.name = self.jname = re.sub(r"^cv\.", "", name)
        self.cname = self.cname.replace(".", "::")
        self.methods = {}
        self.methods_suffixes = {}
        self.consts = [] # using a list to save the occurence order
        self.private_consts = []
        self.imports = set()
        self.props= []
        self.jname = self.name
        for m in decl[2]:
            if m.startswith("="):
                self.jname = m[1:]
        self.base = ''
        if decl[1]:
            #self.base = re.sub(r"\b"+self.jname+r"\b", "", decl[1].replace(":", "")).strip()
            self.base = re.sub(r"^.*:", "", decl[1].split(",")[0]).strip().replace(self.jname, "")

class ArgInfo(object):
    def __init__(self, arg_tuple): # [ ctype, name, def val, [mod], argno ]
        self.pointer = False
        ctype = arg_tuple[0]
        if ctype.endswith("*"):
            ctype = ctype[:-1]
            self.pointer = True
        if ctype == 'vector_Point2d':
            ctype = 'vector_Point2f'
        elif ctype == 'vector_Point3d':
            ctype = 'vector_Point3f'
        self.ctype = ctype
        self.name = arg_tuple[1]
        self.defval = arg_tuple[2]
        self.out = ""
        if "/O" in arg_tuple[3]:
            self.out = "O"
        if "/IO" in arg_tuple[3]:
            self.out = "IO"


class FuncInfo(object):
    def __init__(self, decl): # [ funcname, return_ctype, [modifiers], [args] ]
        name = re.sub(r"^cv\.", "", decl[0])
        self.cname = name.replace(".", "::")
        classname = ""
        dpos = name.rfind(".")
        if dpos >= 0:
            classname = name[:dpos]
            name = name[dpos+1:]
        self.classname = classname
        self.jname = self.name = name
        if "[" in name:
            self.jname = "getelem"
        for m in decl[2]:
            if m.startswith("="):
                self.jname = m[1:]
        self.static = ["","static"][ "/S" in decl[2] ]
        self.ctype = re.sub(r"^CvTermCriteria", "TermCriteria", decl[1] or "")
        self.args = []
        func_fix_map = func_arg_fix.get(classname, {}).get(self.jname, {})
        for a in decl[3]:
            arg = a[:]
            arg_fix_map = func_fix_map.get(arg[1], {})
            arg[0] = arg_fix_map.get('ctype',  arg[0]) #fixing arg type
            arg[3] = arg_fix_map.get('attrib', arg[3]) #fixing arg attrib
            ai = ArgInfo(arg)
            self.args.append(ai)



class FuncFamilyInfo(object):
    def __init__(self, decl): # [ funcname, return_ctype, [modifiers], [args] ]
        self.funcs = []
        self.funcs.append( FuncInfo(decl) )
        self.jname = self.funcs[0].jname
        self.isconstructor = self.funcs[0].name == self.funcs[0].classname



    def add_func(self, fi):
        self.funcs.append( fi )


class JavaWrapperGenerator(object):
    def __init__(self):
        self.clear()

    def clear(self):
        self.classes = { "Mat" : ClassInfo([ 'class Mat', '', [], [] ]) }
        self.module = ""
        self.Module = ""
        self.java_code= {} # { class : {j_code, jn_code} }
        self.cpp_code = None
        self.ported_func_list = []
        self.skipped_func_list = []
        self.def_args_hist = {} # { def_args_cnt : funcs_cnt }
        self.classes_map = []
        self.classes_simple = []

    def add_class_code_stream(self, class_name, cls_base = ''):
        jname = self.classes[class_name].jname
        self.java_code[class_name] = { "j_code" : StringIO(), "jn_code" : StringIO(), }
        if class_name != self.Module:
            if cls_base:
                self.java_code[class_name]["j_code"].write("""
//
// This file is auto-generated. Please don't modify it!
//
package org.opencv.%(m)s;

$imports

// C++: class %(c)s
//javadoc: %(c)s
public class %(jc)s extends %(base)s {

    protected %(jc)s(long addr) { super(addr); }

""" % { 'm' : self.module, 'c' : class_name, 'jc' : jname, 'base' :  cls_base })
            else: # not cls_base
                self.java_code[class_name]["j_code"].write("""
//
// This file is auto-generated. Please don't modify it!
//
package org.opencv.%(m)s;

$imports

// C++: class %(c)s
//javadoc: %(c)s
public class %(jc)s {

    protected final long nativeObj;
    protected %(jc)s(long addr) { nativeObj = addr; }

""" % { 'm' : self.module, 'c' : class_name, 'jc' : jname })
        else: # class_name == self.Module
            self.java_code[class_name]["j_code"].write("""
//
// This file is auto-generated. Please don't modify it!
//
package org.opencv.%(m)s;

$imports

public class %(jc)s {
""" % { 'm' : self.module, 'jc' : jname } )

        if class_name == 'Core':
            (epoch, major, minor, revision, status) = getLibVersion(
                (os.path.dirname(__file__) or '.') + '/../../core/include/opencv2/core/version.hpp')
            version_str    = '.'.join( (epoch, major, minor, revision) ) + status
            version_suffix =  ''.join( (epoch, major, minor) )
            self.classes[class_name].imports.add("java.lang.String")
            self.java_code[class_name]["j_code"].write("""
<<<<<<< HEAD
    // these constants are wrapped inside functions to prevent inlining
    private static String getVersion() { return "%(v)s"; }
    private static String getNativeLibraryName() { return "opencv_java%(vs)s"; }
    private static int getVersionEpoch() { return %(ep)s; }
    private static int getVersionMajor() { return %(ma)s; }
    private static int getVersionMinor() { return %(mi)s; }
    private static int getVersionRevision() { return %(re)s; }

    public static final String VERSION = getVersion();
    public static final String NATIVE_LIBRARY_NAME = getNativeLibraryName();
    public static final int VERSION_EPOCH = getVersionEpoch();
    public static final int VERSION_MAJOR = getVersionMajor();
    public static final int VERSION_MINOR = getVersionMinor();
    public static final int VERSION_REVISION = getVersionRevision();
""" % { 'v' : version_str, 'vs' : version_suffix, 'ep' : epoch, 'ma' : major, 'mi' : minor, 're' : revision } )
=======
    public static final String VERSION = "%(v)s", NATIVE_LIBRARY_NAME = "opencv_java%(vs)s";
    public static final int VERSION_EPOCH = %(ep)s;
    public static final int VERSION_MAJOR = %(ma)s;
    public static final int VERSION_MINOR = %(mi)s;
    public static final int VERSION_REVISION = %(re)s;
    public static final String VERSION_STATUS = "%(st)s";
""" % { 'v' : version_str, 'vs' : version_suffix, 'ep' : epoch, 'ma' : major, 'mi' : minor, 're' : revision, 'st': status } )
>>>>>>> 4c102112


    def add_class(self, decl):
        classinfo = ClassInfo(decl)
        if classinfo.name in class_ignore_list:
            return
        name = classinfo.name
        if name in self.classes:
            print "Generator error: class %s (%s) is duplicated" % \
                    (name, classinfo.cname)
            return
        self.classes[name] = classinfo
        if name in type_dict:
            print "Duplicated class: " + name
            return
        if '/Simple' in decl[2]:
            self.classes_simple.append(name)
        if ('/Map' in decl[2]):
            self.classes_map.append(name)
            #adding default c-tor
            ffi = FuncFamilyInfo(['cv.'+name+'.'+name, '', [], []])
            classinfo.methods[ffi.jname] = ffi
        type_dict[name] = \
            { "j_type" : classinfo.jname,
              "jn_type" : "long", "jn_args" : (("__int64", ".nativeObj"),),
              "jni_name" : "(*("+name+"*)%(n)s_nativeObj)", "jni_type" : "jlong",
              "suffix" : "J" }
        type_dict[name+'*'] = \
            { "j_type" : classinfo.jname,
              "jn_type" : "long", "jn_args" : (("__int64", ".nativeObj"),),
              "jni_name" : "("+name+"*)%(n)s_nativeObj", "jni_type" : "jlong",
              "suffix" : "J" }

        # missing_consts { Module : { public : [[name, val],...], private : [[]...] } }
        if name in missing_consts:
            if 'private' in missing_consts[name]:
                for (n, val) in missing_consts[name]['private']:
                    classinfo.private_consts.append( ConstInfo(n, n, val, True) )
            if 'public' in missing_consts[name]:
                for (n, val) in missing_consts[name]['public']:
                    classinfo.consts.append( ConstInfo(n, n, val, True) )

        # class props
        for p in decl[3]:
            if True: #"vector" not in p[0]:
                classinfo.props.append( ClassPropInfo(p) )
            else:
                print "Skipped property: [%s]" % name, p

        self.add_class_code_stream(name, classinfo.base)
        if classinfo.base:
            self.get_imports(name, classinfo.base)


    def add_const(self, decl): # [ "const cname", val, [], [] ]
        name = decl[0].replace("const ", "").strip()
        name = re.sub(r"^cv\.", "", name)
        cname = name.replace(".", "::")
        for c in const_ignore_list:
            if re.match(c, name):
                return
        # class member?
        dpos = name.rfind(".")
        if dpos >= 0:
            classname = name[:dpos]
            name = name[dpos+1:]
        else:
            classname = self.Module
        if classname not in self.classes:
            # this class isn't wrapped
            # skipping this const
            return

        consts = self.classes[classname].consts
        for c in const_private_list:
            if re.match(c, name):
                consts = self.classes[classname].private_consts
                break

        constinfo = ConstInfo(cname, name, decl[1])
        # checking duplication
        for list in self.classes[classname].consts, self.classes[classname].private_consts:
            for c in list:
                if c.name == constinfo.name:
                    if c.addedManually:
                        return
                    print "Generator error: constant %s (%s) is duplicated" \
                            % (constinfo.name, constinfo.cname)
                    sys.exit(-1)

        consts.append(constinfo)

    def add_func(self, decl):
        ffi = FuncFamilyInfo(decl)
        classname = ffi.funcs[0].classname or self.Module
        if classname in class_ignore_list:
            return
        if classname in ManualFuncs and ffi.jname in ManualFuncs[classname]:
            return
        if classname not in self.classes:
            print "Generator error: the class %s for method %s is missing" % \
                    (classname, ffi.jname)
            sys.exit(-1)
        func_map = self.classes[classname].methods
        if ffi.jname in func_map:
            func_map[ffi.jname].add_func(ffi.funcs[0])
        else:
            func_map[ffi.jname] = ffi
        # calc args with def val
        cnt = len([a for a in ffi.funcs[0].args if a.defval])
        self.def_args_hist[cnt] = self.def_args_hist.get(cnt, 0) + 1

    def save(self, path, buf):
        f = open(path, "wt")
        f.write(buf)
        f.close()

    def gen(self, srcfiles, module, output_path):
        self.clear()
        self.module = module
        self.Module = module.capitalize()
        parser = hdr_parser.CppHeaderParser()

        self.add_class( ['class ' + self.Module, '', [], []] ) # [ 'class/struct cname', ':bases', [modlist] [props] ]

        # scan the headers and build more descriptive maps of classes, consts, functions
        for hdr in srcfiles:
            decls = parser.parse(hdr)
            for decl in decls:
                name = decl[0]
                if name.startswith("struct") or name.startswith("class"):
                    self.add_class(decl)
                elif name.startswith("const"):
                    self.add_const(decl)
                else: # function
                    self.add_func(decl)

        self.cpp_code = StringIO()
        self.cpp_code.write(Template("""
//
// This file is auto-generated, please don't edit!
//

#define LOG_TAG "org.opencv.$m"

#include "common.h"

#include "opencv2/opencv_modules.hpp"
#ifdef HAVE_OPENCV_$M

#include <string>

#include "opencv2/$m.hpp"

using namespace cv;

/// throw java exception
static void throwJavaException(JNIEnv *env, const std::exception *e, const char *method) {
  std::string what = "unknown exception";
  jclass je = 0;

  if(e) {
    std::string exception_type = "std::exception";

    if(dynamic_cast<const cv::Exception*>(e)) {
      exception_type = "cv::Exception";
      je = env->FindClass("org/opencv/core/CvException");
    }

    what = exception_type + ": " + e->what();
  }

  if(!je) je = env->FindClass("java/lang/Exception");
  env->ThrowNew(je, what.c_str());

  LOGE("%s caught %s", method, what.c_str());
  (void)method;        // avoid "unused" warning
}


extern "C" {

""").substitute( m = module, M = module.upper() ) )

        # generate code for the classes
        for name in self.classes.keys():
            if name == "Mat":
                continue
            self.gen_class(name)
            # saving code streams
            imports = "\n".join([ "import %s;" % c for c in \
                sorted(self.classes[name].imports) if not c.startswith('org.opencv.'+self.module) ])
            self.java_code[name]["j_code"].write("\n\n%s\n}\n" % self.java_code[name]["jn_code"].getvalue())
            java_code = self.java_code[name]["j_code"].getvalue()
            java_code = Template(java_code).substitute(imports = imports)
            self.save("%s/%s+%s.java" % (output_path, module, self.classes[name].jname), java_code)

        self.cpp_code.write( '\n} // extern "C"\n\n#endif // HAVE_OPENCV_%s\n' % module.upper() )
        self.save(output_path+"/"+module+".cpp",  self.cpp_code.getvalue())

        # report
        report = StringIO()
        report.write("PORTED FUNCs LIST (%i of %i):\n\n" % \
            (len(self.ported_func_list), len(self.ported_func_list)+ len(self.skipped_func_list))
        )
        report.write("\n".join(self.ported_func_list))
        report.write("\n\nSKIPPED FUNCs LIST (%i of %i):\n\n" % \
            (len(self.skipped_func_list), len(self.ported_func_list)+ len(self.skipped_func_list))
        )
        report.write("".join(self.skipped_func_list))

        for i in self.def_args_hist.keys():
            report.write("\n%i def args - %i funcs" % (i, self.def_args_hist[i]))

        report.write("\n\nclass as MAP:\n\t" + "\n\t".join(self.classes_map))
        report.write("\n\nclass SIMPLE:\n\t" + "\n\t".join(self.classes_simple))

        self.save(output_path+"/"+module+".txt", report.getvalue())

        #print "Done %i of %i funcs." % (len(self.ported_func_list), len(self.ported_func_list)+ len(self.skipped_func_list))



    def get_imports(self, scope_classname, ctype):
        imports = self.classes[scope_classname or self.Module].imports
        if ctype.startswith('vector_vector'):
            imports.add("org.opencv.core.Mat")
            imports.add("java.util.List")
            imports.add("org.opencv.utils.Converters")
            self.get_imports(scope_classname, ctype.replace('vector_vector', 'vector'))
            return
        if ctype.startswith('vector'):
            imports.add("org.opencv.core.Mat")
            if type_dict[ctype]['j_type'].startswith('MatOf'):
                imports.add("org.opencv.core." + type_dict[ctype]['j_type'])
                return
            else:
                imports.add("java.util.List")
                imports.add("org.opencv.utils.Converters")
                self.get_imports(scope_classname, ctype.replace('vector_', ''))
                return
        j_type = ''
        if ctype in type_dict:
            j_type = type_dict[ctype]['j_type']
        elif ctype in ("Algorithm"):
            j_type = ctype
        if j_type in ( "CvType", "Mat", "Point", "Point3", "Range", "Rect", "RotatedRect", "Scalar", "Size", "TermCriteria", "Algorithm" ):
            imports.add("org.opencv.core." + j_type)
        if j_type == 'String':
            imports.add("java.lang.String")
        return



    def gen_func(self, fi, prop_name=''):
        j_code   = self.java_code[fi.classname or self.Module]["j_code"]
        jn_code  = self.java_code[fi.classname or self.Module]["jn_code"]
        cpp_code = self.cpp_code

        # c_decl
        # e.g: void add(Mat src1, Mat src2, Mat dst, Mat mask = Mat(), int dtype = -1)
        if prop_name:
            c_decl = "%s %s::%s" % (fi.ctype, fi.classname, prop_name)
        else:
            decl_args = []
            for a in fi.args:
                s = a.ctype or ' _hidden_ '
                if a.pointer:
                    s += "*"
                elif a.out:
                    s += "&"
                s += " " + a.name
                if a.defval:
                    s += " = "+a.defval
                decl_args.append(s)
            c_decl = "%s %s %s(%s)" % ( fi.static, fi.ctype, fi.cname, ", ".join(decl_args) )

        # java comment
        j_code.write( "\n    //\n    // C++: %s\n    //\n\n" % c_decl )
        # check if we 'know' all the types
        if fi.ctype not in type_dict: # unsupported ret type
            msg = "// Return type '%s' is not supported, skipping the function\n\n" % fi.ctype
            self.skipped_func_list.append(c_decl + "\n" + msg)
            j_code.write( " "*4 + msg )
            print "SKIP:", c_decl.strip(), "\t due to RET type", fi.ctype
            return
        for a in fi.args:
            if a.ctype not in type_dict:
                if not a.defval and a.ctype.endswith("*"):
                    a.defval = 0
                if a.defval:
                    a.ctype = ''
                    continue
                msg = "// Unknown type '%s' (%s), skipping the function\n\n" % (a.ctype, a.out or "I")
                self.skipped_func_list.append(c_decl + "\n" + msg)
                j_code.write( " "*4 + msg )
                print "SKIP:", c_decl.strip(), "\t due to ARG type", a.ctype, "/" + (a.out or "I")
                return

        self.ported_func_list.append(c_decl)

        # jn & cpp comment
        jn_code.write( "\n    // C++: %s\n" % c_decl )
        cpp_code.write( "\n//\n// %s\n//\n" % c_decl )

        # java args
        args = fi.args[:] # copy
        suffix_counter = int( self.classes[fi.classname or self.Module].methods_suffixes.get(fi.jname, -1) )
        while True:
            suffix_counter += 1
            self.classes[fi.classname or self.Module].methods_suffixes[fi.jname] = suffix_counter
             # java native method args
            jn_args = []
            # jni (cpp) function args
            jni_args = [ArgInfo([ "env", "env", "", [], "" ]), ArgInfo([ "cls", "", "", [], "" ])]
            j_prologue = []
            j_epilogue = []
            c_prologue = []
            c_epilogue = []
            if type_dict[fi.ctype]["jni_type"] == "jdoubleArray":
                fields = type_dict[fi.ctype]["jn_args"]
                c_epilogue.append( \
                    ("jdoubleArray _da_retval_ = env->NewDoubleArray(%(cnt)i);  " +
                     "jdouble _tmp_retval_[%(cnt)i] = {%(args)s}; " +
                     "env->SetDoubleArrayRegion(_da_retval_, 0, %(cnt)i, _tmp_retval_);") %
                    { "cnt" : len(fields), "args" : ", ".join(["_retval_" + f[1] for f in fields]) } )
            if fi.classname and fi.ctype and not fi.static: # non-static class method except c-tor
                # adding 'self'
                jn_args.append ( ArgInfo([ "__int64", "nativeObj", "", [], "" ]) )
                jni_args.append( ArgInfo([ "__int64", "self", "", [], "" ]) )
            self.get_imports(fi.classname, fi.ctype)
            for a in args:
                if not a.ctype: # hidden
                    continue
                self.get_imports(fi.classname, a.ctype)
                if "vector" in a.ctype: # pass as Mat
                    jn_args.append  ( ArgInfo([ "__int64", "%s_mat.nativeObj" % a.name, "", [], "" ]) )
                    jni_args.append ( ArgInfo([ "__int64", "%s_mat_nativeObj" % a.name, "", [], "" ]) )
                    c_prologue.append( type_dict[a.ctype]["jni_var"] % {"n" : a.name} + ";" )
                    c_prologue.append( "Mat& %(n)s_mat = *((Mat*)%(n)s_mat_nativeObj)" % {"n" : a.name} + ";" )
                    if "I" in a.out or not a.out:
                        if a.ctype.startswith("vector_vector_"):
                            self.classes[fi.classname or self.Module].imports.add("java.util.ArrayList")
                            j_prologue.append( "List<Mat> %(n)s_tmplm = new ArrayList<Mat>((%(n)s != null) ? %(n)s.size() : 0);" % {"n" : a.name } )
                            j_prologue.append( "Mat %(n)s_mat = Converters.%(t)s_to_Mat(%(n)s, %(n)s_tmplm);" % {"n" : a.name, "t" : a.ctype} )
                        else:
                            if not type_dict[a.ctype]["j_type"].startswith("MatOf"):
                                j_prologue.append( "Mat %(n)s_mat = Converters.%(t)s_to_Mat(%(n)s);" % {"n" : a.name, "t" : a.ctype} )
                            else:
                                j_prologue.append( "Mat %s_mat = %s;" % (a.name, a.name) )
                        c_prologue.append( "Mat_to_%(t)s( %(n)s_mat, %(n)s );" % {"n" : a.name, "t" : a.ctype} )
                    else:
                        if not type_dict[a.ctype]["j_type"].startswith("MatOf"):
                            j_prologue.append( "Mat %s_mat = new Mat();" % a.name )
                        else:
                            j_prologue.append( "Mat %s_mat = %s;" % (a.name, a.name) )
                    if "O" in a.out:
                        if not type_dict[a.ctype]["j_type"].startswith("MatOf"):
                            j_epilogue.append("Converters.Mat_to_%(t)s(%(n)s_mat, %(n)s);" % {"t" : a.ctype, "n" : a.name})
                        c_epilogue.append( "%(t)s_to_Mat( %(n)s, %(n)s_mat );" % {"n" : a.name, "t" : a.ctype} )
                else:
                    fields = type_dict[a.ctype].get("jn_args", ((a.ctype, ""),))
                    if "I" in a.out or not a.out or a.ctype in self.classes: # input arg, pass by primitive fields
                        for f in fields:
                            jn_args.append ( ArgInfo([ f[0], a.name + f[1], "", [], "" ]) )
                            jni_args.append( ArgInfo([ f[0], a.name + f[1].replace(".","_").replace("[","").replace("]",""), "", [], "" ]) )
                    if a.out and a.ctype not in self.classes: # out arg, pass as double[]
                        jn_args.append ( ArgInfo([ "double[]", "%s_out" % a.name, "", [], "" ]) )
                        jni_args.append ( ArgInfo([ "double[]", "%s_out" % a.name, "", [], "" ]) )
                        j_prologue.append( "double[] %s_out = new double[%i];" % (a.name, len(fields)) )
                        c_epilogue.append( \
                            "jdouble tmp_%(n)s[%(cnt)i] = {%(args)s}; env->SetDoubleArrayRegion(%(n)s_out, 0, %(cnt)i, tmp_%(n)s);" %
                            { "n" : a.name, "cnt" : len(fields), "args" : ", ".join([a.name + f[1] for f in fields]) } )
                        if a.ctype in ('bool', 'int', 'long', 'float', 'double'):
                            j_epilogue.append('if(%(n)s!=null) %(n)s[0] = (%(t)s)%(n)s_out[0];' % {'n':a.name,'t':a.ctype})
                        else:
                            set_vals = []
                            i = 0
                            for f in fields:
                                set_vals.append( "%(n)s%(f)s = %(t)s%(n)s_out[%(i)i]" %
                                    {"n" : a.name, "t": ("("+type_dict[f[0]]["j_type"]+")", "")[f[0]=="double"], "f" : f[1], "i" : i}
                                )
                                i += 1
                            j_epilogue.append( "if("+a.name+"!=null){ " + "; ".join(set_vals) + "; } ")


            # java part:
            # private java NATIVE method decl
            # e.g.
            # private static native void add_0(long src1, long src2, long dst, long mask, int dtype);
            jn_code.write( Template(\
                "    private static native $type $name($args);\n").substitute(\
                type = type_dict[fi.ctype].get("jn_type", "double[]"), \
                name = fi.jname + '_' + str(suffix_counter), \
                args = ", ".join(["%s %s" % (type_dict[a.ctype]["jn_type"], a.name.replace(".","_").replace("[","").replace("]","")) for a in jn_args])
            ) );

            # java part:

            #java doc comment
            f_name = fi.name
            if fi.classname:
                f_name = fi.classname + "::" + fi.name
            java_doc = "//javadoc: " + f_name + "(%s)" % ", ".join([a.name for a in args if a.ctype])
            j_code.write(" "*4 + java_doc + "\n")

            # public java wrapper method impl (calling native one above)
            # e.g.
            # public static void add( Mat src1, Mat src2, Mat dst, Mat mask, int dtype )
            # { add_0( src1.nativeObj, src2.nativeObj, dst.nativeObj, mask.nativeObj, dtype );  }
            ret_type = fi.ctype
            if fi.ctype.endswith('*'):
                ret_type = ret_type[:-1]
            ret_val = type_dict[ret_type]["j_type"] + " retVal = "
            tail = ""
            ret = "return retVal;"
            if ret_type.startswith('vector'):
                tail = ")"
                j_type = type_dict[ret_type]["j_type"]
                if j_type.startswith('MatOf'):
                    ret_val += j_type + ".fromNativeAddr("
                else:
                    ret_val = "Mat retValMat = new Mat("
                    j_prologue.append( j_type + ' retVal = new Array' + j_type+'();')
                    self.classes[fi.classname or self.Module].imports.add('java.util.ArrayList')
                    j_epilogue.append('Converters.Mat_to_' + ret_type + '(retValMat, retVal);')
            elif ret_type == "void":
                ret_val = ""
                ret = "return;"
            elif ret_type == "": # c-tor
                if fi.classname and self.classes[fi.classname].base:
                    ret_val = "super( "
                    tail = " )"
                else:
                    ret_val = "nativeObj = "
                ret = "return;"
            elif ret_type in self.classes: # wrapped class
                ret_val = type_dict[ret_type]["j_type"] + " retVal = new " + self.classes[ret_type].jname + "("
                tail = ")"
            elif "jn_type" not in type_dict[ret_type]:
                ret_val = type_dict[fi.ctype]["j_type"] + " retVal = new " + type_dict[ret_type]["j_type"] + "("
                tail = ")"

            static = "static"
            if fi.classname:
                static = fi.static

            j_args = []
            for a in args:
                if not a.ctype: #hidden
                    continue
                jt = type_dict[a.ctype]["j_type"]
                if a.out and a.ctype in ('bool', 'int', 'long', 'float', 'double'):
                    jt += '[]'
                j_args.append( jt + ' ' + a.name )

            j_code.write( Template(\
"""    public $static $j_type $j_name($j_args)
    {
        $prologue
        $ret_val$jn_name($jn_args_call)$tail;
        $epilogue
        $ret
    }

"""
                ).substitute(\
                    ret = ret, \
                    ret_val = ret_val, \
                    tail = tail, \
                    prologue = "\n        ".join(j_prologue), \
                    epilogue = "\n        ".join(j_epilogue), \
                    static=static, \
                    j_type=type_dict[fi.ctype]["j_type"], \
                    j_name=fi.jname, \
                    j_args=", ".join(j_args), \
                    jn_name=fi.jname + '_' + str(suffix_counter), \
                    jn_args_call=", ".join( [a.name for a in jn_args] ),\
                )
            )


            # cpp part:
            # jni_func(..) { _retval_ = cv_func(..); return _retval_; }
            ret = "return _retval_;"
            default = "return 0;"
            if fi.ctype == "void":
                ret = "return;"
                default = "return;"
            elif not fi.ctype: # c-tor
                ret = "return (jlong) _retval_;"
            elif fi.ctype.startswith('vector'): # c-tor
                ret = "return (jlong) _retval_;"
            elif fi.ctype == "String":
                ret = "return env->NewStringUTF(_retval_.c_str());"
                default = 'return env->NewStringUTF("");'
            elif fi.ctype in self.classes: # wrapped class:
                ret = "return (jlong) new %s(_retval_);" % fi.ctype
            elif ret_type in self.classes: # pointer to wrapped class:
                ret = "return (jlong) _retval_;"
            elif type_dict[fi.ctype]["jni_type"] == "jdoubleArray":
                ret = "return _da_retval_;"

            # hack: replacing func call with property set/get
            name = fi.name
            if prop_name:
                if args:
                    name = prop_name + " = "
                else:
                    name = prop_name + ";//"

            cvname = "cv::" + name
            retval = fi.ctype + " _retval_ = "
            if fi.ctype == "void":
                retval = ""
            elif fi.ctype == "String":
                retval = "cv::" + retval
            elif fi.ctype.startswith('vector'):
                retval = type_dict[fi.ctype]['jni_var'] % {"n" : '_ret_val_vector_'} + " = "
                c_epilogue.append("Mat* _retval_ = new Mat();")
                c_epilogue.append(fi.ctype+"_to_Mat(_ret_val_vector_, *_retval_);")
            if fi.classname:
                if not fi.ctype: # c-tor
                    retval = fi.classname + "* _retval_ = "
                    cvname = "new " + fi.classname
                elif fi.static:
                    cvname = "%s::%s" % (fi.classname, name)
                else:
                    cvname = "me->" + name
                    c_prologue.append(\
                        "%(cls)s* me = (%(cls)s*) self; //TODO: check for NULL" \
                            % { "cls" : fi.classname} \
                    )
            cvargs = []
            for a in args:
                if a.pointer:
                    jni_name = "&%(n)s"
                else:
                    jni_name = "%(n)s"
                    if not a.out and not "jni_var" in type_dict[a.ctype]:
                        # explicit cast to C type to avoid ambiguous call error on platforms (mingw)
                        # where jni types are different from native types (e.g. jint is not the same as int)
                        jni_name  = "(%s)%s" % (a.ctype, jni_name)
                if not a.ctype: # hidden
                    jni_name = a.defval
                cvargs.append( type_dict[a.ctype].get("jni_name", jni_name) % {"n" : a.name})
                if "vector" not in a.ctype :
                    if ("I" in a.out or not a.out or a.ctype in self.classes) and "jni_var" in type_dict[a.ctype]: # complex type
                        c_prologue.append(type_dict[a.ctype]["jni_var"] % {"n" : a.name} + ";")
                    if a.out and "I" not in a.out and a.ctype not in self.classes and a.ctype:
                        c_prologue.append("%s %s;" % (a.ctype, a.name))

            rtype = type_dict[fi.ctype].get("jni_type", "jdoubleArray")
            clazz = self.Module
            if fi.classname:
                clazz = self.classes[fi.classname].jname
            cpp_code.write ( Template( \
"""
JNIEXPORT $rtype JNICALL Java_org_opencv_${module}_${clazz}_$fname ($argst);

JNIEXPORT $rtype JNICALL Java_org_opencv_${module}_${clazz}_$fname
  ($args)
{
    static const char method_name[] = "$module::$fname()";
    try {
        LOGD("%s", method_name);
        $prologue
        $retval$cvname( $cvargs );
        $epilogue$ret
    } catch(const std::exception &e) {
        throwJavaException(env, &e, method_name);
    } catch (...) {
        throwJavaException(env, 0, method_name);
    }
    $default
}


""" ).substitute( \
        rtype = rtype, \
        module = self.module, \
        clazz = clazz.replace('_', '_1'), \
        fname = (fi.jname + '_' + str(suffix_counter)).replace('_', '_1'), \
        args  = ", ".join(["%s %s" % (type_dict[a.ctype].get("jni_type"), a.name) for a in jni_args]), \
        argst = ", ".join([type_dict[a.ctype].get("jni_type") for a in jni_args]), \
        prologue = "\n        ".join(c_prologue), \
        epilogue = "  ".join(c_epilogue) + ("\n        " if c_epilogue else ""), \
        ret = ret, \
        cvname = cvname, \
        cvargs = ", ".join(cvargs), \
        default = default, \
        retval = retval, \
    ) )

            # processing args with default values
            if not args or not args[-1].defval:
                break
            while args and args[-1].defval:
                # 'smart' overloads filtering
                a = args.pop()
                if a.name in ('mask', 'dtype', 'ddepth', 'lineType', 'borderType', 'borderMode', 'criteria'):
                    break



    def gen_class(self, name):
        # generate code for the class
        ci = self.classes[name]
        # constants
        if ci.private_consts:
            self.java_code[name]['j_code'].write("""
    private static final int
            %s;\n\n""" % (",\n"+" "*12).join(["%s = %s" % (c.name, c.value) for c in ci.private_consts])
            )
        if ci.consts:
            self.java_code[name]['j_code'].write("""
    public static final int
            %s;\n\n""" % (",\n"+" "*12).join(["%s = %s" % (c.name, c.value) for c in ci.consts])
            )
        # c-tors
        fflist = ci.methods.items()
        fflist.sort()
        for n, ffi in fflist:
            if ffi.isconstructor:
                for fi in ffi.funcs:
                    fi.jname = ci.jname
                    self.gen_func(fi)
        # other methods
        for n, ffi in fflist:
            if not ffi.isconstructor:
                for fi in ffi.funcs:
                    self.gen_func(fi)
        # props
        for pi in ci.props:
            # getter
            getter_name = name + ".get_" + pi.name
            #print getter_name
            fi = FuncInfo( [getter_name, pi.ctype, [], []] ) # [ funcname, return_ctype, [modifiers], [args] ]
            self.gen_func(fi, pi.name)
            if pi.rw:
                #setter
                setter_name = name + ".set_" + pi.name
                #print setter_name
                fi = FuncInfo( [ setter_name, "void", [], [ [pi.ctype, pi.name, "", [], ""] ] ] )
                self.gen_func(fi, pi.name)

        # manual ports
        if name in ManualFuncs:
            for func in ManualFuncs[name].keys():
                self.java_code[name]["j_code"].write ( ManualFuncs[name][func]["j_code"] )
                self.java_code[name]["jn_code"].write( ManualFuncs[name][func]["jn_code"] )
                self.cpp_code.write( ManualFuncs[name][func]["cpp_code"] )

        if name != self.Module:
            # finalize()
            self.java_code[name]["j_code"].write(
"""
    @Override
    protected void finalize() throws Throwable {
        delete(nativeObj);
    }
""" )

            self.java_code[name]["jn_code"].write(
"""
    // native support for java finalize()
    private static native void delete(long nativeObj);
""" )

            # native support for java finalize()
            self.cpp_code.write( \
"""
//
//  native support for java finalize()
//  static void %(cls)s::delete( __int64 self )
//
JNIEXPORT void JNICALL Java_org_opencv_%(module)s_%(j_cls)s_delete(JNIEnv*, jclass, jlong);

JNIEXPORT void JNICALL Java_org_opencv_%(module)s_%(j_cls)s_delete
  (JNIEnv*, jclass, jlong self)
{
    delete (%(cls)s*) self;
}

""" % {"module" : module, "cls" : name, "j_cls" : ci.jname.replace('_', '_1')}
            )


if __name__ == "__main__":
    if len(sys.argv) < 4:
        print "Usage:\n", \
            os.path.basename(sys.argv[0]), \
            "<full path to hdr_parser.py> <module name> <C++ header> [<C++ header>...]"
        print "Current args are: ", ", ".join(["'"+a+"'" for a in sys.argv])
        exit(0)

    dstdir = "."
    hdr_parser_path = os.path.abspath(sys.argv[1])
    if hdr_parser_path.endswith(".py"):
        hdr_parser_path = os.path.dirname(hdr_parser_path)
    sys.path.append(hdr_parser_path)
    import hdr_parser
    module = sys.argv[2]
    srcfiles = sys.argv[3:]
    #print "Generating module '" + module + "' from headers:\n\t" + "\n\t".join(srcfiles)
    generator = JavaWrapperGenerator()
    generator.gen(srcfiles, module, dstdir)<|MERGE_RESOLUTION|>--- conflicted
+++ resolved
@@ -806,23 +806,6 @@
             version_suffix =  ''.join( (epoch, major, minor) )
             self.classes[class_name].imports.add("java.lang.String")
             self.java_code[class_name]["j_code"].write("""
-<<<<<<< HEAD
-    // these constants are wrapped inside functions to prevent inlining
-    private static String getVersion() { return "%(v)s"; }
-    private static String getNativeLibraryName() { return "opencv_java%(vs)s"; }
-    private static int getVersionEpoch() { return %(ep)s; }
-    private static int getVersionMajor() { return %(ma)s; }
-    private static int getVersionMinor() { return %(mi)s; }
-    private static int getVersionRevision() { return %(re)s; }
-
-    public static final String VERSION = getVersion();
-    public static final String NATIVE_LIBRARY_NAME = getNativeLibraryName();
-    public static final int VERSION_EPOCH = getVersionEpoch();
-    public static final int VERSION_MAJOR = getVersionMajor();
-    public static final int VERSION_MINOR = getVersionMinor();
-    public static final int VERSION_REVISION = getVersionRevision();
-""" % { 'v' : version_str, 'vs' : version_suffix, 'ep' : epoch, 'ma' : major, 'mi' : minor, 're' : revision } )
-=======
     public static final String VERSION = "%(v)s", NATIVE_LIBRARY_NAME = "opencv_java%(vs)s";
     public static final int VERSION_EPOCH = %(ep)s;
     public static final int VERSION_MAJOR = %(ma)s;
@@ -830,7 +813,6 @@
     public static final int VERSION_REVISION = %(re)s;
     public static final String VERSION_STATUS = "%(st)s";
 """ % { 'v' : version_str, 'vs' : version_suffix, 'ep' : epoch, 'ma' : major, 'mi' : minor, 're' : revision, 'st': status } )
->>>>>>> 4c102112
 
 
     def add_class(self, decl):
