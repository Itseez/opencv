/*M///////////////////////////////////////////////////////////////////////////////////////
//
//  IMPORTANT: READ BEFORE DOWNLOADING, COPYING, INSTALLING OR USING.
//
//  By downloading, copying, installing or using the software you agree to this license.
//  If you do not agree to this license, do not download, install,
//  copy or use the software.
//
//
//                           License Agreement
//                For Open Source Computer Vision Library
//
// Copyright (C) 2000-2008, Intel Corporation, all rights reserved.
// Copyright (C) 2009, Willow Garage Inc., all rights reserved.
// Third party copyrights are property of their respective owners.
//
// Redistribution and use in source and binary forms, with or without modification,
// are permitted provided that the following conditions are met:
//
//   * Redistribution's of source code must retain the above copyright notice,
//     this list of conditions and the following disclaimer.
//
//   * Redistribution's in binary form must reproduce the above copyright notice,
//     this list of conditions and the following disclaimer in the documentation
//     and/or other materials provided with the distribution.
//
//   * The name of the copyright holders may not be used to endorse or promote products
//     derived from this software without specific prior written permission.
//
// This software is provided by the copyright holders and contributors "as is" and
// any express or implied warranties, including, but not limited to, the implied
// warranties of merchantability and fitness for a particular purpose are disclaimed.
// In no event shall the Intel Corporation or contributors be liable for any direct,
// indirect, incidental, special, exemplary, or consequential damages
// (including, but not limited to, procurement of substitute goods or services;
// loss of use, data, or profits; or business interruption) however caused
// and on any theory of liability, whether in contract, strict liability,
// or tort (including negligence or otherwise) arising in any way out of
// the use of this software, even if advised of the possibility of such damage.
//
//M*/

#include "precomp.hpp"
#include "opencv2/photo.hpp"
#include "opencv2/imgproc.hpp"
//#include "opencv2/highgui.hpp"
#include "hdr_common.hpp"

namespace cv
{
    
class CalibrateDebevecImpl : public CalibrateDebevec
{
public:
    CalibrateDebevecImpl(int samples, float lambda, bool random) :
        samples(samples),
        lambda(lambda),
        name("CalibrateDebevec"),
<<<<<<< HEAD
        w(tringleWeights())
=======
        w(tringleWeights()),
        random(random)
>>>>>>> b1af5cc4
    {
    }
    
    void process(InputArrayOfArrays src, OutputArray dst, std::vector<float>& times)
    {
        std::vector<Mat> images;
        src.getMatVector(images);

        CV_Assert(images.size() == times.size());
        checkImageDimensions(images);
        CV_Assert(images[0].depth() == CV_8U);

        int channels = images[0].channels();
        int CV_32FCC = CV_MAKETYPE(CV_32F, channels);

        dst.create(LDR_SIZE, 1, CV_32FCC);
        Mat result = dst.getMat();
        
        std::vector<Point> sample_points;
        if(random) {
            for(int i = 0; i < samples; i++) {
                sample_points.push_back(Point(rand() % images[0].cols, rand() % images[0].rows));
            }
        } else {
            int x_points = sqrt(static_cast<double>(samples) * images[0].cols / images[0].rows);
            int y_points = samples / x_points;
            int step_x = images[0].cols / x_points;
            int step_y = images[0].rows / y_points;

            for(int i = 0, x = step_x / 2; i < x_points; i++, x += step_x) {
                for(int j = 0, y = step_y; j < y_points; j++, y += step_y) {
                    sample_points.push_back(Point(x, y));
                }
            }
        }

        std::vector<Mat> result_split(channels);
        for(int channel = 0; channel < channels; channel++) {
            Mat A = Mat::zeros(sample_points.size() * images.size() + LDR_SIZE + 1, LDR_SIZE + sample_points.size(), CV_32F);
            Mat B = Mat::zeros(A.rows, 1, CV_32F);

            int eq = 0;
            for(size_t i = 0; i < sample_points.size(); i++) {

<<<<<<< HEAD
                int pos = 3 * (rand() % images[0].total()) + channel;
=======
>>>>>>> b1af5cc4
                for(size_t j = 0; j < images.size(); j++) {

                    int val = images[j].ptr()[3*(sample_points[i].y * images[j].cols + sample_points[j].x) + channel];
                    A.at<float>(eq, val) = w.at<float>(val);
                    A.at<float>(eq, LDR_SIZE + i) = -w.at<float>(val);
                    B.at<float>(eq, 0) = w.at<float>(val) * log(times[j]);        
                    eq++;
                }
            }
            A.at<float>(eq, LDR_SIZE / 2) = 1;
            eq++;

            for(int i = 0; i < 254; i++) {
                A.at<float>(eq, i) = lambda * w.at<float>(i + 1);
                A.at<float>(eq, i + 1) = -2 * lambda * w.at<float>(i + 1);
                A.at<float>(eq, i + 2) = lambda * w.at<float>(i + 1);
                eq++;
            }
            Mat solution;
            solve(A, B, solution, DECOMP_SVD);
            solution.rowRange(0, LDR_SIZE).copyTo(result_split[channel]);
        }
        merge(result_split, result);
        exp(result, result);
    }

    int getSamples() const { return samples; }
    void setSamples(int val) { samples = val; }

    float getLambda() const { return lambda; }
    void setLambda(float val) { lambda = val; }

    bool getRandom() const { return random; }
    void setRandom(bool val) { random = val; }

    void write(FileStorage& fs) const
    {
        fs << "name" << name
           << "samples" << samples
           << "lambda" << lambda
           << "random" << static_cast<int>(random);
    }

    void read(const FileNode& fn)
    {
        FileNode n = fn["name"];
        CV_Assert(n.isString() && String(n) == name);
        samples = fn["samples"];
        lambda = fn["lambda"];
        int random_val = fn["random"];
        random = static_cast<bool>(random_val);
    }

protected:
    String name;
    int samples;
    float lambda;
<<<<<<< HEAD
=======
    bool random;
>>>>>>> b1af5cc4
    Mat w;
};

Ptr<CalibrateDebevec> createCalibrateDebevec(int samples, float lambda, bool random)
{
    return new CalibrateDebevecImpl(samples, lambda, random);
}

class CalibrateRobertsonImpl : public CalibrateRobertson
{
public:
    CalibrateRobertsonImpl(int max_iter, float threshold) :
        max_iter(max_iter),
        threshold(threshold),
        name("CalibrateRobertson"),
        weight(RobertsonWeights())
    {
    }
    
    void process(InputArrayOfArrays src, OutputArray dst, std::vector<float>& times)
    {
        std::vector<Mat> images;
        src.getMatVector(images);

        CV_Assert(images.size() == times.size());
        checkImageDimensions(images);
        CV_Assert(images[0].depth() == CV_8U);

        int channels = images[0].channels();
        int CV_32FCC = CV_MAKETYPE(CV_32F, channels);

        dst.create(LDR_SIZE, 1, CV_32FCC);
        Mat response = dst.getMat();
        response = linearResponse(3) / (LDR_SIZE / 2.0f);

        Mat card = Mat::zeros(LDR_SIZE, 1, CV_32FCC);
        for(size_t i = 0; i < images.size(); i++) {
           uchar *ptr = images[i].ptr();
           for(size_t pos = 0; pos < images[i].total(); pos++) {
               for(int c = 0; c < channels; c++, ptr++) {
                   card.at<Vec3f>(*ptr)[c] += 1;
               }
           }
        }
        card = 1.0 / card;

        Ptr<MergeRobertson> merge = createMergeRobertson();        
        for(int iter = 0; iter < max_iter; iter++) {

            radiance = Mat::zeros(images[0].size(), CV_32FCC);
            merge->process(images, radiance, times, response);

            Mat new_response = Mat::zeros(LDR_SIZE, 1, CV_32FC3);
            for(size_t i = 0; i < images.size(); i++) {
                uchar *ptr = images[i].ptr();
                float* rad_ptr = radiance.ptr<float>();
                for(size_t pos = 0; pos < images[i].total(); pos++) {
                    for(int c = 0; c < channels; c++, ptr++, rad_ptr++) {
                        new_response.at<Vec3f>(*ptr)[c] += times[i] * *rad_ptr;
                    }
                }
            }
            new_response = new_response.mul(card);
            for(int c = 0; c < 3; c++) {
                float middle = new_response.at<Vec3f>(LDR_SIZE / 2)[c];
                for(int i = 0; i < LDR_SIZE; i++) {
                    new_response.at<Vec3f>(i)[c] /= middle;
                }
            }
            float diff = sum(sum(abs(new_response - response)))[0] / channels;
            new_response.copyTo(response);
            if(diff < threshold) {
                break;
            }
        }
    }

    int getMaxIter() const { return max_iter; }
    void setMaxIter(int val) { max_iter = val; }

    float getThreshold() const { return threshold; }
    void setThreshold(float val) { threshold = val; }

    Mat getRadiance() const { return radiance; }

    void write(FileStorage& fs) const
    {
        fs << "name" << name
           << "max_iter" << max_iter
           << "threshold" << threshold;
    }

    void read(const FileNode& fn)
    {
        FileNode n = fn["name"];
        CV_Assert(n.isString() && String(n) == name);
        max_iter = fn["max_iter"];
        threshold = fn["threshold"];
    }

protected:
    String name;
    int max_iter;
    float threshold;
    Mat weight, radiance;
};

Ptr<CalibrateRobertson> createCalibrateRobertson(int max_iter, float threshold)
{
    return new CalibrateRobertsonImpl(max_iter, threshold);
}

}<|MERGE_RESOLUTION|>--- conflicted
+++ resolved
@@ -56,12 +56,8 @@
         samples(samples),
         lambda(lambda),
         name("CalibrateDebevec"),
-<<<<<<< HEAD
-        w(tringleWeights())
-=======
         w(tringleWeights()),
         random(random)
->>>>>>> b1af5cc4
     {
     }
     
@@ -105,11 +101,6 @@
 
             int eq = 0;
             for(size_t i = 0; i < sample_points.size(); i++) {
-
-<<<<<<< HEAD
-                int pos = 3 * (rand() % images[0].total()) + channel;
-=======
->>>>>>> b1af5cc4
                 for(size_t j = 0; j < images.size(); j++) {
 
                     int val = images[j].ptr()[3*(sample_points[i].y * images[j].cols + sample_points[j].x) + channel];
@@ -167,10 +158,7 @@
     String name;
     int samples;
     float lambda;
-<<<<<<< HEAD
-=======
     bool random;
->>>>>>> b1af5cc4
     Mat w;
 };
 
