--- conflicted
+++ resolved
@@ -4866,15 +4866,19 @@
 class CV_EXPORTS LineIterator
 {
 public:
-<<<<<<< HEAD
-    /** @brief initializes the iterator
-
-    creates iterators for the line connecting pt1 and pt2
-    the line will be clipped on the image boundaries
-    the line is 8-connected or 4-connected
-    If leftToRight=true, then the iteration is always done
-    from the left-most point to the right most,
-    not to depend on the ordering of pt1 and pt2 parameters;
+    /** @brief Initializes iterator object for the given line and image.
+
+    The returned iterator can be used to traverse all pixels on a line that
+    connects the given two points.
+    The line will be clipped on the image boundaries.
+
+    @param img Underlying image.
+    @param pt1 First endpoint of the line.
+    @param pt2 The other endpoint of the line.
+    @param connectivity Pixel connectivity of the iterator. Valid values are 4 (iterator can move
+    up, down, left and right) and 8 (iterator can also move diagonally).
+    @param leftToRight If true, the line is traversed from the leftmost endpoint to the rightmost
+    endpoint. Otherwise, the line is traversed from \p pt1 to \p pt2.
     */
     LineIterator( const Mat& img, Point pt1, Point pt2,
                   int connectivity = 8, bool leftToRight = false )
@@ -4907,27 +4911,7 @@
     }
     void init(const Mat* img, Rect boundingAreaRect, Point pt1, Point pt2, int connectivity, bool leftToRight);
 
-    /** @brief returns pointer to the current pixel
-=======
-    /** @brief Initializes iterator object for the given line and image.
-
-    The returned iterator can be used to traverse all pixels on a line that
-    connects the given two points.
-    The line will be clipped on the image boundaries.
-
-    @param img Underlying image.
-    @param pt1 First endpoint of the line.
-    @param pt2 The other endpoint of the line.
-    @param connectivity Pixel connectivity of the iterator. Valid values are 4 (iterator can move
-    up, down, left and right) and 8 (iterator can also move diagonally).
-    @param leftToRight If true, the line is traversed from the leftmost endpoint to the rightmost
-    endpoint. Otherwise, the line is traversed from \p pt1 to \p pt2.
-    */
-    LineIterator( const Mat& img, Point pt1, Point pt2,
-                  int connectivity = 8, bool leftToRight = false );
-
     /** @brief Returns pointer to the current pixel.
->>>>>>> 1620a1e0
     */
     uchar* operator *();
 
