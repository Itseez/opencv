--- conflicted
+++ resolved
@@ -288,7 +288,7 @@
     WARP_FILL_OUTLIERS   = 8,
     /** flag, inverse transformation
 
-    For example, #linearPolar or #logPolar transforms:
+    For example, #warpPolar or #logPolar transforms:
     - flag is __not__ set: \f$dst( \rho , \phi ) = src(x,y)\f$
     - flag is set: \f$dst(x,y) = src( \rho , \phi )\f$
     */
@@ -2567,13 +2567,10 @@
 @note
 -   The function can not operate in-place.
 -   To calculate magnitude and angle in degrees #cartToPolar is used internally thus angles are measured from 0 to 360 with accuracy about 0.3 degrees.
-<<<<<<< HEAD
-
 
 @sa cv::linearPolar
 @endinternal
-=======
->>>>>>> f1c52e42
+
 */
 CV_EXPORTS_W void logPolar( InputArray src, OutputArray dst,
                             Point2f center, double M, int flags );
