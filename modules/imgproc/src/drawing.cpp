--- conflicted
+++ resolved
@@ -1230,11 +1230,7 @@
         }
 
         if (edges < 0)
-<<<<<<< HEAD
            break;
-=======
-            break;
->>>>>>> 45f0cf0d
 
         if (y >= 0)
         {
