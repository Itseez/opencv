/*M///////////////////////////////////////////////////////////////////////////////////////
//
//  IMPORTANT: READ BEFORE DOWNLOADING, COPYING, INSTALLING OR USING.
//
//  By downloading, copying, installing or using the software you agree to this license.
//  If you do not agree to this license, do not download, install,
//  copy or use the software.
// 
//
//                           License Agreement
//                For Open Source Computer Vision Library
//
// Copyright (C) 2000, Intel Corporation, all rights reserved.
// Copyright (C) 2013, OpenCV Foundation, all rights reserved.
// Copyright (C) 2014, Itseez, Inc, all rights reserved.
// Third party copyrights are property of their respective owners.
//
// Redistribution and use in source and binary forms, with or without modification,
// are permitted provided that the following conditions are met:
//
//   * Redistribution's of source code must retain the above copyright notice,
//     this list of conditions and the following disclaimer.
//
//   * Redistribution's in binary form must reproduce the above copyright notice,
//     this list of conditions and the following disclaimer in the documentation
//     and/or other materials provided with the distribution.
//
//   * The name of the copyright holders may not be used to endorse or promote products
//     derived from this software without specific prior written permission.
//
// This software is provided by the copyright holders and contributors "as is" and
// any express or implied warranties, including, but not limited to, the implied
// warranties of merchantability and fitness for a particular purpose are disclaimed.
// In no event shall the Intel Corporation or contributors be liable for any direct,
// indirect, incidental, special, exemplary, or consequential damages
// (including, but not limited to, procurement of substitute goods or services;
// loss of use, data, or profits; or business interruption) however caused
// and on any theory of liability, whether in contract, strict liability,
// or tort (including negligence or otherwise) arising in any way out of
// the use of this software, even if advised of the possibility of such damage.
//
//M*/

#include "precomp.hpp"
#include "opencl_kernels_imgproc.hpp"
#include "opencv2/core/hal/intrin.hpp"

#define HUI_TEST 1

namespace cv
{

// Classical Hough Transform
struct LinePolar
{
    float rho;
    float angle;
};


struct hough_cmp_gt
{
    hough_cmp_gt(const int* _aux) : aux(_aux) {}
    inline bool operator()(int l1, int l2) const
    {
        return aux[l1] > aux[l2] || (aux[l1] == aux[l2] && l1 < l2);
    }
    const int* aux;
};


/*
Here image is an input raster;
step is it's step; size characterizes it's ROI;
rho and theta are discretization steps (in pixels and radians correspondingly).
threshold is the minimum number of pixels in the feature for it
to be a candidate for line. lines is the output
array of (rho, theta) pairs. linesMax is the buffer size (number of pairs).
Functions return the actual number of found lines.
*/
static void
HoughLinesStandard( const Mat& img, float rho, float theta,
                    int threshold, std::vector<Vec2f>& lines, int linesMax,
                    double min_theta, double max_theta )
{
    int i, j;
    float irho = 1 / rho;

    CV_Assert( img.type() == CV_8UC1 );

    const uchar* image = img.ptr();
    int step = (int)img.step;
    int width = img.cols;
    int height = img.rows;

    if (max_theta < min_theta ) {
        CV_Error( CV_StsBadArg, "max_theta must be greater than min_theta" );
    }
    int numangle = cvRound((max_theta - min_theta) / theta);
    int numrho = cvRound(((width + height) * 2 + 1) / rho);

#if defined HAVE_IPP && IPP_VERSION_X100 >= 810 && !IPP_DISABLE_HOUGH
    CV_IPP_CHECK()
    {
        IppiSize srcSize = { width, height };
        IppPointPolar delta = { rho, theta };
        IppPointPolar dstRoi[2] = {{(Ipp32f) -(width + height), (Ipp32f) min_theta},{(Ipp32f) (width + height), (Ipp32f) max_theta}};
        int bufferSize;
        int nz = countNonZero(img);
        int ipp_linesMax = std::min(linesMax, nz*numangle/threshold);
        int linesCount = 0;
        lines.resize(ipp_linesMax);
        IppStatus ok = ippiHoughLineGetSize_8u_C1R(srcSize, delta, ipp_linesMax, &bufferSize);
        Ipp8u* buffer = ippsMalloc_8u_L(bufferSize);
        if (ok >= 0) {ok = CV_INSTRUMENT_FUN_IPP(ippiHoughLine_Region_8u32f_C1R, image, step, srcSize, (IppPointPolar*) &lines[0], dstRoi, ipp_linesMax, &linesCount, delta, threshold, buffer);};
        ippsFree(buffer);
        if (ok >= 0)
        {
            lines.resize(linesCount);
            CV_IMPL_ADD(CV_IMPL_IPP);
            return;
        }
        lines.clear();
        setIppErrorStatus();
    }
#endif

    AutoBuffer<int> _accum((numangle+2) * (numrho+2));
    std::vector<int> _sort_buf;
    AutoBuffer<float> _tabSin(numangle);
    AutoBuffer<float> _tabCos(numangle);
    int *accum = _accum;
    float *tabSin = _tabSin, *tabCos = _tabCos;

    memset( accum, 0, sizeof(accum[0]) * (numangle+2) * (numrho+2) );

    float ang = static_cast<float>(min_theta);
    for(int n = 0; n < numangle; ang += theta, n++ )
    {
        tabSin[n] = (float)(sin((double)ang) * irho);
        tabCos[n] = (float)(cos((double)ang) * irho);
    }

    // stage 1. fill accumulator
    for( i = 0; i < height; i++ )
        for( j = 0; j < width; j++ )
        {
            if( image[i * step + j] != 0 )
                for(int n = 0; n < numangle; n++ )
                {
                    int r = cvRound( j * tabCos[n] + i * tabSin[n] );
                    r += (numrho - 1) / 2;
                    accum[(n+1) * (numrho+2) + r+1]++;
                }
        }

    // stage 2. find local maximums
    for(int r = 0; r < numrho; r++ )
        for(int n = 0; n < numangle; n++ )
        {
            int base = (n+1) * (numrho+2) + r+1;
            if( accum[base] > threshold &&
                accum[base] > accum[base - 1] && accum[base] >= accum[base + 1] &&
                accum[base] > accum[base - numrho - 2] && accum[base] >= accum[base + numrho + 2] )
                _sort_buf.push_back(base);
        }

    // stage 3. sort the detected lines by accumulator value
    std::sort(_sort_buf.begin(), _sort_buf.end(), hough_cmp_gt(accum));

    // stage 4. store the first min(total,linesMax) lines to the output buffer
    linesMax = std::min(linesMax, (int)_sort_buf.size());
    double scale = 1./(numrho+2);
    for( i = 0; i < linesMax; i++ )
    {
        LinePolar line;
        int idx = _sort_buf[i];
        int n = cvFloor(idx*scale) - 1;
        int r = idx - (n+1)*(numrho+2) - 1;
        line.rho = (r - (numrho - 1)*0.5f) * rho;
        line.angle = static_cast<float>(min_theta) + n * theta;
        lines.push_back(Vec2f(line.rho, line.angle));
    }
}


// Multi-Scale variant of Classical Hough Transform

struct hough_index
{
    hough_index() : value(0), rho(0.f), theta(0.f) {}
    hough_index(int _val, float _rho, float _theta)
    : value(_val), rho(_rho), theta(_theta) {}

    int value;
    float rho, theta;
};


static void
HoughLinesSDiv( const Mat& img,
                float rho, float theta, int threshold,
                int srn, int stn,
                std::vector<Vec2f>& lines, int linesMax,
                double min_theta, double max_theta )
{
    #define _POINT(row, column)\
        (image_src[(row)*step+(column)])

    int index, i;
    int ri, ti, ti1, ti0;
    int row, col;
    float r, t;                 /* Current rho and theta */
    float rv;                   /* Some temporary rho value */

    int fn = 0;
    float xc, yc;

    const float d2r = (float)(CV_PI / 180);
    int sfn = srn * stn;
    int fi;
    int count;
    int cmax = 0;

    std::vector<hough_index> lst;

    CV_Assert( img.type() == CV_8UC1 );
    CV_Assert( linesMax > 0 );

    threshold = MIN( threshold, 255 );

    const uchar* image_src = img.ptr();
    int step = (int)img.step;
    int w = img.cols;
    int h = img.rows;

    float irho = 1 / rho;
    float itheta = 1 / theta;
    float srho = rho / srn;
    float stheta = theta / stn;
    float isrho = 1 / srho;
    float istheta = 1 / stheta;

    int rn = cvFloor( std::sqrt( (double)w * w + (double)h * h ) * irho );
    int tn = cvFloor( 2 * CV_PI * itheta );

    lst.push_back(hough_index(threshold, -1.f, 0.f));

    // Precalculate sin table
    std::vector<float> _sinTable( 5 * tn * stn );
    float* sinTable = &_sinTable[0];

    for( index = 0; index < 5 * tn * stn; index++ )
        sinTable[index] = (float)cos( stheta * index * 0.2f );

    std::vector<uchar> _caccum(rn * tn, (uchar)0);
    uchar* caccum = &_caccum[0];

    // Counting all feature pixels
    for( row = 0; row < h; row++ )
        for( col = 0; col < w; col++ )
            fn += _POINT( row, col ) != 0;

    std::vector<int> _x(fn), _y(fn);
    int* x = &_x[0], *y = &_y[0];

    // Full Hough Transform (it's accumulator update part)
    fi = 0;
    for( row = 0; row < h; row++ )
    {
        for( col = 0; col < w; col++ )
        {
            if( _POINT( row, col ))
            {
                int halftn;
                float r0;
                float scale_factor;
                int iprev = -1;
                float phi, phi1;
                float theta_it;     // Value of theta for iterating

                // Remember the feature point
                x[fi] = col;
                y[fi] = row;
                fi++;

                yc = (float) row + 0.5f;
                xc = (float) col + 0.5f;

                /* Update the accumulator */
                t = (float) fabs( cvFastArctan( yc, xc ) * d2r );
                r = (float) std::sqrt( (double)xc * xc + (double)yc * yc );
                r0 = r * irho;
                ti0 = cvFloor( (t + CV_PI*0.5) * itheta );

                caccum[ti0]++;

                theta_it = rho / r;
                theta_it = theta_it < theta ? theta_it : theta;
                scale_factor = theta_it * itheta;
                halftn = cvFloor( CV_PI / theta_it );
                for( ti1 = 1, phi = theta_it - (float)(CV_PI*0.5), phi1 = (theta_it + t) * itheta;
                     ti1 < halftn; ti1++, phi += theta_it, phi1 += scale_factor )
                {
                    rv = r0 * std::cos( phi );
                    i = (int)rv * tn;
                    i += cvFloor( phi1 );
                    assert( i >= 0 );
                    assert( i < rn * tn );
                    caccum[i] = (uchar) (caccum[i] + ((i ^ iprev) != 0));
                    iprev = i;
                    if( cmax < caccum[i] )
                        cmax = caccum[i];
                }
            }
        }
    }

    // Starting additional analysis
    count = 0;
    for( ri = 0; ri < rn; ri++ )
    {
        for( ti = 0; ti < tn; ti++ )
        {
            if( caccum[ri * tn + ti] > threshold )
                count++;
        }
    }

    if( count * 100 > rn * tn )
    {
        HoughLinesStandard( img, rho, theta, threshold, lines, linesMax, min_theta, max_theta );
        return;
    }

    std::vector<uchar> _buffer(srn * stn + 2);
    uchar* buffer = &_buffer[0];
    uchar* mcaccum = buffer + 1;

    count = 0;
    for( ri = 0; ri < rn; ri++ )
    {
        for( ti = 0; ti < tn; ti++ )
        {
            if( caccum[ri * tn + ti] > threshold )
            {
                count++;
                memset( mcaccum, 0, sfn * sizeof( uchar ));

                for( index = 0; index < fn; index++ )
                {
                    int ti2;
                    float r0;

                    yc = (float) y[index] + 0.5f;
                    xc = (float) x[index] + 0.5f;

                    // Update the accumulator
                    t = (float) fabs( cvFastArctan( yc, xc ) * d2r );
                    r = (float) std::sqrt( (double)xc * xc + (double)yc * yc ) * isrho;
                    ti0 = cvFloor( (t + CV_PI * 0.5) * istheta );
                    ti2 = (ti * stn - ti0) * 5;
                    r0 = (float) ri *srn;

                    for( ti1 = 0; ti1 < stn; ti1++, ti2 += 5 )
                    {
                        rv = r * sinTable[(int) (std::abs( ti2 ))] - r0;
                        i = cvFloor( rv ) * stn + ti1;

                        i = CV_IMAX( i, -1 );
                        i = CV_IMIN( i, sfn );
                        mcaccum[i]++;
                        assert( i >= -1 );
                        assert( i <= sfn );
                    }
                }

                // Find peaks in maccum...
                for( index = 0; index < sfn; index++ )
                {
                    i = 0;
                    int pos = (int)(lst.size() - 1);
                    if( pos < 0 || lst[pos].value < mcaccum[index] )
                    {
                        hough_index vi(mcaccum[index],
                                       index / stn * srho + ri * rho,
                                       index % stn * stheta + ti * theta - (float)(CV_PI*0.5));
                        lst.push_back(vi);
                        for( ; pos >= 0; pos-- )
                        {
                            if( lst[pos].value > vi.value )
                                break;
                            lst[pos+1] = lst[pos];
                        }
                        lst[pos+1] = vi;
                        if( (int)lst.size() > linesMax )
                            lst.pop_back();
                    }
                }
            }
        }
    }

    for( size_t idx = 0; idx < lst.size(); idx++ )
    {
        if( lst[idx].rho < 0 )
            continue;
        lines.push_back(Vec2f(lst[idx].rho, lst[idx].theta));
    }
}


/****************************************************************************************\
*                              Probabilistic Hough Transform                             *
\****************************************************************************************/

static void
HoughLinesProbabilistic( Mat& image,
                         float rho, float theta, int threshold,
                         int lineLength, int lineGap,
                         std::vector<Vec4i>& lines, int linesMax )
{
    Point pt;
    float irho = 1 / rho;
    RNG rng((uint64)-1);

    CV_Assert( image.type() == CV_8UC1 );

    int width = image.cols;
    int height = image.rows;

    int numangle = cvRound(CV_PI / theta);
    int numrho = cvRound(((width + height) * 2 + 1) / rho);

#if defined HAVE_IPP && IPP_VERSION_X100 >= 810 && !IPP_DISABLE_HOUGH
    CV_IPP_CHECK()
    {
        IppiSize srcSize = { width, height };
        IppPointPolar delta = { rho, theta };
        IppiHoughProbSpec* pSpec;
        int bufferSize, specSize;
        int ipp_linesMax = std::min(linesMax, numangle*numrho);
        int linesCount = 0;
        lines.resize(ipp_linesMax);
        IppStatus ok = ippiHoughProbLineGetSize_8u_C1R(srcSize, delta, &specSize, &bufferSize);
        Ipp8u* buffer = ippsMalloc_8u_L(bufferSize);
        pSpec = (IppiHoughProbSpec*) ippsMalloc_8u_L(specSize);
        if (ok >= 0) ok = ippiHoughProbLineInit_8u32f_C1R(srcSize, delta, ippAlgHintNone, pSpec);
        if (ok >= 0) {ok = CV_INSTRUMENT_FUN_IPP(ippiHoughProbLine_8u32f_C1R, image.data, (int)image.step, srcSize, threshold, lineLength, lineGap, (IppiPoint*) &lines[0], ipp_linesMax, &linesCount, buffer, pSpec);};

        ippsFree(pSpec);
        ippsFree(buffer);
        if (ok >= 0)
        {
            lines.resize(linesCount);
            CV_IMPL_ADD(CV_IMPL_IPP);
            return;
        }
        lines.clear();
        setIppErrorStatus();
    }
#endif

    Mat accum = Mat::zeros( numangle, numrho, CV_32SC1 );
    Mat mask( height, width, CV_8UC1 );
    std::vector<float> trigtab(numangle*2);

    for( int n = 0; n < numangle; n++ )
    {
        trigtab[n*2] = (float)(cos((double)n*theta) * irho);
        trigtab[n*2+1] = (float)(sin((double)n*theta) * irho);
    }
    const float* ttab = &trigtab[0];
    uchar* mdata0 = mask.ptr();
    std::vector<Point> nzloc;

    // stage 1. collect non-zero image points
    for( pt.y = 0; pt.y < height; pt.y++ )
    {
        const uchar* data = image.ptr(pt.y);
        uchar* mdata = mask.ptr(pt.y);
        for( pt.x = 0; pt.x < width; pt.x++ )
        {
            if( data[pt.x] )
            {
                mdata[pt.x] = (uchar)1;
                nzloc.push_back(pt);
            }
            else
                mdata[pt.x] = 0;
        }
    }

    int count = (int)nzloc.size();

    // stage 2. process all the points in random order
    for( ; count > 0; count-- )
    {
        // choose random point out of the remaining ones
        int idx = rng.uniform(0, count);
        int max_val = threshold-1, max_n = 0;
        Point point = nzloc[idx];
        Point line_end[2];
        float a, b;
        int* adata = accum.ptr<int>();
        int i = point.y, j = point.x, k, x0, y0, dx0, dy0, xflag;
        int good_line;
        const int shift = 16;

        // "remove" it by overriding it with the last element
        nzloc[idx] = nzloc[count-1];

        // check if it has been excluded already (i.e. belongs to some other line)
        if( !mdata0[i*width + j] )
            continue;

        // update accumulator, find the most probable line
        for( int n = 0; n < numangle; n++, adata += numrho )
        {
            int r = cvRound( j * ttab[n*2] + i * ttab[n*2+1] );
            r += (numrho - 1) / 2;
            int val = ++adata[r];
            if( max_val < val )
            {
                max_val = val;
                max_n = n;
            }
        }

        // if it is too "weak" candidate, continue with another point
        if( max_val < threshold )
            continue;

        // from the current point walk in each direction
        // along the found line and extract the line segment
        a = -ttab[max_n*2+1];
        b = ttab[max_n*2];
        x0 = j;
        y0 = i;
        if( fabs(a) > fabs(b) )
        {
            xflag = 1;
            dx0 = a > 0 ? 1 : -1;
            dy0 = cvRound( b*(1 << shift)/fabs(a) );
            y0 = (y0 << shift) + (1 << (shift-1));
        }
        else
        {
            xflag = 0;
            dy0 = b > 0 ? 1 : -1;
            dx0 = cvRound( a*(1 << shift)/fabs(b) );
            x0 = (x0 << shift) + (1 << (shift-1));
        }

        for( k = 0; k < 2; k++ )
        {
            int gap = 0, x = x0, y = y0, dx = dx0, dy = dy0;

            if( k > 0 )
                dx = -dx, dy = -dy;

            // walk along the line using fixed-point arithmetics,
            // stop at the image border or in case of too big gap
            for( ;; x += dx, y += dy )
            {
                uchar* mdata;
                int i1, j1;

                if( xflag )
                {
                    j1 = x;
                    i1 = y >> shift;
                }
                else
                {
                    j1 = x >> shift;
                    i1 = y;
                }

                if( j1 < 0 || j1 >= width || i1 < 0 || i1 >= height )
                    break;

                mdata = mdata0 + i1*width + j1;

                // for each non-zero point:
                //    update line end,
                //    clear the mask element
                //    reset the gap
                if( *mdata )
                {
                    gap = 0;
                    line_end[k].y = i1;
                    line_end[k].x = j1;
                }
                else if( ++gap > lineGap )
                    break;
            }
        }

        good_line = std::abs(line_end[1].x - line_end[0].x) >= lineLength ||
                    std::abs(line_end[1].y - line_end[0].y) >= lineLength;

        for( k = 0; k < 2; k++ )
        {
            int x = x0, y = y0, dx = dx0, dy = dy0;

            if( k > 0 )
                dx = -dx, dy = -dy;

            // walk along the line using fixed-point arithmetics,
            // stop at the image border or in case of too big gap
            for( ;; x += dx, y += dy )
            {
                uchar* mdata;
                int i1, j1;

                if( xflag )
                {
                    j1 = x;
                    i1 = y >> shift;
                }
                else
                {
                    j1 = x >> shift;
                    i1 = y;
                }

                mdata = mdata0 + i1*width + j1;

                // for each non-zero point:
                //    update line end,
                //    clear the mask element
                //    reset the gap
                if( *mdata )
                {
                    if( good_line )
                    {
                        adata = accum.ptr<int>();
                        for( int n = 0; n < numangle; n++, adata += numrho )
                        {
                            int r = cvRound( j1 * ttab[n*2] + i1 * ttab[n*2+1] );
                            r += (numrho - 1) / 2;
                            adata[r]--;
                        }
                    }
                    *mdata = 0;
                }

                if( i1 == line_end[k].y && j1 == line_end[k].x )
                    break;
            }
        }

        if( good_line )
        {
            Vec4i lr(line_end[0].x, line_end[0].y, line_end[1].x, line_end[1].y);
            lines.push_back(lr);
            if( (int)lines.size() >= linesMax )
                return;
        }
    }
}

#ifdef HAVE_OPENCL

#define OCL_MAX_LINES 4096

static bool ocl_makePointsList(InputArray _src, OutputArray _pointsList, InputOutputArray _counters)
{
    UMat src = _src.getUMat();
    _pointsList.create(1, (int) src.total(), CV_32SC1);
    UMat pointsList = _pointsList.getUMat();
    UMat counters = _counters.getUMat();
    ocl::Device dev = ocl::Device::getDefault();

    const int pixPerWI = 16;
    int workgroup_size = min((int) dev.maxWorkGroupSize(), (src.cols + pixPerWI - 1)/pixPerWI);
    ocl::Kernel pointListKernel("make_point_list", ocl::imgproc::hough_lines_oclsrc,
                                format("-D MAKE_POINTS_LIST -D GROUP_SIZE=%d -D LOCAL_SIZE=%d", workgroup_size, src.cols));
    if (pointListKernel.empty())
        return false;

    pointListKernel.args(ocl::KernelArg::ReadOnly(src), ocl::KernelArg::WriteOnlyNoSize(pointsList),
                         ocl::KernelArg::PtrWriteOnly(counters));

    size_t localThreads[2]  = { (size_t)workgroup_size, 1 };
    size_t globalThreads[2] = { (size_t)workgroup_size, (size_t)src.rows };

    return pointListKernel.run(2, globalThreads, localThreads, false);
}

static bool ocl_fillAccum(InputArray _pointsList, OutputArray _accum, int total_points, double rho, double theta, int numrho, int numangle)
{
    UMat pointsList = _pointsList.getUMat();
    _accum.create(numangle + 2, numrho + 2, CV_32SC1);
    UMat accum = _accum.getUMat();
    ocl::Device dev = ocl::Device::getDefault();

    float irho = (float) (1 / rho);
    int workgroup_size = min((int) dev.maxWorkGroupSize(), total_points);

    ocl::Kernel fillAccumKernel;
    size_t localThreads[2];
    size_t globalThreads[2];

    size_t local_memory_needed = (numrho + 2)*sizeof(int);
    if (local_memory_needed > dev.localMemSize())
    {
        accum.setTo(Scalar::all(0));
        fillAccumKernel.create("fill_accum_global", ocl::imgproc::hough_lines_oclsrc,
                                format("-D FILL_ACCUM_GLOBAL"));
        if (fillAccumKernel.empty())
            return false;
        globalThreads[0] = workgroup_size; globalThreads[1] = numangle;
        fillAccumKernel.args(ocl::KernelArg::ReadOnlyNoSize(pointsList), ocl::KernelArg::WriteOnlyNoSize(accum),
                        total_points, irho, (float) theta, numrho, numangle);
        return fillAccumKernel.run(2, globalThreads, NULL, false);
    }
    else
    {
        fillAccumKernel.create("fill_accum_local", ocl::imgproc::hough_lines_oclsrc,
                                format("-D FILL_ACCUM_LOCAL -D LOCAL_SIZE=%d -D BUFFER_SIZE=%d", workgroup_size, numrho + 2));
        if (fillAccumKernel.empty())
            return false;
        localThreads[0] = workgroup_size; localThreads[1] = 1;
        globalThreads[0] = workgroup_size; globalThreads[1] = numangle+2;
        fillAccumKernel.args(ocl::KernelArg::ReadOnlyNoSize(pointsList), ocl::KernelArg::WriteOnlyNoSize(accum),
                        total_points, irho, (float) theta, numrho, numangle);
        return fillAccumKernel.run(2, globalThreads, localThreads, false);
    }
}

static bool ocl_HoughLines(InputArray _src, OutputArray _lines, double rho, double theta, int threshold,
                           double min_theta, double max_theta)
{
    CV_Assert(_src.type() == CV_8UC1);

    if (max_theta < 0 || max_theta > CV_PI ) {
        CV_Error( Error::StsBadArg, "max_theta must fall between 0 and pi" );
    }
    if (min_theta < 0 || min_theta > max_theta ) {
        CV_Error( Error::StsBadArg, "min_theta must fall between 0 and max_theta" );
    }
    if (!(rho > 0 && theta > 0)) {
        CV_Error( Error::StsBadArg, "rho and theta must be greater 0" );
    }

    UMat src = _src.getUMat();
    int numangle = cvRound((max_theta - min_theta) / theta);
    int numrho = cvRound(((src.cols + src.rows) * 2 + 1) / rho);

    UMat pointsList;
    UMat counters(1, 2, CV_32SC1, Scalar::all(0));

    if (!ocl_makePointsList(src, pointsList, counters))
        return false;

    int total_points = counters.getMat(ACCESS_READ).at<int>(0, 0);
    if (total_points <= 0)
    {
        _lines.assign(UMat(0,0,CV_32FC2));
        return true;
    }

    UMat accum;
    if (!ocl_fillAccum(pointsList, accum, total_points, rho, theta, numrho, numangle))
        return false;

    const int pixPerWI = 8;
    ocl::Kernel getLinesKernel("get_lines", ocl::imgproc::hough_lines_oclsrc,
                               format("-D GET_LINES"));
    if (getLinesKernel.empty())
        return false;

    int linesMax = threshold > 0 ? min(total_points*numangle/threshold, OCL_MAX_LINES) : OCL_MAX_LINES;
    UMat lines(linesMax, 1, CV_32FC2);

    getLinesKernel.args(ocl::KernelArg::ReadOnly(accum), ocl::KernelArg::WriteOnlyNoSize(lines),
                        ocl::KernelArg::PtrWriteOnly(counters), linesMax, threshold, (float) rho, (float) theta);

    size_t globalThreads[2] = { ((size_t)numrho + pixPerWI - 1)/pixPerWI, (size_t)numangle };
    if (!getLinesKernel.run(2, globalThreads, NULL, false))
        return false;

    int total_lines = min(counters.getMat(ACCESS_READ).at<int>(0, 1), linesMax);
    if (total_lines > 0)
        _lines.assign(lines.rowRange(Range(0, total_lines)));
    else
        _lines.assign(UMat(0,0,CV_32FC2));
    return true;
}

static bool ocl_HoughLinesP(InputArray _src, OutputArray _lines, double rho, double theta, int threshold,
                           double minLineLength, double maxGap)
{
    CV_Assert(_src.type() == CV_8UC1);

    if (!(rho > 0 && theta > 0)) {
        CV_Error( Error::StsBadArg, "rho and theta must be greater 0" );
    }

    UMat src = _src.getUMat();
    int numangle = cvRound(CV_PI / theta);
    int numrho = cvRound(((src.cols + src.rows) * 2 + 1) / rho);

    UMat pointsList;
    UMat counters(1, 2, CV_32SC1, Scalar::all(0));

    if (!ocl_makePointsList(src, pointsList, counters))
        return false;

    int total_points = counters.getMat(ACCESS_READ).at<int>(0, 0);
    if (total_points <= 0)
    {
        _lines.assign(UMat(0,0,CV_32SC4));
        return true;
    }

    UMat accum;
    if (!ocl_fillAccum(pointsList, accum, total_points, rho, theta, numrho, numangle))
        return false;

    ocl::Kernel getLinesKernel("get_lines", ocl::imgproc::hough_lines_oclsrc,
                               format("-D GET_LINES_PROBABOLISTIC"));
    if (getLinesKernel.empty())
        return false;

    int linesMax = threshold > 0 ? min(total_points*numangle/threshold, OCL_MAX_LINES) : OCL_MAX_LINES;
    UMat lines(linesMax, 1, CV_32SC4);

    getLinesKernel.args(ocl::KernelArg::ReadOnly(accum), ocl::KernelArg::ReadOnly(src),
                        ocl::KernelArg::WriteOnlyNoSize(lines), ocl::KernelArg::PtrWriteOnly(counters),
                        linesMax, threshold, (int) minLineLength, (int) maxGap, (float) rho, (float) theta);

    size_t globalThreads[2] = { (size_t)numrho, (size_t)numangle };
    if (!getLinesKernel.run(2, globalThreads, NULL, false))
        return false;

    int total_lines = min(counters.getMat(ACCESS_READ).at<int>(0, 1), linesMax);
    if (total_lines > 0)
        _lines.assign(lines.rowRange(Range(0, total_lines)));
    else
        _lines.assign(UMat(0,0,CV_32SC4));

    return true;
}

#endif /* HAVE_OPENCL */

void HoughLines( InputArray _image, OutputArray _lines,
                 double rho, double theta, int threshold,
                 double srn, double stn, double min_theta, double max_theta )
{
    CV_INSTRUMENT_REGION()

    CV_OCL_RUN(srn == 0 && stn == 0 && _image.isUMat() && _lines.isUMat(),
               ocl_HoughLines(_image, _lines, rho, theta, threshold, min_theta, max_theta));

    Mat image = _image.getMat();
    std::vector<Vec2f> lines;

    if( srn == 0 && stn == 0 )
        HoughLinesStandard(image, (float)rho, (float)theta, threshold, lines, INT_MAX, min_theta, max_theta );
    else
        HoughLinesSDiv(image, (float)rho, (float)theta, threshold, cvRound(srn), cvRound(stn), lines, INT_MAX, min_theta, max_theta);

    Mat(lines).copyTo(_lines);
}


void HoughLinesP(InputArray _image, OutputArray _lines,
                 double rho, double theta, int threshold,
                 double minLineLength, double maxGap )
{
    CV_INSTRUMENT_REGION()

    CV_OCL_RUN(_image.isUMat() && _lines.isUMat(),
               ocl_HoughLinesP(_image, _lines, rho, theta, threshold, minLineLength, maxGap));

    Mat image = _image.getMat();
    std::vector<Vec4i> lines;
    HoughLinesProbabilistic(image, (float)rho, (float)theta, threshold, cvRound(minLineLength), cvRound(maxGap), lines, INT_MAX);
    Mat(lines).copyTo(_lines);
}

/****************************************************************************************\
*                                     Circle Detection                                   *
\****************************************************************************************/

struct markedCircle
{
    markedCircle(Vec3f _c, int _idx, int _idxC) :
        c(_c), idx(_idx), idxC(_idxC) {}
    Vec3f c;
    int idx, idxC;
};

inline bool cmpCircleIndex(const markedCircle &left, const markedCircle &right)
{
    return left.idx > right.idx;
}

class HoughCirclesAccumInvoker : public ParallelLoopBody
{
public:
    HoughCirclesAccumInvoker(const Mat &_edges, const Mat &_dx, const Mat &_dy, int _minRadius, int _maxRadius, float _idp,
                             std::vector<Mat>& _accumVec, std::vector<Point>& _nz, Mutex& _mtx) :
        edges(_edges), dx(_dx), dy(_dy), minRadius(_minRadius), maxRadius(_maxRadius), idp(_idp),
        accumVec(_accumVec), nz(_nz), mutex(_mtx)
    {
        acols = cvCeil(edges.cols * idp), arows = cvCeil(edges.rows * idp);
        astep = acols + 2;
#if CV_SIMD128
        haveSIMD = hasSIMD128();
#endif
    }

    ~HoughCirclesAccumInvoker() { }

    void operator()(const Range &boundaries) const
    {
        Mat accumLocal = Mat(arows + 2, acols + 2, CV_32SC1, Scalar::all(0));
        int *adataLocal = accumLocal.ptr<int>();
        std::vector<Point> nzLocal;
        nzLocal.reserve(256);
        int startRow = boundaries.start;
        int endRow = boundaries.end;
        int numCols = edges.cols;

        if(edges.isContinuous() && dx.isContinuous() && dy.isContinuous())
        {
            numCols *= (boundaries.end - boundaries.start);
            endRow = boundaries.start + 1;
        }

        // Accumulate circle evidence for each edge pixel
        for(int y = startRow; y < endRow; ++y )
        {
            const uchar* edgeData = edges.ptr<const uchar>(y);
            const short* dxData = dx.ptr<const short>(y);
            const short* dyData = dy.ptr<const short>(y);
            int x = 0;

            for(; x < numCols; ++x )
            {
#if CV_SIMD128
                if(haveSIMD)
                {
                    v_uint8x16 v_zero = v_setzero_u8();

                    for(; x <= numCols - 32; x += 32) {
                        v_uint8x16 v_edge1 = v_load(edgeData + x);
                        v_uint8x16 v_edge2 = v_load(edgeData + x + 16);

                        v_uint8x16 v_cmp1 = (v_edge1 == v_zero);
                        v_uint8x16 v_cmp2 = (v_edge2 == v_zero);

                        unsigned int mask1 = v_signmask(v_cmp1);
                        unsigned int mask2 = v_signmask(v_cmp2);

                        mask1 ^= 0x0000ffff;
                        mask2 ^= 0x0000ffff;

                        if(mask1)
                        {
                            x += trailingZeros32(mask1);
                            goto _next_step;
                        }

                        if(mask2)
                        {
                            x += trailingZeros32(mask2 << 16);
                            goto _next_step;
                        }
                    }
                }
#endif
                for(; x < numCols && !edgeData[x]; ++x)
                    ;

                if(x == numCols)
                    continue;
#if CV_SIMD128
_next_step:
#endif
                float vx, vy;
                int sx, sy, x0, y0, x1, y1;

                vx = dxData[x];
                vy = dyData[x];

                if(vx == 0 && vy == 0)
                    continue;

                float mag = std::sqrt(vx*vx+vy*vy);

                if(mag < 1.0f)
                    continue;

                Point pt = Point(x % edges.cols, y + x / edges.cols);
                nzLocal.push_back(pt);

                sx = cvRound((vx * idp) * 1024 / mag);
                sy = cvRound((vy * idp) * 1024 / mag);

                x0 = cvRound((pt.x * idp) * 1024);
                y0 = cvRound((pt.y * idp) * 1024);

                // Step from min_radius to max_radius in both directions of the gradient
                for(int k1 = 0; k1 < 2; k1++ )
                {
                    x1 = x0 + minRadius * sx;
                    y1 = y0 + minRadius * sy;

                    for(int r = minRadius; r <= maxRadius; x1 += sx, y1 += sy, r++ )
                    {
                        int x2 = x1 >> 10, y2 = y1 >> 10;
                        if( (unsigned)x2 >= (unsigned)acols ||
                            (unsigned)y2 >= (unsigned)arows )
                            break;

                        adataLocal[y2*astep + x2]++;
                    }

                    sx = -sx; sy = -sy;
                }
            }
        }

        AutoLock lock(mutex);
        accumVec.push_back(accumLocal);
        nz.insert(nz.end(), nzLocal.begin(), nzLocal.end());
    }

private:
    const Mat &edges, &dx, &dy;
    int minRadius, maxRadius;
    float idp;
    std::vector<Mat>& accumVec;
    std::vector<Point>& nz;

    int acols, arows, astep;
#if CV_SIMD128
    bool haveSIMD;
#endif

    Mutex& mutex;
};

class HoughCirclesFindCentersInvoker : public ParallelLoopBody
{
public:
    HoughCirclesFindCentersInvoker(const Mat &_accum, std::vector<int> &_centers, int _accThreshold, Mutex& _mutex) :
        accum(_accum), centers(_centers), accThreshold(_accThreshold), _lock(_mutex)
    {
        acols = accum.cols;
        arows = accum.rows;
        adata = accum.ptr<int>();
    }

    ~HoughCirclesFindCentersInvoker() {}

    void operator()(const Range &boundaries) const
    {
        int startRow = boundaries.start;
        int endRow = boundaries.end;
        std::vector<int> centersLocal;
        bool singleThread = (boundaries == Range(1, accum.rows - 1));

        startRow = max(1, startRow);
        endRow = min(arows - 1, endRow);

        //Find possible circle centers
        for(int y = startRow; y < endRow; ++y )
        {
            int x = 1;
            int base = y * acols + x;

            for(; x < acols - 1; ++x, ++base )
            {
                if( adata[base] > accThreshold &&
                    adata[base] > adata[base-1] && adata[base] >= adata[base+1] &&
                    adata[base] > adata[base-acols] && adata[base] >= adata[base+acols] )
                    centersLocal.push_back(base);
            }
        }

        if(!centersLocal.empty())
        {
            if(singleThread)
                centers = centersLocal;
            else
            {
                AutoLock alock(_lock);
                centers.insert(centers.end(), centersLocal.begin(), centersLocal.end());
            }
        }
    }

private:
    const Mat &accum;
    std::vector<int> &centers;
    int accThreshold;

    int acols, arows;
    const int *adata;
    Mutex& _lock;
};

class HoughCircleEstimateRadiusInvoker : public ParallelLoopBody
{
public:
    HoughCircleEstimateRadiusInvoker(const std::vector<Point> &_nz, const std::vector<int> &_centers, std::vector<Vec3f> &_circles,
                                     int _acols, int _circlesMax, int _accThreshold, int _minRadius, int _maxRadius,
                                     float _minDist, float _dp, Mutex& _mutex) :
        nz(_nz), centers(_centers), circles(_circles), acols(_acols), circlesMax(_circlesMax), accThreshold(_accThreshold),
        minRadius(_minRadius), maxRadius(_maxRadius), minDist(_minDist), dr(_dp), _lock(_mutex)
    {
        minRadius2 = (float)minRadius * minRadius;
        maxRadius2 = (float)maxRadius * maxRadius;
        minDist = std::max(dr, minDist);
        minDist *= minDist;
        nzSz = (int)nz.size();
        centerSz = (int)centers.size();

        iMax = -1;
        isMaxCircles = false;
        isLastCenter = false;
        mc.reserve(64);
        loopIdx = std::vector<bool>(centerSz + 1, false);
#if CV_SIMD128
        haveSIMD = hasSIMD128();
        if(haveSIMD)
        {
            v_minRadius2 = v_setall_f32(minRadius2);
            v_maxRadius2 = v_setall_f32(maxRadius2);
        }
#endif
    }

    ~HoughCircleEstimateRadiusInvoker() {_lock.unlock();}

    void operator()(const Range &boundaries) const
    {
        if (isMaxCircles)
            return;

        const int nBinsPerDr = 10;
        int nBins = cvRound((maxRadius - minRadius)/dr*nBinsPerDr);
        std::vector<int> bins(nBins, 0);
        Mat distBuf(1, nzSz, CV_32FC1), distSqrBuf(1, nzSz, CV_32FC1);
        float *ddata = distBuf.ptr<float>();
        float *dSqrData = distSqrBuf.ptr<float>();

        bool singleThread = (boundaries == Range(0, centerSz));
        int i = boundaries.start;

        if(boundaries.end == centerSz)
            isLastCenter = true;

        // For each found possible center
        // Estimate radius and check support
        for(; i < boundaries.end; ++i)
        {
            if (isMaxCircles)
                return;

            int ofs = centers[i];
            int y = ofs / acols;
            int x = ofs - y * acols;

            //Calculate circle's center in pixels
            Point2f curCenter = Point2f((x + 0.5f) * dr, (y + 0.5f) * dr);
            float rBest = 0;
            int j = 0, nzCount = 0, maxCount = 0;

            // Check distance with previously detected valid circles
            int curCircleSz = (int)circles.size();
            bool valid = checkDistance(curCenter, 0, curCircleSz);

            if (isMaxCircles)
                return;

            if(valid)
            {
#if CV_SIMD128
                if(haveSIMD)
                {
                    v_float32x4 v_curCenterX = v_setall_f32(curCenter.x);
                    v_float32x4 v_curCenterY = v_setall_f32(curCenter.y);

                    float CV_DECL_ALIGNED(16) rbuf[4];
                    int   CV_DECL_ALIGNED(16) mbuf[4];
                    for(; j <= nzSz - 4; j += 4)
                    {
                        v_float32x4 v_nzX, v_nzY;
                        v_load_deinterleave((const float*)&nz[j], v_nzX, v_nzY);

                        v_float32x4 v_x = v_cvt_f32(v_reinterpret_as_s32(v_nzX));
                        v_float32x4 v_y = v_cvt_f32(v_reinterpret_as_s32(v_nzY));

                        v_float32x4 v_dx = v_x - v_curCenterX;
                        v_float32x4 v_dy = v_y - v_curCenterY;

                        v_float32x4 v_r2 = (v_dx * v_dx) + (v_dy * v_dy);
                        v_float32x4 vmask = (v_minRadius2 <= v_r2) & (v_r2 <= v_maxRadius2);

                        v_store_aligned(rbuf, v_r2);
                        v_store_aligned(mbuf, v_reinterpret_as_s32(vmask));
                        for(int p = 0; p < 4; p++)
                        {
                            if(mbuf[p] < 0)
                            {
                                ddata[nzCount] = rbuf[p]; nzCount++;
                            }
                        }
                    }
                }
#endif

                // Estimate best radius
                for(; j < nzSz; ++j)
                {
                    Point pt = nz[j];
                    float _dx = curCenter.x - pt.x, _dy = curCenter.y - pt.y;
                    float _r2 = _dx * _dx + _dy * _dy;

                    if(minRadius2 <= _r2 && _r2 <= maxRadius2)
                    {
                        ddata[nzCount] = _r2;
                        ++nzCount;
                    }
                }

                if (isMaxCircles)
                    return;

                if(nzCount)
                {
                    Mat bufRange = distSqrBuf.colRange(Range(0, nzCount));
                    sqrt(distBuf.colRange(Range(0, nzCount)), bufRange);

                    std::fill(bins.begin(), bins.end(), 0);
                    for(int k = 0; k < nzCount; k++)
                    {
                        int bin = std::max(0, std::min(nBins-1, cvRound((dSqrData[k] - minRadius)/dr*nBinsPerDr)));
                        bins[bin]++;
                    }

                    if (isMaxCircles)
                        return;

                    for(j = nBins - 1; j > 0; j--)
                    {
                        if(bins[j])
                        {
                            int upbin = j;
                            int curCount = 0;
                            for(; j > upbin - nBinsPerDr && j >= 0; j--)
                            {
                                curCount += bins[j];
                            }
                            float rCur = (upbin + j)/2.f /nBinsPerDr * dr + minRadius;
                            if((curCount * rBest >= maxCount * rCur) ||
                               (rBest < FLT_EPSILON && curCount >= maxCount))
                            {
                                rBest = rCur;
                                maxCount = curCount;
                            }
                        }
                    }
                }
            }

            if(singleThread)
            {
                // Check if the circle has enough support
                if(maxCount > accThreshold)
                {
                    circles.push_back(Vec3f(curCenter.x, curCenter.y, rBest));

                    if( circles.size() >= (unsigned int)circlesMax )
                        return;
                }
            }
            else
            {
                _lock.lock();
                if(isMaxCircles)
                {
                    _lock.unlock();
                    return;
                }

                loopIdx[i] = true;

                if( maxCount > accThreshold )
                {
                    while(loopIdx[iMax + 1])
                        ++iMax;

                    // Temporary store circle, index and already checked index for block wise testing
                    mc.push_back(markedCircle(Vec3f(curCenter.x, curCenter.y, rBest),
                                              i, curCircleSz));

                    if(i <= iMax)
                    {
                        std::sort(mc.begin(), mc.end(), cmpCircleIndex);
                        for(int k = (int)mc.size() - 1; k >= 0; --k)
                        {
                            if(mc[k].idx <= iMax)
                            {
                                if(checkDistance(Point2f(mc[k].c[0], mc[k].c[1]),
                                                 mc[k].idxC, (int)circles.size()))
                                {
                                    circles.push_back(mc[k].c);
                                    if(circles.size() >= (unsigned int)circlesMax)
                                    {
                                        isMaxCircles = true;
                                        _lock.unlock();
                                        return;
                                    }
                                }
                                mc.pop_back();
                            }
                            else
                                break;
                        }
                    }
                }

                if(isLastCenter && !mc.empty())
                {
                    while(loopIdx[iMax + 1])
                        ++iMax;

                    if(iMax == centerSz - 1)
                    {
                        std::sort(mc.begin(), mc.end(), cmpCircleIndex);
                        for(int k = (int)mc.size() - 1; k >= 0; --k)
                        {
                            if(checkDistance(Point2f(mc[k].c[0], mc[k].c[1]), mc[k].idxC, (int)circles.size()))
                            {
                                circles.push_back(mc[k].c);
                                if(circles.size() >= (unsigned int)circlesMax)
                                {
                                    isMaxCircles = true;
                                    _lock.unlock();
                                    return;
                                }
                            }
                        }
                    }
                }
                _lock.unlock();
            }
        }
    }

private:
    bool checkDistance(Point2f curCenter, int startIdx, int endIdx) const
    {
        // Check distance with previously detected circles
        for(int j = startIdx; j < endIdx; ++j )
        {
            float dx = circles[j][0] - curCenter.x;
            float dy = circles[j][1] - curCenter.y;

            if( dx * dx + dy * dy < minDist )
                return false;
        }
        return true;
    }

    const std::vector<Point> &nz;
    const std::vector<int> &centers;
    std::vector<Vec3f> &circles;
    int acols, circlesMax, accThreshold, minRadius, maxRadius;
    float minDist, dr;

#if CV_SIMD128
    bool haveSIMD;
    v_float32x4 v_minRadius2, v_maxRadius2;
#endif
    int nzSz, centerSz;
    float minRadius2, maxRadius2;

    mutable std::vector<bool> loopIdx;
    mutable std::vector<markedCircle> mc;
    mutable volatile int iMax;
    mutable volatile bool isMaxCircles, isLastCenter;
    Mutex& _lock;
};

static void HoughCirclesGradient(InputArray _image, OutputArray _circles, float dp, float minDist,
                                 int minRadius, int maxRadius, int cannyThreshold,
                                 int accThreshold, int maxCircles, int kernelSize )
{
    CV_Assert(kernelSize == -1 || kernelSize == 3 || kernelSize == 5 || kernelSize == 7);
    dp = max(dp, 1.f);
    float idp = 1.f/dp;

    Mat edges, dx, dy;

    Sobel(_image, dx, CV_16S, 1, 0, kernelSize, 1, 0, BORDER_REPLICATE);
    Sobel(_image, dy, CV_16S, 0, 1, kernelSize, 1, 0, BORDER_REPLICATE);
    Canny(dx, dy, edges, std::max(1, cannyThreshold / 2), cannyThreshold, false);

    Mutex mtx;
    int numThreads = std::max(1, getNumThreads());
    std::vector<Mat> accumVec;
    std::vector<Point> nz;
    parallel_for_(Range(0, edges.rows),
                  HoughCirclesAccumInvoker(edges, dx, dy, minRadius, maxRadius, idp, accumVec, nz, mtx),
                  numThreads);

    if(nz.empty())
        return;

    Mat accum = accumVec[0].clone();
    for(size_t i = 1; i < accumVec.size(); i++)
    {
        accum += accumVec[i];
    }

    std::vector<int> centers;

    // 4 rows when multithreaded because there is a bit overhead
    // and on the other side there are some row ranges where centers are concentrated
    parallel_for_(Range(1, accum.rows - 1),
                  HoughCirclesFindCentersInvoker(accum, centers, accThreshold, mtx),
                  (numThreads > 1) ? ((accum.rows - 2) / 4) : 1);

    int centerCnt = (int)centers.size();
    if(centerCnt == 0)
        return;

    std::sort(centers.begin(), centers.end(), hough_cmp_gt(accum.ptr<int>()));

    std::vector<Vec3f> circles;
    circles.reserve(256);

    if(maxCircles == 0)
    {
        minDist *= minDist;
        for(int i = 0; i < centerCnt; ++i)
        {
            int _centers = centers[i];
            int y = _centers / accum.cols;
            int x = _centers - y * accum.cols;

            bool goodPoint = true;
            for(uint j = 0; j < circles.size(); ++j)
            {
                Vec3f pt = circles[j];
                float distX = x - pt[0], distY = y - pt[1];
                if (distX * distX + distY * distY < minDist)
                {
                    goodPoint = false; break;
                }
            }

            if(goodPoint)
                circles.push_back(Vec3f((x + 0.5f) * dp, (y + 0.5f) * dp, 0));
        }

        if(circles.size() > 0)
        {
            _circles.create(1, (int)circles.size(), CV_32FC3);
            Mat(1, (int)circles.size(), CV_32FC3, &circles[0]).copyTo(_circles.getMat());
            return;
        }
    }

    // One loop iteration per thread if multithreaded.
    parallel_for_(Range(0, centerCnt),
                  HoughCircleEstimateRadiusInvoker(nz, centers, circles, accum.cols, maxCircles,
                                                   accThreshold, minRadius, maxRadius, minDist, dp, mtx),
                  (numThreads > 1) ? centerCnt : 1);

    if(circles.size() > 0)
    {
        _circles.create(1, (int)circles.size(), CV_32FC3);
        Mat(1, (int)circles.size(), CV_32FC3, &circles[0]).copyTo(_circles.getMat());
    }
}

static void HoughCircles( InputArray _image, OutputArray _circles,
                          int method, double dp, double minDist,
                          double param1, double param2,
                          int minRadius, int maxRadius,
                          int maxCircles, double param3 )
{
    CV_INSTRUMENT_REGION()

    CV_Assert(!_image.empty() && _image.type() == CV_8UC1 && (_image.isMat() || _image.isUMat()));
    CV_Assert(_circles.isMat() || _circles.isVector());

    if( dp <= 0 || minDist <= 0 || param1 <= 0 || param2 <= 0)
        CV_Error( Error::StsOutOfRange, "dp, min_dist, canny_threshold and acc_threshold must be all positive numbers" );

    int cannyThresh = cvRound(param1), accThresh = cvRound(param2), kernelSize = cvRound(param3);

    minRadius = std::max(0, minRadius);

    if(maxCircles < 0)
        maxCircles = INT_MAX;

    if( maxRadius <= 0 )
        maxRadius = std::max( _image.rows(), _image.cols() );
    else if( maxRadius <= minRadius )
        maxRadius = minRadius + 2;

    switch( method )
    {
    case CV_HOUGH_GRADIENT:
        HoughCirclesGradient(_image, _circles, (float)dp, (float)minDist,
                             minRadius, maxRadius, cannyThresh,
                             accThresh, maxCircles, kernelSize);
        break;
    default:
        CV_Error( Error::StsBadArg, "Unrecognized method id. Actually only CV_HOUGH_GRADIENT is supported." );
    }
}

void HoughCircles( InputArray _image, OutputArray _circles,
                   int method, double dp, double minDist,
                   double param1, double param2,
                   int minRadius, int maxRadius )
{
    HoughCircles(_image, _circles, method, dp, minDist, param1, param2, minRadius, maxRadius, -1, 3);
}

} // \namespace cv


/* Wrapper function for standard hough transform */
CV_IMPL CvSeq*
cvHoughLines2( CvArr* src_image, void* lineStorage, int method,
               double rho, double theta, int threshold,
               double param1, double param2,
               double min_theta, double max_theta )
{
    cv::Mat image = cv::cvarrToMat(src_image);
    std::vector<cv::Vec2f> l2;
    std::vector<cv::Vec4i> l4;

    CvMat* mat = 0;
    CvSeq* lines = 0;
    CvSeq lines_header;
    CvSeqBlock lines_block;
    int lineType, elemSize;
    int linesMax = INT_MAX;
    int iparam1, iparam2;

    if( !lineStorage )
        CV_Error(cv::Error::StsNullPtr, "NULL destination" );

    if( rho <= 0 || theta <= 0 || threshold <= 0 )
        CV_Error( cv::Error::StsOutOfRange, "rho, theta and threshold must be positive" );

    if( method != CV_HOUGH_PROBABILISTIC )
    {
        lineType = CV_32FC2;
        elemSize = sizeof(float)*2;
    }
    else
    {
        lineType = CV_32SC4;
        elemSize = sizeof(int)*4;
    }

    bool isStorage = isStorageOrMat(lineStorage);

    if( isStorage )
    {
        lines = cvCreateSeq( lineType, sizeof(CvSeq), elemSize, (CvMemStorage*)lineStorage );
    }
    else
    {
        mat = (CvMat*)lineStorage;

        if( !CV_IS_MAT_CONT( mat->type ) || (mat->rows != 1 && mat->cols != 1) )
            CV_Error( CV_StsBadArg,
            "The destination matrix should be continuous and have a single row or a single column" );

        if( CV_MAT_TYPE( mat->type ) != lineType )
            CV_Error( CV_StsBadArg,
            "The destination matrix data type is inappropriate, see the manual" );

        lines = cvMakeSeqHeaderForArray( lineType, sizeof(CvSeq), elemSize, mat->data.ptr,
                                         mat->rows + mat->cols - 1, &lines_header, &lines_block );
        linesMax = lines->total;
        cvClearSeq( lines );
    }

    iparam1 = cvRound(param1);
    iparam2 = cvRound(param2);

    switch( method )
    {
    case CV_HOUGH_STANDARD:
        HoughLinesStandard( image, (float)rho,
                (float)theta, threshold, l2, linesMax, min_theta, max_theta );
        break;
    case CV_HOUGH_MULTI_SCALE:
        HoughLinesSDiv( image, (float)rho, (float)theta,
                threshold, iparam1, iparam2, l2, linesMax, min_theta, max_theta );
        break;
    case CV_HOUGH_PROBABILISTIC:
        HoughLinesProbabilistic( image, (float)rho, (float)theta,
                threshold, iparam1, iparam2, l4, linesMax );
        break;
    default:
        CV_Error( CV_StsBadArg, "Unrecognized method id" );
    }

    int nlines = (int)(l2.size() + l4.size());

    if( !isStorage )
    {
        if( mat->cols > mat->rows )
            mat->cols = nlines;
        else
            mat->rows = nlines;
    }

    if( nlines )
    {
        cv::Mat lx = method == CV_HOUGH_STANDARD || method == CV_HOUGH_MULTI_SCALE ?
            cv::Mat(nlines, 1, CV_32FC2, &l2[0]) : cv::Mat(nlines, 1, CV_32SC4, &l4[0]);

        if (isStorage)
        {
            cvSeqPushMulti(lines, lx.ptr(), nlines);
        }
        else
        {
            cv::Mat dst(nlines, 1, lx.type(), mat->data.ptr);
            lx.copyTo(dst);
        }
    }

    if( isStorage )
        return lines;
    return 0;
}


<<<<<<< HEAD
/****************************************************************************************\
*                                     Circle Detection                                   *
\****************************************************************************************/

static void
icvHoughCirclesGradient( CvMat* img, float dp, float min_dist,
                         int min_radius, int max_radius,
                         int canny_threshold, int acc_threshold,
                         CvSeq* circles, int circles_max )
{
    const int SHIFT = 10, ONE = 1 << SHIFT;
    cv::Ptr<CvMat> dx, dy;
    cv::Ptr<CvMat> edges, accum, dist_buf;
    std::vector<int> sort_buf;
    cv::Ptr<CvMemStorage> storage;

    int x, y, i, j, k, center_count, nz_count;
    float min_radius2 = (float)min_radius*min_radius;
    float max_radius2 = (float)max_radius*max_radius;
    int rows, cols, arows, acols;
    int astep, *adata;
    float* ddata;
    CvSeq *centers;
    float idp, dr;
#if !HUI_TEST
    CvSeq *nz;
    CvSeqReader reader;
#endif

    edges.reset(cvCreateMat( img->rows, img->cols, CV_8UC1 ));

    // Use the Canny Edge Detector to detect all the edges in the image.
    cvCanny( img, edges, MAX(canny_threshold/2,1), canny_threshold, 3 );

    dx.reset(cvCreateMat( img->rows, img->cols, CV_16SC1 ));
    dy.reset(cvCreateMat( img->rows, img->cols, CV_16SC1 ));

    /*Use the Sobel Derivative to compute the local gradient of all the non-zero pixels in the edge image.*/
    cvSobel( img, dx, 1, 0, 3 );
    cvSobel( img, dy, 0, 1, 3 );

    if( dp < 1.f )
        dp = 1.f;
    idp = 1.f/dp;
    accum.reset(cvCreateMat( cvCeil(img->rows*idp)+2, cvCeil(img->cols*idp)+2, CV_32SC1 ));
    cvZero(accum);

    storage.reset(cvCreateMemStorage());
#if !HUI_TEST
    /* Create sequence for the nonzero pixels in the edge image.*/
    nz = cvCreateSeq( CV_32SC2, sizeof(CvSeq), sizeof(CvPoint), storage );
#endif
    /* Create sequence for the centers of circles.*/
    centers = cvCreateSeq( CV_32SC1, sizeof(CvSeq), sizeof(int), storage );

#if HUI_TEST
    // Hui: here I am using a matrix for edge pixels instead of the nz sequence
    cv::Mat mz = cv::Mat::zeros(img->rows, img->cols, CV_8UC1);
    nz_count = 0;
#endif

    rows = img->rows;
    cols = img->cols;
    arows = accum->rows - 2;
    acols = accum->cols - 2;
    adata = accum->data.i;
    astep = accum->step/sizeof(adata[0]);
    // Accumulate circle evidence for each edge pixel
    for( y = 0; y < rows; y++ )
    {
        const uchar* edges_row = edges->data.ptr + y*edges->step;
        const short* dx_row = (const short*)(dx->data.ptr + y*dx->step);
        const short* dy_row = (const short*)(dy->data.ptr + y*dy->step);
#if HUI_TEST
        uchar* mi = mz.ptr<uchar>(y);
#endif

        for( x = 0; x < cols; x++ )
        {
            float vx, vy;
            int sx, sy, x0, y0, x1, y1, r;
            CvPoint pt;

            vx = dx_row[x];
            vy = dy_row[x];

            if( !edges_row[x] || (vx == 0 && vy == 0) )
                continue;

            float mag = std::sqrt(vx*vx+vy*vy);
            assert( mag >= 1 );
            sx = cvRound((vx*idp)*ONE/mag);
            sy = cvRound((vy*idp)*ONE/mag);

            x0 = cvRound((x*idp)*ONE);
            y0 = cvRound((y*idp)*ONE);
            // Step from min_radius to max_radius in both directions of the gradient
            for(int k1 = 0; k1 < 2; k1++ )
            {
                x1 = x0 + min_radius * sx;
                y1 = y0 + min_radius * sy;

                for( r = min_radius; r <= max_radius; x1 += sx, y1 += sy, r++ )
                {
                    int x2 = x1 >> SHIFT, y2 = y1 >> SHIFT;
                    if( (unsigned)x2 >= (unsigned)acols ||
                        (unsigned)y2 >= (unsigned)arows )
                        break;
                    adata[y2*astep + x2]++;
                }

                sx = -sx; sy = -sy;
            }

#if HUI_TEST
            mi[x] = 1;  // indicate an edge point to consider
            nz_count++;
#else
            pt.x = x; pt.y = y;
            cvSeqPush( nz, &pt );
#endif
        }
    }

#if !HUI_TEST
    nz_count = nz->total;
#endif
    if( !nz_count )
        return;
    //Find possible circle centers
    for( y = 1; y < arows - 1; y++ )
    {
        for( x = 1; x < acols - 1; x++ )
        {
            int base = y*(acols+2) + x;
            if( adata[base] > acc_threshold &&
                adata[base] > adata[base-1] && adata[base] > adata[base+1] &&
                adata[base] > adata[base-acols-2] && adata[base] > adata[base+acols+2] )
                cvSeqPush(centers, &base);
        }
    }

    center_count = centers->total;
    if( !center_count )
        return;

    sort_buf.resize( MAX(center_count,nz_count) );
    cvCvtSeqToArray( centers, &sort_buf[0] );
    /*Sort candidate centers in descending order of their accumulator values, so that the centers
    with the most supporting pixels appear first.*/
    std::sort(sort_buf.begin(), sort_buf.begin() + center_count, cv::hough_cmp_gt(adata));
    cvClearSeq( centers );
    cvSeqPushMulti( centers, &sort_buf[0], center_count );

    dist_buf.reset(cvCreateMat( 1, nz_count, CV_32FC1 ));
    ddata = dist_buf->data.fl;

    dr = dp;
    min_dist = MAX( min_dist, dp );
    min_dist *= min_dist;
    // For each found possible center
    // Estimate radius and check support
    for( i = 0; i < centers->total; i++ )
    {
        int ofs = *(int*)cvGetSeqElem( centers, i );
        y = ofs/(acols+2);
        x = ofs - (y)*(acols+2);
        //Calculate circle's center in pixels
        float cx = (float)((x + 0.5f)*dp), cy = (float)(( y + 0.5f )*dp);
        float start_dist, dist_sum;
        float r_best = 0;
        int max_count = 0;
        // Check distance with previously detected circles
        for( j = 0; j < circles->total; j++ )
        {
            float* c = (float*)cvGetSeqElem( circles, j );
            if( (c[0] - cx)*(c[0] - cx) + (c[1] - cy)*(c[1] - cy) < min_dist )
                break;
        }

        if( j < circles->total )
            continue;
        // Estimate best radius
#if HUI_TEST
        // Here is my code
        // only need to search local area of (cx, cy)
        k = 0;
        int xs = (int)MAX(cx - (max_radius + 1), 0);
        int ys = (int)MAX(cy - (max_radius + 1), 0);
        int xe = (int)MIN(cx + (max_radius + 1), cols);
        int ye = (int)MIN(cy + (max_radius + 1), rows);
        for (int iy = ys; iy < ye; iy++)
        {
            const uchar* mi = mz.ptr<uchar>(iy);
            for (int ix = xs; ix < xe; ix++)
            {
                if (mi[ix] != 0)
                {
                    float _dx, _dy, _r2;
                    _dx = cx - ix; _dy = cy - iy;
                    _r2 = _dx*_dx + _dy*_dy;
                    if (min_radius2 <= _r2 && _r2 <= max_radius2)
                    {
                        ddata[k] = _r2;
                        sort_buf[k] = k;
                        k++;
                    }
                }
            }
        }
#else
        cvStartReadSeq( nz, &reader );
        for( j = k = 0; j < nz_count; j++ )
        {
            CvPoint pt;
            float _dx, _dy, _r2;
            CV_READ_SEQ_ELEM( pt, reader );
            _dx = cx - pt.x; _dy = cy - pt.y;
            _r2 = _dx*_dx + _dy*_dy;
            if(min_radius2 <= _r2 && _r2 <= max_radius2 )
            {
                ddata[k] = _r2;
                sort_buf[k] = k;
                k++;
            }
        }
#endif

        int nz_count1 = k, start_idx = nz_count1 - 1;
        if( nz_count1 == 0 )
            continue;
        dist_buf->cols = nz_count1;
        cvPow( dist_buf, dist_buf, 0.5 );
        // Sort non-zero pixels according to their distance from the center.
        std::sort(sort_buf.begin(), sort_buf.begin() + nz_count1, cv::hough_cmp_gt((int*)ddata));

        dist_sum = start_dist = ddata[sort_buf[nz_count1-1]];
        for( j = nz_count1 - 2; j >= 0; j-- )
        {
            float d = ddata[sort_buf[j]];

            if( d > max_radius )
                break;

            if( d - start_dist > dr )
            {
                float r_cur = ddata[sort_buf[(j + start_idx)/2]];
                if( (start_idx - j)*r_best >= max_count*r_cur ||
                    (r_best < FLT_EPSILON && start_idx - j >= max_count) )
                {
                    r_best = r_cur;
                    max_count = start_idx - j;
                }
                start_dist = d;
                start_idx = j;
                dist_sum = 0;
            }
            dist_sum += d;
        }
        // Check if the circle has enough support
        if( max_count > acc_threshold )
        {
            float c[3];
            c[0] = cx;
            c[1] = cy;
            c[2] = (float)r_best;
            cvSeqPush( circles, c );
            if( circles->total > circles_max )
                return;
        }
    }
}

=======
>>>>>>> e703c309
CV_IMPL CvSeq*
cvHoughCircles( CvArr* src_image, void* circle_storage,
                int method, double dp, double min_dist,
                double param1, double param2,
                int min_radius, int max_radius )
{
    CvSeq* circles = NULL;
    int circles_max = INT_MAX;
    cv::Mat src = cv::cvarrToMat(src_image), circles_mat;

    if( !circle_storage )
        CV_Error( CV_StsNullPtr, "NULL destination" );

    bool isStorage = isStorageOrMat(circle_storage);

    if(isStorage)
    {
        circles = cvCreateSeq( CV_32FC3, sizeof(CvSeq),
            sizeof(float)*3, (CvMemStorage*)circle_storage );
    }
    else
    {
        CvSeq circles_header;
        CvSeqBlock circles_block;
        CvMat *mat = (CvMat*)circle_storage;

        if( !CV_IS_MAT_CONT( mat->type ) || (mat->rows != 1 && mat->cols != 1) ||
            CV_MAT_TYPE(mat->type) != CV_32FC3 )
            CV_Error( CV_StsBadArg,
                      "The destination matrix should be continuous and have a single row or a single column" );

        circles = cvMakeSeqHeaderForArray( CV_32FC3, sizeof(CvSeq), sizeof(float)*3,
                mat->data.ptr, mat->rows + mat->cols - 1, &circles_header, &circles_block );
        circles_max = circles->total;
        cvClearSeq( circles );
    }

    cv::HoughCircles(src, circles_mat, method, dp, min_dist, param1, param2, min_radius, max_radius, circles_max, 3);
    cvSeqPushMulti(circles, circles_mat.data, (int)circles_mat.total());
    return circles;
}

/* End of file. */<|MERGE_RESOLUTION|>--- conflicted
+++ resolved
@@ -5,7 +5,7 @@
 //  By downloading, copying, installing or using the software you agree to this license.
 //  If you do not agree to this license, do not download, install,
 //  copy or use the software.
-// 
+//
 //
 //                           License Agreement
 //                For Open Source Computer Vision Library
@@ -45,8 +45,6 @@
 #include "opencl_kernels_imgproc.hpp"
 #include "opencv2/core/hal/intrin.hpp"
 
-#define HUI_TEST 1
-
 namespace cv
 {
 
@@ -1647,282 +1645,6 @@
 }
 
 
-<<<<<<< HEAD
-/****************************************************************************************\
-*                                     Circle Detection                                   *
-\****************************************************************************************/
-
-static void
-icvHoughCirclesGradient( CvMat* img, float dp, float min_dist,
-                         int min_radius, int max_radius,
-                         int canny_threshold, int acc_threshold,
-                         CvSeq* circles, int circles_max )
-{
-    const int SHIFT = 10, ONE = 1 << SHIFT;
-    cv::Ptr<CvMat> dx, dy;
-    cv::Ptr<CvMat> edges, accum, dist_buf;
-    std::vector<int> sort_buf;
-    cv::Ptr<CvMemStorage> storage;
-
-    int x, y, i, j, k, center_count, nz_count;
-    float min_radius2 = (float)min_radius*min_radius;
-    float max_radius2 = (float)max_radius*max_radius;
-    int rows, cols, arows, acols;
-    int astep, *adata;
-    float* ddata;
-    CvSeq *centers;
-    float idp, dr;
-#if !HUI_TEST
-    CvSeq *nz;
-    CvSeqReader reader;
-#endif
-
-    edges.reset(cvCreateMat( img->rows, img->cols, CV_8UC1 ));
-
-    // Use the Canny Edge Detector to detect all the edges in the image.
-    cvCanny( img, edges, MAX(canny_threshold/2,1), canny_threshold, 3 );
-
-    dx.reset(cvCreateMat( img->rows, img->cols, CV_16SC1 ));
-    dy.reset(cvCreateMat( img->rows, img->cols, CV_16SC1 ));
-
-    /*Use the Sobel Derivative to compute the local gradient of all the non-zero pixels in the edge image.*/
-    cvSobel( img, dx, 1, 0, 3 );
-    cvSobel( img, dy, 0, 1, 3 );
-
-    if( dp < 1.f )
-        dp = 1.f;
-    idp = 1.f/dp;
-    accum.reset(cvCreateMat( cvCeil(img->rows*idp)+2, cvCeil(img->cols*idp)+2, CV_32SC1 ));
-    cvZero(accum);
-
-    storage.reset(cvCreateMemStorage());
-#if !HUI_TEST
-    /* Create sequence for the nonzero pixels in the edge image.*/
-    nz = cvCreateSeq( CV_32SC2, sizeof(CvSeq), sizeof(CvPoint), storage );
-#endif
-    /* Create sequence for the centers of circles.*/
-    centers = cvCreateSeq( CV_32SC1, sizeof(CvSeq), sizeof(int), storage );
-
-#if HUI_TEST
-    // Hui: here I am using a matrix for edge pixels instead of the nz sequence
-    cv::Mat mz = cv::Mat::zeros(img->rows, img->cols, CV_8UC1);
-    nz_count = 0;
-#endif
-
-    rows = img->rows;
-    cols = img->cols;
-    arows = accum->rows - 2;
-    acols = accum->cols - 2;
-    adata = accum->data.i;
-    astep = accum->step/sizeof(adata[0]);
-    // Accumulate circle evidence for each edge pixel
-    for( y = 0; y < rows; y++ )
-    {
-        const uchar* edges_row = edges->data.ptr + y*edges->step;
-        const short* dx_row = (const short*)(dx->data.ptr + y*dx->step);
-        const short* dy_row = (const short*)(dy->data.ptr + y*dy->step);
-#if HUI_TEST
-        uchar* mi = mz.ptr<uchar>(y);
-#endif
-
-        for( x = 0; x < cols; x++ )
-        {
-            float vx, vy;
-            int sx, sy, x0, y0, x1, y1, r;
-            CvPoint pt;
-
-            vx = dx_row[x];
-            vy = dy_row[x];
-
-            if( !edges_row[x] || (vx == 0 && vy == 0) )
-                continue;
-
-            float mag = std::sqrt(vx*vx+vy*vy);
-            assert( mag >= 1 );
-            sx = cvRound((vx*idp)*ONE/mag);
-            sy = cvRound((vy*idp)*ONE/mag);
-
-            x0 = cvRound((x*idp)*ONE);
-            y0 = cvRound((y*idp)*ONE);
-            // Step from min_radius to max_radius in both directions of the gradient
-            for(int k1 = 0; k1 < 2; k1++ )
-            {
-                x1 = x0 + min_radius * sx;
-                y1 = y0 + min_radius * sy;
-
-                for( r = min_radius; r <= max_radius; x1 += sx, y1 += sy, r++ )
-                {
-                    int x2 = x1 >> SHIFT, y2 = y1 >> SHIFT;
-                    if( (unsigned)x2 >= (unsigned)acols ||
-                        (unsigned)y2 >= (unsigned)arows )
-                        break;
-                    adata[y2*astep + x2]++;
-                }
-
-                sx = -sx; sy = -sy;
-            }
-
-#if HUI_TEST
-            mi[x] = 1;  // indicate an edge point to consider
-            nz_count++;
-#else
-            pt.x = x; pt.y = y;
-            cvSeqPush( nz, &pt );
-#endif
-        }
-    }
-
-#if !HUI_TEST
-    nz_count = nz->total;
-#endif
-    if( !nz_count )
-        return;
-    //Find possible circle centers
-    for( y = 1; y < arows - 1; y++ )
-    {
-        for( x = 1; x < acols - 1; x++ )
-        {
-            int base = y*(acols+2) + x;
-            if( adata[base] > acc_threshold &&
-                adata[base] > adata[base-1] && adata[base] > adata[base+1] &&
-                adata[base] > adata[base-acols-2] && adata[base] > adata[base+acols+2] )
-                cvSeqPush(centers, &base);
-        }
-    }
-
-    center_count = centers->total;
-    if( !center_count )
-        return;
-
-    sort_buf.resize( MAX(center_count,nz_count) );
-    cvCvtSeqToArray( centers, &sort_buf[0] );
-    /*Sort candidate centers in descending order of their accumulator values, so that the centers
-    with the most supporting pixels appear first.*/
-    std::sort(sort_buf.begin(), sort_buf.begin() + center_count, cv::hough_cmp_gt(adata));
-    cvClearSeq( centers );
-    cvSeqPushMulti( centers, &sort_buf[0], center_count );
-
-    dist_buf.reset(cvCreateMat( 1, nz_count, CV_32FC1 ));
-    ddata = dist_buf->data.fl;
-
-    dr = dp;
-    min_dist = MAX( min_dist, dp );
-    min_dist *= min_dist;
-    // For each found possible center
-    // Estimate radius and check support
-    for( i = 0; i < centers->total; i++ )
-    {
-        int ofs = *(int*)cvGetSeqElem( centers, i );
-        y = ofs/(acols+2);
-        x = ofs - (y)*(acols+2);
-        //Calculate circle's center in pixels
-        float cx = (float)((x + 0.5f)*dp), cy = (float)(( y + 0.5f )*dp);
-        float start_dist, dist_sum;
-        float r_best = 0;
-        int max_count = 0;
-        // Check distance with previously detected circles
-        for( j = 0; j < circles->total; j++ )
-        {
-            float* c = (float*)cvGetSeqElem( circles, j );
-            if( (c[0] - cx)*(c[0] - cx) + (c[1] - cy)*(c[1] - cy) < min_dist )
-                break;
-        }
-
-        if( j < circles->total )
-            continue;
-        // Estimate best radius
-#if HUI_TEST
-        // Here is my code
-        // only need to search local area of (cx, cy)
-        k = 0;
-        int xs = (int)MAX(cx - (max_radius + 1), 0);
-        int ys = (int)MAX(cy - (max_radius + 1), 0);
-        int xe = (int)MIN(cx + (max_radius + 1), cols);
-        int ye = (int)MIN(cy + (max_radius + 1), rows);
-        for (int iy = ys; iy < ye; iy++)
-        {
-            const uchar* mi = mz.ptr<uchar>(iy);
-            for (int ix = xs; ix < xe; ix++)
-            {
-                if (mi[ix] != 0)
-                {
-                    float _dx, _dy, _r2;
-                    _dx = cx - ix; _dy = cy - iy;
-                    _r2 = _dx*_dx + _dy*_dy;
-                    if (min_radius2 <= _r2 && _r2 <= max_radius2)
-                    {
-                        ddata[k] = _r2;
-                        sort_buf[k] = k;
-                        k++;
-                    }
-                }
-            }
-        }
-#else
-        cvStartReadSeq( nz, &reader );
-        for( j = k = 0; j < nz_count; j++ )
-        {
-            CvPoint pt;
-            float _dx, _dy, _r2;
-            CV_READ_SEQ_ELEM( pt, reader );
-            _dx = cx - pt.x; _dy = cy - pt.y;
-            _r2 = _dx*_dx + _dy*_dy;
-            if(min_radius2 <= _r2 && _r2 <= max_radius2 )
-            {
-                ddata[k] = _r2;
-                sort_buf[k] = k;
-                k++;
-            }
-        }
-#endif
-
-        int nz_count1 = k, start_idx = nz_count1 - 1;
-        if( nz_count1 == 0 )
-            continue;
-        dist_buf->cols = nz_count1;
-        cvPow( dist_buf, dist_buf, 0.5 );
-        // Sort non-zero pixels according to their distance from the center.
-        std::sort(sort_buf.begin(), sort_buf.begin() + nz_count1, cv::hough_cmp_gt((int*)ddata));
-
-        dist_sum = start_dist = ddata[sort_buf[nz_count1-1]];
-        for( j = nz_count1 - 2; j >= 0; j-- )
-        {
-            float d = ddata[sort_buf[j]];
-
-            if( d > max_radius )
-                break;
-
-            if( d - start_dist > dr )
-            {
-                float r_cur = ddata[sort_buf[(j + start_idx)/2]];
-                if( (start_idx - j)*r_best >= max_count*r_cur ||
-                    (r_best < FLT_EPSILON && start_idx - j >= max_count) )
-                {
-                    r_best = r_cur;
-                    max_count = start_idx - j;
-                }
-                start_dist = d;
-                start_idx = j;
-                dist_sum = 0;
-            }
-            dist_sum += d;
-        }
-        // Check if the circle has enough support
-        if( max_count > acc_threshold )
-        {
-            float c[3];
-            c[0] = cx;
-            c[1] = cy;
-            c[2] = (float)r_best;
-            cvSeqPush( circles, c );
-            if( circles->total > circles_max )
-                return;
-        }
-    }
-}
-
-=======
->>>>>>> e703c309
 CV_IMPL CvSeq*
 cvHoughCircles( CvArr* src_image, void* circle_storage,
                 int method, double dp, double min_dist,
