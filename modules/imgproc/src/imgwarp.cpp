--- conflicted
+++ resolved
@@ -3477,12 +3477,11 @@
 {
     Size ssize = _src.size();
 
-<<<<<<< HEAD
     CV_Assert( ssize.area() > 0 );
-=======
-    CV_Assert( ssize.width > 0 && ssize.height > 0 );
-    CV_Assert( dsize.area() > 0 || (inv_scale_x > 0 && inv_scale_y > 0) );
->>>>>>> 92422535
+
+    //CV_Assert( ssize.width > 0 && ssize.height > 0 );
+    //CV_Assert( dsize.area() > 0 || (inv_scale_x > 0 && inv_scale_y > 0) );
+
     if( dsize.area() == 0 )
     {
         dsize = Size(saturate_cast<int>(ssize.width*inv_scale_x),
