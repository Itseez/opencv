/*M///////////////////////////////////////////////////////////////////////////////////////
//
//  IMPORTANT: READ BEFORE DOWNLOADING, COPYING, INSTALLING OR USING.
//
//  By downloading, copying, installing or using the software you agree to this license.
//  If you do not agree to this license, do not download, install,
//  copy or use the software.
//
//
//                           License Agreement
//                For Open Source Computer Vision Library
//
// Copyright (C) 2013, OpenCV Foundation, all rights reserved.
// Third party copyrights are property of their respective owners.
//
// Redistribution and use in source and binary forms, with or without modification,
// are permitted provided that the following conditions are met:
//
//   * Redistributions of source code must retain the above copyright notice,
//     this list of conditions and the following disclaimer.
//
//   * Redistributions in binary form must reproduce the above copyright notice,
//     this list of conditions and the following disclaimer in the documentation
//     and/or other materials provided with the distribution.
//
//   * The name of the copyright holders may not be used to endorse or promote products
//     derived from this software without specific prior written permission.
//
// This software is provided by the copyright holders and contributors "as is" and
// any express or implied warranties, including, but not limited to, the implied
// warranties of merchantability and fitness for a particular purpose are disclaimed.
// In no event shall the Intel Corporation or contributors be liable for any direct,
// indirect, incidental, special, exemplary, or consequential damages
// (including, but not limited to, procurement of substitute goods or services;
// loss of use, data, or profits; or business interruption) however caused
// and on any theory of liability, whether in contract, strict liability,
// or tort (including negligence or otherwise) arising in any way out of
// the use of this software, even if advised of the possibility of such damage.
//
//M*/

#include "precomp.hpp"
#include <vector>

<<<<<<< HEAD
#if defined(_MSC_VER)
#   pragma warning(disable:4702)  // unreachable code
#endif

namespace cv {
=======
/////////////////////////////////////////////////////////////////////////////////////////
// Default LSD parameters
// SIGMA_SCALE 0.6    - Sigma for Gaussian filter is computed as sigma = sigma_scale/scale.
// QUANT       2.0    - Bound to the quantization error on the gradient norm.
// ANG_TH      22.5   - Gradient angle tolerance in degrees.
// LOG_EPS     0.0    - Detection threshold: -log10(NFA) > log_eps
// DENSITY_TH  0.7    - Minimal density of region points in rectangle.
// N_BINS      1024   - Number of bins in pseudo-ordering of gradient modulus.

#define M_3_2_PI    (3 * CV_PI) / 2   // 3/2 pi
#define M_2__PI     (2 * CV_PI)         // 2 pi

#ifndef M_LN10
#define M_LN10      2.30258509299404568402
#endif

#define NOTDEF      double(-1024.0) // Label for pixels with undefined gradient.

#define NOTUSED     0   // Label for pixels not used in yet.
#define USED        1   // Label for pixels already used in detection.

#define RELATIVE_ERROR_FACTOR 100.0

const double DEG_TO_RADS = CV_PI / 180;

#define log_gamma(x) ((x)>15.0?log_gamma_windschitl(x):log_gamma_lanczos(x))

struct edge
{
    cv::Point p;
    bool taken;
};

/////////////////////////////////////////////////////////////////////////////////////////

inline double distSq(const double x1, const double y1,
                     const double x2, const double y2)
{
    return (x2 - x1)*(x2 - x1) + (y2 - y1)*(y2 - y1);
}

inline double dist(const double x1, const double y1,
                   const double x2, const double y2)
{
    return sqrt(distSq(x1, y1, x2, y2));
}

// Signed angle difference
inline double angle_diff_signed(const double& a, const double& b)
{
    double diff = a - b;
    while(diff <= -CV_PI) diff += M_2__PI;
    while(diff >   CV_PI) diff -= M_2__PI;
    return diff;
}

// Absolute value angle difference
inline double angle_diff(const double& a, const double& b)
{
    return std::fabs(angle_diff_signed(a, b));
}

// Compare doubles by relative error.
inline bool double_equal(const double& a, const double& b)
{
    // trivial case
    if(a == b) return true;

    double abs_diff = fabs(a - b);
    double aa = fabs(a);
    double bb = fabs(b);
    double abs_max = (aa > bb)? aa : bb;

    if(abs_max < DBL_MIN) abs_max = DBL_MIN;

    return (abs_diff / abs_max) <= (RELATIVE_ERROR_FACTOR * DBL_EPSILON);
}

inline bool AsmallerB_XoverY(const edge& a, const edge& b)
{
    if (a.p.x == b.p.x) return a.p.y < b.p.y;
    else return a.p.x < b.p.x;
}

/**
 *   Computes the natural logarithm of the absolute value of
 *   the gamma function of x using Windschitl method.
 *   See http://www.rskey.org/gamma.htm
 */
inline double log_gamma_windschitl(const double& x)
{
    return 0.918938533204673 + (x-0.5)*log(x) - x
         + 0.5*x*log(x*sinh(1/x) + 1/(810.0*pow(x, 6.0)));
}

/**
 *   Computes the natural logarithm of the absolute value of
 *   the gamma function of x using the Lanczos approximation.
 *   See http://www.rskey.org/gamma.htm
 */
inline double log_gamma_lanczos(const double& x)
{
    static double q[7] = { 75122.6331530, 80916.6278952, 36308.2951477,
                         8687.24529705, 1168.92649479, 83.8676043424,
                         2.50662827511 };
    double a = (x + 0.5) * log(x + 5.5) - (x + 5.5);
    double b = 0;
    for(int n = 0; n < 7; ++n)
    {
        a -= log(x + double(n));
        b += q[n] * pow(x, double(n));
    }
    return a + log(b);
}
///////////////////////////////////////////////////////////////////////////////////////////////////////////////

namespace cv{
>>>>>>> 48c985e7

class LineSegmentDetectorImpl CV_FINAL : public LineSegmentDetector
{
public:

/**
 * Create a LineSegmentDetectorImpl object. Specifying scale, number of subdivisions for the image, should the lines be refined and other constants as follows:
 *
 * @param _refine       How should the lines found be refined?
 *                      LSD_REFINE_NONE - No refinement applied.
 *                      LSD_REFINE_STD  - Standard refinement is applied. E.g. breaking arches into smaller line approximations.
 *                      LSD_REFINE_ADV  - Advanced refinement. Number of false alarms is calculated,
 *                                    lines are refined through increase of precision, decrement in size, etc.
 * @param _scale        The scale of the image that will be used to find the lines. Range (0..1].
 * @param _sigma_scale  Sigma for Gaussian filter is computed as sigma = _sigma_scale/_scale.
 * @param _quant        Bound to the quantization error on the gradient norm.
 * @param _ang_th       Gradient angle tolerance in degrees.
 * @param _log_eps      Detection threshold: -log10(NFA) > _log_eps
 * @param _density_th   Minimal density of aligned region points in rectangle.
 * @param _n_bins       Number of bins in pseudo-ordering of gradient modulus.
 */
    LineSegmentDetectorImpl(int _refine = LSD_REFINE_STD, double _scale = 0.8,
        double _sigma_scale = 0.6, double _quant = 2.0, double _ang_th = 22.5,
        double _log_eps = 0, double _density_th = 0.7, int _n_bins = 1024);

/**
 * Detect lines in the input image.
 *
 * @param _image    A grayscale(CV_8UC1) input image.
 *                  If only a roi needs to be selected, use
 *                  lsd_ptr->detect(image(roi), ..., lines);
 *                  lines += Scalar(roi.x, roi.y, roi.x, roi.y);
 * @param _lines    Return: A vector of Vec4f elements specifying the beginning and ending point of a line.
 *                          Where Vec4f is (x1, y1, x2, y2), point 1 is the start, point 2 - end.
 *                          Returned lines are strictly oriented depending on the gradient.
 * @param width     Return: Vector of widths of the regions, where the lines are found. E.g. Width of line.
 * @param prec      Return: Vector of precisions with which the lines are found.
 * @param nfa       Return: Vector containing number of false alarms in the line region, with precision of 10%.
 *                          The bigger the value, logarithmically better the detection.
 *                              * -1 corresponds to 10 mean false alarms
 *                              * 0 corresponds to 1 mean false alarm
 *                              * 1 corresponds to 0.1 mean false alarms
 *                          This vector will be calculated _only_ when the objects type is REFINE_ADV
 */
    void detect(InputArray _image, OutputArray _lines,
                OutputArray width = noArray(), OutputArray prec = noArray(),
                OutputArray nfa = noArray()) CV_OVERRIDE;

/**
 * Draw lines on the given canvas.
 *
 * @param image     The image, where lines will be drawn.
 *                  Should have the size of the image, where the lines were found
 * @param lines     The lines that need to be drawn
 */
    void drawSegments(InputOutputArray _image, InputArray lines) CV_OVERRIDE;

/**
 * Draw both vectors on the image canvas. Uses blue for lines 1 and red for lines 2.
 *
 * @param size      The size of the image, where lines1 and lines2 were found.
 * @param lines1    The first lines that need to be drawn. Color - Blue.
 * @param lines2    The second lines that need to be drawn. Color - Red.
 * @param image     An optional image, where lines will be drawn.
 *                  Should have the size of the image, where the lines were found
 * @return          The number of mismatching pixels between lines1 and lines2.
 */
    int compareSegments(const Size& size, InputArray lines1, InputArray lines2, InputOutputArray _image = noArray()) CV_OVERRIDE;

private:
    Mat image;
    Mat scaled_image;
    Mat_<double> angles;     // in rads
    Mat_<double> modgrad;
    Mat_<uchar> used;

    int img_width;
    int img_height;
    double LOG_NT;

    bool w_needed;
    bool p_needed;
    bool n_needed;

    const double SCALE;
    const int doRefine;
    const double SIGMA_SCALE;
    const double QUANT;
    const double ANG_TH;
    const double LOG_EPS;
    const double DENSITY_TH;
    const int N_BINS;

    struct RegionPoint {
        int x;
        int y;
        uchar* used;
        double angle;
        double modgrad;
    };

    struct normPoint
    {
        Point2i p;
        int norm;
    };

    std::vector<normPoint> ordered_points;

    struct rect
    {
        double x1, y1, x2, y2;    // first and second point of the line segment
        double width;             // rectangle width
        double x, y;              // center of the rectangle
        double theta;             // angle
        double dx,dy;             // (dx,dy) is vector oriented as the line segment
        double prec;              // tolerance angle
        double p;                 // probability of a point with angle within 'prec'
    };

    LineSegmentDetectorImpl& operator= (const LineSegmentDetectorImpl&); // to quiet MSVC

/**
 * Detect lines in the whole input image.
 *
 * @param lines         Return: A vector of Vec4f elements specifying the beginning and ending point of a line.
 *                              Where Vec4f is (x1, y1, x2, y2), point 1 is the start, point 2 - end.
 *                              Returned lines are strictly oriented depending on the gradient.
 * @param widths        Return: Vector of widths of the regions, where the lines are found. E.g. Width of line.
 * @param precisions    Return: Vector of precisions with which the lines are found.
 * @param nfas          Return: Vector containing number of false alarms in the line region, with precision of 10%.
 *                              The bigger the value, logarithmically better the detection.
 *                                  * -1 corresponds to 10 mean false alarms
 *                                  * 0 corresponds to 1 mean false alarm
 *                                  * 1 corresponds to 0.1 mean false alarms
 */
    void flsd(std::vector<Vec4f>& lines,
              std::vector<double>& widths, std::vector<double>& precisions,
              std::vector<double>& nfas);

/**
 * Finds the angles and the gradients of the image. Generates a list of pseudo ordered points.
 *
 * @param threshold      The minimum value of the angle that is considered defined, otherwise NOTDEF
 * @param n_bins         The number of bins with which gradients are ordered by, using bucket sort.
 * @param ordered_points Return: Vector of coordinate points that are pseudo ordered by magnitude.
 *                       Pixels would be ordered by norm value, up to a precision given by max_grad/n_bins.
 */
    void ll_angle(const double& threshold, const unsigned int& n_bins);

/**
 * Grow a region starting from point s with a defined precision,
 * returning the containing points size and the angle of the gradients.
 *
 * @param s         Starting point for the region.
 * @param reg       Return: Vector of points, that are part of the region
 * @param reg_angle Return: The mean angle of the region.
 * @param prec      The precision by which each region angle should be aligned to the mean.
 */
    void region_grow(const Point2i& s, std::vector<RegionPoint>& reg,
                     double& reg_angle, const double& prec);

/**
 * Finds the bounding rotated rectangle of a region.
 *
 * @param reg       The region of points, from which the rectangle to be constructed from.
 * @param reg_angle The mean angle of the region.
 * @param prec      The precision by which points were found.
 * @param p         Probability of a point with angle within 'prec'.
 * @param rec       Return: The generated rectangle.
 */
    void region2rect(const std::vector<RegionPoint>& reg, const double reg_angle,
                     const double prec, const double p, rect& rec) const;

/**
 * Compute region's angle as the principal inertia axis of the region.
 * @return          Regions angle.
 */
    double get_theta(const std::vector<RegionPoint>& reg, const double& x,
                     const double& y, const double& reg_angle, const double& prec) const;

/**
 * An estimation of the angle tolerance is performed by the standard deviation of the angle at points
 * near the region's starting point. Then, a new region is grown starting from the same point, but using the
 * estimated angle tolerance. If this fails to produce a rectangle with the right density of region points,
 * 'reduce_region_radius' is called to try to satisfy this condition.
 */
    bool refine(std::vector<RegionPoint>& reg, double reg_angle,
                const double prec, double p, rect& rec, const double& density_th);

/**
 * Reduce the region size, by elimination the points far from the starting point, until that leads to
 * rectangle with the right density of region points or to discard the region if too small.
 */
    bool reduce_region_radius(std::vector<RegionPoint>& reg, double reg_angle,
                const double prec, double p, rect& rec, double density, const double& density_th);

/**
 * Try some rectangles variations to improve NFA value. Only if the rectangle is not meaningful (i.e., log_nfa <= log_eps).
 * @return      The new NFA value.
 */
    double rect_improve(rect& rec) const;

/**
 * Calculates the number of correctly aligned points within the rectangle.
 * @return      The new NFA value.
 */
    double rect_nfa(const rect& rec) const;

/**
 * Computes the NFA values based on the total number of points, points that agree.
 * n, k, p are the binomial parameters.
 * @return      The new NFA value.
 */
    double nfa(const int& n, const int& k, const double& p) const;

/**
 * Is the point at place 'address' aligned to angle theta, up to precision 'prec'?
 * @return      Whether the point is aligned.
 */
    bool isAligned(int x, int y, const double& theta, const double& prec) const;

public:
    // Compare norm
    static inline bool compare_norm( const normPoint& n1, const normPoint& n2 )
    {
        return (n1.norm > n2.norm);
    }
};

/////////////////////////////////////////////////////////////////////////////////////////

CV_EXPORTS Ptr<LineSegmentDetector> createLineSegmentDetector(
        int _refine, double _scale, double _sigma_scale, double _quant, double _ang_th,
        double _log_eps, double _density_th, int _n_bins)
{
    return makePtr<LineSegmentDetectorImpl>(
            _refine, _scale, _sigma_scale, _quant, _ang_th,
            _log_eps, _density_th, _n_bins);
}

/////////////////////////////////////////////////////////////////////////////////////////

LineSegmentDetectorImpl::LineSegmentDetectorImpl(int _refine, double _scale, double _sigma_scale, double _quant,
        double _ang_th, double _log_eps, double _density_th, int _n_bins)
        : img_width(0), img_height(0), LOG_NT(0), w_needed(false), p_needed(false), n_needed(false),
          SCALE(_scale), doRefine(_refine), SIGMA_SCALE(_sigma_scale), QUANT(_quant),
          ANG_TH(_ang_th), LOG_EPS(_log_eps), DENSITY_TH(_density_th), N_BINS(_n_bins)
{
    CV_Assert(_scale > 0 && _sigma_scale > 0 && _quant >= 0 &&
              _ang_th > 0 && _ang_th < 180 && _density_th >= 0 && _density_th < 1 &&
              _n_bins > 0);
}

void LineSegmentDetectorImpl::detect(InputArray _image, OutputArray _lines,
                OutputArray _width, OutputArray _prec, OutputArray _nfa)
{
    CV_INSTRUMENT_REGION();

    image = _image.getMat();
    CV_Assert(!image.empty() && image.type() == CV_8UC1);

    std::vector<Vec4f> lines;
    std::vector<double> w, p, n;
    w_needed = _width.needed();
    p_needed = _prec.needed();
    if (doRefine < LSD_REFINE_ADV)
        n_needed = false;
    else
        n_needed = _nfa.needed();

    flsd(lines, w, p, n);

    Mat(lines).copyTo(_lines);
    if(w_needed) Mat(w).copyTo(_width);
    if(p_needed) Mat(p).copyTo(_prec);
    if(n_needed) Mat(n).copyTo(_nfa);

    // Clear used structures
    ordered_points.clear();
}

void LineSegmentDetectorImpl::flsd(std::vector<Vec4f>& lines,
    std::vector<double>& widths, std::vector<double>& precisions,
    std::vector<double>& nfas)
{
    // Angle tolerance
    const double prec = CV_PI * ANG_TH / 180;
    const double p = ANG_TH / 180;
    const double rho = QUANT / sin(prec);    // gradient magnitude threshold

    if(SCALE != 1)
    {
        Mat gaussian_img;
        const double sigma = (SCALE < 1)?(SIGMA_SCALE / SCALE):(SIGMA_SCALE);
        const double sprec = 3;
        const unsigned int h =  (unsigned int)(ceil(sigma * sqrt(2 * sprec * log(10.0))));
        Size ksize(1 + 2 * h, 1 + 2 * h); // kernel size
        GaussianBlur(image, gaussian_img, ksize, sigma);
        // Scale image to needed size
        resize(gaussian_img, scaled_image, Size(), SCALE, SCALE, INTER_LINEAR_EXACT);
        ll_angle(rho, N_BINS);
    }
    else
    {
        scaled_image = image;
        ll_angle(rho, N_BINS);
    }

    LOG_NT = 5 * (log10(double(img_width)) + log10(double(img_height))) / 2 + log10(11.0);
    const size_t min_reg_size = size_t(-LOG_NT/log10(p)); // minimal number of points in region that can give a meaningful event

    // // Initialize region only when needed
    // Mat region = Mat::zeros(scaled_image.size(), CV_8UC1);
    used = Mat_<uchar>::zeros(scaled_image.size()); // zeros = NOTUSED
    std::vector<RegionPoint> reg;

    // Search for line segments
    for(size_t i = 0, points_size = ordered_points.size(); i < points_size; ++i)
    {
        const Point2i& point = ordered_points[i].p;
        if((used.at<uchar>(point) == NOTUSED) && (angles.at<double>(point) != NOTDEF))
        {
            double reg_angle;
            region_grow(ordered_points[i].p, reg, reg_angle, prec);

            // Ignore small regions
            if(reg.size() < min_reg_size) { continue; }

            // Construct rectangular approximation for the region
            rect rec;
            region2rect(reg, reg_angle, prec, p, rec);

            double log_nfa = -1;
            if(doRefine > LSD_REFINE_NONE)
            {
                // At least REFINE_STANDARD lvl.
                if(!refine(reg, reg_angle, prec, p, rec, DENSITY_TH)) { continue; }

                if(doRefine >= LSD_REFINE_ADV)
                {
                    // Compute NFA
                    log_nfa = rect_improve(rec);
                    if(log_nfa <= LOG_EPS) { continue; }
                }
            }
            // Found new line

            // Add the offset
            rec.x1 += 0.5; rec.y1 += 0.5;
            rec.x2 += 0.5; rec.y2 += 0.5;

            // scale the result values if a sub-sampling was performed
            if(SCALE != 1)
            {
                rec.x1 /= SCALE; rec.y1 /= SCALE;
                rec.x2 /= SCALE; rec.y2 /= SCALE;
                rec.width /= SCALE;
            }

            //Store the relevant data
            lines.push_back(Vec4f(float(rec.x1), float(rec.y1), float(rec.x2), float(rec.y2)));
            if(w_needed) widths.push_back(rec.width);
            if(p_needed) precisions.push_back(rec.p);
            if(n_needed && doRefine >= LSD_REFINE_ADV) nfas.push_back(log_nfa);
        }
    }
}

void LineSegmentDetectorImpl::ll_angle(const double& threshold,
                                   const unsigned int& n_bins)
{
    //Initialize data
    angles = Mat_<double>(scaled_image.size());
    modgrad = Mat_<double>(scaled_image.size());

    img_width = scaled_image.cols;
    img_height = scaled_image.rows;

    // Undefined the down and right boundaries
    angles.row(img_height - 1).setTo(NOTDEF);
    angles.col(img_width - 1).setTo(NOTDEF);

    // Computing gradient for remaining pixels
    double max_grad = -1;
    for(int y = 0; y < img_height - 1; ++y)
    {
        const uchar* scaled_image_row = scaled_image.ptr<uchar>(y);
        const uchar* next_scaled_image_row = scaled_image.ptr<uchar>(y+1);
        double* angles_row = angles.ptr<double>(y);
        double* modgrad_row = modgrad.ptr<double>(y);
        for(int x = 0; x < img_width-1; ++x)
        {
            int DA = next_scaled_image_row[x + 1] - scaled_image_row[x];
            int BC = scaled_image_row[x + 1] - next_scaled_image_row[x];
            int gx = DA + BC;    // gradient x component
            int gy = DA - BC;    // gradient y component
            double norm = std::sqrt((gx * gx + gy * gy) / 4.0); // gradient norm

            modgrad_row[x] = norm;    // store gradient

            if (norm <= threshold)  // norm too small, gradient no defined
            {
                angles_row[x] = NOTDEF;
            }
            else
            {
                angles_row[x] = fastAtan2(float(gx), float(-gy)) * DEG_TO_RADS;  // gradient angle computation
                if (norm > max_grad) { max_grad = norm; }
            }

        }
    }

    // Compute histogram of gradient values
    double bin_coef = (max_grad > 0) ? double(n_bins - 1) / max_grad : 0; // If all image is smooth, max_grad <= 0
    for(int y = 0; y < img_height - 1; ++y)
    {
        const double* modgrad_row = modgrad.ptr<double>(y);
        for(int x = 0; x < img_width - 1; ++x)
        {
            normPoint _point;
            int i = int(modgrad_row[x] * bin_coef);
            _point.p = Point(x, y);
            _point.norm = i;
            ordered_points.push_back(_point);
        }
    }

    // Sort
    std::sort(ordered_points.begin(), ordered_points.end(), compare_norm);
}

void LineSegmentDetectorImpl::region_grow(const Point2i& s, std::vector<RegionPoint>& reg,
                                      double& reg_angle, const double& prec)
{
    reg.clear();

    // Point to this region
    RegionPoint seed;
    seed.x = s.x;
    seed.y = s.y;
    seed.used = &used.at<uchar>(s);
    reg_angle = angles.at<double>(s);
    seed.angle = reg_angle;
    seed.modgrad = modgrad.at<double>(s);
    reg.push_back(seed);

    float sumdx = float(std::cos(reg_angle));
    float sumdy = float(std::sin(reg_angle));
    *seed.used = USED;

    //Try neighboring regions
    for (size_t i = 0;i<reg.size();i++)
    {
        const RegionPoint& rpoint = reg[i];
        int xx_min = std::max(rpoint.x - 1, 0), xx_max = std::min(rpoint.x + 1, img_width - 1);
        int yy_min = std::max(rpoint.y - 1, 0), yy_max = std::min(rpoint.y + 1, img_height - 1);
        for(int yy = yy_min; yy <= yy_max; ++yy)
        {
            uchar* used_row = used.ptr<uchar>(yy);
            const double* angles_row = angles.ptr<double>(yy);
            const double* modgrad_row = modgrad.ptr<double>(yy);
            for(int xx = xx_min; xx <= xx_max; ++xx)
            {
                uchar& is_used = used_row[xx];
                if(is_used != USED &&
                   (isAligned(xx, yy, reg_angle, prec)))
                {
                    const double& angle = angles_row[xx];
                    // Add point
                    is_used = USED;
                    RegionPoint region_point;
                    region_point.x = xx;
                    region_point.y = yy;
                    region_point.used = &is_used;
                    region_point.modgrad = modgrad_row[xx];
                    region_point.angle = angle;
                    reg.push_back(region_point);

                    // Update region's angle
                    sumdx += cos(float(angle));
                    sumdy += sin(float(angle));
                    // reg_angle is used in the isAligned, so it needs to be updates?
                    reg_angle = fastAtan2(sumdy, sumdx) * DEG_TO_RADS;
                }
            }
        }
    }
}

void LineSegmentDetectorImpl::region2rect(const std::vector<RegionPoint>& reg,
                                      const double reg_angle, const double prec, const double p, rect& rec) const
{
    double x = 0, y = 0, sum = 0;
    for(size_t i = 0; i < reg.size(); ++i)
    {
        const RegionPoint& pnt = reg[i];
        const double& weight = pnt.modgrad;
        x += double(pnt.x) * weight;
        y += double(pnt.y) * weight;
        sum += weight;
    }

    // Weighted sum must differ from 0
    CV_Assert(sum > 0);

    x /= sum;
    y /= sum;

    double theta = get_theta(reg, x, y, reg_angle, prec);

    // Find length and width
    double dx = cos(theta);
    double dy = sin(theta);
    double l_min = 0, l_max = 0, w_min = 0, w_max = 0;

    for(size_t i = 0; i < reg.size(); ++i)
    {
        double regdx = double(reg[i].x) - x;
        double regdy = double(reg[i].y) - y;

        double l = regdx * dx + regdy * dy;
        double w = -regdx * dy + regdy * dx;

        if(l > l_max) l_max = l;
        else if(l < l_min) l_min = l;
        if(w > w_max) w_max = w;
        else if(w < w_min) w_min = w;
    }

    // Store values
    rec.x1 = x + l_min * dx;
    rec.y1 = y + l_min * dy;
    rec.x2 = x + l_max * dx;
    rec.y2 = y + l_max * dy;
    rec.width = w_max - w_min;
    rec.x = x;
    rec.y = y;
    rec.theta = theta;
    rec.dx = dx;
    rec.dy = dy;
    rec.prec = prec;
    rec.p = p;

    // Min width of 1 pixel
    if(rec.width < 1.0) rec.width = 1.0;
}

double LineSegmentDetectorImpl::get_theta(const std::vector<RegionPoint>& reg, const double& x,
                                      const double& y, const double& reg_angle, const double& prec) const
{
    double Ixx = 0.0;
    double Iyy = 0.0;
    double Ixy = 0.0;

    // Compute inertia matrix
    for(size_t i = 0; i < reg.size(); ++i)
    {
        const double& regx = reg[i].x;
        const double& regy = reg[i].y;
        const double& weight = reg[i].modgrad;
        double dx = regx - x;
        double dy = regy - y;
        Ixx += dy * dy * weight;
        Iyy += dx * dx * weight;
        Ixy -= dx * dy * weight;
    }

    // Check if inertia matrix is null
    CV_Assert(!(double_equal(Ixx, 0) && double_equal(Iyy, 0) && double_equal(Ixy, 0)));

    // Compute smallest eigenvalue
    double lambda = 0.5 * (Ixx + Iyy - sqrt((Ixx - Iyy) * (Ixx - Iyy) + 4.0 * Ixy * Ixy));

    // Compute angle
    double theta = (fabs(Ixx)>fabs(Iyy))?
                    double(fastAtan2(float(lambda - Ixx), float(Ixy))):
                    double(fastAtan2(float(Ixy), float(lambda - Iyy))); // in degs
    theta *= DEG_TO_RADS;

    // Correct angle by 180 deg if necessary
    if(angle_diff(theta, reg_angle) > prec) { theta += CV_PI; }

    return theta;
}

bool LineSegmentDetectorImpl::refine(std::vector<RegionPoint>& reg, double reg_angle,
                                 const double prec, double p, rect& rec, const double& density_th)
{
    double density = double(reg.size()) / (dist(rec.x1, rec.y1, rec.x2, rec.y2) * rec.width);

    if (density >= density_th) { return true; }

    // Try to reduce angle tolerance
    double xc = double(reg[0].x);
    double yc = double(reg[0].y);
    const double& ang_c = reg[0].angle;
    double sum = 0, s_sum = 0;
    int n = 0;

    for (size_t i = 0; i < reg.size(); ++i)
    {
        *(reg[i].used) = NOTUSED;
        if (dist(xc, yc, reg[i].x, reg[i].y) < rec.width)
        {
            const double& angle = reg[i].angle;
            double ang_d = angle_diff_signed(angle, ang_c);
            sum += ang_d;
            s_sum += ang_d * ang_d;
            ++n;
        }
    }
    CV_Assert(n > 0);
    double mean_angle = sum / double(n);
    // 2 * standard deviation
    double tau = 2.0 * sqrt((s_sum - 2.0 * mean_angle * sum) / double(n) + mean_angle * mean_angle);

    // Try new region
    region_grow(Point(reg[0].x, reg[0].y), reg, reg_angle, tau);

    if (reg.size() < 2) { return false; }

    region2rect(reg, reg_angle, prec, p, rec);
    density = double(reg.size()) / (dist(rec.x1, rec.y1, rec.x2, rec.y2) * rec.width);

    if (density < density_th)
    {
        return reduce_region_radius(reg, reg_angle, prec, p, rec, density, density_th);
    }
    else
    {
        return true;
    }
}

bool LineSegmentDetectorImpl::reduce_region_radius(std::vector<RegionPoint>& reg, double reg_angle,
                const double prec, double p, rect& rec, double density, const double& density_th)
{
    // Compute region's radius
    double xc = double(reg[0].x);
    double yc = double(reg[0].y);
    double radSq1 = distSq(xc, yc, rec.x1, rec.y1);
    double radSq2 = distSq(xc, yc, rec.x2, rec.y2);
    double radSq = radSq1 > radSq2 ? radSq1 : radSq2;

    while(density < density_th)
    {
        radSq *= 0.75*0.75; // Reduce region's radius to 75% of its value
        // Remove points from the region and update 'used' map
        for (size_t i = 0; i < reg.size(); ++i)
        {
            if(distSq(xc, yc, double(reg[i].x), double(reg[i].y)) > radSq)
            {
                // Remove point from the region
                *(reg[i].used) = NOTUSED;
                std::swap(reg[i], reg[reg.size() - 1]);
                reg.pop_back();
                --i; // To avoid skipping one point
            }
        }

        if(reg.size() < 2) { return false; }

        // Re-compute rectangle
        region2rect(reg ,reg_angle, prec, p, rec);

        // Re-compute region points density
        density = double(reg.size()) /
                  (dist(rec.x1, rec.y1, rec.x2, rec.y2) * rec.width);
    }

    return true;
}

double LineSegmentDetectorImpl::rect_improve(rect& rec) const
{
    double delta = 0.5;
    double delta_2 = delta / 2.0;

    double log_nfa = rect_nfa(rec);

    if(log_nfa > LOG_EPS) return log_nfa; // Good rectangle

    // Try to improve
    // Finer precision
    rect r = rect(rec); // Copy
    for(int n = 0; n < 5; ++n)
    {
        r.p /= 2;
        r.prec = r.p * CV_PI;
        double log_nfa_new = rect_nfa(r);
        if(log_nfa_new > log_nfa)
        {
            log_nfa = log_nfa_new;
            rec = rect(r);
        }
    }
    if(log_nfa > LOG_EPS) return log_nfa;

    // Try to reduce width
    r = rect(rec);
    for(unsigned int n = 0; n < 5; ++n)
    {
        if((r.width - delta) >= 0.5)
        {
            r.width -= delta;
            double log_nfa_new = rect_nfa(r);
            if(log_nfa_new > log_nfa)
            {
                rec = rect(r);
                log_nfa = log_nfa_new;
            }
        }
    }
    if(log_nfa > LOG_EPS) return log_nfa;

    // Try to reduce one side of rectangle
    r = rect(rec);
    for(unsigned int n = 0; n < 5; ++n)
    {
        if((r.width - delta) >= 0.5)
        {
            r.x1 += -r.dy * delta_2;
            r.y1 +=  r.dx * delta_2;
            r.x2 += -r.dy * delta_2;
            r.y2 +=  r.dx * delta_2;
            r.width -= delta;
            double log_nfa_new = rect_nfa(r);
            if(log_nfa_new > log_nfa)
            {
                rec = rect(r);
                log_nfa = log_nfa_new;
            }
        }
    }
    if(log_nfa > LOG_EPS) return log_nfa;

    // Try to reduce other side of rectangle
    r = rect(rec);
    for(unsigned int n = 0; n < 5; ++n)
    {
        if((r.width - delta) >= 0.5)
        {
            r.x1 -= -r.dy * delta_2;
            r.y1 -=  r.dx * delta_2;
            r.x2 -= -r.dy * delta_2;
            r.y2 -=  r.dx * delta_2;
            r.width -= delta;
            double log_nfa_new = rect_nfa(r);
            if(log_nfa_new > log_nfa)
            {
                rec = rect(r);
                log_nfa = log_nfa_new;
            }
        }
    }
    if(log_nfa > LOG_EPS) return log_nfa;

    // Try finer precision
    r = rect(rec);
    for(unsigned int n = 0; n < 5; ++n)
    {
        if((r.width - delta) >= 0.5)
        {
            r.p /= 2;
            r.prec = r.p * CV_PI;
            double log_nfa_new = rect_nfa(r);
            if(log_nfa_new > log_nfa)
            {
                rec = rect(r);
                log_nfa = log_nfa_new;
            }
        }
    }

    return log_nfa;
}

double LineSegmentDetectorImpl::rect_nfa(const rect& rec) const
{
    int total_pts = 0, alg_pts = 0;
    double half_width = rec.width / 2.0;
    double dyhw = rec.dy * half_width;
    double dxhw = rec.dx * half_width;

    edge ordered_x[4];
    edge* min_y = &ordered_x[0];
    edge* max_y = &ordered_x[0]; // Will be used for loop range

    ordered_x[0].p.x = int(rec.x1 - dyhw); ordered_x[0].p.y = int(rec.y1 + dxhw); ordered_x[0].taken = false;
    ordered_x[1].p.x = int(rec.x2 - dyhw); ordered_x[1].p.y = int(rec.y2 + dxhw); ordered_x[1].taken = false;
    ordered_x[2].p.x = int(rec.x2 + dyhw); ordered_x[2].p.y = int(rec.y2 - dxhw); ordered_x[2].taken = false;
    ordered_x[3].p.x = int(rec.x1 + dyhw); ordered_x[3].p.y = int(rec.y1 - dxhw); ordered_x[3].taken = false;

    std::sort(ordered_x, ordered_x + 4, AsmallerB_XoverY);

    // Find min y. And mark as taken. find max y.
    for(unsigned int i = 1; i < 4; ++i)
    {
        if(min_y->p.y > ordered_x[i].p.y) {min_y = &ordered_x[i]; }
        if(max_y->p.y < ordered_x[i].p.y) {max_y = &ordered_x[i]; }
    }
    min_y->taken = true;

    // Find leftmost untaken point;
    edge* leftmost = 0;
    for(unsigned int i = 0; i < 4; ++i)
    {
        if(!ordered_x[i].taken)
        {
            if(!leftmost) // if uninitialized
            {
                leftmost = &ordered_x[i];
            }
            else if (leftmost->p.x > ordered_x[i].p.x)
            {
                leftmost = &ordered_x[i];
            }
        }
    }
    CV_Assert(leftmost != NULL);
    leftmost->taken = true;

    // Find rightmost untaken point;
    edge* rightmost = 0;
    for(unsigned int i = 0; i < 4; ++i)
    {
        if(!ordered_x[i].taken)
        {
            if(!rightmost) // if uninitialized
            {
                rightmost = &ordered_x[i];
            }
            else if (rightmost->p.x < ordered_x[i].p.x)
            {
                rightmost = &ordered_x[i];
            }
        }
    }
    CV_Assert(rightmost != NULL);
    rightmost->taken = true;

    // Find last untaken point;
    edge* tailp = 0;
    for(unsigned int i = 0; i < 4; ++i)
    {
        if(!ordered_x[i].taken)
        {
            if(!tailp) // if uninitialized
            {
                tailp = &ordered_x[i];
            }
            else if (tailp->p.x > ordered_x[i].p.x)
            {
                tailp = &ordered_x[i];
            }
        }
    }
    CV_Assert(tailp != NULL);
    tailp->taken = true;

    double flstep = (min_y->p.y != leftmost->p.y) ?
                    (min_y->p.x - leftmost->p.x) / (min_y->p.y - leftmost->p.y) : 0; //first left step
    double slstep = (leftmost->p.y != tailp->p.x) ?
                    (leftmost->p.x - tailp->p.x) / (leftmost->p.y - tailp->p.x) : 0; //second left step

    double frstep = (min_y->p.y != rightmost->p.y) ?
                    (min_y->p.x - rightmost->p.x) / (min_y->p.y - rightmost->p.y) : 0; //first right step
    double srstep = (rightmost->p.y != tailp->p.x) ?
                    (rightmost->p.x - tailp->p.x) / (rightmost->p.y - tailp->p.x) : 0; //second right step

    double lstep = flstep, rstep = frstep;

    double left_x = min_y->p.x, right_x = min_y->p.x;

    // Loop around all points in the region and count those that are aligned.
    int min_iter = min_y->p.y;
    int max_iter = max_y->p.y;
    for(int y = min_iter; y <= max_iter; ++y)
    {
        if (y < 0 || y >= img_height) continue;

        for(int x = int(left_x); x <= int(right_x); ++x)
        {
            if (x < 0 || x >= img_width) continue;

            ++total_pts;
            if(isAligned(x, y, rec.theta, rec.prec))
            {
                ++alg_pts;
            }
        }

        if(y >= leftmost->p.y) { lstep = slstep; }
        if(y >= rightmost->p.y) { rstep = srstep; }

        left_x += lstep;
        right_x += rstep;
    }

    return nfa(total_pts, alg_pts, rec.p);
}

double LineSegmentDetectorImpl::nfa(const int& n, const int& k, const double& p) const
{
    // Trivial cases
    if(n == 0 || k == 0) { return -LOG_NT; }
    if(n == k) { return -LOG_NT - double(n) * log10(p); }

    double p_term = p / (1 - p);

    double log1term = (double(n) + 1) - log_gamma(double(k) + 1)
                - log_gamma(double(n-k) + 1)
                + double(k) * log(p) + double(n-k) * log(1.0 - p);
    double term = exp(log1term);

    if(double_equal(term, 0))
    {
        if(k > n * p) return -log1term / M_LN10 - LOG_NT;
        else return -LOG_NT;
    }

    // Compute more terms if needed
    double bin_tail = term;
    double tolerance = 0.1; // an error of 10% in the result is accepted
    for(int i = k + 1; i <= n; ++i)
    {
        double bin_term = double(n - i + 1) / double(i);
        double mult_term = bin_term * p_term;
        term *= mult_term;
        bin_tail += term;
        if(bin_term < 1)
        {
            double err = term * ((1 - pow(mult_term, double(n-i+1))) / (1 - mult_term) - 1);
            if(err < tolerance * fabs(-log10(bin_tail) - LOG_NT) * bin_tail) break;
        }

    }
    return -log10(bin_tail) - LOG_NT;
}

inline bool LineSegmentDetectorImpl::isAligned(int x, int y, const double& theta, const double& prec) const
{
    if(x < 0 || y < 0 || x >= angles.cols || y >= angles.rows) { return false; }
    const double& a = angles.at<double>(y, x);
    if(a == NOTDEF) { return false; }

    // It is assumed that 'theta' and 'a' are in the range [-pi,pi]
    double n_theta = theta - a;
    if(n_theta < 0) { n_theta = -n_theta; }
    if(n_theta > M_3_2_PI)
    {
        n_theta -= M_2__PI;
        if(n_theta < 0) n_theta = -n_theta;
    }

    return n_theta <= prec;
}


void LineSegmentDetectorImpl::drawSegments(InputOutputArray _image, InputArray lines)
{
    CV_INSTRUMENT_REGION();

    CV_Assert(!_image.empty() && (_image.channels() == 1 || _image.channels() == 3));

    if (_image.channels() == 1)
    {
        cvtColor(_image, _image, COLOR_GRAY2BGR);
    }

    Mat _lines = lines.getMat();
    const int N = _lines.checkVector(4);

    CV_Assert(_lines.depth() == CV_32F || _lines.depth() == CV_32S);

    // Draw segments
    if (_lines.depth() == CV_32F)
    {
        for (int i = 0; i < N; ++i)
        {
            const Vec4f& v = _lines.at<Vec4f>(i);
            const Point2f b(v[0], v[1]);
            const Point2f e(v[2], v[3]);
            line(_image, b, e, Scalar(0, 0, 255), 1);
        }
    }
    else
    {
        for (int i = 0; i < N; ++i)
        {
            const Vec4i& v = _lines.at<Vec4i>(i);
            const Point2i b(v[0], v[1]);
            const Point2i e(v[2], v[3]);
            line(_image, b, e, Scalar(0, 0, 255), 1);
        }
    }
}


int LineSegmentDetectorImpl::compareSegments(const Size& size, InputArray lines1, InputArray lines2, InputOutputArray _image)
{
    CV_INSTRUMENT_REGION();

    Size sz = size;
    if (_image.needed() && _image.size() != size) sz = _image.size();
    CV_Assert(!sz.empty());

    Mat_<uchar> I1 = Mat_<uchar>::zeros(sz);
    Mat_<uchar> I2 = Mat_<uchar>::zeros(sz);

    Mat _lines1 = lines1.getMat();
    Mat _lines2 = lines2.getMat();
    const int N1 = _lines1.checkVector(4);
    const int N2 = _lines2.checkVector(4);

    CV_Assert(_lines1.depth() == CV_32F || _lines1.depth() == CV_32S);
    CV_Assert(_lines2.depth() == CV_32F || _lines2.depth() == CV_32S);

    if (_lines1.depth() == CV_32S)
        _lines1.convertTo(_lines1, CV_32F);
    if (_lines2.depth() == CV_32S)
        _lines2.convertTo(_lines2, CV_32F);

    // Draw segments
    for(int i = 0; i < N1; ++i)
    {
        const Point2f b(_lines1.at<Vec4f>(i)[0], _lines1.at<Vec4f>(i)[1]);
        const Point2f e(_lines1.at<Vec4f>(i)[2], _lines1.at<Vec4f>(i)[3]);
        line(I1, b, e, Scalar::all(255), 1);
    }
    for(int i = 0; i < N2; ++i)
    {
        const Point2f b(_lines2.at<Vec4f>(i)[0], _lines2.at<Vec4f>(i)[1]);
        const Point2f e(_lines2.at<Vec4f>(i)[2], _lines2.at<Vec4f>(i)[3]);
        line(I2, b, e, Scalar::all(255), 1);
    }

    // Count the pixels that don't agree
    Mat Ixor;
    bitwise_xor(I1, I2, Ixor);
    int N = countNonZero(Ixor);

    if (_image.needed())
    {
        CV_Assert(_image.channels() == 3);
        Mat img = _image.getMatRef();
        CV_Assert(img.isContinuous() && I1.isContinuous() && I2.isContinuous());

        for (unsigned int i = 0; i < I1.total(); ++i)
        {
            uchar i1 = I1.ptr()[i];
            uchar i2 = I2.ptr()[i];
            if (i1 || i2)
            {
                unsigned int base_idx = i * 3;
                if (i1) img.ptr()[base_idx] = 255;
                else img.ptr()[base_idx] = 0;
                img.ptr()[base_idx + 1] = 0;
                if (i2) img.ptr()[base_idx + 2] = 255;
                else img.ptr()[base_idx + 2] = 0;
            }
        }
    }

    return N;
}

} // namespace cv<|MERGE_RESOLUTION|>--- conflicted
+++ resolved
@@ -42,13 +42,6 @@
 #include "precomp.hpp"
 #include <vector>
 
-<<<<<<< HEAD
-#if defined(_MSC_VER)
-#   pragma warning(disable:4702)  // unreachable code
-#endif
-
-namespace cv {
-=======
 /////////////////////////////////////////////////////////////////////////////////////////
 // Default LSD parameters
 // SIGMA_SCALE 0.6    - Sigma for Gaussian filter is computed as sigma = sigma_scale/scale.
@@ -166,7 +159,6 @@
 ///////////////////////////////////////////////////////////////////////////////////////////////////////////////
 
 namespace cv{
->>>>>>> 48c985e7
 
 class LineSegmentDetectorImpl CV_FINAL : public LineSegmentDetector
 {
