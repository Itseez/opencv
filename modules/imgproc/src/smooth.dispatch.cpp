--- conflicted
+++ resolved
@@ -617,7 +617,7 @@
 
     CV_Assert(!_src.empty());
 
-    int type = _src.type(); 
+    int type = _src.type();
     Size size = _src.size();
     _dst.create( size, type );
 
@@ -667,17 +667,10 @@
         Mat _filter, _kernelx, _kernely;
 
         // Generate a discrete kernel...
-<<<<<<< HEAD
         auto discretise_gaussian = [](signed char** filter, Mat& _filter, int h, int w)
         -> unsigned short int
         {
             // We know that the kernels at the top-left corners are at the weakest extents,
-=======
-        auto discretise_gaussian = [](signed char** filter, Mat& _filter, int h, int w) 
-        -> unsigned short int
-        {  
-            // We know that the kernels at the top-left corners are at the weakest extents, 
->>>>>>> e7790ebd
             // and therefore when discretized, are represented by 1.
             unsigned short int divisor = 0;
 
@@ -685,11 +678,8 @@
             if (filter == NULL)
                 return 0;
 
-<<<<<<< HEAD
             float scale_factor = 1.0f / _filter.at<float>(0,0);
-=======
-            float scale_factor = 1.0f / _filter.at<float>(0,0); 
->>>>>>> e7790ebd
+
             Mat scaled_filter = scale_factor * _filter; // Scale it up!
 
             // Now we clean it up and round each number off!
@@ -717,11 +707,7 @@
         signed char* kernel_x, kernel_y;
 
         createGaussianKernels(_kernelx, _kernely, CV_32F, ksize, sigma1, sigma2);
-<<<<<<< HEAD
         unsigned short int divisor = discretise_gaussian(filter, _filter,
-=======
-        unsigned short int divisor = discretise_gaussian(filter, _filter, 
->>>>>>> e7790ebd
                                                          ksize.height, ksize.width);
         unsigned short int divisor_xy = discretise_gaussian(kernel_x, _kernelx,
                                                             ksize.height, 1);
@@ -740,15 +726,9 @@
         {
             case 3:
                 Gaussian_Blur_optimized_3x3_16_reg_blocking(
-<<<<<<< HEAD
                     input,
                     output,
                     size.height,
-=======
-                    input, 
-                    output, 
-                    size.height, 
->>>>>>> e7790ebd
                     size.width,
                     divisor,
                     filter);
@@ -766,15 +746,9 @@
                         divisor_xy);
                 else
                     Gaussian_Blur_optimized_5x5_16_reg_blocking(
-<<<<<<< HEAD
                         input,
                         output,
                         size.height,
-=======
-                        input, 
-                        output, 
-                        size.height, 
->>>>>>> e7790ebd
                         size.width,
                         divisor,
                         filter);
