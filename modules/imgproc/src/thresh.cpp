/*M///////////////////////////////////////////////////////////////////////////////////////
//
//  IMPORTANT: READ BEFORE DOWNLOADING, COPYING, INSTALLING OR USING.
//
//  By downloading, copying, installing or using the software you agree to this license.
//  If you do not agree to this license, do not download, install,
//  copy or use the software.
//
//
//                           License Agreement
//                For Open Source Computer Vision Library
//
// Copyright (C) 2000-2008, Intel Corporation, all rights reserved.
// Copyright (C) 2009, Willow Garage Inc., all rights reserved.
// Third party copyrights are property of their respective owners.
//
// Redistribution and use in source and binary forms, with or without modification,
// are permitted provided that the following conditions are met:
//
//   * Redistribution's of source code must retain the above copyright notice,
//     this list of conditions and the following disclaimer.
//
//   * Redistribution's in binary form must reproduce the above copyright notice,
//     this list of conditions and the following disclaimer in the documentation
//     and/or other materials provided with the distribution.
//
//   * The name of the copyright holders may not be used to endorse or promote products
//     derived from this software without specific prior written permission.
//
// This software is provided by the copyright holders and contributors "as is" and
// any express or implied warranties, including, but not limited to, the implied
// warranties of merchantability and fitness for a particular purpose are disclaimed.
// In no event shall the Intel Corporation or contributors be liable for any direct,
// indirect, incidental, special, exemplary, or consequential damages
// (including, but not limited to, procurement of substitute goods or services;
// loss of use, data, or profits; or business interruption) however caused
// and on any theory of liability, whether in contract, strict liability,
// or tort (including negligence or otherwise) arising in any way out of
// the use of this software, even if advised of the possibility of such damage.
//
//M*/

#include "precomp.hpp"
#include "opencl_kernels_imgproc.hpp"
#include "opencv2/core/hal/intrin.hpp"

#include "opencv2/core/openvx/ovx_defs.hpp"

namespace cv
{

template <typename T>
static inline T threshBinary(const T& src, const T& thresh, const T& maxval)
{
    return src > thresh ? maxval : 0;
}

template <typename T>
static inline T threshBinaryInv(const T& src, const T& thresh, const T& maxval)
{
    return src <= thresh ? maxval : 0;
}

template <typename T>
static inline T threshTrunc(const T& src, const T& thresh)
{
    return std::min(src, thresh);
}

template <typename T>
static inline T threshToZero(const T& src, const T& thresh)
{
    return src > thresh ? src : 0;
}

template <typename T>
static inline T threshToZeroInv(const T& src, const T& thresh)
{
    return src <= thresh ? src : 0;
}

template <typename T, bool useMask>
static void threshGeneric(Size roi, const int cn, const T* src, size_t src_step,
                          T* dst, size_t dst_step,
                          const uchar* mask, size_t mask_step,
                          T thresh, T maxval, int type)
{
    int i = 0, j;
    switch (type)
    {
    case THRESH_BINARY:
        for (; i < roi.height; i++, src += src_step, dst += dst_step, mask += useMask ? mask_step : 0)
            for (j = 0; j < roi.width; j++)
                if (!useMask || (mask[j/cn] != 0))
                    dst[j] = threshBinary<T>(src[j], thresh, maxval);
        return;

    case THRESH_BINARY_INV:
        for (; i < roi.height; i++, src += src_step, dst += dst_step, mask += useMask ? mask_step : 0)
            for (j = 0; j < roi.width; j++)
                if (!useMask || (mask[j/cn] != 0))
                    dst[j] = threshBinaryInv<T>(src[j], thresh, maxval);
        return;

    case THRESH_TRUNC:
        for (; i < roi.height; i++, src += src_step, dst += dst_step, mask += useMask ? mask_step : 0)
            for (j = 0; j < roi.width; j++)
                if (!useMask || (mask[j/cn] != 0))
                    dst[j] = threshTrunc<T>(src[j], thresh);
        return;

    case THRESH_TOZERO:
        for (; i < roi.height; i++, src += src_step, dst += dst_step, mask += useMask ? mask_step : 0)
            for (j = 0; j < roi.width; j++)
                if (!useMask || (mask[j/cn] != 0))
                    dst[j] = threshToZero<T>(src[j], thresh);
        return;

    case THRESH_TOZERO_INV:
        for (; i < roi.height; i++, src += src_step, dst += dst_step, mask += useMask ? mask_step : 0)
            for (j = 0; j < roi.width; j++)
                if (!useMask || (mask[j/cn] != 0))
                    dst[j] = threshToZeroInv<T>(src[j], thresh);
        return;

    default:
        CV_Error( cv::Error::StsBadArg, "" ); return;
    }
}

template<bool useMask>
static void
thresh_8u( const Mat& _src, Mat& _dst, const Mat& _mask, uchar thresh, uchar maxval, int type )
{
    Size roi = _src.size();
    const int cn = _src.channels();
    roi.width *= cn;
    size_t src_step = _src.step;
    size_t dst_step = _dst.step;
    size_t mask_step = _mask.step;

    if( _src.isContinuous() && _dst.isContinuous() && (!useMask || _mask.empty() || _mask.isContinuous()) )
    {
        roi.width *= roi.height;
        roi.height = 1;
        src_step = dst_step = roi.width;
        if (useMask)
            mask_step = _mask.total();
    }

    if (!useMask)
    {
        #if defined(HAVE_IPP)
        CV_IPP_CHECK()
        {
            IppiSize sz = { roi.width, roi.height };
            CV_SUPPRESS_DEPRECATED_START
            switch( type )
            {
            case THRESH_TRUNC:
                if (_src.data == _dst.data && CV_INSTRUMENT_FUN_IPP(ippiThreshold_GT_8u_C1IR, _dst.ptr(), (int)dst_step, sz, thresh) >= 0)
                {
                    CV_IMPL_ADD(CV_IMPL_IPP);
                    return;
                }
                if (CV_INSTRUMENT_FUN_IPP(ippiThreshold_GT_8u_C1R, _src.ptr(), (int)src_step, _dst.ptr(), (int)dst_step, sz, thresh) >= 0)
                {
                    CV_IMPL_ADD(CV_IMPL_IPP);
                    return;
                }
                setIppErrorStatus();
                break;
            case THRESH_TOZERO:
                if (_src.data == _dst.data && CV_INSTRUMENT_FUN_IPP(ippiThreshold_LTVal_8u_C1IR, _dst.ptr(), (int)dst_step, sz, thresh+1, 0) >= 0)
                {
                    CV_IMPL_ADD(CV_IMPL_IPP);
                    return;
                }
                if (CV_INSTRUMENT_FUN_IPP(ippiThreshold_LTVal_8u_C1R, _src.ptr(), (int)src_step, _dst.ptr(), (int)dst_step, sz, thresh + 1, 0) >= 0)
                {
                    CV_IMPL_ADD(CV_IMPL_IPP);
                    return;
                }
                setIppErrorStatus();
                break;
            case THRESH_TOZERO_INV:
                if (_src.data == _dst.data && CV_INSTRUMENT_FUN_IPP(ippiThreshold_GTVal_8u_C1IR, _dst.ptr(), (int)dst_step, sz, thresh, 0) >= 0)
                {
                    CV_IMPL_ADD(CV_IMPL_IPP);
                    return;
                }
                if (CV_INSTRUMENT_FUN_IPP(ippiThreshold_GTVal_8u_C1R, _src.ptr(), (int)src_step, _dst.ptr(), (int)dst_step, sz, thresh, 0) >= 0)
                {
                    CV_IMPL_ADD(CV_IMPL_IPP);
                    return;
                }
                setIppErrorStatus();
                break;
            }
            CV_SUPPRESS_DEPRECATED_END
        }
        #endif
    }

    int j = 0;
    const uchar* src = _src.ptr();
    uchar* dst = _dst.ptr();
    const uchar* mask = nullptr;
    if (useMask)
    {
        mask = _mask.ptr();
    }

    #if (CV_SIMD || CV_SIMD_SCALABLE)
    v_uint8 thresh_u = vx_setall_u8( thresh );
    v_uint8 maxval16 = vx_setall_u8( maxval );

    v_uint8 vm0;
    switch( type )
    {
    case THRESH_BINARY:
        for( int i = 0; i < roi.height; i++, src += src_step, dst += dst_step, mask += useMask ? mask_step : 0 )
        {
            const int srcReadLanes = VTraits<v_uint8>::vlanes();
            const int maskReadLanes = !useMask ? 0 : VTraits<v_uint8>::vlanes();
            const int atomicReadLanes = std::max(srcReadLanes, maskReadLanes);
            for( j = 0; j <= roi.width - atomicReadLanes; j += srcReadLanes)
            {
                v_uint8 v0, v2;
                v0 = vx_load( src + j );
                if (useMask)
                {
                    const int readParity = (j%maskReadLanes)/srcReadLanes;
                    if (!readParity)
                        vm0 = vx_load( mask + j );
                    v2 = v_and(v0, v_not(vm0));
                }
                v0 = v_lt(thresh_u, v0);
                v0 = v_and(v0, maxval16);
                if (useMask)
                {
                    v0 = v_or(v_and(v0, vm0), v2);
                }
                v_store( dst + j, v0 );
            }
        }
        break;

    case THRESH_BINARY_INV:
        for( int i = 0; i < roi.height; i++, src += src_step, dst += dst_step, mask += useMask ? mask_step : 0 )
        {
            const int srcReadLanes = VTraits<v_uint8>::vlanes();
            const int maskReadLanes = !useMask ? 0 : VTraits<v_uint8>::vlanes();
            const int atomicReadLanes = std::max(srcReadLanes, maskReadLanes);
            for( j = 0; j <= roi.width - atomicReadLanes; j += srcReadLanes)
            {
                v_uint8 v0, v2;
                v0 = vx_load( src + j );
                if (useMask)
                {
                    const int readParity = (j%maskReadLanes)/srcReadLanes;
                    if (!readParity)
                        vm0 = vx_load( mask + j );
                    v2 = v_and(v0, v_not(vm0));
                }
                v0 = v_le(v0, thresh_u);
                v0 = v_and(v0, maxval16);
                if (useMask)
                {
                    v0 = v_or(v_and(v0, vm0), v2);
                }
                v_store( dst + j, v0 );
            }
        }
        break;

    case THRESH_TRUNC:
        for( int i = 0; i < roi.height; i++, src += src_step, dst += dst_step, mask += useMask ? mask_step : 0 )
        {
            const int srcReadLanes = VTraits<v_uint8>::vlanes();
            const int maskReadLanes = !useMask ? 0 : VTraits<v_uint8>::vlanes();
            const int atomicReadLanes = std::max(srcReadLanes, maskReadLanes);
            for( j = 0; j <= roi.width - atomicReadLanes; j += srcReadLanes)
            {
                v_uint8 v0, v2;
                v0 = vx_load( src + j );
                if (useMask)
                {
                    const int readParity = (j%maskReadLanes)/srcReadLanes;
                    if (!readParity)
                        vm0 = vx_load( mask + j );
                    v2 = v_and(v0, v_not(vm0));
                }
                v0 = v_sub(v0, v_sub(v0, thresh_u));
                if (useMask)
                {
                    v0 = v_or(v_and(v0, vm0), v2);
                }
                v_store( dst + j, v0 );
            }
        }
        break;

    case THRESH_TOZERO:
        for( int i = 0; i < roi.height; i++, src += src_step, dst += dst_step, mask += useMask ? mask_step : 0 )
        {
            const int srcReadLanes = VTraits<v_uint8>::vlanes();
            const int maskReadLanes = !useMask ? 0 : VTraits<v_uint8>::vlanes();
            const int atomicReadLanes = std::max(srcReadLanes, maskReadLanes);
            for( j = 0; j <= roi.width - atomicReadLanes; j += srcReadLanes)
            {
                v_uint8 v0, v2;
                v0 = vx_load( src + j );
                if (useMask)
                {
                    const int readParity = (j%maskReadLanes)/srcReadLanes;
                    if (!readParity)
                        vm0 = vx_load( mask + j );
                    v2 = v_and(v0, v_not(vm0));
                }
                v0 = v_and(v_lt(thresh_u, v0), v0);
                if (useMask)
                {
                    v0 = v_or(v_and(v0, vm0), v2);
                }
                v_store( dst + j, v0 );
            }
        }
        break;

    case THRESH_TOZERO_INV:
        for( int i = 0; i < roi.height; i++, src += src_step, dst += dst_step, mask += useMask ? mask_step : 0 )
        {
            const int srcReadLanes = VTraits<v_uint8>::vlanes();
            const int maskReadLanes = !useMask ? 0 : VTraits<v_uint8>::vlanes();
            const int atomicReadLanes = std::max(srcReadLanes, maskReadLanes);
            for( j = 0; j <= roi.width - atomicReadLanes; j += srcReadLanes)
            {
                v_uint8 v0, v2;
                v0 = vx_load( src + j );
                if (useMask)
                {
                    const int readParity = (j%maskReadLanes)/srcReadLanes;
                    if (!readParity)
                        vm0 = vx_load( mask + j );
                    v2 = v_and(v0, v_not(vm0));
                }
                v0 = v_and(v_le(v0, thresh_u), v0);
                if (useMask)
                {
                    v0 = v_or(v_and(v0, vm0), v2);
                }
                v_store( dst + j, v0 );
            }
        }
        break;
    }
#endif

    int j_scalar = j;
    if( j_scalar < roi.width )
    {
        const int thresh_pivot = thresh + 1;
        uchar tab[256] = {0};
        switch( type )
        {
        case THRESH_BINARY:
            memset(tab, 0, thresh_pivot);
            if (thresh_pivot < 256) {
                memset(tab + thresh_pivot, maxval, 256 - thresh_pivot);
            }
            break;
        case THRESH_BINARY_INV:
            memset(tab, maxval, thresh_pivot);
            if (thresh_pivot < 256) {
                memset(tab + thresh_pivot, 0, 256 - thresh_pivot);
            }
            break;
        case THRESH_TRUNC:
            for( int i = 0; i <= thresh; i++ )
                tab[i] = (uchar)i;
            if (thresh_pivot < 256) {
                memset(tab + thresh_pivot, thresh, 256 - thresh_pivot);
            }
            break;
        case THRESH_TOZERO:
            memset(tab, 0, thresh_pivot);
            for( int i = thresh_pivot; i < 256; i++ )
                tab[i] = (uchar)i;
            break;
        case THRESH_TOZERO_INV:
            for( int i = 0; i <= thresh; i++ )
                tab[i] = (uchar)i;
            if (thresh_pivot < 256) {
                memset(tab + thresh_pivot, 0, 256 - thresh_pivot);
            }
            break;
        }

        src = _src.ptr();
        dst = _dst.ptr();
        if (useMask)
          mask = _mask.ptr();
        for( int i = 0; i < roi.height; i++, src += src_step, dst += dst_step, mask += useMask ? mask_step : 0 )
        {
            j = j_scalar;
#if CV_ENABLE_UNROLLED
            for( ; j <= roi.width - 4; j += 4 )
            {
                uchar t0 = tab[src[j]];
                uchar t1 = tab[src[j+1]];
                uchar m0 = useMask ? mask[j/cn] : 0xFF;
<<<<<<< HEAD
                uchar m1 = useMask ? mask[j/cn+1] : 0xFF;
=======
                uchar m1 = useMask ? mask[j+1] : 0xFF;
>>>>>>> 55176f5c

                if (!useMask || (m0 != 0))
                    dst[j] = t0;
                if (!useMask || (m1 != 0))
                    dst[j+1] = t1;

                t0 = tab[src[j+2]];
                t1 = tab[src[j+3]];
                m0 = useMask ? mask[j/cn+2] : 0xFF;
                m1 = useMask ? mask[j/cn+3] : 0xFF;

                if (!useMask || (m0 != 0))
                    dst[j+2] = t0;
                if (!useMask || (m1 != 0))
                    dst[j+3] = t1;
            }
#endif
            for( ; j < roi.width; j++ )
            {
                if (!useMask || (mask[j/cn] != 0))
                    dst[j] = tab[src[j]];
            }
        }
    }
}

template<bool useMask>
static void
thresh_16u(const Mat& _src, Mat& _dst, const Mat& _mask, ushort thresh, ushort maxval, int type)
{
    Size roi = _src.size();
    const int cn = _src.channels();
    roi.width *= cn;
    size_t src_step = _src.step / _src.elemSize1();
    size_t dst_step = _dst.step / _dst.elemSize1();

    size_t mask_step = _mask.step;

    if( _src.isContinuous() && _dst.isContinuous() && (!useMask || _mask.empty() || _mask.isContinuous()) )
    {
        roi.width *= roi.height;
        roi.height = 1;
        src_step = dst_step = roi.width;
        if (useMask)
            mask_step = _mask.total();
    }

    // HAVE_IPP not supported

    const ushort* src = _src.ptr<ushort>();
    ushort* dst = _dst.ptr<ushort>();
    const uchar* mask = nullptr;
    if (useMask)
        mask = _mask.ptr();

#if (CV_SIMD || CV_SIMD_SCALABLE)
    int i, j;
    v_uint16 thresh_u = vx_setall_u16(thresh);
    v_uint16 maxval16 = vx_setall_u16(maxval);

    v_uint8 vm0;
    switch (type)
    {
    case THRESH_BINARY:
        for (i = 0; i < roi.height; i++, src += src_step, dst += dst_step, mask += useMask ? mask_step : 0)
        {
            j = 0;
            const int srcReadLanes = 2*VTraits<v_uint16>::vlanes();
            const int maskReadLanes = !useMask ? 0 : VTraits<v_uint8>::vlanes();
            const int atomicReadLanes = std::max(srcReadLanes, maskReadLanes);
            for( ; j <= roi.width - atomicReadLanes; j += srcReadLanes )
            {
                v_uint16 v0, v1, v2, v3;
                v0 = vx_load(src + j);
                v1 = vx_load(src + j + VTraits<v_uint16>::vlanes());
                if (useMask)
                {
                    const int readParity = (j%maskReadLanes)/srcReadLanes;
                    if (!readParity)
                        vm0 = vx_load( mask + j );
                    v2 = v_and(v0, v_reinterpret_as_u16(v_not(v_unpacklo(vm0, vm0))));
                    v3 = v_and(v1, v_reinterpret_as_u16(v_not(v_unpackhi(vm0, vm0))));
                }
                v0 = v_lt(thresh_u, v0);
                v1 = v_lt(thresh_u, v1);
                v0 = v_and(v0, maxval16);
                v1 = v_and(v1, maxval16);
                if (useMask)
                {
                    v0 = v_or(v_and(v0, v_reinterpret_as_u16(v_unpacklo(vm0, vm0))), v2);
                    v1 = v_or(v_and(v1, v_reinterpret_as_u16(v_unpackhi(vm0, vm0))), v3);
                }
                v_store(dst + j, v0);
                v_store(dst + j + VTraits<v_uint16>::vlanes(), v1);
            }
            if ( !useMask && (j <= roi.width - VTraits<v_uint16>::vlanes()) )
            {
                v_uint16 v0 = vx_load(src + j);
                v0 = v_lt(thresh_u, v0);
                v0 = v_and(v0, maxval16);
                v_store(dst + j, v0);
                j += VTraits<v_uint16>::vlanes();
            }

            for (; j < roi.width; j++)
                if (!useMask || (mask[j/cn] != 0))
                    dst[j] = threshBinary<ushort>(src[j], thresh, maxval);
        }
        break;

    case THRESH_BINARY_INV:
        for (i = 0; i < roi.height; i++, src += src_step, dst += dst_step, mask += useMask ? mask_step : 0)
        {
            j = 0;
            const int srcReadLanes = 2*VTraits<v_uint16>::vlanes();
            const int maskReadLanes = !useMask ? 0 : VTraits<v_uint8>::vlanes();
            const int atomicReadLanes = std::max(srcReadLanes, maskReadLanes);
            for( ; j <= roi.width - atomicReadLanes; j += srcReadLanes )
            {
                v_uint16 v0, v1, v2, v3;
                v0 = vx_load(src + j);
                v1 = vx_load(src + j + VTraits<v_uint16>::vlanes());
                if (useMask)
                {
                    const int readParity = (j%maskReadLanes)/srcReadLanes;
                    if (!readParity)
                        vm0 = vx_load( mask + j );
                    v2 = v_and(v0, v_reinterpret_as_u16(v_not(v_unpacklo(vm0, vm0))));
                    v3 = v_and(v1, v_reinterpret_as_u16(v_not(v_unpackhi(vm0, vm0))));
                }
                v0 = v_le(v0, thresh_u);
                v1 = v_le(v1, thresh_u);
                v0 = v_and(v0, maxval16);
                v1 = v_and(v1, maxval16);
                if (useMask)
                {
                    v0 = v_or(v_and(v0, v_reinterpret_as_u16(v_unpacklo(vm0, vm0))), v2);
                    v1 = v_or(v_and(v1, v_reinterpret_as_u16(v_unpackhi(vm0, vm0))), v3);
                }
                v_store(dst + j, v0);
                v_store(dst + j + VTraits<v_uint16>::vlanes(), v1);
            }
            if ( !useMask && (j <= roi.width - VTraits<v_uint16>::vlanes()) )
            {
                v_uint16 v0 = vx_load(src + j);
                v0 = v_le(v0, thresh_u);
                v0 = v_and(v0, maxval16);
                v_store(dst + j, v0);
                j += VTraits<v_uint16>::vlanes();
            }

            for (; j < roi.width; j++)
                if (!useMask || (mask[j/cn] != 0))
                    dst[j] = threshBinaryInv<ushort>(src[j], thresh, maxval);
        }
        break;

    case THRESH_TRUNC:
        for (i = 0; i < roi.height; i++, src += src_step, dst += dst_step, mask += useMask ? mask_step : 0)
        {
            j = 0;
            const int srcReadLanes = 2*VTraits<v_uint16>::vlanes();
            const int maskReadLanes = !useMask ? 0 : VTraits<v_uint8>::vlanes();
            const int atomicReadLanes = std::max(srcReadLanes, maskReadLanes);
            for( ; j <= roi.width - atomicReadLanes; j += srcReadLanes )
            {
                v_uint16 v0, v1, v2, v3;
                v0 = vx_load(src + j);
                v1 = vx_load(src + j + VTraits<v_uint16>::vlanes());
                if (useMask)
                {
                    const int readParity = (j%maskReadLanes)/srcReadLanes;
                    if (!readParity)
                        vm0 = vx_load( mask + j );
                    v2 = v_and(v0, v_reinterpret_as_u16(v_not(v_unpacklo(vm0, vm0))));
                    v3 = v_and(v1, v_reinterpret_as_u16(v_not(v_unpackhi(vm0, vm0))));
                }
                v0 = v_min(v0, thresh_u);
                v1 = v_min(v1, thresh_u);
                if (useMask)
                {
                    v0 = v_or(v_and(v0,v_reinterpret_as_u16(v_unpacklo(vm0, vm0))), v2);
                    v1 = v_or(v_and(v1,v_reinterpret_as_u16(v_unpackhi(vm0, vm0))), v3);
                }
                v_store(dst + j, v0);
                v_store(dst + j + VTraits<v_uint16>::vlanes(), v1);
            }
            if ( !useMask && (j <= roi.width - VTraits<v_uint16>::vlanes()) )
            {
                v_uint16 v0 = vx_load(src + j);
                v0 = v_min(v0, thresh_u);
                v_store(dst + j, v0);
                j += VTraits<v_uint16>::vlanes();
            }

            for (; j < roi.width; j++)
                if (!useMask || (mask[j/cn] != 0))
                    dst[j] = threshTrunc<ushort>(src[j], thresh);
        }
        break;

    case THRESH_TOZERO:
        for (i = 0; i < roi.height; i++, src += src_step, dst += dst_step, mask += useMask ? mask_step : 0)
        {
            j = 0;
            const int srcReadLanes = 2*VTraits<v_uint16>::vlanes();
            const int maskReadLanes = !useMask ? 0 : VTraits<v_uint8>::vlanes();
            const int atomicReadLanes = std::max(srcReadLanes, maskReadLanes);
            for( ; j <= roi.width - atomicReadLanes; j += srcReadLanes )
            {
                v_uint16 v0, v1, v2, v3;
                v0 = vx_load(src + j);
                v1 = vx_load(src + j + VTraits<v_uint16>::vlanes());
                if (useMask)
                {
                    const int readParity = (j%maskReadLanes)/srcReadLanes;
                    if (!readParity)
                        vm0 = vx_load( mask + j );
                    v2 = v_and(v0, v_reinterpret_as_u16(v_not(v_unpacklo(vm0, vm0))));
                    v3 = v_and(v1, v_reinterpret_as_u16(v_not(v_unpackhi(vm0, vm0))));
                }
                v0 = v_and(v_lt(thresh_u, v0), v0);
                v1 = v_and(v_lt(thresh_u, v1), v1);
                if (useMask)
                {
                    v0 = v_or(v_and(v0, v_reinterpret_as_u16(v_unpacklo(vm0, vm0))), v2);
                    v1 = v_or(v_and(v1, v_reinterpret_as_u16(v_unpackhi(vm0, vm0))), v3);
                }
                v_store(dst + j, v0);
                v_store(dst + j + VTraits<v_uint16>::vlanes(), v1);
            }
            if ( !useMask && (j <= roi.width - VTraits<v_uint16>::vlanes()) )
            {
                v_uint16 v0 = vx_load(src + j);
                v0 = v_and(v_lt(thresh_u, v0), v0);
                v_store(dst + j, v0);
                j += VTraits<v_uint16>::vlanes();
            }

            for (; j < roi.width; j++)
                if (!useMask || (mask[j/cn] != 0))
                    dst[j] = threshToZero<ushort>(src[j], thresh);
        }
        break;

    case THRESH_TOZERO_INV:
        for (i = 0; i < roi.height; i++, src += src_step, dst += dst_step, mask += useMask ? mask_step : 0)
        {
            j = 0;
            const int srcReadLanes = 2*VTraits<v_uint16>::vlanes();
            const int maskReadLanes = !useMask ? 0 : VTraits<v_uint8>::vlanes();
            const int atomicReadLanes = std::max(srcReadLanes, maskReadLanes);
            for( ; j <= roi.width - atomicReadLanes; j += srcReadLanes )
            {
                v_uint16 v0, v1, v2, v3;
                v0 = vx_load(src + j);
                v1 = vx_load(src + j + VTraits<v_uint16>::vlanes());
                if (useMask)
                {
                    const int readParity = (j%maskReadLanes)/srcReadLanes;
                    if (!readParity)
                        vm0 = vx_load( mask + j );
                    v2 = v_and(v0, v_reinterpret_as_u16(v_not(v_unpacklo(vm0, vm0))));
                    v3 = v_and(v1, v_reinterpret_as_u16(v_not(v_unpackhi(vm0, vm0))));
                }
                v0 = v_and(v_le(v0, thresh_u), v0);
                v1 = v_and(v_le(v1, thresh_u), v1);
                if (useMask)
                {
                    v0 = v_or(v_and(v0, v_reinterpret_as_u16(v_unpacklo(vm0, vm0))), v2);
                    v1 = v_or(v_and(v1, v_reinterpret_as_u16(v_unpackhi(vm0, vm0))), v3);
                }
                v_store(dst + j, v0);
                v_store(dst + j + VTraits<v_uint16>::vlanes(), v1);
            }
            if ( !useMask && (j <= roi.width - VTraits<v_uint16>::vlanes()) )
            {
                v_uint16 v0 = vx_load(src + j);
                v0 = v_and(v_le(v0, thresh_u), v0);
                v_store(dst + j, v0);
                j += VTraits<v_uint16>::vlanes();
            }

            for (; j < roi.width; j++)
                if (!useMask || (mask[j/cn] != 0))
                    dst[j] = threshToZeroInv<ushort>(src[j], thresh);
        }
        break;
    }
#else
    threshGeneric<ushort, useMask>(roi, cn, src, src_step, dst, dst_step, mask, mask_step, thresh, maxval, type);
#endif
}

template<bool useMask>
static void
thresh_16s( const Mat& _src, Mat& _dst, const Mat& _mask, short thresh, short maxval, int type )
{
    Size roi = _src.size();
    const int cn = _src.channels();
    roi.width *= cn;
    const short* src = _src.ptr<short>();
    short* dst = _dst.ptr<short>();
    size_t src_step = _src.step/sizeof(src[0]);
    size_t dst_step = _dst.step/sizeof(dst[0]);
    size_t mask_step = _mask.step;

    if( _src.isContinuous() && _dst.isContinuous() && (!useMask || _mask.empty() || _mask.isContinuous()) )
    {
        roi.width *= roi.height;
        roi.height = 1;
        src_step = dst_step = roi.width;
        if (useMask)
            mask_step = _mask.total();
    }

    const uchar* mask = nullptr;
    if (useMask)
        mask = _mask.ptr();

    if (!useMask)
    {
        #if defined(HAVE_IPP)
        CV_IPP_CHECK()
        {
            IppiSize sz = { roi.width, roi.height };
            CV_SUPPRESS_DEPRECATED_START
            switch( type )
            {
            case THRESH_TRUNC:
                if (_src.data == _dst.data && CV_INSTRUMENT_FUN_IPP(ippiThreshold_GT_16s_C1IR, dst, (int)dst_step*sizeof(dst[0]), sz, thresh) >= 0)
                {
                    CV_IMPL_ADD(CV_IMPL_IPP);
                    return;
                }
                if (CV_INSTRUMENT_FUN_IPP(ippiThreshold_GT_16s_C1R, src, (int)src_step*sizeof(src[0]), dst, (int)dst_step*sizeof(dst[0]), sz, thresh) >= 0)
                {
                    CV_IMPL_ADD(CV_IMPL_IPP);
                    return;
                }
                setIppErrorStatus();
                break;
            case THRESH_TOZERO:
                if (_src.data == _dst.data && CV_INSTRUMENT_FUN_IPP(ippiThreshold_LTVal_16s_C1IR, dst, (int)dst_step*sizeof(dst[0]), sz, thresh + 1, 0) >= 0)
                {
                    CV_IMPL_ADD(CV_IMPL_IPP);
                    return;
                }
                if (CV_INSTRUMENT_FUN_IPP(ippiThreshold_LTVal_16s_C1R, src, (int)src_step*sizeof(src[0]), dst, (int)dst_step*sizeof(dst[0]), sz, thresh + 1, 0) >= 0)
                {
                    CV_IMPL_ADD(CV_IMPL_IPP);
                    return;
                }
                setIppErrorStatus();
                break;
            case THRESH_TOZERO_INV:
                if (_src.data == _dst.data && CV_INSTRUMENT_FUN_IPP(ippiThreshold_GTVal_16s_C1IR, dst, (int)dst_step*sizeof(dst[0]), sz, thresh, 0) >= 0)
                {
                    CV_IMPL_ADD(CV_IMPL_IPP);
                    return;
                }
                if (CV_INSTRUMENT_FUN_IPP(ippiThreshold_GTVal_16s_C1R, src, (int)src_step*sizeof(src[0]), dst, (int)dst_step*sizeof(dst[0]), sz, thresh, 0) >= 0)
                {
                    CV_IMPL_ADD(CV_IMPL_IPP);
                    return;
                }
                setIppErrorStatus();
                break;
            }
            CV_SUPPRESS_DEPRECATED_END
        }
        #endif
    }

#if (CV_SIMD || CV_SIMD_SCALABLE)
    int i, j;
    v_int16 thresh8 = vx_setall_s16( thresh );
    v_int16 maxval8 = vx_setall_s16( maxval );

    v_uint8 vm0;
    switch( type )
    {
    case THRESH_BINARY:
        for( i = 0; i < roi.height; i++, src += src_step, dst += dst_step, mask += useMask ? mask_step : 0 )
        {
            j = 0;
            const int srcReadLanes = 2*VTraits<v_int16>::vlanes();
            const int maskReadLanes = !useMask ? 0 : VTraits<v_uint8>::vlanes();
            const int atomicReadLanes = std::max(srcReadLanes, maskReadLanes);
            for( ; j <= roi.width - atomicReadLanes; j += srcReadLanes )
            {
                v_int16 v0, v1, v2, v3;
                v0 = vx_load( src + j );
                v1 = vx_load( src + j + VTraits<v_int16>::vlanes() );
                if (useMask)
                {
                    const int readParity = (j%maskReadLanes)/srcReadLanes;
                    if (!readParity)
                        vm0 = vx_load( mask + j );
                    v2 = v_and(v0, v_reinterpret_as_s16(v_not(v_unpacklo(vm0, vm0))));
                    v3 = v_and(v1, v_reinterpret_as_s16(v_not(v_unpackhi(vm0, vm0))));
                }
                v0 = v_lt(thresh8, v0);
                v1 = v_lt(thresh8, v1);
                v0 = v_and(v0, maxval8);
                v1 = v_and(v1, maxval8);
                if (useMask)
                {
                    v0 = v_or(v_and(v0, v_reinterpret_as_s16(v_unpacklo(vm0, vm0))), v2);
                    v1 = v_or(v_and(v1, v_reinterpret_as_s16(v_unpackhi(vm0, vm0))), v3);
                }
                v_store( dst + j, v0 );
                v_store( dst + j + VTraits<v_int16>::vlanes(), v1 );
            }
            if ( !useMask && (j <= roi.width - VTraits<v_int16>::vlanes()) )
            {
                v_int16 v0 = vx_load( src + j );
                v0 = v_lt(thresh8, v0);
                v0 = v_and(v0, maxval8);
                v_store( dst + j, v0 );
                j += VTraits<v_int16>::vlanes();
            }

            for( ; j < roi.width; j++ )
                if (!useMask || (mask[j/cn] != 0))
                    dst[j] = threshBinary<short>(src[j], thresh, maxval);
        }
        break;

    case THRESH_BINARY_INV:
        for( i = 0; i < roi.height; i++, src += src_step, dst += dst_step, mask += useMask ? mask_step : 0 )
        {
            j = 0;
            const int srcReadLanes = 2*VTraits<v_int16>::vlanes();
            const int maskReadLanes = !useMask ? 0 : VTraits<v_uint8>::vlanes();
            const int atomicReadLanes = std::max(srcReadLanes, maskReadLanes);
            for( ; j <= roi.width - atomicReadLanes; j += srcReadLanes )
            {
                v_int16 v0, v1, v2, v3;
                v0 = vx_load( src + j );
                v1 = vx_load( src + j + VTraits<v_int16>::vlanes() );
                if (useMask)
                {
                    const int readParity = (j%maskReadLanes)/srcReadLanes;
                    if (!readParity)
                        vm0 = vx_load( mask + j );
                    v2 = v_and(v0, v_reinterpret_as_s16(v_not(v_unpacklo(vm0, vm0))));
                    v3 = v_and(v1, v_reinterpret_as_s16(v_not(v_unpackhi(vm0, vm0))));
                }
                v0 = v_le(v0, thresh8);
                v1 = v_le(v1, thresh8);
                v0 = v_and(v0, maxval8);
                v1 = v_and(v1, maxval8);
                if (useMask)
                {
                    v0 = v_or(v_and(v0, v_reinterpret_as_s16(v_unpacklo(vm0, vm0))), v2);
                    v1 = v_or(v_and(v1, v_reinterpret_as_s16(v_unpackhi(vm0, vm0))), v3);
                }
                v_store( dst + j, v0 );
                v_store( dst + j + VTraits<v_int16>::vlanes(), v1 );
            }
            if ( !useMask && (j <= roi.width - VTraits<v_int16>::vlanes()) )
            {
                v_int16 v0 = vx_load( src + j );
                v0 = v_le(v0, thresh8);
                v0 = v_and(v0, maxval8);
                v_store( dst + j, v0 );
                j += VTraits<v_int16>::vlanes();
            }

            for( ; j < roi.width; j++ )
                if (!useMask || (mask[j/cn] != 0))
                    dst[j] = threshBinaryInv<short>(src[j], thresh, maxval);
        }
        break;

    case THRESH_TRUNC:
        for( i = 0; i < roi.height; i++, src += src_step, dst += dst_step, mask += useMask ? mask_step : 0 )
        {
            j = 0;
            const int srcReadLanes = 2*VTraits<v_int16>::vlanes();
            const int maskReadLanes = !useMask ? 0 : VTraits<v_uint8>::vlanes();
            const int atomicReadLanes = std::max(srcReadLanes, maskReadLanes);
            for( ; j <= roi.width - atomicReadLanes; j += srcReadLanes )
            {
                v_int16 v0, v1, v2, v3;
                v0 = vx_load( src + j );
                v1 = vx_load( src + j + VTraits<v_int16>::vlanes() );
                if (useMask)
                {
                    const int readParity = (j%maskReadLanes)/srcReadLanes;
                    if (!readParity)
                        vm0 = vx_load( mask + j );
                    v2 = v_and(v0, v_reinterpret_as_s16(v_not(v_unpacklo(vm0, vm0))));
                    v3 = v_and(v1, v_reinterpret_as_s16(v_not(v_unpackhi(vm0, vm0))));
                }
                v0 = v_min( v0, thresh8 );
                v1 = v_min( v1, thresh8 );
                if (useMask)
                {
                    v0 = v_or(v_and(v0, v_reinterpret_as_s16(v_unpacklo(vm0, vm0))), v2);
                    v1 = v_or(v_and(v1, v_reinterpret_as_s16(v_unpackhi(vm0, vm0))), v3);
                }
                v_store( dst + j, v0 );
                v_store( dst + j + VTraits<v_int16>::vlanes(), v1 );
            }
            if ( !useMask && (j <= roi.width - VTraits<v_int16>::vlanes()) )
            {
                v_int16 v0 = vx_load( src + j );
                v0 = v_min( v0, thresh8 );
                v_store( dst + j, v0 );
                j += VTraits<v_int16>::vlanes();
            }

            for( ; j < roi.width; j++ )
                if (!useMask || (mask[j/cn] != 0))
                    dst[j] = threshTrunc<short>( src[j], thresh );
        }
        break;

    case THRESH_TOZERO:
        for( i = 0; i < roi.height; i++, src += src_step, dst += dst_step, mask += useMask ? mask_step : 0 )
        {
            j = 0;
            const int srcReadLanes = 2*VTraits<v_int16>::vlanes();
            const int maskReadLanes = !useMask ? 0 : VTraits<v_uint8>::vlanes();
            const int atomicReadLanes = std::max(srcReadLanes, maskReadLanes);
            for( ; j <= roi.width - atomicReadLanes; j += srcReadLanes )
            {
                v_int16 v0, v1, v2, v3;
                v0 = vx_load( src + j );
                v1 = vx_load( src + j + VTraits<v_int16>::vlanes() );
                if (useMask)
                {
                    const int readParity = (j%maskReadLanes)/srcReadLanes;
                    if (!readParity)
                        vm0 = vx_load( mask + j );
                    v2 = v_and(v0, v_reinterpret_as_s16(v_not(v_unpacklo(vm0, vm0))));
                    v3 = v_and(v1, v_reinterpret_as_s16(v_not(v_unpackhi(vm0, vm0))));
                }
                v0 = v_and(v_lt(thresh8, v0), v0);
                v1 = v_and(v_lt(thresh8, v1), v1);
                if (useMask)
                {
                    v0 = v_or(v_and(v0, v_reinterpret_as_s16(v_unpacklo(vm0, vm0))), v2);
                    v1 = v_or(v_and(v1, v_reinterpret_as_s16(v_unpackhi(vm0, vm0))), v3);
                }
                v_store( dst + j, v0 );
                v_store( dst + j + VTraits<v_int16>::vlanes(), v1 );
            }
            if ( !useMask && (j <= roi.width - VTraits<v_int16>::vlanes()) )
            {
                v_int16 v0 = vx_load( src + j );
                v0 = v_and(v_lt(thresh8, v0), v0);
                v_store( dst + j, v0 );
                j += VTraits<v_int16>::vlanes();
            }

            for( ; j < roi.width; j++ )
                if (!useMask || (mask[j/cn] != 0))
                    dst[j] = threshToZero<short>(src[j], thresh);
        }
        break;

    case THRESH_TOZERO_INV:
        for( i = 0; i < roi.height; i++, src += src_step, dst += dst_step, mask += useMask ? mask_step : 0 )
        {
            j = 0;
            const int srcReadLanes = 2*VTraits<v_int16>::vlanes();
            const int maskReadLanes = !useMask ? 0 : VTraits<v_uint8>::vlanes();
            const int atomicReadLanes = std::max(srcReadLanes, maskReadLanes);
            for( ; j <= roi.width - atomicReadLanes; j += srcReadLanes )
            {
                v_int16 v0, v1, v2, v3;
                v0 = vx_load( src + j );
                v1 = vx_load( src + j + VTraits<v_int16>::vlanes() );
                if (useMask)
                {
                    const int readParity = (j%maskReadLanes)/srcReadLanes;
                    if (!readParity)
                        vm0 = vx_load( mask + j );
                    v2 = v_and(v0, v_reinterpret_as_s16(v_not(v_unpacklo(vm0, vm0))));
                    v3 = v_and(v1, v_reinterpret_as_s16(v_not(v_unpackhi(vm0, vm0))));
                }
                v0 = v_and(v_le(v0, thresh8), v0);
                v1 = v_and(v_le(v1, thresh8), v1);
                if (useMask)
                {
                    v0 = v_or(v_and(v0, v_reinterpret_as_s16(v_unpacklo(vm0, vm0))), v2);
                    v1 = v_or(v_and(v1, v_reinterpret_as_s16(v_unpackhi(vm0, vm0))), v3);
                }
                v_store( dst + j, v0 );
                v_store( dst + j + VTraits<v_int16>::vlanes(), v1 );
            }
            if ( !useMask && (j <= roi.width - VTraits<v_int16>::vlanes()) )
            {
                v_int16 v0 = vx_load( src + j );
                v0 = v_and(v_le(v0, thresh8), v0);
                v_store( dst + j, v0 );
                j += VTraits<v_int16>::vlanes();
            }

            for( ; j < roi.width; j++ )
                if (!useMask || (mask[j/cn] != 0))
                    dst[j] = threshToZeroInv<short>(src[j], thresh);
        }
        break;
    default:
        CV_Error( cv::Error::StsBadArg, "" ); return;
    }
#else
    threshGeneric<short, useMask>(roi, cn, src, src_step, dst, dst_step, mask, mask_step, thresh, maxval, type);
#endif
}

template<bool useMask>
static void
thresh_32f( const Mat& _src, Mat& _dst, const Mat& _mask, float thresh, float maxval, int type )
{
    Size roi = _src.size();
    const int cn = _src.channels();
    roi.width *= cn;
    const float* src = _src.ptr<float>();
    float* dst = _dst.ptr<float>();
    size_t src_step = _src.step/sizeof(src[0]);
    size_t dst_step = _dst.step/sizeof(dst[0]);
    size_t mask_step = _mask.step;

    if( _src.isContinuous() && _dst.isContinuous() && (!useMask || _mask.empty() || _mask.isContinuous()) )
    {
        roi.width *= roi.height;
        roi.height = 1;
        if (useMask)
            mask_step = _mask.total();
    }

    const uchar* mask = nullptr;
    if (useMask)
        mask = _mask.ptr();

    if (!useMask)
    {
        #if defined(HAVE_IPP)
        CV_IPP_CHECK()
        {
            IppiSize sz = { roi.width, roi.height };
            switch( type )
            {
            case THRESH_TRUNC:
                if (0 <= CV_INSTRUMENT_FUN_IPP(ippiThreshold_GT_32f_C1R, src, (int)src_step*sizeof(src[0]), dst, (int)dst_step*sizeof(dst[0]), sz, thresh))
                {
                    CV_IMPL_ADD(CV_IMPL_IPP);
                    return;
                }
                setIppErrorStatus();
                break;
            case THRESH_TOZERO:
                if (0 <= CV_INSTRUMENT_FUN_IPP(ippiThreshold_LTVal_32f_C1R, src, (int)src_step*sizeof(src[0]), dst, (int)dst_step*sizeof(dst[0]), sz, nextafterf(thresh, std::numeric_limits<float>::infinity()), 0))
                {
                    CV_IMPL_ADD(CV_IMPL_IPP);
                    return;
                }
                setIppErrorStatus();
                break;
            case THRESH_TOZERO_INV:
                if (0 <= CV_INSTRUMENT_FUN_IPP(ippiThreshold_GTVal_32f_C1R, src, (int)src_step*sizeof(src[0]), dst, (int)dst_step*sizeof(dst[0]), sz, thresh, 0))
                {
                    CV_IMPL_ADD(CV_IMPL_IPP);
                    return;
                }
                setIppErrorStatus();
                break;
            }
        }
        #endif
    }

#if (CV_SIMD || CV_SIMD_SCALABLE)
    int i, j;
    v_float32 thresh4 = vx_setall_f32( thresh );
    v_float32 maxval4 = vx_setall_f32( maxval );

    v_uint8 vm0;
    switch( type )
    {
        case THRESH_BINARY:
            for( i = 0; i < roi.height; i++, src += src_step, dst += dst_step, mask += useMask ? mask_step : 0 )
            {
                j = 0;
                const int srcReadLanes = 2*VTraits<v_float32>::vlanes();
                const int maskReadLanes = !useMask ? 0 : VTraits<v_uint8>::vlanes();
                const int atomicReadLanes = std::max(srcReadLanes, maskReadLanes);
                for( ; j <= roi.width - atomicReadLanes; j += srcReadLanes )
                {
                    v_float32 v0, v1, v2, v3;
                    v0 = vx_load( src + j );
                    v1 = vx_load( src + j + VTraits<v_float32>::vlanes() );
                    v_uint16 vm00;
                    if (useMask)
                    {
                        const int readParity = (j%maskReadLanes)/srcReadLanes;
                        if (!readParity)
                            vm0 = vx_load( mask + j );
                        switch(readParity)
                        {
                            case 0: vm00 = v_unpacklo(vm0, vm0); break;
                            case 1: vm00 = v_unpackhi(vm0, vm0); break;
                        }
                        v2 = v_and(v0, v_reinterpret_as_f32(v_not(v_unpacklo(vm00, vm00))));
                        v3 = v_and(v1, v_reinterpret_as_f32(v_not(v_unpackhi(vm00, vm00))));
                    }
                    v0 = v_lt(thresh4, v0);
                    v1 = v_lt(thresh4, v1);
                    v0 = v_and(v0, maxval4);
                    v1 = v_and(v1, maxval4);
                    if (useMask)
                    {
                        v0 = v_or(v_and(v0, v_reinterpret_as_f32(v_unpacklo(vm00, vm00))), v2);
                        v1 = v_or(v_and(v1, v_reinterpret_as_f32(v_unpackhi(vm00, vm00))), v3);
                    }
                    v_store( dst + j, v0 );
                    v_store( dst + j + VTraits<v_float32>::vlanes(), v1 );
                }
                if ( !useMask && (j <= roi.width - VTraits<v_float32>::vlanes()) )
                {
                    v_float32 v0 = vx_load( src + j );
                    v0 = v_lt(thresh4, v0);
                    v0 = v_and(v0, maxval4);
                    v_store( dst + j, v0 );
                    j += VTraits<v_float32>::vlanes();
                }

                for( ; j < roi.width; j++ )
                    if (!useMask || (mask[j/cn] != 0))
                        dst[j] = threshBinary<float>(src[j], thresh, maxval);
            }
            break;

        case THRESH_BINARY_INV:
            for( i = 0; i < roi.height; i++, src += src_step, dst += dst_step, mask += useMask ? mask_step : 0 )
            {
                j = 0;
                const int srcReadLanes = 2*VTraits<v_float32>::vlanes();
                const int maskReadLanes = !useMask ? 0 : VTraits<v_uint8>::vlanes();
                const int atomicReadLanes = std::max(srcReadLanes, maskReadLanes);
                for( ; j <= roi.width - atomicReadLanes; j += srcReadLanes )
                {
                    v_float32 v0, v1, v2, v3;
                    v0 = vx_load( src + j );
                    v1 = vx_load( src + j + VTraits<v_float32>::vlanes() );
                    v_uint16 vm00;
                    if (useMask)
                    {
                        const int readParity = (j%maskReadLanes)/srcReadLanes;
                        if (!readParity)
                            vm0 = vx_load( mask + j );
                        switch(readParity)
                        {
                            case 0: vm00 = v_unpacklo(vm0, vm0); break;
                            case 1: vm00 = v_unpackhi(vm0, vm0); break;
                        }
                        v2 = v_and(v0, v_reinterpret_as_f32(v_not(v_unpacklo(vm00, vm00))));
                        v3 = v_and(v1, v_reinterpret_as_f32(v_not(v_unpackhi(vm00, vm00))));
                    }
                    v0 = v_le(v0, thresh4);
                    v1 = v_le(v1, thresh4);
                    v0 = v_and(v0, maxval4);
                    v1 = v_and(v1, maxval4);
                    if (useMask)
                    {
                        v0 = v_or(v_and(v0, v_reinterpret_as_f32(v_unpacklo(vm00, vm00))), v2);
                        v1 = v_or(v_and(v1, v_reinterpret_as_f32(v_unpackhi(vm00, vm00))), v3);
                    }
                    v_store( dst + j, v0 );
                    v_store( dst + j + VTraits<v_float32>::vlanes(), v1 );
                }
                if ( !useMask && (j <= roi.width - VTraits<v_float32>::vlanes()) )
                {
                    v_float32 v0 = vx_load( src + j );
                    v0 = v_le(v0, thresh4);
                    v0 = v_and(v0, maxval4);
                    v_store( dst + j, v0 );
                    j += VTraits<v_float32>::vlanes();
                }

                for( ; j < roi.width; j++ )
                    if (!useMask || (mask[j] != 0))
                        dst[j] = threshBinaryInv<float>(src[j], thresh, maxval);
            }
            break;

        case THRESH_TRUNC:
            for( i = 0; i < roi.height; i++, src += src_step, dst += dst_step, mask += useMask ? mask_step : 0 )
            {
                j = 0;
                const int srcReadLanes = 2*VTraits<v_float32>::vlanes();
                const int maskReadLanes = !useMask ? 0 : VTraits<v_uint8>::vlanes();
                const int atomicReadLanes = std::max(srcReadLanes, maskReadLanes);
                for( ; j <= roi.width - atomicReadLanes; j += srcReadLanes )
                {
                    v_float32 v0, v1, v2, v3;
                    v0 = vx_load( src + j );
                    v1 = vx_load( src + j + VTraits<v_float32>::vlanes() );
                    v_uint16 vm00;
                    if (useMask)
                    {
                        const int readParity = (j%maskReadLanes)/srcReadLanes;
                        if (!readParity)
                            vm0 = vx_load( mask + j );
                        switch(readParity)
                        {
                            case 0: vm00 = v_unpacklo(vm0, vm0); break;
                            case 1: vm00 = v_unpackhi(vm0, vm0); break;
                        }
                        v2 = v_and(v0, v_reinterpret_as_f32(v_not(v_unpacklo(vm00, vm00))));
                        v3 = v_and(v1, v_reinterpret_as_f32(v_not(v_unpackhi(vm00, vm00))));
                    }
                    v0 = v_min( v0, thresh4 );
                    v1 = v_min( v1, thresh4 );
                    if (useMask)
                    {
                        v0 = v_or(v_and(v0, v_reinterpret_as_f32(v_unpacklo(vm00, vm00))), v2);
                        v1 = v_or(v_and(v1, v_reinterpret_as_f32(v_unpackhi(vm00, vm00))), v3);
                    }
                    v_store( dst + j, v0 );
                    v_store( dst + j + VTraits<v_float32>::vlanes(), v1 );
                }
                if ( !useMask && (j <= roi.width - VTraits<v_float32>::vlanes()) )
                {
                    v_float32 v0 = vx_load( src + j );
                    v0 = v_min( v0, thresh4 );
                    v_store( dst + j, v0 );
                    j += VTraits<v_float32>::vlanes();
                }

                for( ; j < roi.width; j++ )
                    if (!useMask || (mask[j] != 0))
                        dst[j] = threshTrunc<float>(src[j], thresh);
            }
            break;

        case THRESH_TOZERO:
            for( i = 0; i < roi.height; i++, src += src_step, dst += dst_step, mask += useMask ? mask_step : 0 )
            {
                j = 0;
                const int srcReadLanes = 2*VTraits<v_float32>::vlanes();
                const int maskReadLanes = !useMask ? 0 : VTraits<v_uint8>::vlanes();
                const int atomicReadLanes = std::max(srcReadLanes, maskReadLanes);
                for( ; j <= roi.width - atomicReadLanes; j += srcReadLanes )
                {
                    v_float32 v0, v1, v2, v3;
                    v0 = vx_load( src + j );
                    v1 = vx_load( src + j + VTraits<v_float32>::vlanes() );
                    v_uint16 vm00;
                    if (useMask)
                    {
                        const int readParity = (j%maskReadLanes)/srcReadLanes;
                        if (!readParity)
                            vm0 = vx_load( mask + j );
                        switch(readParity)
                        {
                            case 0: vm00 = v_unpacklo(vm0, vm0); break;
                            case 1: vm00 = v_unpackhi(vm0, vm0); break;
                        }
                        v2 = v_and(v0, v_reinterpret_as_f32(v_not(v_unpacklo(vm00, vm00))));
                        v3 = v_and(v1, v_reinterpret_as_f32(v_not(v_unpackhi(vm00, vm00))));
                    }
                    v0 = v_and(v_lt(thresh4, v0), v0);
                    v1 = v_and(v_lt(thresh4, v1), v1);
                    if (useMask)
                    {
                        v0 = v_or(v_and(v0, v_reinterpret_as_f32(v_unpacklo(vm00, vm00))), v2);
                        v1 = v_or(v_and(v1, v_reinterpret_as_f32(v_unpackhi(vm00, vm00))), v3);
                    }
                    v_store( dst + j, v0 );
                    v_store( dst + j + VTraits<v_float32>::vlanes(), v1 );
                }
                if ( !useMask && (j <= roi.width - VTraits<v_float32>::vlanes()) )
                {
                    v_float32 v0 = vx_load( src + j );
                    v0 = v_and(v_lt(thresh4, v0), v0);
                    v_store( dst + j, v0 );
                    j += VTraits<v_float32>::vlanes();
                }

                for( ; j < roi.width; j++ )
                    if (!useMask || (mask[j] != 0))
                        dst[j] = threshToZero<float>(src[j], thresh);
            }
            break;

        case THRESH_TOZERO_INV:
            for( i = 0; i < roi.height; i++, src += src_step, dst += dst_step, mask += useMask ? mask_step : 0 )
            {
                j = 0;
                const int srcReadLanes = 2*VTraits<v_float32>::vlanes();
                const int maskReadLanes = !useMask ? 0 : VTraits<v_uint8>::vlanes();
                const int atomicReadLanes = std::max(srcReadLanes, maskReadLanes);
                for( ; j <= roi.width - atomicReadLanes; j += srcReadLanes )
                {
                    v_float32 v0, v1, v2, v3;
                    v0 = vx_load( src + j );
                    v1 = vx_load( src + j + VTraits<v_float32>::vlanes() );
                    v_uint16 vm00;
                    if (useMask)
                    {
                        const int readParity = (j%maskReadLanes)/srcReadLanes;
                        if (!readParity)
                            vm0 = vx_load( mask + j );
                        switch(readParity)
                        {
                            case 0: vm00 = v_unpacklo(vm0, vm0); break;
                            case 1: vm00 = v_unpackhi(vm0, vm0); break;
                        }
                        v2 = v_and(v0, v_reinterpret_as_f32(v_not(v_unpacklo(vm00, vm00))));
                        v3 = v_and(v1, v_reinterpret_as_f32(v_not(v_unpackhi(vm00, vm00))));
                    }
                    v0 = v_and(v_le(v0, thresh4), v0);
                    v1 = v_and(v_le(v1, thresh4), v1);
                    if (useMask)
                    {
                        v0 = v_or(v_and(v0, v_reinterpret_as_f32(v_unpacklo(vm00, vm00))), v2);
                        v1 = v_or(v_and(v1, v_reinterpret_as_f32(v_unpackhi(vm00, vm00))), v3);
                    }
                    v_store( dst + j, v0 );
                    v_store( dst + j + VTraits<v_float32>::vlanes(), v1 );
                }
                if ( !useMask && (j <= roi.width - VTraits<v_float32>::vlanes()) )
                {
                    v_float32 v0 = vx_load( src + j );
                    v0 = v_and(v_le(v0, thresh4), v0);
                    v_store( dst + j, v0 );
                    j += VTraits<v_float32>::vlanes();
                }

                for( ; j < roi.width; j++ )
                    if (!useMask || (mask[j] != 0))
                        dst[j] = threshToZeroInv<float>(src[j], thresh);
            }
            break;
        default:
            CV_Error( cv::Error::StsBadArg, "" ); return;
    }
#else
    threshGeneric<float, useMask>(roi, cn, src, src_step, dst, dst_step, mask, mask_step, thresh, maxval, type);
#endif
}

template<bool useMask>
static void
thresh_64f(const Mat& _src, Mat& _dst, const Mat& _mask, double thresh, double maxval, int type)
{
    Size roi = _src.size();
    const int cn = _src.channels();
    roi.width *= cn;
    const double* src = _src.ptr<double>();
    double* dst = _dst.ptr<double>();
    size_t src_step = _src.step / sizeof(src[0]);
    size_t dst_step = _dst.step / sizeof(dst[0]);
    size_t mask_step = _mask.step;

    if( _src.isContinuous() && _dst.isContinuous() && (!useMask || _mask.empty() || _mask.isContinuous()) )
    {
        roi.width *= roi.height;
        roi.height = 1;
        if (useMask)
            mask_step = _mask.total();
    }

    const uchar* mask = nullptr;
    if (useMask)
        mask = _mask.ptr();

#if (CV_SIMD_64F || CV_SIMD_SCALABLE_64F)
    int i, j;
    v_float64 thresh2 = vx_setall_f64( thresh );
    v_float64 maxval2 = vx_setall_f64( maxval );

    v_uint8 vm0;
    switch( type )
    {
    case THRESH_BINARY:
        for( i = 0; i < roi.height; i++, src += src_step, dst += dst_step, mask += useMask ? mask_step : 0 )
        {
            j = 0;
            const int srcReadLanes = 2*VTraits<v_float64>::vlanes();
            const int maskReadLanes = !useMask ? 0 : VTraits<v_uint8>::vlanes();
            const int atomicReadLanes = std::max(srcReadLanes, maskReadLanes);
            for( ; j <= roi.width - atomicReadLanes; j += srcReadLanes )
            {
                v_float64 v0, v1, v2, v3;
                v0 = vx_load( src + j );
                v1 = vx_load( src + j + VTraits<v_float64>::vlanes() );
                v_uint32 vm0000;
                if (useMask)
                {
                    const int readParity = (j%maskReadLanes)/srcReadLanes;
                    v_uint16 vm00;
                    if (!readParity)
                        vm0 = vx_load( mask + j );
                    switch(readParity)
                    {
                        case 0: vm00 = v_unpacklo(vm0, vm0); vm0000 = v_unpacklo(vm00, vm00); break;
                        case 1: vm00 = v_unpacklo(vm0, vm0); vm0000 = v_unpackhi(vm00, vm00); break;
                        case 2: vm00 = v_unpackhi(vm0, vm0); vm0000 = v_unpacklo(vm00, vm00); break;
                        case 3: vm00 = v_unpackhi(vm0, vm0); vm0000 = v_unpackhi(vm00, vm00); break;
                    }
                    v2 = v_and(v0, v_reinterpret_as_f64(v_not(v_unpacklo(vm0000, vm0000))));
                    v3 = v_and(v1, v_reinterpret_as_f64(v_not(v_unpackhi(vm0000, vm0000))));
                }
                v0 = v_lt(thresh2, v0);
                v1 = v_lt(thresh2, v1);
                v0 = v_and(v0, maxval2);
                v1 = v_and(v1, maxval2);
                if (useMask)
                {
                    v0 = v_or(v_and(v0, v_reinterpret_as_f64(v_unpacklo(vm0000, vm0000))), v2);
                    v1 = v_or(v_and(v1, v_reinterpret_as_f64(v_unpackhi(vm0000, vm0000))), v3);
                }
                v_store( dst + j, v0 );
                v_store( dst + j + VTraits<v_float64>::vlanes(), v1 );
            }
            if ( !useMask && (j <= roi.width - VTraits<v_float64>::vlanes()) )
            {
                v_float64 v0 = vx_load( src + j );
                v0 = v_lt(thresh2, v0);
                v0 = v_and(v0, maxval2);
                v_store( dst + j, v0 );
                j += VTraits<v_float64>::vlanes();
            }

            for( ; j < roi.width; j++ )
                if (!useMask || (mask[j] != 0))
                    dst[j] = threshBinary<double>(src[j], thresh, maxval);
        }
        break;

    case THRESH_BINARY_INV:
        for( i = 0; i < roi.height; i++, src += src_step, dst += dst_step, mask += useMask ? mask_step : 0 )
        {
            j = 0;
            const int srcReadLanes = 2*VTraits<v_float64>::vlanes();
            const int maskReadLanes = !useMask ? 0 : VTraits<v_uint8>::vlanes();
            const int atomicReadLanes = std::max(srcReadLanes, maskReadLanes);
            for( ; j <= roi.width - atomicReadLanes; j += srcReadLanes )
            {
                v_float64 v0, v1, v2, v3;
                v0 = vx_load( src + j );
                v1 = vx_load( src + j + VTraits<v_float64>::vlanes() );
                v_uint32 vm0000;
                if (useMask)
                {
                    const int readParity = (j%maskReadLanes)/srcReadLanes;
                    v_uint16 vm00;
                    if (!readParity)
                        vm0 = vx_load( mask + j );
                    switch(readParity)
                    {
                        case 0: vm00 = v_unpacklo(vm0, vm0); vm0000 = v_unpacklo(vm00, vm00); break;
                        case 1: vm00 = v_unpacklo(vm0, vm0); vm0000 = v_unpackhi(vm00, vm00); break;
                        case 2: vm00 = v_unpackhi(vm0, vm0); vm0000 = v_unpacklo(vm00, vm00); break;
                        case 3: vm00 = v_unpackhi(vm0, vm0); vm0000 = v_unpackhi(vm00, vm00); break;
                    }
                    v2 = v_and(v0, v_reinterpret_as_f64(v_not(v_unpacklo(vm0000, vm0000))));
                    v3 = v_and(v1, v_reinterpret_as_f64(v_not(v_unpackhi(vm0000, vm0000))));
                }
                v0 = v_le(v0, thresh2);
                v1 = v_le(v1, thresh2);
                v0 = v_and(v0, maxval2);
                v1 = v_and(v1, maxval2);
                if (useMask)
                {
                    v0 = v_or(v_and(v0, v_reinterpret_as_f64(v_unpacklo(vm0000, vm0000))), v2);
                    v1 = v_or(v_and(v1, v_reinterpret_as_f64(v_unpackhi(vm0000, vm0000))), v3);
                }
                v_store( dst + j, v0 );
                v_store( dst + j + VTraits<v_float64>::vlanes(), v1 );
            }
            if ( !useMask && (j <= roi.width - VTraits<v_float64>::vlanes()) )
            {
                v_float64 v0 = vx_load( src + j );
                v0 = v_le(v0, thresh2);
                v0 = v_and(v0, maxval2);
                v_store( dst + j, v0 );
                j += VTraits<v_float64>::vlanes();
            }

            for( ; j < roi.width; j++ )
                if (!useMask || (mask[j] != 0))
                    dst[j] = threshBinaryInv<double>(src[j], thresh, maxval);
        }
        break;

    case THRESH_TRUNC:
        for( i = 0; i < roi.height; i++, src += src_step, dst += dst_step, mask += useMask ? mask_step : 0 )
        {
            j = 0;
            const int srcReadLanes = 2*VTraits<v_float64>::vlanes();
            const int maskReadLanes = !useMask ? 0 : VTraits<v_uint8>::vlanes();
            const int atomicReadLanes = std::max(srcReadLanes, maskReadLanes);
            for( ; j <= roi.width - atomicReadLanes; j += srcReadLanes )
            {
                v_float64 v0, v1, v2, v3;
                v0 = vx_load( src + j );
                v1 = vx_load( src + j + VTraits<v_float64>::vlanes() );
                v_uint32 vm0000;
                if (useMask)
                {
                    const int readParity = (j%maskReadLanes)/srcReadLanes;
                    v_uint16 vm00;
                    if (!readParity)
                        vm0 = vx_load( mask + j );
                    switch(readParity)
                    {
                        case 0: vm00 = v_unpacklo(vm0, vm0); vm0000 = v_unpacklo(vm00, vm00); break;
                        case 1: vm00 = v_unpacklo(vm0, vm0); vm0000 = v_unpackhi(vm00, vm00); break;
                        case 2: vm00 = v_unpackhi(vm0, vm0); vm0000 = v_unpacklo(vm00, vm00); break;
                        case 3: vm00 = v_unpackhi(vm0, vm0); vm0000 = v_unpackhi(vm00, vm00); break;
                    }
                    v2 = v_and(v0, v_reinterpret_as_f64(v_not(v_unpacklo(vm0000, vm0000))));
                    v3 = v_and(v1, v_reinterpret_as_f64(v_not(v_unpackhi(vm0000, vm0000))));
                }
                v0 = v_min( v0, thresh2 );
                v1 = v_min( v1, thresh2 );
                if (useMask)
                {
                    v0 = v_or(v_and(v0, v_reinterpret_as_f64(v_unpacklo(vm0000, vm0000))), v2);
                    v1 = v_or(v_and(v1, v_reinterpret_as_f64(v_unpackhi(vm0000, vm0000))), v3);
                }
                v_store( dst + j, v0 );
                v_store( dst + j + VTraits<v_float64>::vlanes(), v1 );
            }
            if ( !useMask && (j <= roi.width - VTraits<v_float64>::vlanes()) )
            {
                v_float64 v0 = vx_load( src + j );
                v0 = v_min( v0, thresh2 );
                v_store( dst + j, v0 );
                j += VTraits<v_float64>::vlanes();
            }

            for( ; j < roi.width; j++ )
                if (!useMask || (mask[j] != 0))
                    dst[j] = threshTrunc<double>(src[j], thresh);
        }
        break;

    case THRESH_TOZERO:
        for( i = 0; i < roi.height; i++, src += src_step, dst += dst_step, mask += useMask ? mask_step : 0 )
        {
            j = 0;
            const int srcReadLanes = 2*VTraits<v_float64>::vlanes();
            const int maskReadLanes = !useMask ? 0 : VTraits<v_uint8>::vlanes();
            const int atomicReadLanes = std::max(srcReadLanes, maskReadLanes);
            for( ; j <= roi.width - atomicReadLanes; j += srcReadLanes )
            {
                v_float64 v0, v1, v2, v3;
                v0 = vx_load( src + j );
                v1 = vx_load( src + j + VTraits<v_float64>::vlanes() );
                v_uint32 vm0000;
                if (useMask)
                {
                    const int readParity = (j%maskReadLanes)/srcReadLanes;
                    v_uint16 vm00;
                    if (!readParity)
                        vm0 = vx_load( mask + j );
                    switch(readParity)
                    {
                        case 0: vm00 = v_unpacklo(vm0, vm0); vm0000 = v_unpacklo(vm00, vm00); break;
                        case 1: vm00 = v_unpacklo(vm0, vm0); vm0000 = v_unpackhi(vm00, vm00); break;
                        case 2: vm00 = v_unpackhi(vm0, vm0); vm0000 = v_unpacklo(vm00, vm00); break;
                        case 3: vm00 = v_unpackhi(vm0, vm0); vm0000 = v_unpackhi(vm00, vm00); break;
                    }
                    v2 = v_and(v0, v_reinterpret_as_f64(v_not(v_unpacklo(vm0000, vm0000))));
                    v3 = v_and(v1, v_reinterpret_as_f64(v_not(v_unpackhi(vm0000, vm0000))));
                }
                v0 = v_and(v_lt(thresh2, v0), v0);
                v1 = v_and(v_lt(thresh2, v1), v1);
                if (useMask)
                {
                    v0 = v_or(v_and(v0, v_reinterpret_as_f64(v_unpacklo(vm0000, vm0000))), v2);
                    v1 = v_or(v_and(v1, v_reinterpret_as_f64(v_unpackhi(vm0000, vm0000))), v3);
                }
                v_store( dst + j, v0 );
                v_store( dst + j + VTraits<v_float64>::vlanes(), v1 );
            }
            if ( !useMask && (j <= roi.width - VTraits<v_float64>::vlanes()) )
            {
                v_float64 v0 = vx_load( src + j );
                v0 = v_and(v_lt(thresh2, v0), v0);
                v_store( dst + j, v0 );
                j += VTraits<v_float64>::vlanes();
            }

            for( ; j < roi.width; j++ )
                if (!useMask || (mask[j] != 0))
                    dst[j] = threshToZero<double>(src[j], thresh);
        }
        break;

    case THRESH_TOZERO_INV:
        for( i = 0; i < roi.height; i++, src += src_step, dst += dst_step, mask += useMask ? mask_step : 0 )
        {
            j = 0;
            const int srcReadLanes = 2*VTraits<v_float64>::vlanes();
            const int maskReadLanes = !useMask ? 0 : VTraits<v_uint8>::vlanes();
            const int atomicReadLanes = std::max(srcReadLanes, maskReadLanes);
            for( ; j <= roi.width - atomicReadLanes; j += srcReadLanes )
            {
                v_float64 v0, v1, v2, v3;
                v0 = vx_load( src + j );
                v1 = vx_load( src + j + VTraits<v_float64>::vlanes() );
                v_uint32 vm0000;
                if (useMask)
                {
                    const int readParity = (j%maskReadLanes)/srcReadLanes;
                    v_uint16 vm00;
                    if (!readParity)
                        vm0 = vx_load( mask + j );
                    switch(readParity)
                    {
                        case 0: vm00 = v_unpacklo(vm0, vm0); vm0000 = v_unpacklo(vm00, vm00); break;
                        case 1: vm00 = v_unpacklo(vm0, vm0); vm0000 = v_unpackhi(vm00, vm00); break;
                        case 2: vm00 = v_unpackhi(vm0, vm0); vm0000 = v_unpacklo(vm00, vm00); break;
                        case 3: vm00 = v_unpackhi(vm0, vm0); vm0000 = v_unpackhi(vm00, vm00); break;
                    }
                    v2 = v_and(v0, v_reinterpret_as_f64(v_not(v_unpacklo(vm0000, vm0000))));
                    v3 = v_and(v1, v_reinterpret_as_f64(v_not(v_unpackhi(vm0000, vm0000))));
                }
                v0 = v_and(v_le(v0, thresh2), v0);
                v1 = v_and(v_le(v1, thresh2), v1);
                if (useMask)
                {
                    v0 = v_or(v_and(v0, v_reinterpret_as_f64(v_unpacklo(vm0000, vm0000))), v2);
                    v1 = v_or(v_and(v1, v_reinterpret_as_f64(v_unpackhi(vm0000, vm0000))), v3);
                }
                v_store( dst + j, v0 );
                v_store( dst + j + VTraits<v_float64>::vlanes(), v1 );
            }
            if ( !useMask && (j <= roi.width - VTraits<v_float64>::vlanes()) )
            {
                v_float64 v0 = vx_load( src + j );
                v0 = v_and(v_le(v0, thresh2), v0);
                v_store( dst + j, v0 );
                j += VTraits<v_float64>::vlanes();
            }

            for( ; j < roi.width; j++ )
                if (!useMask || (mask[j] != 0))
                    dst[j] = threshToZeroInv<double>(src[j], thresh);
        }
        break;
    default:
        CV_Error(cv::Error::StsBadArg, ""); return;
    }
#else
    threshGeneric<double, useMask>(roi, cn, src, src_step, dst, dst_step, mask, mask_step, thresh, maxval, type);
#endif
}

#ifdef HAVE_IPP
static bool ipp_getThreshVal_Otsu_8u( const unsigned char* _src, int step, Size size, unsigned char &thresh)
{
    CV_INSTRUMENT_REGION_IPP();

// Performance degradations
#if IPP_VERSION_X100 >= 201800
    IppiSize srcSize = { size.width, size.height };

    if(CV_INSTRUMENT_FUN_IPP(ippiComputeThreshold_Otsu_8u_C1R, _src, step, srcSize, &thresh) < 0)
        return false;

    return true;
#else
    CV_UNUSED(_src); CV_UNUSED(step); CV_UNUSED(size); CV_UNUSED(thresh);
    return false;
#endif
}
#endif

template<typename T, size_t BinsOnStack = 0u, bool useMask = false>
static double getThreshVal_Otsu( const Mat& _src, const Mat& _mask, const Size& size)
{
    const int N = std::numeric_limits<T>::max() + 1;
    int i, j;
    #if CV_ENABLE_UNROLLED
    AutoBuffer<int, 4 * BinsOnStack> hBuf(4 * N);
    #else
    AutoBuffer<int, BinsOnStack> hBuf(N);
    #endif
    memset(hBuf.data(), 0, hBuf.size() * sizeof(int));
    int* h = hBuf.data();
    #if CV_ENABLE_UNROLLED
    int* h_unrolled[3] = {h + N, h + 2 * N, h + 3 * N };
    #endif
    int maskCount = 0;
    for( i = 0; i < size.height; i++ )
    {
        const T* src = _src.ptr<T>(i, 0);
        const unsigned char* pMask = nullptr;
        if (useMask)
            pMask = _mask.ptr<unsigned char>(i, 0);
        j = 0;
        #if CV_ENABLE_UNROLLED
        for( ; j <= size.width - 4; j += 4 )
        {
            int v0 = src[j], v1 = src[j+1];
            if (useMask)
              h[v0] += (pMask[j] != 0) ? 1 : 0;
            else
              h[v0]++;
            if (useMask)
                h_unrolled[0][v1] += (pMask[j+1] != 0) ? ++maskCount,1 : 0;
            else
                h_unrolled[0][v1]++;
            v0 = src[j+2]; v1 = src[j+3];
            if (useMask)
                h_unrolled[1][v0] += (pMask[j+2] != 0) ? ++maskCount,1 : 0;
            else
                h_unrolled[1][v0]++;
            if (useMask)
                h_unrolled[2][v1] += (pMask[j+3] != 0) ? ++maskCount,1 : 0;
            else
                h_unrolled[2][v1]++;
        }
        #endif
        for( ; j < size.width; j++ )
        {
            if (useMask)
                h[src[j]] += (pMask[j] != 0) ? ++maskCount,1 : 0;
            else
                h[src[j]]++;
        }
    }

    double mu = 0, scale = 1./(useMask ? maskCount : (size.width*size.height));
    for( i = 0; i < N; i++ )
    {
        #if CV_ENABLE_UNROLLED
        h[i] += h_unrolled[0][i] + h_unrolled[1][i] + h_unrolled[2][i];
        #endif
        mu += i*(double)h[i];
    }

    mu *= scale;
    double mu1 = 0, q1 = 0;
    double max_sigma = 0, max_val = 0;

    for(i = 0; i < N; i++ )
    {
        double p_i, q2, mu2, sigma;

        p_i = h[i]*scale;
        mu1 *= q1;
        q1 += p_i;
        q2 = 1. - q1;

        if( std::min(q1,q2) < FLT_EPSILON || std::max(q1,q2) > 1. - FLT_EPSILON )
            continue;

        mu1 = (mu1 + i*p_i)/q1;
        mu2 = (mu - q1*mu1)/q2;
        sigma = q1*q2*(mu1 - mu2)*(mu1 - mu2);
        if( sigma > max_sigma )
        {
            max_sigma = sigma;
            max_val = i;
        }
    }
    return max_val;
}

static double
getThreshVal_Otsu_8u( const Mat& _src, const Mat& _mask )
{
    Size size = _src.size();
    int step = (int) _src.step;
    if( _src.isContinuous() )
    {
        size.width *= size.height;
        size.height = 1;
        step = size.width;
    }

    if (_mask.empty())
    {
        #ifdef HAVE_IPP
        unsigned char thresh = 0;
        CV_IPP_RUN_FAST(ipp_getThreshVal_Otsu_8u(_src.ptr(), step, size, thresh), thresh);
        #else
        CV_UNUSED(step);
        #endif
    }

    if (!_mask.empty())
        return getThreshVal_Otsu<uchar, 256u, true>(_src, _mask, size);
    else
        return getThreshVal_Otsu<uchar, 256u, false>(_src, _mask, size);
}

static double
getThreshVal_Otsu_16u( const Mat& _src, const Mat& _mask )
{
    Size size = _src.size();
    if( _src.isContinuous() )
    {
        size.width *= size.height;
        size.height = 1;
    }

    if (!_mask.empty())
        return getThreshVal_Otsu<ushort, true>(_src, _mask, size);
    else
        return getThreshVal_Otsu<ushort, false>(_src, _mask, size);
}

template<bool useMask>
static double
getThreshVal_Triangle_8u( const Mat& _src, const Mat& _mask )
{
    Size size = _src.size();
    int step = (int) _src.step;
    if( _src.isContinuous() )
    {
        size.width *= size.height;
        size.height = 1;
        step = size.width;
    }

    const int N = 256;
    int i, j, h[N] = {0};
    #if CV_ENABLE_UNROLLED
    int h_unrolled[3][N] = {};
    #endif
    for( i = 0; i < size.height; i++ )
    {
        const uchar* src = _src.ptr() + step*i;
        const uchar* mask = nullptr;
        if (useMask)
          mask = _mask.ptr<unsigned char>(i);
        j = 0;
        #if CV_ENABLE_UNROLLED
        for( ; j <= size.width - 4; j += 4 )
        {
            int v0 = src[j], v1 = src[j+1];
            if (useMask)
                h[v0] += (mask[j] != 0) ? 1 : 0;
            else
                h[v0]++;
            if (useMask)
                h_unrolled[0][v1] += (mask[j+1] != 0) ? 1 : 0;
            else
                h_unrolled[0][v1]++;
            v0 = src[j+2]; v1 = src[j+3];
            if (useMask)
                h_unrolled[1][v0] += (mask[j+2] != 0) ? 1 : 0;
            else
                h_unrolled[1][v0]++;
            if (useMask)
                h_unrolled[2][v0] += (mask[j+3] != 0) ? 1 : 0;
            else
                h_unrolled[2][v1]++;
        }
        #endif
        for( ; j < size.width; j++ )
        {
            if (useMask)
                h[src[j]] += (mask[j] != 0) ? 1 : 0;
            else
                h[src[j]]++;
        }
    }

    int left_bound = 0, right_bound = 0, max_ind = 0, max = 0;
    int temp;
    bool isflipped = false;

    #if CV_ENABLE_UNROLLED
    for( i = 0; i < N; i++ )
    {
        h[i] += h_unrolled[0][i] + h_unrolled[1][i] + h_unrolled[2][i];
    }
    #endif

    for( i = 0; i < N; i++ )
    {
        if( h[i] > 0 )
        {
            left_bound = i;
            break;
        }
    }
    if( left_bound > 0 )
        left_bound--;

    for( i = N-1; i > 0; i-- )
    {
        if( h[i] > 0 )
        {
            right_bound = i;
            break;
        }
    }
    if( right_bound < N-1 )
        right_bound++;

    for( i = 0; i < N; i++ )
    {
        if( h[i] > max)
        {
            max = h[i];
            max_ind = i;
        }
    }

    if( max_ind-left_bound < right_bound-max_ind)
    {
        isflipped = true;
        i = 0, j = N-1;
        while( i < j )
        {
            temp = h[i]; h[i] = h[j]; h[j] = temp;
            i++; j--;
        }
        left_bound = N-1-right_bound;
        max_ind = N-1-max_ind;
    }

    double thresh = left_bound;
    double a, b, dist = 0, tempdist;

    /*
     * We do not need to compute precise distance here. Distance is maximized, so some constants can
     * be omitted. This speeds up a computation a bit.
     */
    a = max; b = left_bound-max_ind;
    for( i = left_bound+1; i <= max_ind; i++ )
    {
        tempdist = a*i + b*h[i];
        if( tempdist > dist)
        {
            dist = tempdist;
            thresh = i;
        }
    }
    thresh--;

    if( isflipped )
        thresh = N-1-thresh;

    return thresh;
}

class ThresholdRunner : public ParallelLoopBody
{
public:
    ThresholdRunner(Mat _src, Mat _dst, const cv::Mat& _mask, double _thresh, double _maxval, int _thresholdType)
    {
        src = _src;
        dst = _dst;
        mask = _mask;
        useMask = !mask.empty();

        thresh = _thresh;
        maxval = _maxval;
        thresholdType = _thresholdType;
    }

    void operator () (const Range& range) const CV_OVERRIDE
    {
        int row0 = range.start;
        int row1 = range.end;

        Mat srcStripe = src.rowRange(row0, row1);
        Mat dstStripe = dst.rowRange(row0, row1);
        Mat maskStripe;

        if (useMask)
        {
            maskStripe = mask.rowRange(row0, row1);
            CALL_HAL(threshold_mask, cv_hal_threshold_mask, srcStripe.data, srcStripe.step, dstStripe.data, dstStripe.step,
                     maskStripe.data, maskStripe.step,
                     srcStripe.cols, srcStripe.rows, srcStripe.depth(), srcStripe.channels(),
                     thresh, maxval, thresholdType);
            if (srcStripe.depth() == CV_8U)
            {
                thresh_8u<true>( srcStripe, dstStripe, maskStripe, (uchar)thresh, (uchar)maxval, thresholdType );
            }
            else if( srcStripe.depth() == CV_16S )
            {
                thresh_16s<true>( srcStripe, dstStripe, maskStripe, (short)thresh, (short)maxval, thresholdType );
            }
            else if( srcStripe.depth() == CV_16U )
            {
                thresh_16u<true>( srcStripe, dstStripe, maskStripe, (ushort)thresh, (ushort)maxval, thresholdType );
            }
            else if( srcStripe.depth() == CV_32F )
            {
                thresh_32f<true>( srcStripe, dstStripe, maskStripe, (float)thresh, (float)maxval, thresholdType );
            }
            else if( srcStripe.depth() == CV_64F )
            {
                thresh_64f<true>(srcStripe, dstStripe, maskStripe, thresh, maxval, thresholdType);
            }
        }//end if (useMask)
        else//if (!useMask)
        {
            CALL_HAL(threshold, cv_hal_threshold, srcStripe.data, srcStripe.step, dstStripe.data, dstStripe.step,
                     srcStripe.cols, srcStripe.rows, srcStripe.depth(), srcStripe.channels(),
                     thresh, maxval, thresholdType);
            if (srcStripe.depth() == CV_8U)
            {
                thresh_8u<false>( srcStripe, dstStripe, maskStripe, (uchar)thresh, (uchar)maxval, thresholdType );
            }
            else if( srcStripe.depth() == CV_16S )
            {
                thresh_16s<false>( srcStripe, dstStripe, maskStripe, (short)thresh, (short)maxval, thresholdType );
            }
            else if( srcStripe.depth() == CV_16U )
            {
                thresh_16u<false>( srcStripe, dstStripe, maskStripe, (ushort)thresh, (ushort)maxval, thresholdType );
            }
            else if( srcStripe.depth() == CV_32F )
            {
                thresh_32f<false>( srcStripe, dstStripe, maskStripe, (float)thresh, (float)maxval, thresholdType );
            }
            else if( srcStripe.depth() == CV_64F )
            {
                thresh_64f<false>(srcStripe, dstStripe, maskStripe, thresh, maxval, thresholdType);
            }
        }//end if (!useMask)
    }

private:
    Mat src;
    Mat dst;
    Mat mask;

    double thresh;
    double maxval;
    int thresholdType;
    bool useMask;
};

#ifdef HAVE_OPENCL

static bool ocl_threshold( InputArray _src, OutputArray _dst, InputArray _mask, double & thresh, double maxval, int thresh_type )
{
    int type = _src.type(), depth = CV_MAT_DEPTH(type), cn = CV_MAT_CN(type),
        kercn = ocl::predictOptimalVectorWidth(_src, _dst), ktype = CV_MAKE_TYPE(depth, kercn);
    bool doubleSupport = ocl::Device::getDefault().doubleFPConfig() > 0;
    const bool isDisabled = ((thresh_type & THRESH_DRYRUN) != 0);
    thresh_type &= ~THRESH_DRYRUN;

    if ( isDisabled ||
        !(thresh_type == THRESH_BINARY || thresh_type == THRESH_BINARY_INV || thresh_type == THRESH_TRUNC ||
         thresh_type == THRESH_TOZERO || thresh_type == THRESH_TOZERO_INV) ||
        (!doubleSupport && depth == CV_64F))
        return false;

    const char * const thresholdMap[] = { "THRESH_BINARY", "THRESH_BINARY_INV", "THRESH_TRUNC",
                                          "THRESH_TOZERO", "THRESH_TOZERO_INV" };
    ocl::Device dev = ocl::Device::getDefault();
    int stride_size = dev.isIntel() && (dev.type() & ocl::Device::TYPE_GPU) ? 4 : 1;

    const bool useMask = !_mask.empty();

    ocl::Kernel k =
        !useMask ?
            ocl::Kernel("threshold", ocl::imgproc::threshold_oclsrc,
                        format("-D %s -D T=%s -D T1=%s -D STRIDE_SIZE=%d%s", thresholdMap[thresh_type],
                        ocl::typeToStr(ktype), ocl::typeToStr(depth), stride_size,
                        doubleSupport ? " -D DOUBLE_SUPPORT" : "")) :
            ocl::Kernel("threshold_mask", ocl::imgproc::threshold_mask_oclsrc,
                        format("-D %s -D T=%s -D T1=%s -D STRIDE_SIZE=%d%s", thresholdMap[thresh_type],
                        ocl::typeToStr(ktype), ocl::typeToStr(depth), stride_size,
                        doubleSupport ? " -D DOUBLE_SUPPORT" : ""));

    if (k.empty())
        return false;

    UMat src = _src.getUMat();
    _dst.create(src.size(), type);
    UMat dst = _dst.getUMat();
    UMat mask = !useMask ? cv::UMat() : _mask.getUMat();

    if (depth <= CV_32S)
        thresh = cvFloor(thresh);

    const double min_vals[] = { 0, CHAR_MIN, 0, SHRT_MIN, INT_MIN, -FLT_MAX, -DBL_MAX, 0 };
    double min_val = min_vals[depth];

    if (!useMask)
        k.args(ocl::KernelArg::ReadOnlyNoSize(src), ocl::KernelArg::WriteOnly(dst, cn, kercn),
               ocl::KernelArg::Constant(Mat(1, 1, depth, Scalar::all(thresh))),
               ocl::KernelArg::Constant(Mat(1, 1, depth, Scalar::all(maxval))),
               ocl::KernelArg::Constant(Mat(1, 1, depth, Scalar::all(min_val))));
    else
        k.args(ocl::KernelArg::ReadOnlyNoSize(src), ocl::KernelArg::WriteOnly(dst, cn, kercn),
            ocl::KernelArg::ReadOnlyNoSize(mask),
            ocl::KernelArg::Constant(Mat(1, 1, depth, Scalar::all(thresh))),
            ocl::KernelArg::Constant(Mat(1, 1, depth, Scalar::all(maxval))),
            ocl::KernelArg::Constant(Mat(1, 1, depth, Scalar::all(min_val))));

    size_t globalsize[2] = { (size_t)dst.cols * cn / kercn, (size_t)dst.rows };
    globalsize[1] = (globalsize[1] + stride_size - 1) / stride_size;
    return k.run(2, globalsize, NULL, false);
}

#endif


#ifdef HAVE_OPENVX
#define IMPL_OPENVX_TOZERO 1
static bool openvx_threshold(Mat src, Mat dst, const Mat& mask, int thresh, int maxval, int type)
{
    CV_Assert(mask.empty());
    Mat a = src;

    int trueVal, falseVal;
    switch (type)
    {
    case THRESH_BINARY:
#ifndef VX_VERSION_1_1
        if (maxval != 255)
            return false;
#endif
        trueVal = maxval;
        falseVal = 0;
        break;
    case THRESH_TOZERO:
#if IMPL_OPENVX_TOZERO
        trueVal = 255;
        falseVal = 0;
        if (dst.data == src.data)
        {
            a = Mat(src.size(), src.type());
            src.copyTo(a);
        }
        break;
#endif
    case THRESH_BINARY_INV:
#ifdef VX_VERSION_1_1
        trueVal = 0;
        falseVal = maxval;
        break;
#endif
    case THRESH_TOZERO_INV:
#ifdef VX_VERSION_1_1
#if IMPL_OPENVX_TOZERO
        trueVal = 0;
        falseVal = 255;
        if (dst.data == src.data)
        {
            a = Mat(src.size(), src.type());
            src.copyTo(a);
        }
        break;
#endif
#endif
    case THRESH_TRUNC:
    default:
        return false;
    }

    try
    {
        ivx::Context ctx = ovx::getOpenVXContext();

        ivx::Threshold thh = ivx::Threshold::createBinary(ctx, VX_TYPE_UINT8, thresh);
        thh.setValueTrue(trueVal);
        thh.setValueFalse(falseVal);

        ivx::Image
            ia = ivx::Image::createFromHandle(ctx, VX_DF_IMAGE_U8,
                ivx::Image::createAddressing(a.cols*a.channels(), a.rows, 1, (vx_int32)(a.step)), src.data),
            ib = ivx::Image::createFromHandle(ctx, VX_DF_IMAGE_U8,
                ivx::Image::createAddressing(dst.cols*dst.channels(), dst.rows, 1, (vx_int32)(dst.step)), dst.data);

        ivx::IVX_CHECK_STATUS(vxuThreshold(ctx, ia, thh, ib));
#if IMPL_OPENVX_TOZERO
        if (type == THRESH_TOZERO || type == THRESH_TOZERO_INV)
        {
            ivx::Image
                ic = ivx::Image::createFromHandle(ctx, VX_DF_IMAGE_U8,
                    ivx::Image::createAddressing(dst.cols*dst.channels(), dst.rows, 1, (vx_int32)(dst.step)), dst.data);
            ivx::IVX_CHECK_STATUS(vxuAnd(ctx, ib, ia, ic));
        }
#endif
    }
    catch (const ivx::RuntimeError & e)
    {
        VX_DbgThrow(e.what());
    }
    catch (const ivx::WrapperError & e)
    {
        VX_DbgThrow(e.what());
    }

    return true;
}
#endif

}

double cv::threshold( InputArray _src, OutputArray _dst, double thresh, double maxval, int type )
{
  return cv::threshold(_src, _dst, cv::noArray(), thresh, maxval, type);
}

double cv::threshold( InputArray _src, OutputArray _dst, InputArray _mask, double thresh, double maxval, int type )
{
    CV_INSTRUMENT_REGION();
    CV_Assert(_mask.empty() || ((_mask.type() == CV_8UC1) && (_mask.size() == _src.size()) && (_src.channels() == 1)));

    CV_OCL_RUN_(_src.dims() <= 2 && _dst.isUMat(),
                ocl_threshold(_src, _dst, _mask, thresh, maxval, type), thresh)

    const bool isDisabled = ((type & THRESH_DRYRUN) != 0);
    type &= ~THRESH_DRYRUN;

    Mat src = _src.getMat();
    Mat mask = _mask.getMat();

    const bool hasMask = !mask.empty();
    const bool isMaskValid = hasMask && ((mask.type() == CV_8UC1) && (mask.size() == src.size()));

    if (!isDisabled)
        _dst.create( src.size(), src.type() );
    Mat dst = isDisabled ? cv::Mat() : _dst.getMat();

    int automatic_thresh = (type & ~cv::THRESH_MASK);
    type &= THRESH_MASK;

    CV_Assert( automatic_thresh != (cv::THRESH_OTSU | cv::THRESH_TRIANGLE) );
    if( automatic_thresh == cv::THRESH_OTSU )
    {
        int src_type = src.type();
        CV_CheckType(src_type, src_type == CV_8UC1 || src_type == CV_16UC1, "THRESH_OTSU mode");

        if (isMaskValid)
        {
            CALL_HAL_RET(thresholdMaskOtsu, cv_hal_threshold_mask_otsu, thresh, src.data, src.step, dst.data, dst.step, mask.data, mask.step,
                src.cols, src.rows, src_type, maxval, type);
        }
        else
        {
            CALL_HAL_RET(thresholdOtsu, cv_hal_threshold_otsu, thresh, src.data, src.step, dst.data, dst.step,
                         src.cols, src.rows, src_type, maxval, type);
        }

        thresh = src.type() == CV_8UC1 ? getThreshVal_Otsu_8u( src, mask )
                                       : getThreshVal_Otsu_16u( src, mask );
    }
    else if( automatic_thresh == cv::THRESH_TRIANGLE )
    {
        CV_Assert( src.type() == CV_8UC1 );
        if (isMaskValid)
            thresh = getThreshVal_Triangle_8u<true>( src, mask );
        else
            thresh = getThreshVal_Triangle_8u<false>( src, mask );
    }

    if( src.depth() == CV_8U )
    {
        int ithresh = cvFloor(thresh);
        thresh = ithresh;
        if (isDisabled)
            return thresh;

        int imaxval = cvRound(maxval);
        if( type == THRESH_TRUNC )
            imaxval = ithresh;
        imaxval = saturate_cast<uchar>(imaxval);

        if( ithresh < 0 || ithresh >= 255 )
        {
            if( type == THRESH_BINARY || type == THRESH_BINARY_INV ||
                ((type == THRESH_TRUNC || type == THRESH_TOZERO_INV) && ithresh < 0) ||
                (type == THRESH_TOZERO && ithresh >= 255) )
            {
                int v = type == THRESH_BINARY ? (ithresh >= 255 ? 0 : imaxval) :
                        type == THRESH_BINARY_INV ? (ithresh >= 255 ? imaxval : 0) :
                        /*type == THRESH_TRUNC ? imaxval :*/ 0;
                dst.setTo(v, mask);
            }
            else
                src.copyTo(dst, mask);
            return thresh;
        }

       CV_OVX_RUN(!ovx::skipSmallImages<VX_KERNEL_THRESHOLD>(src.cols, src.rows),
                  openvx_threshold(src, dst, mask, ithresh, imaxval, type), (double)ithresh)

        thresh = ithresh;
        maxval = imaxval;
    }
    else if( src.depth() == CV_16S )
    {
        int ithresh = cvFloor(thresh);
        thresh = ithresh;
        if (isDisabled)
            return thresh;

        int imaxval = cvRound(maxval);
        if( type == THRESH_TRUNC )
            imaxval = ithresh;
        imaxval = saturate_cast<short>(imaxval);

        if( ithresh < SHRT_MIN || ithresh >= SHRT_MAX )
        {
            if( type == THRESH_BINARY || type == THRESH_BINARY_INV ||
               ((type == THRESH_TRUNC || type == THRESH_TOZERO_INV) && ithresh < SHRT_MIN) ||
               (type == THRESH_TOZERO && ithresh >= SHRT_MAX) )
            {
                int v = type == THRESH_BINARY ? (ithresh >= SHRT_MAX ? 0 : imaxval) :
                type == THRESH_BINARY_INV ? (ithresh >= SHRT_MAX ? imaxval : 0) :
                /*type == THRESH_TRUNC ? imaxval :*/ 0;
                dst.setTo(v, mask);
            }
            else
                src.copyTo(dst, mask);
            return thresh;
        }
        thresh = ithresh;
        maxval = imaxval;
    }
    else if (src.depth() == CV_16U )
    {
        int ithresh = cvFloor(thresh);
        thresh = ithresh;
        if (isDisabled)
            return thresh;

        int imaxval = cvRound(maxval);
        if (type == THRESH_TRUNC)
            imaxval = ithresh;
        imaxval = saturate_cast<ushort>(imaxval);

        int ushrt_min = 0;
        if (ithresh < ushrt_min || ithresh >= (int)USHRT_MAX)
        {
            if (type == THRESH_BINARY || type == THRESH_BINARY_INV ||
               ((type == THRESH_TRUNC || type == THRESH_TOZERO_INV) && ithresh < ushrt_min) ||
               (type == THRESH_TOZERO && ithresh >= (int)USHRT_MAX))
            {
                int v = type == THRESH_BINARY ? (ithresh >= (int)USHRT_MAX ? 0 : imaxval) :
                        type == THRESH_BINARY_INV ? (ithresh >= (int)USHRT_MAX ? imaxval : 0) :
                  /*type == THRESH_TRUNC ? imaxval :*/ 0;
                dst.setTo(v, mask);
            }
            else
                src.copyTo(dst, mask);
            return thresh;
        }
        thresh = ithresh;
        maxval = imaxval;
    }
    else if( src.depth() == CV_32F )
        ;
    else if( src.depth() == CV_64F )
        ;
    else
        CV_Error( cv::Error::StsUnsupportedFormat, "" );

    if (isDisabled)
        return thresh;

    parallel_for_(Range(0, dst.rows),
                  ThresholdRunner(src, dst, mask, thresh, maxval, type),
                  dst.total()/(double)(1<<16));
    return thresh;
}


void cv::adaptiveThreshold( InputArray _src, OutputArray _dst, double maxValue,
                            int method, int type, int blockSize, double delta )
{
    CV_INSTRUMENT_REGION();

    Mat src = _src.getMat();
    CV_Assert( src.type() == CV_8UC1 );
    CV_Assert( blockSize % 2 == 1 && blockSize > 1 );
    Size size = src.size();

    _dst.create( size, src.type() );
    Mat dst = _dst.getMat();

    if( maxValue < 0 )
    {
        dst = Scalar(0);
        return;
    }

    CALL_HAL(adaptiveThreshold, cv_hal_adaptiveThreshold, src.data, src.step, dst.data, dst.step, src.cols, src.rows,
             maxValue, method, type, blockSize, delta);

    Mat mean;

    if( src.data != dst.data )
        mean = dst;

    if (method == ADAPTIVE_THRESH_MEAN_C)
        boxFilter( src, mean, src.type(), Size(blockSize, blockSize),
                   Point(-1,-1), true, BORDER_REPLICATE|BORDER_ISOLATED );
    else if (method == ADAPTIVE_THRESH_GAUSSIAN_C)
    {
        Mat srcfloat,meanfloat;
        src.convertTo(srcfloat,CV_32F);
        meanfloat=srcfloat;
        GaussianBlur(srcfloat, meanfloat, Size(blockSize, blockSize), 0, 0, BORDER_REPLICATE|BORDER_ISOLATED);
        meanfloat.convertTo(mean, src.type());
    }
    else
        CV_Error( cv::Error::StsBadFlag, "Unknown/unsupported adaptive threshold method" );

    int i, j;
    uchar imaxval = saturate_cast<uchar>(maxValue);
    int idelta = type == THRESH_BINARY ? cvCeil(delta) : cvFloor(delta);
    uchar tab[768];

    if( type == cv::THRESH_BINARY )
        for( i = 0; i < 768; i++ )
            tab[i] = (uchar)(i - 255 > -idelta ? imaxval : 0);
    else if( type == cv::THRESH_BINARY_INV )
        for( i = 0; i < 768; i++ )
            tab[i] = (uchar)(i - 255 <= -idelta ? imaxval : 0);
    else
        CV_Error( cv::Error::StsBadFlag, "Unknown/unsupported threshold type" );

    if( src.isContinuous() && mean.isContinuous() && dst.isContinuous() )
    {
        size.width *= size.height;
        size.height = 1;
    }

    for( i = 0; i < size.height; i++ )
    {
        const uchar* sdata = src.ptr(i);
        const uchar* mdata = mean.ptr(i);
        uchar* ddata = dst.ptr(i);

        for( j = 0; j < size.width; j++ )
            ddata[j] = tab[sdata[j] - mdata[j] + 255];
    }
}

CV_IMPL double
cvThreshold( const void* srcarr, void* dstarr, double thresh, double maxval, int type )
{
    cv::Mat src = cv::cvarrToMat(srcarr), dst = cv::cvarrToMat(dstarr), dst0 = dst;

    CV_Assert( src.size == dst.size && src.channels() == dst.channels() &&
        (src.depth() == dst.depth() || dst.depth() == CV_8U));

    thresh = cv::threshold( src, dst, thresh, maxval, type );
    if( dst0.data != dst.data )
        dst.convertTo( dst0, dst0.depth() );
    return thresh;
}


CV_IMPL void
cvAdaptiveThreshold( const void *srcIm, void *dstIm, double maxValue,
                     int method, int type, int blockSize, double delta )
{
    cv::Mat src = cv::cvarrToMat(srcIm), dst = cv::cvarrToMat(dstIm);
    CV_Assert( src.size == dst.size && src.type() == dst.type() );
    cv::adaptiveThreshold( src, dst, maxValue, method, type, blockSize, delta );
}

/* End of file. */<|MERGE_RESOLUTION|>--- conflicted
+++ resolved
@@ -232,7 +232,7 @@
                 {
                     const int readParity = (j%maskReadLanes)/srcReadLanes;
                     if (!readParity)
-                        vm0 = vx_load( mask + j );
+                        vm0 = vx_load( mask + (j/cn) );
                     v2 = v_and(v0, v_not(vm0));
                 }
                 v0 = v_lt(thresh_u, v0);
@@ -260,7 +260,7 @@
                 {
                     const int readParity = (j%maskReadLanes)/srcReadLanes;
                     if (!readParity)
-                        vm0 = vx_load( mask + j );
+                        vm0 = vx_load( mask + (j/cn) );
                     v2 = v_and(v0, v_not(vm0));
                 }
                 v0 = v_le(v0, thresh_u);
@@ -288,7 +288,7 @@
                 {
                     const int readParity = (j%maskReadLanes)/srcReadLanes;
                     if (!readParity)
-                        vm0 = vx_load( mask + j );
+                        vm0 = vx_load( mask + (j/cn) );
                     v2 = v_and(v0, v_not(vm0));
                 }
                 v0 = v_sub(v0, v_sub(v0, thresh_u));
@@ -315,7 +315,7 @@
                 {
                     const int readParity = (j%maskReadLanes)/srcReadLanes;
                     if (!readParity)
-                        vm0 = vx_load( mask + j );
+                        vm0 = vx_load( mask + (j/cn) );
                     v2 = v_and(v0, v_not(vm0));
                 }
                 v0 = v_and(v_lt(thresh_u, v0), v0);
@@ -342,7 +342,7 @@
                 {
                     const int readParity = (j%maskReadLanes)/srcReadLanes;
                     if (!readParity)
-                        vm0 = vx_load( mask + j );
+                        vm0 = vx_load( mask + (j/cn) );
                     v2 = v_and(v0, v_not(vm0));
                 }
                 v0 = v_and(v_le(v0, thresh_u), v0);
@@ -410,11 +410,7 @@
                 uchar t0 = tab[src[j]];
                 uchar t1 = tab[src[j+1]];
                 uchar m0 = useMask ? mask[j/cn] : 0xFF;
-<<<<<<< HEAD
                 uchar m1 = useMask ? mask[j/cn+1] : 0xFF;
-=======
-                uchar m1 = useMask ? mask[j+1] : 0xFF;
->>>>>>> 55176f5c
 
                 if (!useMask || (m0 != 0))
                     dst[j] = t0;
@@ -494,7 +490,7 @@
                 {
                     const int readParity = (j%maskReadLanes)/srcReadLanes;
                     if (!readParity)
-                        vm0 = vx_load( mask + j );
+                        vm0 = vx_load( mask + (j/cn) );
                     v2 = v_and(v0, v_reinterpret_as_u16(v_not(v_unpacklo(vm0, vm0))));
                     v3 = v_and(v1, v_reinterpret_as_u16(v_not(v_unpackhi(vm0, vm0))));
                 }
@@ -541,7 +537,7 @@
                 {
                     const int readParity = (j%maskReadLanes)/srcReadLanes;
                     if (!readParity)
-                        vm0 = vx_load( mask + j );
+                        vm0 = vx_load( mask + (j/cn) );
                     v2 = v_and(v0, v_reinterpret_as_u16(v_not(v_unpacklo(vm0, vm0))));
                     v3 = v_and(v1, v_reinterpret_as_u16(v_not(v_unpackhi(vm0, vm0))));
                 }
@@ -588,7 +584,7 @@
                 {
                     const int readParity = (j%maskReadLanes)/srcReadLanes;
                     if (!readParity)
-                        vm0 = vx_load( mask + j );
+                        vm0 = vx_load( mask + (j/cn) );
                     v2 = v_and(v0, v_reinterpret_as_u16(v_not(v_unpacklo(vm0, vm0))));
                     v3 = v_and(v1, v_reinterpret_as_u16(v_not(v_unpackhi(vm0, vm0))));
                 }
@@ -632,7 +628,7 @@
                 {
                     const int readParity = (j%maskReadLanes)/srcReadLanes;
                     if (!readParity)
-                        vm0 = vx_load( mask + j );
+                        vm0 = vx_load( mask + (j/cn) );
                     v2 = v_and(v0, v_reinterpret_as_u16(v_not(v_unpacklo(vm0, vm0))));
                     v3 = v_and(v1, v_reinterpret_as_u16(v_not(v_unpackhi(vm0, vm0))));
                 }
@@ -676,7 +672,7 @@
                 {
                     const int readParity = (j%maskReadLanes)/srcReadLanes;
                     if (!readParity)
-                        vm0 = vx_load( mask + j );
+                        vm0 = vx_load( mask + (j/cn) );
                     v2 = v_and(v0, v_reinterpret_as_u16(v_not(v_unpacklo(vm0, vm0))));
                     v3 = v_and(v1, v_reinterpret_as_u16(v_not(v_unpackhi(vm0, vm0))));
                 }
@@ -813,7 +809,7 @@
                 {
                     const int readParity = (j%maskReadLanes)/srcReadLanes;
                     if (!readParity)
-                        vm0 = vx_load( mask + j );
+                        vm0 = vx_load( mask + (j/cn) );
                     v2 = v_and(v0, v_reinterpret_as_s16(v_not(v_unpacklo(vm0, vm0))));
                     v3 = v_and(v1, v_reinterpret_as_s16(v_not(v_unpackhi(vm0, vm0))));
                 }
@@ -860,7 +856,7 @@
                 {
                     const int readParity = (j%maskReadLanes)/srcReadLanes;
                     if (!readParity)
-                        vm0 = vx_load( mask + j );
+                        vm0 = vx_load( mask + (j/cn) );
                     v2 = v_and(v0, v_reinterpret_as_s16(v_not(v_unpacklo(vm0, vm0))));
                     v3 = v_and(v1, v_reinterpret_as_s16(v_not(v_unpackhi(vm0, vm0))));
                 }
@@ -907,7 +903,7 @@
                 {
                     const int readParity = (j%maskReadLanes)/srcReadLanes;
                     if (!readParity)
-                        vm0 = vx_load( mask + j );
+                        vm0 = vx_load( mask + (j/cn) );
                     v2 = v_and(v0, v_reinterpret_as_s16(v_not(v_unpacklo(vm0, vm0))));
                     v3 = v_and(v1, v_reinterpret_as_s16(v_not(v_unpackhi(vm0, vm0))));
                 }
@@ -951,7 +947,7 @@
                 {
                     const int readParity = (j%maskReadLanes)/srcReadLanes;
                     if (!readParity)
-                        vm0 = vx_load( mask + j );
+                        vm0 = vx_load( mask + (j/cn) );
                     v2 = v_and(v0, v_reinterpret_as_s16(v_not(v_unpacklo(vm0, vm0))));
                     v3 = v_and(v1, v_reinterpret_as_s16(v_not(v_unpackhi(vm0, vm0))));
                 }
@@ -995,7 +991,7 @@
                 {
                     const int readParity = (j%maskReadLanes)/srcReadLanes;
                     if (!readParity)
-                        vm0 = vx_load( mask + j );
+                        vm0 = vx_load( mask + (j/cn) );
                     v2 = v_and(v0, v_reinterpret_as_s16(v_not(v_unpacklo(vm0, vm0))));
                     v3 = v_and(v1, v_reinterpret_as_s16(v_not(v_unpackhi(vm0, vm0))));
                 }
@@ -1117,7 +1113,7 @@
                     {
                         const int readParity = (j%maskReadLanes)/srcReadLanes;
                         if (!readParity)
-                            vm0 = vx_load( mask + j );
+                            vm0 = vx_load( mask + (j/cn) );
                         switch(readParity)
                         {
                             case 0: vm00 = v_unpacklo(vm0, vm0); break;
@@ -1170,7 +1166,7 @@
                     {
                         const int readParity = (j%maskReadLanes)/srcReadLanes;
                         if (!readParity)
-                            vm0 = vx_load( mask + j );
+                            vm0 = vx_load( mask + (j/cn) );
                         switch(readParity)
                         {
                             case 0: vm00 = v_unpacklo(vm0, vm0); break;
@@ -1201,7 +1197,7 @@
                 }
 
                 for( ; j < roi.width; j++ )
-                    if (!useMask || (mask[j] != 0))
+                    if (!useMask || (mask[j/cn] != 0))
                         dst[j] = threshBinaryInv<float>(src[j], thresh, maxval);
             }
             break;
@@ -1223,7 +1219,7 @@
                     {
                         const int readParity = (j%maskReadLanes)/srcReadLanes;
                         if (!readParity)
-                            vm0 = vx_load( mask + j );
+                            vm0 = vx_load( mask + (j/cn) );
                         switch(readParity)
                         {
                             case 0: vm00 = v_unpacklo(vm0, vm0); break;
@@ -1251,7 +1247,7 @@
                 }
 
                 for( ; j < roi.width; j++ )
-                    if (!useMask || (mask[j] != 0))
+                    if (!useMask || (mask[j/cn] != 0))
                         dst[j] = threshTrunc<float>(src[j], thresh);
             }
             break;
@@ -1273,7 +1269,7 @@
                     {
                         const int readParity = (j%maskReadLanes)/srcReadLanes;
                         if (!readParity)
-                            vm0 = vx_load( mask + j );
+                            vm0 = vx_load( mask + (j/cn) );
                         switch(readParity)
                         {
                             case 0: vm00 = v_unpacklo(vm0, vm0); break;
@@ -1301,7 +1297,7 @@
                 }
 
                 for( ; j < roi.width; j++ )
-                    if (!useMask || (mask[j] != 0))
+                    if (!useMask || (mask[j/cn] != 0))
                         dst[j] = threshToZero<float>(src[j], thresh);
             }
             break;
@@ -1323,7 +1319,7 @@
                     {
                         const int readParity = (j%maskReadLanes)/srcReadLanes;
                         if (!readParity)
-                            vm0 = vx_load( mask + j );
+                            vm0 = vx_load( mask + (j/cn) );
                         switch(readParity)
                         {
                             case 0: vm00 = v_unpacklo(vm0, vm0); break;
@@ -1351,7 +1347,7 @@
                 }
 
                 for( ; j < roi.width; j++ )
-                    if (!useMask || (mask[j] != 0))
+                    if (!useMask || (mask[j/cn] != 0))
                         dst[j] = threshToZeroInv<float>(src[j], thresh);
             }
             break;
@@ -1414,7 +1410,7 @@
                     const int readParity = (j%maskReadLanes)/srcReadLanes;
                     v_uint16 vm00;
                     if (!readParity)
-                        vm0 = vx_load( mask + j );
+                        vm0 = vx_load( mask + (j/cn) );
                     switch(readParity)
                     {
                         case 0: vm00 = v_unpacklo(vm0, vm0); vm0000 = v_unpacklo(vm00, vm00); break;
@@ -1447,7 +1443,7 @@
             }
 
             for( ; j < roi.width; j++ )
-                if (!useMask || (mask[j] != 0))
+                if (!useMask || (mask[j/cn] != 0))
                     dst[j] = threshBinary<double>(src[j], thresh, maxval);
         }
         break;
@@ -1470,7 +1466,7 @@
                     const int readParity = (j%maskReadLanes)/srcReadLanes;
                     v_uint16 vm00;
                     if (!readParity)
-                        vm0 = vx_load( mask + j );
+                        vm0 = vx_load( mask + (j/cn) );
                     switch(readParity)
                     {
                         case 0: vm00 = v_unpacklo(vm0, vm0); vm0000 = v_unpacklo(vm00, vm00); break;
@@ -1503,7 +1499,7 @@
             }
 
             for( ; j < roi.width; j++ )
-                if (!useMask || (mask[j] != 0))
+                if (!useMask || (mask[j/cn] != 0))
                     dst[j] = threshBinaryInv<double>(src[j], thresh, maxval);
         }
         break;
@@ -1526,7 +1522,7 @@
                     const int readParity = (j%maskReadLanes)/srcReadLanes;
                     v_uint16 vm00;
                     if (!readParity)
-                        vm0 = vx_load( mask + j );
+                        vm0 = vx_load( mask + (j/cn) );
                     switch(readParity)
                     {
                         case 0: vm00 = v_unpacklo(vm0, vm0); vm0000 = v_unpacklo(vm00, vm00); break;
@@ -1556,7 +1552,7 @@
             }
 
             for( ; j < roi.width; j++ )
-                if (!useMask || (mask[j] != 0))
+                if (!useMask || (mask[j/cn] != 0))
                     dst[j] = threshTrunc<double>(src[j], thresh);
         }
         break;
@@ -1579,7 +1575,7 @@
                     const int readParity = (j%maskReadLanes)/srcReadLanes;
                     v_uint16 vm00;
                     if (!readParity)
-                        vm0 = vx_load( mask + j );
+                        vm0 = vx_load( mask + (j/cn) );
                     switch(readParity)
                     {
                         case 0: vm00 = v_unpacklo(vm0, vm0); vm0000 = v_unpacklo(vm00, vm00); break;
@@ -1609,7 +1605,7 @@
             }
 
             for( ; j < roi.width; j++ )
-                if (!useMask || (mask[j] != 0))
+                if (!useMask || (mask[j/cn] != 0))
                     dst[j] = threshToZero<double>(src[j], thresh);
         }
         break;
@@ -1632,7 +1628,7 @@
                     const int readParity = (j%maskReadLanes)/srcReadLanes;
                     v_uint16 vm00;
                     if (!readParity)
-                        vm0 = vx_load( mask + j );
+                        vm0 = vx_load( mask + (j/cn) );
                     switch(readParity)
                     {
                         case 0: vm00 = v_unpacklo(vm0, vm0); vm0000 = v_unpacklo(vm00, vm00); break;
@@ -1662,7 +1658,7 @@
             }
 
             for( ; j < roi.width; j++ )
-                if (!useMask || (mask[j] != 0))
+                if (!useMask || (mask[j/cn] != 0))
                     dst[j] = threshToZeroInv<double>(src[j], thresh);
         }
         break;
