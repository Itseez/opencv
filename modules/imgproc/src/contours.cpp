--- conflicted
+++ resolved
@@ -503,7 +503,6 @@
 }
 _CvContourScanner;
 
-<<<<<<< HEAD
 /*
 Internal structure that is used for sequential retrieving contours from the image.
 It supports both hierarchical and plane variants of Suzuki algorithm.
@@ -511,11 +510,6 @@
 typedef struct _CvContourScanner* CvContourScanner;
 
 
-#define _CV_FIND_CONTOURS_FLAGS_EXTERNAL_ONLY    1
-#define _CV_FIND_CONTOURS_FLAGS_HIERARCHIC       2
-
-=======
->>>>>>> 2f63c583
 /*
    Initializes scanner structure.
    Prepare image for scanning ( clear borders and convert all pixels to 0-1.
