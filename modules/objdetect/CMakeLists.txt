--- conflicted
+++ resolved
@@ -1,5 +1,5 @@
 set(the_description "Object Detection")
-<<<<<<< HEAD
+
 ocv_define_module(objdetect
     opencv_core
     opencv_imgproc
@@ -12,13 +12,11 @@
         objc
         js
 )
-=======
+
 if(ARM AND CV_GCC AND CMAKE_CXX_COMPILER_VERSION VERSION_GREATER 7.0)
   # suppress warnings from GCC only on 7.1 and later
   ocv_warnings_disable(CMAKE_CXX_FLAGS -Wno-psabi)
 endif()
-ocv_define_module(objdetect opencv_core opencv_imgproc opencv_calib3d WRAP java python js)
->>>>>>> 0862d69a
 
 if(HAVE_QUIRC)
     get_property(QUIRC_INCLUDE GLOBAL PROPERTY QUIRC_INCLUDE_DIR)
