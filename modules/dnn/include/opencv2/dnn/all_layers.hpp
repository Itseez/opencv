--- conflicted
+++ resolved
@@ -291,11 +291,7 @@
         static Ptr<BaseConvolutionLayer> create(const LayerParams& params);
         bool fusedActivation = false;
         bool fusedAdd = false;
-<<<<<<< HEAD
-        bool useWinograd = false; // Flag whether to use Winograd to speed up 3x3 convolution.
-=======
         bool useWinograd = true; // Flag whether to use Winograd to speed up 3x3 convolution.
->>>>>>> a8ec6586
     };
 
     class CV_EXPORTS ConvolutionLayerInt8 : public BaseConvolutionLayer
@@ -1164,14 +1160,11 @@
         static Ptr<GemmLayer> create(const LayerParams& params);
     };
 
-<<<<<<< HEAD
-=======
     class CV_EXPORTS MatMulLayer : public Layer {
      public:
         static Ptr<MatMulLayer> create(const LayerParams &params);
     };
 
->>>>>>> a8ec6586
     class CV_EXPORTS ExpandLayer : public Layer
     {
     public:
@@ -1185,14 +1178,11 @@
         static Ptr<InstanceNormLayer> create(const LayerParams &params);
     };
 
-<<<<<<< HEAD
-=======
     class CV_EXPORTS AttentionLayer : public Layer {
      public:
         static Ptr<AttentionLayer> create(const LayerParams &params);
     };
 
->>>>>>> a8ec6586
 //! @}
 //! @}
 CV__DNN_INLINE_NS_END
