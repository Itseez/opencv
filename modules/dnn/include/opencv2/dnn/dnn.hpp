/*M///////////////////////////////////////////////////////////////////////////////////////
//
//  IMPORTANT: READ BEFORE DOWNLOADING, COPYING, INSTALLING OR USING.
//
//  By downloading, copying, installing or using the software you agree to this license.
//  If you do not agree to this license, do not download, install,
//  copy or use the software.
//
//
//                           License Agreement
//                For Open Source Computer Vision Library
//
// Copyright (C) 2013, OpenCV Foundation, all rights reserved.
// Third party copyrights are property of their respective owners.
//
// Redistribution and use in source and binary forms, with or without modification,
// are permitted provided that the following conditions are met:
//
//   * Redistribution's of source code must retain the above copyright notice,
//     this list of conditions and the following disclaimer.
//
//   * Redistribution's in binary form must reproduce the above copyright notice,
//     this list of conditions and the following disclaimer in the documentation
//     and/or other materials provided with the distribution.
//
//   * The name of the copyright holders may not be used to endorse or promote products
//     derived from this software without specific prior written permission.
//
// This software is provided by the copyright holders and contributors "as is" and
// any express or implied warranties, including, but not limited to, the implied
// warranties of merchantability and fitness for a particular purpose are disclaimed.
// In no event shall the Intel Corporation or contributors be liable for any direct,
// indirect, incidental, special, exemplary, or consequential damages
// (including, but not limited to, procurement of substitute goods or services;
// loss of use, data, or profits; or business interruption) however caused
// and on any theory of liability, whether in contract, strict liability,
// or tort (including negligence or otherwise) arising in any way out of
// the use of this software, even if advised of the possibility of such damage.
//
//M*/

#ifndef OPENCV_DNN_DNN_HPP
#define OPENCV_DNN_DNN_HPP

#include <vector>
#include <opencv2/core.hpp>
#include "opencv2/core/async.hpp"

#include "../dnn/version.hpp"

#include <opencv2/dnn/dict.hpp>

namespace cv {
namespace dnn {

namespace accessor {
class DnnNetAccessor;  // forward declaration
}

CV__DNN_INLINE_NS_BEGIN
//! @addtogroup dnn
//! @{

    typedef std::vector<int> MatShape;

    /**
     * @brief Enum of computation backends supported by layers.
     * @see Net::setPreferableBackend
     */
    enum Backend
    {
        //! DNN_BACKEND_DEFAULT equals to OPENCV_DNN_BACKEND_DEFAULT, which can be defined using CMake or a configuration parameter
        DNN_BACKEND_DEFAULT = 0,
        DNN_BACKEND_HALIDE,
        DNN_BACKEND_INFERENCE_ENGINE,            //!< Intel OpenVINO computational backend
                                                 //!< @note Tutorial how to build OpenCV with OpenVINO: @ref tutorial_dnn_openvino
        DNN_BACKEND_OPENCV,
        DNN_BACKEND_VKCOM,
        DNN_BACKEND_CUDA,
        DNN_BACKEND_WEBNN,
        DNN_BACKEND_TIMVX,
        DNN_BACKEND_CANN,
#if defined(__OPENCV_BUILD) || defined(BUILD_PLUGIN)
#if !defined(OPENCV_BINDING_PARSER)
        DNN_BACKEND_INFERENCE_ENGINE_NGRAPH = 1000000,     // internal - use DNN_BACKEND_INFERENCE_ENGINE + setInferenceEngineBackendType()
        DNN_BACKEND_INFERENCE_ENGINE_NN_BUILDER_2019,      // internal - use DNN_BACKEND_INFERENCE_ENGINE + setInferenceEngineBackendType()
#endif
#endif
    };

    /**
     * @brief Enum of target devices for computations.
     * @see Net::setPreferableTarget
     */
    enum Target
    {
        DNN_TARGET_CPU = 0,
        DNN_TARGET_OPENCL,
        DNN_TARGET_OPENCL_FP16,
        DNN_TARGET_MYRIAD,
        DNN_TARGET_VULKAN,
        DNN_TARGET_FPGA,  //!< FPGA device with CPU fallbacks using Inference Engine's Heterogeneous plugin.
        DNN_TARGET_CUDA,
        DNN_TARGET_CUDA_FP16,
        DNN_TARGET_HDDL,
        DNN_TARGET_NPU,
        DNN_TARGET_CPU_FP16, // Only the ARM platform is supported. Low precision computing, accelerate model inference.
    };

    /**
     * @brief Enum of data layout for model inference.
     * @see Image2BlobParams
     */
    enum DataLayout
    {
        DNN_LAYOUT_UNKNOWN = 0,
        DNN_LAYOUT_ND = 1,        //!< OpenCV data layout for 2D data.
        DNN_LAYOUT_NCHW = 2,      //!< OpenCV data layout for 4D data.
        DNN_LAYOUT_NCDHW = 3,      //!< OpenCV data layout for 5D data.
        DNN_LAYOUT_NHWC = 4,      //!< Tensorflow-like data layout for 4D data.
        DNN_LAYOUT_NDHWC = 5,      //!< Tensorflow-like data layout for 5D data.
        DNN_LAYOUT_PLANAR = 6,     //!< Tensorflow-like data layout, it should only be used at tf or tflite model parsing.
    };

    CV_EXPORTS std::vector< std::pair<Backend, Target> > getAvailableBackends();
    CV_EXPORTS_W std::vector<Target> getAvailableTargets(dnn::Backend be);

    /**
     * @brief Enables detailed logging of the DNN model loading with CV DNN API.
     * @param[in] isDiagnosticsMode Indicates whether diagnostic mode should be set.
     *
     * Diagnostic mode provides detailed logging of the model loading stage to explore
     * potential problems (ex.: not implemented layer type).
     *
     * @note In diagnostic mode series of assertions will be skipped, it can lead to the
     * expected application crash.
     */
    CV_EXPORTS void enableModelDiagnostics(bool isDiagnosticsMode);

    /** @brief This class provides all data needed to initialize layer.
     *
     * It includes dictionary with scalar params (which can be read by using Dict interface),
     * blob params #blobs and optional meta information: #name and #type of layer instance.
    */
    class CV_EXPORTS LayerParams : public Dict
    {
    public:
        //TODO: Add ability to name blob params
        std::vector<Mat> blobs; //!< List of learned parameters stored as blobs.

        String name; //!< Name of the layer instance (optional, can be used internal purposes).
        String type; //!< Type name which was used for creating layer by layer factory (optional).
    };

   /**
    * @brief Derivatives of this class encapsulates functions of certain backends.
    */
    class BackendNode
    {
    public:
        explicit BackendNode(int backendId);

        virtual ~BackendNode(); //!< Virtual destructor to make polymorphism.

        int backendId; //!< Backend identifier.
    };

    /**
     * @brief Derivatives of this class wraps cv::Mat for different backends and targets.
     */
    class BackendWrapper
    {
    public:
        BackendWrapper(int backendId, int targetId);

        /**
         * @brief Wrap cv::Mat for specific backend and target.
         * @param[in] targetId Target identifier.
         * @param[in] m cv::Mat for wrapping.
         *
         * Make CPU->GPU data transfer if it's require for the target.
         */
        BackendWrapper(int targetId, const cv::Mat& m);

        /**
         * @brief Make wrapper for reused cv::Mat.
         * @param[in] base Wrapper of cv::Mat that will be reused.
         * @param[in] shape Specific shape.
         *
         * Initialize wrapper from another one. It'll wrap the same host CPU
         * memory and mustn't allocate memory on device(i.e. GPU). It might
         * has different shape. Use in case of CPU memory reusing for reuse
         * associated memory on device too.
         */
        BackendWrapper(const Ptr<BackendWrapper>& base, const MatShape& shape);

        virtual ~BackendWrapper(); //!< Virtual destructor to make polymorphism.

        /**
         * @brief Transfer data to CPU host memory.
         */
        virtual void copyToHost() = 0;

        /**
         * @brief Indicate that an actual data is on CPU.
         */
        virtual void setHostDirty() = 0;

        int backendId;  //!< Backend identifier.
        int targetId;   //!< Target identifier.
    };

    class CV_EXPORTS ActivationLayer;

    /** @brief This interface class allows to build new Layers - are building blocks of networks.
     *
     * Each class, derived from Layer, must implement allocate() methods to declare own outputs and forward() to compute outputs.
     * Also before using the new layer into networks you must register your layer by using one of @ref dnnLayerFactory "LayerFactory" macros.
     */
    class CV_EXPORTS_W Layer : public Algorithm
    {
    public:

        //! List of learned parameters must be stored here to allow read them by using Net::getParam().
        CV_PROP_RW std::vector<Mat> blobs;

        /** @brief Computes and sets internal parameters according to inputs, outputs and blobs.
         *  @deprecated Use Layer::finalize(InputArrayOfArrays, OutputArrayOfArrays) instead
         *  @param[in]  input  vector of already allocated input blobs
         *  @param[out] output vector of already allocated output blobs
         *
         * If this method is called after network has allocated all memory for input and output blobs
         * and before inferencing.
         */
        CV_DEPRECATED_EXTERNAL
        virtual void finalize(const std::vector<Mat*> &input, std::vector<Mat> &output);

        /** @brief Computes and sets internal parameters according to inputs, outputs and blobs.
         *  @param[in]  inputs  vector of already allocated input blobs
         *  @param[out] outputs vector of already allocated output blobs
         *
         * If this method is called after network has allocated all memory for input and output blobs
         * and before inferencing.
         */
        CV_WRAP virtual void finalize(InputArrayOfArrays inputs, OutputArrayOfArrays outputs);

        /** @brief Given the @p input blobs, computes the output @p blobs.
         *  @deprecated Use Layer::forward(InputArrayOfArrays, OutputArrayOfArrays, OutputArrayOfArrays) instead
         *  @param[in]  input  the input blobs.
         *  @param[out] output allocated output blobs, which will store results of the computation.
         *  @param[out] internals allocated internal blobs
         */
        CV_DEPRECATED_EXTERNAL
        virtual void forward(std::vector<Mat*> &input, std::vector<Mat> &output, std::vector<Mat> &internals);

        /** @brief Given the @p input blobs, computes the output @p blobs.
         *  @param[in]  inputs  the input blobs.
         *  @param[out] outputs allocated output blobs, which will store results of the computation.
         *  @param[out] internals allocated internal blobs
         */
        virtual void forward(InputArrayOfArrays inputs, OutputArrayOfArrays outputs, OutputArrayOfArrays internals);

        /** @brief Tries to quantize the given layer and compute the quantization parameters required for fixed point implementation.
         *  @param[in] scales input and output scales.
         *  @param[in] zeropoints input and output zeropoints.
         *  @param[out] params Quantized parameters required for fixed point implementation of that layer.
         *  @returns True if layer can be quantized.
         */
        virtual bool tryQuantize(const std::vector<std::vector<float> > &scales,
                                 const std::vector<std::vector<int> > &zeropoints, LayerParams& params);

        /** @brief Given the @p input blobs, computes the output @p blobs.
         *  @param[in]  inputs  the input blobs.
         *  @param[out] outputs allocated output blobs, which will store results of the computation.
         *  @param[out] internals allocated internal blobs
         */
        void forward_fallback(InputArrayOfArrays inputs, OutputArrayOfArrays outputs, OutputArrayOfArrays internals);

        /** @brief
         * @overload
         * @deprecated Use Layer::finalize(InputArrayOfArrays, OutputArrayOfArrays) instead
         */
        CV_DEPRECATED_EXTERNAL
        void finalize(const std::vector<Mat> &inputs, CV_OUT std::vector<Mat> &outputs);

        /** @brief
         * @overload
         * @deprecated Use Layer::finalize(InputArrayOfArrays, OutputArrayOfArrays) instead
         */
        CV_DEPRECATED std::vector<Mat> finalize(const std::vector<Mat> &inputs);

        /** @brief Allocates layer and computes output.
         *  @deprecated This method will be removed in the future release.
         */
        CV_DEPRECATED CV_WRAP void run(const std::vector<Mat> &inputs, CV_OUT std::vector<Mat> &outputs,
                                       CV_IN_OUT std::vector<Mat> &internals);

        /** @brief Returns index of input blob into the input array.
         *  @param inputName label of input blob
         *
         * Each layer input and output can be labeled to easily identify them using "%<layer_name%>[.output_name]" notation.
         * This method maps label of input blob to its index into input vector.
         */
        virtual int inputNameToIndex(String inputName);  // FIXIT const
        /** @brief Returns index of output blob in output array.
         *  @see inputNameToIndex()
         */
        CV_WRAP virtual int outputNameToIndex(const String& outputName);  // FIXIT const

        /**
         * @brief Ask layer if it support specific backend for doing computations.
         * @param[in] backendId computation backend identifier.
         * @see Backend
         */
        virtual bool supportBackend(int backendId);  // FIXIT const

        /**
         * @brief Returns Halide backend node.
         * @param[in] inputs Input Halide buffers.
         * @see BackendNode, BackendWrapper
         *
         * Input buffers should be exactly the same that will be used in forward invocations.
         * Despite we can use Halide::ImageParam based on input shape only,
         * it helps prevent some memory management issues (if something wrong,
         * Halide tests will be failed).
         */
        virtual Ptr<BackendNode> initHalide(const std::vector<Ptr<BackendWrapper> > &inputs);

        virtual Ptr<BackendNode> initNgraph(const std::vector<Ptr<BackendWrapper> > &inputs, const std::vector<Ptr<BackendNode> >& nodes);

        virtual Ptr<BackendNode> initVkCom(const std::vector<Ptr<BackendWrapper> > &inputs, std::vector<Ptr<BackendWrapper> > &outputs);

        virtual Ptr<BackendNode> initWebnn(const std::vector<Ptr<BackendWrapper> > &inputs, const std::vector<Ptr<BackendNode> >& nodes);

        /**
         * @brief Returns a CUDA backend node
         *
         * @param   context  void pointer to CSLContext object
         * @param   inputs   layer inputs
         * @param   outputs  layer outputs
         */
        virtual Ptr<BackendNode> initCUDA(
            void *context,
            const std::vector<Ptr<BackendWrapper>>& inputs,
            const std::vector<Ptr<BackendWrapper>>& outputs
        );

        /**
         * @brief Returns a TimVX backend node
         *
         * @param   timVxInfo  void pointer to CSLContext object
         * @param   inputsWrapper   layer inputs
         * @param   outputsWrapper  layer outputs
         * @param   isLast if the node is the last one of the TimVX Graph.
         */
        virtual Ptr<BackendNode> initTimVX(void* timVxInfo,
                                           const std::vector<Ptr<BackendWrapper> > &inputsWrapper,
                                           const std::vector<Ptr<BackendWrapper> > &outputsWrapper,
                                           bool isLast);

        /**
         * @brief Returns a CANN backend node
         *
         * @param   inputs   input tensors of CANN operator
         * @param   outputs  output tensors of CANN operator
         * @param   nodes           nodes of input tensors
         */
        virtual Ptr<BackendNode> initCann(const std::vector<Ptr<BackendWrapper> > &inputs,
                                          const std::vector<Ptr<BackendWrapper> > &outputs,
                                          const std::vector<Ptr<BackendNode> >& nodes);

       /**
        * @brief Automatic Halide scheduling based on layer hyper-parameters.
        * @param[in] node Backend node with Halide functions.
        * @param[in] inputs Blobs that will be used in forward invocations.
        * @param[in] outputs Blobs that will be used in forward invocations.
        * @param[in] targetId Target identifier
        * @see BackendNode, Target
        *
        * Layer don't use own Halide::Func members because we can have applied
        * layers fusing. In this way the fused function should be scheduled.
        */
        virtual void applyHalideScheduler(Ptr<BackendNode>& node,
                                          const std::vector<Mat*> &inputs,
                                          const std::vector<Mat> &outputs,
                                          int targetId) const;

        /**
         * @brief Implement layers fusing.
         * @param[in] node Backend node of bottom layer.
         * @see BackendNode
         *
         * Actual for graph-based backends. If layer attached successfully,
         * returns non-empty cv::Ptr to node of the same backend.
         * Fuse only over the last function.
         */
        virtual Ptr<BackendNode> tryAttach(const Ptr<BackendNode>& node);

        /**
         * @brief Tries to attach to the layer the subsequent activation layer, i.e. do the layer fusion in a partial case.
         * @param[in] layer The subsequent activation layer.
         *
         * Returns true if the activation layer has been attached successfully.
         */
        virtual bool setActivation(const Ptr<ActivationLayer>& layer);

        /**
         * @brief Try to fuse current layer with a next one
         * @param[in] top Next layer to be fused.
         * @returns True if fusion was performed.
         */
        virtual bool tryFuse(Ptr<Layer>& top);

        /**
         * @brief Returns parameters of layers with channel-wise multiplication and addition.
         * @param[out] scale Channel-wise multipliers. Total number of values should
         *                   be equal to number of channels.
         * @param[out] shift Channel-wise offsets. Total number of values should
         *                   be equal to number of channels.
         *
         * Some layers can fuse their transformations with further layers.
         * In example, convolution + batch normalization. This way base layer
         * use weights from layer after it. Fused layer is skipped.
         * By default, @p scale and @p shift are empty that means layer has no
         * element-wise multiplications or additions.
         */
        virtual void getScaleShift(Mat& scale, Mat& shift) const;

        /**
         * @brief Returns scale and zeropoint of layers
         * @param[out] scale Output scale
         * @param[out] zeropoint Output zeropoint
         *
         * By default, @p scale is 1 and @p zeropoint is 0.
         */
        virtual void getScaleZeropoint(float& scale, int& zeropoint) const;


        /**
         * @brief "Detaches" all the layers, attached to particular layer.
         */
        virtual void unsetAttached();

        virtual bool getMemoryShapes(const std::vector<MatShape> &inputs,
                                     const int requiredOutputs,
                                     std::vector<MatShape> &outputs,
                                     std::vector<MatShape> &internals) const;

        virtual int64 getFLOPS(const std::vector<MatShape> &inputs,
                               const std::vector<MatShape> &outputs) const {CV_UNUSED(inputs); CV_UNUSED(outputs); return 0;}

        virtual bool updateMemoryShapes(const std::vector<MatShape> &inputs);

        CV_PROP String name; //!< Name of the layer instance, can be used for logging or other internal purposes.
        CV_PROP String type; //!< Type name which was used for creating layer by layer factory.
        CV_PROP int preferableTarget; //!< prefer target for layer forwarding

        Layer();
        explicit Layer(const LayerParams &params);      //!< Initializes only #name, #type and #blobs fields.
        void setParamsFrom(const LayerParams &params);  //!< Initializes only #name, #type and #blobs fields.
        virtual ~Layer();
    };

    /** @brief This class allows to create and manipulate comprehensive artificial neural networks.
     *
     * Neural network is presented as directed acyclic graph (DAG), where vertices are Layer instances,
     * and edges specify relationships between layers inputs and outputs.
     *
     * Each network layer has unique integer id and unique string name inside its network.
     * LayerId can store either layer name or layer id.
     *
     * This class supports reference counting of its instances, i. e. copies point to the same instance.
     */
    class CV_EXPORTS_W_SIMPLE Net
    {
    public:

        CV_WRAP Net();  //!< Default constructor.
        CV_WRAP ~Net(); //!< Destructor frees the net only if there aren't references to the net anymore.

        /** @brief Create a network from Intel's Model Optimizer intermediate representation (IR).
         *  @param[in] xml XML configuration file with network's topology.
         *  @param[in] bin Binary file with trained weights.
         *  Networks imported from Intel's Model Optimizer are launched in Intel's Inference Engine
         *  backend.
         */
        CV_WRAP static Net readFromModelOptimizer(const String& xml, const String& bin);

        /** @brief Create a network from Intel's Model Optimizer in-memory buffers with intermediate representation (IR).
         *  @param[in] bufferModelConfig buffer with model's configuration.
         *  @param[in] bufferWeights buffer with model's trained weights.
         *  @returns Net object.
         */
        CV_WRAP static
        Net readFromModelOptimizer(const std::vector<uchar>& bufferModelConfig, const std::vector<uchar>& bufferWeights);

        /** @brief Create a network from Intel's Model Optimizer in-memory buffers with intermediate representation (IR).
         *  @param[in] bufferModelConfigPtr buffer pointer of model's configuration.
         *  @param[in] bufferModelConfigSize buffer size of model's configuration.
         *  @param[in] bufferWeightsPtr buffer pointer of model's trained weights.
         *  @param[in] bufferWeightsSize buffer size of model's trained weights.
         *  @returns Net object.
         */
        static
        Net readFromModelOptimizer(const uchar* bufferModelConfigPtr, size_t bufferModelConfigSize,
                                            const uchar* bufferWeightsPtr, size_t bufferWeightsSize);

        /** Returns true if there are no layers in the network. */
        CV_WRAP bool empty() const;

        /** @brief Dump net to String
         *  @returns String with structure, hyperparameters, backend, target and fusion
         *  Call method after setInput(). To see correct backend, target and fusion run after forward().
         */
        CV_WRAP String dump();
        /** @brief Dump net structure, hyperparameters, backend, target and fusion to dot file
         *  @param path   path to output file with .dot extension
         *  @see dump()
         */
        CV_WRAP void dumpToFile(const String& path);
        /** @brief Adds new layer to the net.
         *  @param name   unique name of the adding layer.
         *  @param type   typename of the adding layer (type must be registered in LayerRegister).
         *  @param dtype  datatype of output blobs.
         *  @param params parameters which will be used to initialize the creating layer.
         *  @returns unique identifier of created layer, or -1 if a failure will happen.
         */
        int addLayer(const String &name, const String &type, const int &dtype, LayerParams &params);

        /** @overload Datatype of output blobs set to default CV_32F */
        int addLayer(const String &name, const String &type, LayerParams &params);

        /** @brief Adds new layer and connects its first input to the first output of previously added layer.
         *  @see addLayer()
         */
        int addLayerToPrev(const String &name, const String &type, const int &dtype, LayerParams &params);

        /** @overload */
        int addLayerToPrev(const String &name, const String &type, LayerParams &params);

        /** @brief Converts string name of the layer to the integer identifier.
         *  @returns id of the layer, or -1 if the layer wasn't found.
         */
        CV_WRAP int getLayerId(const String &layer) const;

        CV_WRAP std::vector<String> getLayerNames() const;

        /** @brief Container for strings and integers.
         *
         * @deprecated Use getLayerId() with int result.
         */
        typedef DictValue LayerId;

        /** @brief Returns pointer to layer with specified id or name which the network use. */
        CV_WRAP Ptr<Layer> getLayer(int layerId) const;
        /** @overload
         *  @deprecated Use int getLayerId(const String &layer)
         */
        CV_WRAP inline Ptr<Layer> getLayer(const String& layerName) const { return getLayer(getLayerId(layerName)); }
        /** @overload
         *  @deprecated to be removed
         */
        CV_WRAP Ptr<Layer> getLayer(const LayerId& layerId) const;

        /** @brief Returns pointers to input layers of specific layer. */
        std::vector<Ptr<Layer> > getLayerInputs(int layerId) const; // FIXIT: CV_WRAP

        /** @brief Connects output of the first layer to input of the second layer.
         *  @param outPin descriptor of the first layer output.
         *  @param inpPin descriptor of the second layer input.
         *
         * Descriptors have the following template <DFN>&lt;layer_name&gt;[.input_number]</DFN>:
         * - the first part of the template <DFN>layer_name</DFN> is string name of the added layer.
         *   If this part is empty then the network input pseudo layer will be used;
         * - the second optional part of the template <DFN>input_number</DFN>
         *   is either number of the layer input, either label one.
         *   If this part is omitted then the first layer input will be used.
         *
         *  @see setNetInputs(), Layer::inputNameToIndex(), Layer::outputNameToIndex()
         */
        CV_WRAP void connect(String outPin, String inpPin);

        /** @brief Connects #@p outNum output of the first layer to #@p inNum input of the second layer.
         *  @param outLayerId identifier of the first layer
         *  @param outNum number of the first layer output
         *  @param inpLayerId identifier of the second layer
         *  @param inpNum number of the second layer input
         */
        void connect(int outLayerId, int outNum, int inpLayerId, int inpNum);

        /** @brief Registers network output with name
         *
         *  Function may create additional 'Identity' layer.
         *
         *  @param outputName identifier of the output
         *  @param layerId identifier of the second layer
         *  @param outputPort number of the second layer input
         *
         *  @returns index of bound layer (the same as layerId or newly created)
         */
        int registerOutput(const std::string& outputName, int layerId, int outputPort);

        /** @brief Sets outputs names of the network input pseudo layer.
         *
         * Each net always has special own the network input pseudo layer with id=0.
         * This layer stores the user blobs only and don't make any computations.
         * In fact, this layer provides the only way to pass user data into the network.
         * As any other layer, this layer can label its outputs and this function provides an easy way to do this.
         */
        CV_WRAP void setInputsNames(const std::vector<String> &inputBlobNames);

        /** @brief Specify shape of network input.
         */
        CV_WRAP void setInputShape(const String &inputName, const MatShape& shape);

        /** @brief Runs forward pass to compute output of layer with name @p outputName.
         *  @param outputName name for layer which output is needed to get
         *  @return blob for first output of specified layer.
         *  @details By default runs forward pass for the whole network.
         */
        CV_WRAP Mat forward(const String& outputName = String());

        /** @brief Runs forward pass to compute output of layer with name @p outputName.
         *  @param outputName name for layer which output is needed to get
         *  @details By default runs forward pass for the whole network.
         *
         *  This is an asynchronous version of forward(const String&).
         *  dnn::DNN_BACKEND_INFERENCE_ENGINE backend is required.
         */
        CV_WRAP AsyncArray forwardAsync(const String& outputName = String());

        /** @brief Runs forward pass to compute output of layer with name @p outputName.
         *  @param outputBlobs contains all output blobs for specified layer.
         *  @param outputName name for layer which output is needed to get
         *  @details If @p outputName is empty, runs forward pass for the whole network.
         */
        CV_WRAP void forward(OutputArrayOfArrays outputBlobs, const String& outputName = String());

        /** @brief Runs forward pass to compute outputs of layers listed in @p outBlobNames.
         *  @param outputBlobs contains blobs for first outputs of specified layers.
         *  @param outBlobNames names for layers which outputs are needed to get
         */
        CV_WRAP void forward(OutputArrayOfArrays outputBlobs,
                             const std::vector<String>& outBlobNames);

        /** @brief Runs forward pass to compute outputs of layers listed in @p outBlobNames.
         *  @param outputBlobs contains all output blobs for each layer specified in @p outBlobNames.
         *  @param outBlobNames names for layers which outputs are needed to get
         */
        CV_WRAP_AS(forwardAndRetrieve) void forward(CV_OUT std::vector<std::vector<Mat> >& outputBlobs,
                                                    const std::vector<String>& outBlobNames);

        /** @brief Returns a quantized Net from a floating-point Net.
         *  @param calibData Calibration data to compute the quantization parameters.
         *  @param inputsDtype Datatype of quantized net's inputs. Can be CV_32F or CV_8S.
         *  @param outputsDtype Datatype of quantized net's outputs. Can be CV_32F or CV_8S.
         *  @param perChannel Quantization granularity of quantized Net. The default is true, that means quantize model
         *  in per-channel way (channel-wise). Set it false to quantize model in per-tensor way (or tensor-wise).
         */
        CV_WRAP Net quantize(InputArrayOfArrays calibData, int inputsDtype, int outputsDtype, bool perChannel=true);

        /** @brief Returns input scale and zeropoint for a quantized Net.
         *  @param scales output parameter for returning input scales.
         *  @param zeropoints output parameter for returning input zeropoints.
         */
        CV_WRAP void getInputDetails(CV_OUT std::vector<float>& scales, CV_OUT std::vector<int>& zeropoints) const;

        /** @brief Returns output scale and zeropoint for a quantized Net.
         *  @param scales output parameter for returning output scales.
         *  @param zeropoints output parameter for returning output zeropoints.
         */
        CV_WRAP void getOutputDetails(CV_OUT std::vector<float>& scales, CV_OUT std::vector<int>& zeropoints) const;

        /**
         * @brief Compile Halide layers.
         * @param[in] scheduler Path to YAML file with scheduling directives.
         * @see setPreferableBackend
         *
         * Schedule layers that support Halide backend. Then compile them for
         * specific target. For layers that not represented in scheduling file
         * or if no manual scheduling used at all, automatic scheduling will be applied.
         */
        CV_WRAP void setHalideScheduler(const String& scheduler);

        /**
         * @brief Ask network to use specific computation backend where it supported.
         * @param[in] backendId backend identifier.
         * @see Backend
         */
        CV_WRAP void setPreferableBackend(int backendId);

        /**
         * @brief Ask network to make computations on specific target device.
         * @param[in] targetId target identifier.
         * @see Target
         *
         * List of supported combinations backend / target:
         * |                        | DNN_BACKEND_OPENCV | DNN_BACKEND_INFERENCE_ENGINE | DNN_BACKEND_HALIDE |  DNN_BACKEND_CUDA |
         * |------------------------|--------------------|------------------------------|--------------------|-------------------|
         * | DNN_TARGET_CPU         |                  + |                            + |                  + |                   |
         * | DNN_TARGET_OPENCL      |                  + |                            + |                  + |                   |
         * | DNN_TARGET_OPENCL_FP16 |                  + |                            + |                    |                   |
         * | DNN_TARGET_MYRIAD      |                    |                            + |                    |                   |
         * | DNN_TARGET_FPGA        |                    |                            + |                    |                   |
         * | DNN_TARGET_CUDA        |                    |                              |                    |                 + |
         * | DNN_TARGET_CUDA_FP16   |                    |                              |                    |                 + |
         * | DNN_TARGET_HDDL        |                    |                            + |                    |                   |
         */
        CV_WRAP void setPreferableTarget(int targetId);

        /** @brief Sets the new input value for the network
         *  @param blob        A new blob. Should have CV_32F or CV_8U depth.
         *  @param name        A name of input layer.
         *  @param scalefactor An optional normalization scale.
         *  @param mean        An optional mean subtraction values.
         *  @see connect(String, String) to know format of the descriptor.
         *
         *  If scale or mean values are specified, a final input blob is computed
         *  as:
         * \f[input(n,c,h,w) = scalefactor \times (blob(n,c,h,w) - mean_c)\f]
         */
        CV_WRAP void setInput(InputArray blob, const String& name = "",
                              double scalefactor = 1.0, const Scalar& mean = Scalar());

        /** @brief Sets the new value for the learned param of the layer.
         *  @param layer name or id of the layer.
         *  @param numParam index of the layer parameter in the Layer::blobs array.
         *  @param blob the new value.
         *  @see Layer::blobs
         *  @note If shape of the new blob differs from the previous shape,
         *  then the following forward pass may fail.
        */
        CV_WRAP void setParam(int layer, int numParam, const Mat &blob);
        CV_WRAP inline void setParam(const String& layerName, int numParam, const Mat &blob) { return setParam(getLayerId(layerName), numParam, blob); }

        /** @brief Returns parameter blob of the layer.
         *  @param layer name or id of the layer.
         *  @param numParam index of the layer parameter in the Layer::blobs array.
         *  @see Layer::blobs
         */
        CV_WRAP Mat getParam(int layer, int numParam = 0) const;
        CV_WRAP inline Mat getParam(const String& layerName, int numParam = 0) const { return getParam(getLayerId(layerName), numParam); }

        /** @brief Returns indexes of layers with unconnected outputs.
         *
         * FIXIT: Rework API to registerOutput() approach, deprecate this call
         */
        CV_WRAP std::vector<int> getUnconnectedOutLayers() const;

        /** @brief Returns names of layers with unconnected outputs.
         *
         * FIXIT: Rework API to registerOutput() approach, deprecate this call
         */
        CV_WRAP std::vector<String> getUnconnectedOutLayersNames() const;

        /** @brief Returns input and output shapes for all layers in loaded model;
         *  preliminary inferencing isn't necessary.
         *  @param netInputShapes shapes for all input blobs in net input layer.
         *  @param layersIds output parameter for layer IDs.
         *  @param inLayersShapes output parameter for input layers shapes;
         * order is the same as in layersIds
         *  @param outLayersShapes output parameter for output layers shapes;
         * order is the same as in layersIds
         */
        CV_WRAP void getLayersShapes(const std::vector<MatShape>& netInputShapes,
                                     CV_OUT std::vector<int>& layersIds,
                                     CV_OUT std::vector<std::vector<MatShape> >& inLayersShapes,
                                     CV_OUT std::vector<std::vector<MatShape> >& outLayersShapes) const;

        /** @overload */
        CV_WRAP void getLayersShapes(const MatShape& netInputShape,
                                     CV_OUT std::vector<int>& layersIds,
                                     CV_OUT std::vector<std::vector<MatShape> >& inLayersShapes,
                                     CV_OUT std::vector<std::vector<MatShape> >& outLayersShapes) const;

        /** @brief Returns input and output shapes for layer with specified
         * id in loaded model; preliminary inferencing isn't necessary.
         *  @param netInputShape shape input blob in net input layer.
         *  @param layerId id for layer.
         *  @param inLayerShapes output parameter for input layers shapes;
         * order is the same as in layersIds
         *  @param outLayerShapes output parameter for output layers shapes;
         * order is the same as in layersIds
         */
        void getLayerShapes(const MatShape& netInputShape,
                                    const int layerId,
                                    CV_OUT std::vector<MatShape>& inLayerShapes,
                                    CV_OUT std::vector<MatShape>& outLayerShapes) const; // FIXIT: CV_WRAP

        /** @overload */
        void getLayerShapes(const std::vector<MatShape>& netInputShapes,
                                    const int layerId,
                                    CV_OUT std::vector<MatShape>& inLayerShapes,
                                    CV_OUT std::vector<MatShape>& outLayerShapes) const; // FIXIT: CV_WRAP

        /** @brief Computes FLOP for whole loaded model with specified input shapes.
         * @param netInputShapes vector of shapes for all net inputs.
         * @returns computed FLOP.
         */
        CV_WRAP int64 getFLOPS(const std::vector<MatShape>& netInputShapes) const;
        /** @overload */
        CV_WRAP int64 getFLOPS(const MatShape& netInputShape) const;
        /** @overload */
        CV_WRAP int64 getFLOPS(const int layerId,
                               const std::vector<MatShape>& netInputShapes) const;
        /** @overload */
        CV_WRAP int64 getFLOPS(const int layerId,
                               const MatShape& netInputShape) const;

        /** @brief Returns list of types for layer used in model.
         * @param layersTypes output parameter for returning types.
         */
        CV_WRAP void getLayerTypes(CV_OUT std::vector<String>& layersTypes) const;

        /** @brief Returns count of layers of specified type.
         * @param layerType type.
         * @returns count of layers
         */
        CV_WRAP int getLayersCount(const String& layerType) const;

        /** @brief Computes bytes number which are required to store
         * all weights and intermediate blobs for model.
         * @param netInputShapes vector of shapes for all net inputs.
         * @param weights output parameter to store resulting bytes for weights.
         * @param blobs output parameter to store resulting bytes for intermediate blobs.
         */
        void getMemoryConsumption(const std::vector<MatShape>& netInputShapes,
                                          CV_OUT size_t& weights, CV_OUT size_t& blobs) const; // FIXIT: CV_WRAP
        /** @overload */
        CV_WRAP void getMemoryConsumption(const MatShape& netInputShape,
                                          CV_OUT size_t& weights, CV_OUT size_t& blobs) const;
        /** @overload */
        CV_WRAP void getMemoryConsumption(const int layerId,
                                          const std::vector<MatShape>& netInputShapes,
                                          CV_OUT size_t& weights, CV_OUT size_t& blobs) const;
        /** @overload */
        CV_WRAP void getMemoryConsumption(const int layerId,
                                          const MatShape& netInputShape,
                                          CV_OUT size_t& weights, CV_OUT size_t& blobs) const;

        /** @brief Computes bytes number which are required to store
         * all weights and intermediate blobs for each layer.
         * @param netInputShapes vector of shapes for all net inputs.
         * @param layerIds output vector to save layer IDs.
         * @param weights output parameter to store resulting bytes for weights.
         * @param blobs output parameter to store resulting bytes for intermediate blobs.
         */
        void getMemoryConsumption(const std::vector<MatShape>& netInputShapes,
                                          CV_OUT std::vector<int>& layerIds,
                                          CV_OUT std::vector<size_t>& weights,
                                          CV_OUT std::vector<size_t>& blobs) const; // FIXIT: CV_WRAP
        /** @overload */
        void getMemoryConsumption(const MatShape& netInputShape,
                                          CV_OUT std::vector<int>& layerIds,
                                          CV_OUT std::vector<size_t>& weights,
                                          CV_OUT std::vector<size_t>& blobs) const; // FIXIT: CV_WRAP

        /** @brief Enables or disables layer fusion in the network.
         * @param fusion true to enable the fusion, false to disable. The fusion is enabled by default.
         */
        CV_WRAP void enableFusion(bool fusion);

        /** @brief Enables or disables the Winograd compute branch. The Winograd compute branch can speed up
         * 3x3 Convolution at a small loss of accuracy.
        * @param useWinograd true to enable the Winograd compute branch. The default is true.
        */
        CV_WRAP void enableWinograd(bool useWinograd);

        /** @brief Returns overall time for inference and timings (in ticks) for layers.
         *
         * Indexes in returned vector correspond to layers ids. Some layers can be fused with others,
         * in this case zero ticks count will be return for that skipped layers. Supported by DNN_BACKEND_OPENCV on DNN_TARGET_CPU only.
         *
         * @param[out] timings vector for tick timings for all layers.
         * @return overall ticks for model inference.
         */
        CV_WRAP int64 getPerfProfile(CV_OUT std::vector<double>& timings);


        struct Impl;
        inline Impl* getImpl() const { return impl.get(); }
        inline Impl& getImplRef() const { CV_DbgAssert(impl); return *impl.get(); }
        friend class accessor::DnnNetAccessor;
    protected:
        Ptr<Impl> impl;
    };

    /** @brief Reads a network model stored in <a href="https://pjreddie.com/darknet/">Darknet</a> model files.
    *  @param cfgFile      path to the .cfg file with text description of the network architecture.
    *  @param darknetModel path to the .weights file with learned network.
    *  @returns Network object that ready to do forward, throw an exception in failure cases.
    */
    CV_EXPORTS_W Net readNetFromDarknet(const String &cfgFile, const String &darknetModel = String());

    /** @brief Reads a network model stored in <a href="https://pjreddie.com/darknet/">Darknet</a> model files.
     *  @param bufferCfg   A buffer contains a content of .cfg file with text description of the network architecture.
     *  @param bufferModel A buffer contains a content of .weights file with learned network.
     *  @returns Net object.
     */
    CV_EXPORTS_W Net readNetFromDarknet(const std::vector<uchar>& bufferCfg,
                                        const std::vector<uchar>& bufferModel = std::vector<uchar>());

    /** @brief Reads a network model stored in <a href="https://pjreddie.com/darknet/">Darknet</a> model files.
     *  @param bufferCfg   A buffer contains a content of .cfg file with text description of the network architecture.
     *  @param lenCfg      Number of bytes to read from bufferCfg
     *  @param bufferModel A buffer contains a content of .weights file with learned network.
     *  @param lenModel    Number of bytes to read from bufferModel
     *  @returns Net object.
     */
    CV_EXPORTS Net readNetFromDarknet(const char *bufferCfg, size_t lenCfg,
                                      const char *bufferModel = NULL, size_t lenModel = 0);

    /** @brief Reads a network model stored in <a href="http://caffe.berkeleyvision.org">Caffe</a> framework's format.
      * @param prototxt   path to the .prototxt file with text description of the network architecture.
      * @param caffeModel path to the .caffemodel file with learned network.
      * @returns Net object.
      */
    CV_EXPORTS_W Net readNetFromCaffe(const String &prototxt, const String &caffeModel = String());

    /** @brief Reads a network model stored in Caffe model in memory.
      * @param bufferProto buffer containing the content of the .prototxt file
      * @param bufferModel buffer containing the content of the .caffemodel file
      * @returns Net object.
      */
    CV_EXPORTS_W Net readNetFromCaffe(const std::vector<uchar>& bufferProto,
                                      const std::vector<uchar>& bufferModel = std::vector<uchar>());

    /** @brief Reads a network model stored in Caffe model in memory.
      * @details This is an overloaded member function, provided for convenience.
      * It differs from the above function only in what argument(s) it accepts.
      * @param bufferProto buffer containing the content of the .prototxt file
      * @param lenProto length of bufferProto
      * @param bufferModel buffer containing the content of the .caffemodel file
      * @param lenModel length of bufferModel
      * @returns Net object.
      */
    CV_EXPORTS Net readNetFromCaffe(const char *bufferProto, size_t lenProto,
                                    const char *bufferModel = NULL, size_t lenModel = 0);

    /** @brief Reads a network model stored in <a href="https://www.tensorflow.org/">TensorFlow</a> framework's format.
      * @param model  path to the .pb file with binary protobuf description of the network architecture
      * @param config path to the .pbtxt file that contains text graph definition in protobuf format.
      *               Resulting Net object is built by text graph using weights from a binary one that
      *               let us make it more flexible.
      * @returns Net object.
      */
    CV_EXPORTS_W Net readNetFromTensorflow(const String &model, const String &config = String());

    /** @brief Reads a network model stored in <a href="https://www.tensorflow.org/">TensorFlow</a> framework's format.
      * @param bufferModel buffer containing the content of the pb file
      * @param bufferConfig buffer containing the content of the pbtxt file
      * @returns Net object.
      */
    CV_EXPORTS_W Net readNetFromTensorflow(const std::vector<uchar>& bufferModel,
                                           const std::vector<uchar>& bufferConfig = std::vector<uchar>());

    /** @brief Reads a network model stored in <a href="https://www.tensorflow.org/">TensorFlow</a> framework's format.
      * @details This is an overloaded member function, provided for convenience.
      * It differs from the above function only in what argument(s) it accepts.
      * @param bufferModel buffer containing the content of the pb file
      * @param lenModel length of bufferModel
      * @param bufferConfig buffer containing the content of the pbtxt file
      * @param lenConfig length of bufferConfig
      */
    CV_EXPORTS Net readNetFromTensorflow(const char *bufferModel, size_t lenModel,
                                         const char *bufferConfig = NULL, size_t lenConfig = 0);

    /** @brief Reads a network model stored in <a href="https://www.tensorflow.org/lite">TFLite</a> framework's format.
      * @param model  path to the .tflite file with binary flatbuffers description of the network architecture
      * @returns Net object.
      */
    CV_EXPORTS_W Net readNetFromTFLite(const String &model);

    /** @brief Reads a network model stored in <a href="https://www.tensorflow.org/lite">TFLite</a> framework's format.
      * @param bufferModel buffer containing the content of the tflite file
      * @returns Net object.
      */
    CV_EXPORTS_W Net readNetFromTFLite(const std::vector<uchar>& bufferModel);

    /** @brief Reads a network model stored in <a href="https://www.tensorflow.org/lite">TFLite</a> framework's format.
      * @details This is an overloaded member function, provided for convenience.
      * It differs from the above function only in what argument(s) it accepts.
      * @param bufferModel buffer containing the content of the tflite file
      * @param lenModel length of bufferModel
      */
    CV_EXPORTS Net readNetFromTFLite(const char *bufferModel, size_t lenModel);

    /**
     *  @brief Reads a network model stored in <a href="http://torch.ch">Torch7</a> framework's format.
     *  @param model    path to the file, dumped from Torch by using torch.save() function.
     *  @param isBinary specifies whether the network was serialized in ascii mode or binary.
     *  @param evaluate specifies testing phase of network. If true, it's similar to evaluate() method in Torch.
     *  @returns Net object.
     *
     *  @note Ascii mode of Torch serializer is more preferable, because binary mode extensively use `long` type of C language,
     *  which has various bit-length on different systems.
     *
     * The loading file must contain serialized <a href="https://github.com/torch/nn/blob/master/doc/module.md">nn.Module</a> object
     * with importing network. Try to eliminate a custom objects from serialazing data to avoid importing errors.
     *
     * List of supported layers (i.e. object instances derived from Torch nn.Module class):
     * - nn.Sequential
     * - nn.Parallel
     * - nn.Concat
     * - nn.Linear
     * - nn.SpatialConvolution
     * - nn.SpatialMaxPooling, nn.SpatialAveragePooling
     * - nn.ReLU, nn.TanH, nn.Sigmoid
     * - nn.Reshape
     * - nn.SoftMax, nn.LogSoftMax
     *
     * Also some equivalents of these classes from cunn, cudnn, and fbcunn may be successfully imported.
     */
     CV_EXPORTS_W Net readNetFromTorch(const String &model, bool isBinary = true, bool evaluate = true);

     /**
      * @brief Read deep learning network represented in one of the supported formats.
      * @param[in] model Binary file contains trained weights. The following file
      *                  extensions are expected for models from different frameworks:
      *                  * `*.caffemodel` (Caffe, http://caffe.berkeleyvision.org/)
      *                  * `*.pb` (TensorFlow, https://www.tensorflow.org/)
      *                  * `*.t7` | `*.net` (Torch, http://torch.ch/)
      *                  * `*.weights` (Darknet, https://pjreddie.com/darknet/)
      *                  * `*.bin` | `*.onnx` (OpenVINO, https://software.intel.com/openvino-toolkit)
      *                  * `*.onnx` (ONNX, https://onnx.ai/)
      * @param[in] config Text file contains network configuration. It could be a
      *                   file with the following extensions:
      *                  * `*.prototxt` (Caffe, http://caffe.berkeleyvision.org/)
      *                  * `*.pbtxt` (TensorFlow, https://www.tensorflow.org/)
      *                  * `*.cfg` (Darknet, https://pjreddie.com/darknet/)
      *                  * `*.xml` (OpenVINO, https://software.intel.com/openvino-toolkit)
      * @param[in] framework Explicit framework name tag to determine a format.
      * @returns Net object.
      *
      * This function automatically detects an origin framework of trained model
      * and calls an appropriate function such @ref readNetFromCaffe, @ref readNetFromTensorflow,
      * @ref readNetFromTorch or @ref readNetFromDarknet. An order of @p model and @p config
      * arguments does not matter.
      */
     CV_EXPORTS_W Net readNet(const String& model, const String& config = "", const String& framework = "");

     /**
      * @brief Read deep learning network represented in one of the supported formats.
      * @details This is an overloaded member function, provided for convenience.
      *          It differs from the above function only in what argument(s) it accepts.
      * @param[in] framework    Name of origin framework.
      * @param[in] bufferModel  A buffer with a content of binary file with weights
      * @param[in] bufferConfig A buffer with a content of text file contains network configuration.
      * @returns Net object.
      */
     CV_EXPORTS_W Net readNet(const String& framework, const std::vector<uchar>& bufferModel,
                              const std::vector<uchar>& bufferConfig = std::vector<uchar>());

    /** @brief Loads blob which was serialized as torch.Tensor object of Torch7 framework.
     *  @warning This function has the same limitations as readNetFromTorch().
     */
    CV_EXPORTS_W Mat readTorchBlob(const String &filename, bool isBinary = true);

    /** @brief Load a network from Intel's Model Optimizer intermediate representation.
     *  @param[in] xml XML configuration file with network's topology.
     *  @param[in] bin Binary file with trained weights.
     *  @returns Net object.
     *  Networks imported from Intel's Model Optimizer are launched in Intel's Inference Engine
     *  backend.
     */
    CV_EXPORTS_W
    Net readNetFromModelOptimizer(const String &xml, const String &bin = "");

    /** @brief Load a network from Intel's Model Optimizer intermediate representation.
     *  @param[in] bufferModelConfig Buffer contains XML configuration with network's topology.
     *  @param[in] bufferWeights Buffer contains binary data with trained weights.
     *  @returns Net object.
     *  Networks imported from Intel's Model Optimizer are launched in Intel's Inference Engine
     *  backend.
     */
    CV_EXPORTS_W
    Net readNetFromModelOptimizer(const std::vector<uchar>& bufferModelConfig, const std::vector<uchar>& bufferWeights);

    /** @brief Load a network from Intel's Model Optimizer intermediate representation.
     *  @param[in] bufferModelConfigPtr Pointer to buffer which contains XML configuration with network's topology.
     *  @param[in] bufferModelConfigSize Binary size of XML configuration data.
     *  @param[in] bufferWeightsPtr Pointer to buffer which contains binary data with trained weights.
     *  @param[in] bufferWeightsSize Binary size of trained weights data.
     *  @returns Net object.
     *  Networks imported from Intel's Model Optimizer are launched in Intel's Inference Engine
     *  backend.
     */
    CV_EXPORTS
    Net readNetFromModelOptimizer(const uchar* bufferModelConfigPtr, size_t bufferModelConfigSize,
                                           const uchar* bufferWeightsPtr, size_t bufferWeightsSize);

    /** @brief Reads a network model <a href="https://onnx.ai/">ONNX</a>.
     *  @param onnxFile path to the .onnx file with text description of the network architecture.
     *  @returns Network object that ready to do forward, throw an exception in failure cases.
     */
    CV_EXPORTS_W Net readNetFromONNX(const String &onnxFile);

    /** @brief Reads a network model from <a href="https://onnx.ai/">ONNX</a>
     *         in-memory buffer.
     *  @param buffer memory address of the first byte of the buffer.
     *  @param sizeBuffer size of the buffer.
     *  @returns Network object that ready to do forward, throw an exception
     *        in failure cases.
     */
    CV_EXPORTS Net readNetFromONNX(const char* buffer, size_t sizeBuffer);

    /** @brief Reads a network model from <a href="https://onnx.ai/">ONNX</a>
     *         in-memory buffer.
     *  @param buffer in-memory buffer that stores the ONNX model bytes.
     *  @returns Network object that ready to do forward, throw an exception
     *        in failure cases.
     */
    CV_EXPORTS_W Net readNetFromONNX(const std::vector<uchar>& buffer);

    /** @brief Creates blob from .pb file.
     *  @param path to the .pb file with input tensor.
     *  @returns Mat.
     */
    CV_EXPORTS_W Mat readTensorFromONNX(const String& path);

    /** @brief Creates 4-dimensional blob from image. Optionally resizes and crops @p image from center,
     *  subtract @p mean values, scales values by @p scalefactor, swap Blue and Red channels.
     *  @param image input image (with 1-, 3- or 4-channels).
     *  @param scalefactor multiplier for @p images values.
     *  @param size spatial size for output image
     *  @param mean scalar with mean values which are subtracted from channels. Values are intended
     *  to be in (mean-R, mean-G, mean-B) order if @p image has BGR ordering and @p swapRB is true.
     *  @param swapRB flag which indicates that swap first and last channels
     *  in 3-channel image is necessary.
     *  @param crop flag which indicates whether image will be cropped after resize or not
     *  @param ddepth Depth of output blob. Choose CV_32F or CV_8U.
     *  @details if @p crop is true, input image is resized so one side after resize is equal to corresponding
     *  dimension in @p size and another one is equal or larger. Then, crop from the center is performed.
     *  If @p crop is false, direct resize without cropping and preserving aspect ratio is performed.
     *  @returns 4-dimensional Mat with NCHW dimensions order.
     *
     * @note
     * The order and usage of `scalefactor` and `mean` are (input - mean) * scalefactor.
     */
    CV_EXPORTS_W Mat blobFromImage(InputArray image, double scalefactor=1.0, const Size& size = Size(),
                                   const Scalar& mean = Scalar(), bool swapRB=false, bool crop=false,
                                   int ddepth=CV_32F);

    /** @brief Creates 4-dimensional blob from image.
     *  @details This is an overloaded member function, provided for convenience.
     *           It differs from the above function only in what argument(s) it accepts.
     */
    CV_EXPORTS void blobFromImage(InputArray image, OutputArray blob, double scalefactor=1.0,
                                  const Size& size = Size(), const Scalar& mean = Scalar(),
                                  bool swapRB=false, bool crop=false, int ddepth=CV_32F);


    /** @brief Creates 4-dimensional blob from series of images. Optionally resizes and
     *  crops @p images from center, subtract @p mean values, scales values by @p scalefactor,
     *  swap Blue and Red channels.
     *  @param images input images (all with 1-, 3- or 4-channels).
     *  @param size spatial size for output image
     *  @param mean scalar with mean values which are subtracted from channels. Values are intended
     *  to be in (mean-R, mean-G, mean-B) order if @p image has BGR ordering and @p swapRB is true.
     *  @param scalefactor multiplier for @p images values.
     *  @param swapRB flag which indicates that swap first and last channels
     *  in 3-channel image is necessary.
     *  @param crop flag which indicates whether image will be cropped after resize or not
     *  @param ddepth Depth of output blob. Choose CV_32F or CV_8U.
     *  @details if @p crop is true, input image is resized so one side after resize is equal to corresponding
     *  dimension in @p size and another one is equal or larger. Then, crop from the center is performed.
     *  If @p crop is false, direct resize without cropping and preserving aspect ratio is performed.
     *  @returns 4-dimensional Mat with NCHW dimensions order.
     *
     * @note
     * The order and usage of `scalefactor` and `mean` are (input - mean) * scalefactor.
     */
    CV_EXPORTS_W Mat blobFromImages(InputArrayOfArrays images, double scalefactor=1.0,
                                    Size size = Size(), const Scalar& mean = Scalar(), bool swapRB=false, bool crop=false,
                                    int ddepth=CV_32F);

    /** @brief Creates 4-dimensional blob from series of images.
     *  @details This is an overloaded member function, provided for convenience.
     *           It differs from the above function only in what argument(s) it accepts.
     */
    CV_EXPORTS void blobFromImages(InputArrayOfArrays images, OutputArray blob,
                                   double scalefactor=1.0, Size size = Size(),
                                   const Scalar& mean = Scalar(), bool swapRB=false, bool crop=false,
                                   int ddepth=CV_32F);

    /**
     * @brief Enum of image processing mode.
     * To facilitate the specialization pre-processing requirements of the dnn model.
     * For example, the `letter box` often used in the Yolo series of models.
     * @see Image2BlobParams
     */
    enum ImagePaddingMode
    {
        DNN_PMODE_NULL = 0,        // !< Default. Resize to required input size without extra processing.
        DNN_PMODE_CROP_CENTER = 1, // !< Image will be cropped after resize.
        DNN_PMODE_LETTERBOX = 2,   // !< Resize image to the desired size while preserving the aspect ratio of original image.
    };

    /** @brief Processing params of image to blob.
     *
     * It includes all possible image processing operations and corresponding parameters.
     *
     * @see blobFromImageWithParams
     *
     * @note
     * The order and usage of `scalefactor` and `mean` are (input - mean) * scalefactor.
     * The order and usage of `scalefactor`, `size`, `mean`, `swapRB`, and `ddepth` are consistent
     * with the function of @ref blobFromImage.
    */
    struct CV_EXPORTS_W_SIMPLE Image2BlobParams
    {
        CV_WRAP Image2BlobParams();
        CV_WRAP Image2BlobParams(const Scalar& scalefactor, const Size& size = Size(), const Scalar& mean = Scalar(),
                            bool swapRB = false, int ddepth = CV_32F, DataLayout datalayout = DNN_LAYOUT_NCHW,
                            ImagePaddingMode mode = DNN_PMODE_NULL, Scalar borderValue = 0.0);

        CV_PROP_RW Scalar scalefactor; //!< scalefactor multiplier for input image values.
        CV_PROP_RW Size size;    //!< Spatial size for output image.
        CV_PROP_RW Scalar mean;  //!< Scalar with mean values which are subtracted from channels.
        CV_PROP_RW bool swapRB;  //!< Flag which indicates that swap first and last channels
        CV_PROP_RW int ddepth;   //!< Depth of output blob. Choose CV_32F or CV_8U.
        CV_PROP_RW DataLayout datalayout; //!< Order of output dimensions. Choose DNN_LAYOUT_NCHW or DNN_LAYOUT_NHWC.
        CV_PROP_RW ImagePaddingMode paddingmode;   //!< Image padding mode. @see ImagePaddingMode.
        CV_PROP_RW Scalar borderValue;   //!< Value used in padding mode for padding.
<<<<<<< HEAD

        /** @brief Get rectangle coordinates in original image system from rectangle in blob coordinates.
         *  @param rBlob rect in blob coordinates.
         *  @param sizeOri original input image size inserted in blob.
         *  @param param struct of Image2BlobParams, contains all parameters needed by processing of image to blob
         *  @returns rectangle in original image coordinates.
         */
        CV_WRAP Rect blobRectToImageRect(const Rect &rBlob, const Size &sizeOri);

        /** @brief Get rectangle coordinates in original image system from rectangle in blob coordinates.
         *  @param rBlob rect in blob coordinates.
         *  @param rImg result rect in image coordinates.
         *  @param size spatial size for output image
         *  @param param input image.
         */
        CV_WRAP void blobRectsToImageRects(const std::vector<Rect> &rBlob, CV_OUT std::vector<Rect>& rImg, const Size& size);

        /** @brief Get rectangle coordinates in original image system from rectangle in blob coordinates.
         *  @param rBlob rect in blob coordinates.
         *  @param rImg result rect in image coordinates.
         *  @param size spatial size for output image
         *  @param param input image.
         */
        CV_WRAP void blobRectsToImageRects (const std::vector<Rect2d> &rBlob, CV_OUT std::vector<Rect2d>& rImg, const Size& size);

        /** @brief Get rectangle coordinates in original image system from rectangle in blob coordinates.
         *  @param rBlob rect in blob coordinates.
         *  @param sizeOri original input image size inserted in blob.
         *  @param param struct of Image2BlobParams, contains all parameters needed by processing of image to blob
         *  @returns rectangle in original image coordinates.
         */
        CV_WRAP Rect2d blobRectToImageRect (const Rect2d &rBlob, const Size &sizeOri);
=======
>>>>>>> 60d7dbb6
    };

    /** @brief Creates 4-dimensional blob from image with given params.
     *
     *  @details This function is an extension of @ref blobFromImage to meet more image preprocess needs.
     *  Given input image and preprocessing parameters, and function outputs the blob.
     *
     *  @param image input image (all with 1-, 3- or 4-channels).
     *  @param param struct of Image2BlobParams, contains all parameters needed by processing of image to blob.
     *  @return 4-dimensional Mat.
     */
    CV_EXPORTS_W Mat blobFromImageWithParams(InputArray image, const Image2BlobParams& param = Image2BlobParams());

    /** @overload */
    CV_EXPORTS_W void blobFromImageWithParams(InputArray image, OutputArray blob, const Image2BlobParams& param = Image2BlobParams());

    /** @brief Creates 4-dimensional blob from series of images with given params.
     *
     *  @details This function is an extension of @ref blobFromImages to meet more image preprocess needs.
     *  Given input image and preprocessing parameters, and function outputs the blob.
     *
     *  @param images input image (all with 1-, 3- or 4-channels).
     *  @param param struct of Image2BlobParams, contains all parameters needed by processing of image to blob.
     *  @returns 4-dimensional Mat.
     */
    CV_EXPORTS_W Mat blobFromImagesWithParams(InputArrayOfArrays images, const Image2BlobParams& param = Image2BlobParams());

    /** @overload */
    CV_EXPORTS_W void blobFromImagesWithParams(InputArrayOfArrays images, OutputArray blob, const Image2BlobParams& param = Image2BlobParams());

    /** @brief Get rectangle coordinates in original image system from rectangle in blob coordinates.
     *  @param rBlob rect in blob coordinates.
     *  @param sizeOri original input image size inserted in blob.
     *  @param size spatial size for output image
     *  @param crop flag use in blobFromImage called
     *  @returns rectangle in original image coordinates.
     */
    CV_EXPORTS_W Rect blobRectToImageRect(const Rect &rBlob, const Size &sizeOri, const Size& size, bool crop);

    /** @brief Get rectangle coordinates in original image system from rectangle in blob coordinates.
     *  @param rBlob rect in blob coordinates.
     *  @param sizeOri original input image size inserted in blob.
     *  @param size spatial size for output image
     *  @param crop flag use in blobFromImage called
     *  @returns rectangle in original image coordinates.
     */
    CV_EXPORTS_W Rect2d blobRectToImageRect(const Rect2d &rBlob, const Size &sizeOri, const Size& size, bool crop);

    /** @brief Parse a 4D blob and output the images it contains as 2D arrays through a simpler data structure
     *  (std::vector<cv::Mat>).
     *  @param[in] blob_ 4 dimensional array (images, channels, height, width) in floating point precision (CV_32F) from
     *  which you would like to extract the images.
     *  @param[out] images_ array of 2D Mat containing the images extracted from the blob in floating point precision
     *  (CV_32F). They are non normalized neither mean added. The number of returned images equals the first dimension
     *  of the blob (batch size). Every image has a number of channels equals to the second dimension of the blob (depth).
     */
    CV_EXPORTS_W void imagesFromBlob(const cv::Mat& blob_, OutputArrayOfArrays images_);

    /** @brief Convert all weights of Caffe network to half precision floating point.
     * @param src Path to origin model from Caffe framework contains single
     *            precision floating point weights (usually has `.caffemodel` extension).
     * @param dst Path to destination model with updated weights.
     * @param layersTypes Set of layers types which parameters will be converted.
     *                    By default, converts only Convolutional and Fully-Connected layers'
     *                    weights.
     *
     * @note Shrinked model has no origin float32 weights so it can't be used
     *       in origin Caffe framework anymore. However the structure of data
     *       is taken from NVidia's Caffe fork: https://github.com/NVIDIA/caffe.
     *       So the resulting model may be used there.
     */
    CV_EXPORTS_W void shrinkCaffeModel(const String& src, const String& dst,
                                       const std::vector<String>& layersTypes = std::vector<String>());

    /** @brief Create a text representation for a binary network stored in protocol buffer format.
     *  @param[in] model  A path to binary network.
     *  @param[in] output A path to output text file to be created.
     *
     *  @note To reduce output file size, trained weights are not included.
     */
    CV_EXPORTS_W void writeTextGraph(const String& model, const String& output);

    /** @brief Performs non maximum suppression given boxes and corresponding scores.

     * @param bboxes a set of bounding boxes to apply NMS.
     * @param scores a set of corresponding confidences.
     * @param score_threshold a threshold used to filter boxes by score.
     * @param nms_threshold a threshold used in non maximum suppression.
     * @param indices the kept indices of bboxes after NMS.
     * @param eta a coefficient in adaptive threshold formula: \f$nms\_threshold_{i+1}=eta\cdot nms\_threshold_i\f$.
     * @param top_k if `>0`, keep at most @p top_k picked indices.
     */
    CV_EXPORTS void NMSBoxes(const std::vector<Rect>& bboxes, const std::vector<float>& scores,
                               const float score_threshold, const float nms_threshold,
                               CV_OUT std::vector<int>& indices,
                               const float eta = 1.f, const int top_k = 0);

    CV_EXPORTS_W void NMSBoxes(const std::vector<Rect2d>& bboxes, const std::vector<float>& scores,
                               const float score_threshold, const float nms_threshold,
                               CV_OUT std::vector<int>& indices,
                               const float eta = 1.f, const int top_k = 0);

    CV_EXPORTS_AS(NMSBoxesRotated) void NMSBoxes(const std::vector<RotatedRect>& bboxes, const std::vector<float>& scores,
                             const float score_threshold, const float nms_threshold,
                             CV_OUT std::vector<int>& indices,
                             const float eta = 1.f, const int top_k = 0);

    /** @brief Performs batched non maximum suppression on given boxes and corresponding scores across different classes.

     * @param bboxes a set of bounding boxes to apply NMS.
     * @param scores a set of corresponding confidences.
     * @param class_ids a set of corresponding class ids. Ids are integer and usually start from 0.
     * @param score_threshold a threshold used to filter boxes by score.
     * @param nms_threshold a threshold used in non maximum suppression.
     * @param indices the kept indices of bboxes after NMS.
     * @param eta a coefficient in adaptive threshold formula: \f$nms\_threshold_{i+1}=eta\cdot nms\_threshold_i\f$.
     * @param top_k if `>0`, keep at most @p top_k picked indices.
     */
    CV_EXPORTS void NMSBoxesBatched(const std::vector<Rect>& bboxes, const std::vector<float>& scores, const std::vector<int>& class_ids,
                                    const float score_threshold, const float nms_threshold,
                                    CV_OUT std::vector<int>& indices,
                                    const float eta = 1.f, const int top_k = 0);

    CV_EXPORTS_W void NMSBoxesBatched(const std::vector<Rect2d>& bboxes, const std::vector<float>& scores, const std::vector<int>& class_ids,
                                      const float score_threshold, const float nms_threshold,
                                      CV_OUT std::vector<int>& indices,
                                      const float eta = 1.f, const int top_k = 0);

    /**
     * @brief Enum of Soft NMS methods.
     * @see softNMSBoxes
     */
    enum class SoftNMSMethod
    {
        SOFTNMS_LINEAR = 1,
        SOFTNMS_GAUSSIAN = 2
    };

    /** @brief Performs soft non maximum suppression given boxes and corresponding scores.
     * Reference: https://arxiv.org/abs/1704.04503
     * @param bboxes a set of bounding boxes to apply Soft NMS.
     * @param scores a set of corresponding confidences.
     * @param updated_scores a set of corresponding updated confidences.
     * @param score_threshold a threshold used to filter boxes by score.
     * @param nms_threshold a threshold used in non maximum suppression.
     * @param indices the kept indices of bboxes after NMS.
     * @param top_k keep at most @p top_k picked indices.
     * @param sigma parameter of Gaussian weighting.
     * @param method Gaussian or linear.
     * @see SoftNMSMethod
     */
    CV_EXPORTS_W void softNMSBoxes(const std::vector<Rect>& bboxes,
                                   const std::vector<float>& scores,
                                   CV_OUT std::vector<float>& updated_scores,
                                   const float score_threshold,
                                   const float nms_threshold,
                                   CV_OUT std::vector<int>& indices,
                                   size_t top_k = 0,
                                   const float sigma = 0.5,
                                   SoftNMSMethod method = SoftNMSMethod::SOFTNMS_GAUSSIAN);


     /** @brief This class is presented high-level API for neural networks.
      *
      * Model allows to set params for preprocessing input image.
      * Model creates net from file with trained weights and config,
      * sets preprocessing input and runs forward pass.
      */
     class CV_EXPORTS_W_SIMPLE Model
     {
     public:
         CV_DEPRECATED_EXTERNAL  // avoid using in C++ code, will be moved to "protected" (need to fix bindings first)
         Model();

         Model(const Model&) = default;
         Model(Model&&) = default;
         Model& operator=(const Model&) = default;
         Model& operator=(Model&&) = default;

         /**
          * @brief Create model from deep learning network represented in one of the supported formats.
          * An order of @p model and @p config arguments does not matter.
          * @param[in] model Binary file contains trained weights.
          * @param[in] config Text file contains network configuration.
          */
         CV_WRAP Model(const String& model, const String& config = "");

         /**
          * @brief Create model from deep learning network.
          * @param[in] network Net object.
          */
         CV_WRAP Model(const Net& network);

         /** @brief Set input size for frame.
          *  @param[in] size New input size.
          *  @note If shape of the new blob less than 0, then frame size not change.
         */
         CV_WRAP Model& setInputSize(const Size& size);

         /** @overload
         *  @param[in] width New input width.
         *  @param[in] height New input height.
         */
         CV_WRAP inline
         Model& setInputSize(int width, int height) { return setInputSize(Size(width, height)); }

         /** @brief Set mean value for frame.
          *  @param[in] mean Scalar with mean values which are subtracted from channels.
         */
         CV_WRAP Model& setInputMean(const Scalar& mean);

         /** @brief Set scalefactor value for frame.
          *  @param[in] scale Multiplier for frame values.
         */
         CV_WRAP Model& setInputScale(const Scalar& scale);

         /** @brief Set flag crop for frame.
          *  @param[in] crop Flag which indicates whether image will be cropped after resize or not.
         */
         CV_WRAP Model& setInputCrop(bool crop);

         /** @brief Set flag swapRB for frame.
          *  @param[in] swapRB Flag which indicates that swap first and last channels.
         */
         CV_WRAP Model& setInputSwapRB(bool swapRB);

         /** @brief Set preprocessing parameters for frame.
         *  @param[in] size New input size.
         *  @param[in] mean Scalar with mean values which are subtracted from channels.
         *  @param[in] scale Multiplier for frame values.
         *  @param[in] swapRB Flag which indicates that swap first and last channels.
         *  @param[in] crop Flag which indicates whether image will be cropped after resize or not.
         *  blob(n, c, y, x) = scale * resize( frame(y, x, c) ) - mean(c) )
         */
         CV_WRAP void setInputParams(double scale = 1.0, const Size& size = Size(),
                                     const Scalar& mean = Scalar(), bool swapRB = false, bool crop = false);

         /** @brief Given the @p input frame, create input blob, run net and return the output @p blobs.
          *  @param[in]  frame  The input image.
          *  @param[out] outs Allocated output blobs, which will store results of the computation.
          */
         CV_WRAP void predict(InputArray frame, OutputArrayOfArrays outs) const;


         // ============================== Net proxy methods ==============================
         // Never expose methods with network implementation details, like:
         // - addLayer, addLayerToPrev, connect, setInputsNames, setInputShape, setParam, getParam
         // - getLayer*, getUnconnectedOutLayers, getUnconnectedOutLayersNames, getLayersShapes
         // - forward* methods, setInput

         /// @sa Net::setPreferableBackend
         CV_WRAP Model& setPreferableBackend(dnn::Backend backendId);
         /// @sa Net::setPreferableTarget
         CV_WRAP Model& setPreferableTarget(dnn::Target targetId);

         /// @sa Net::enableWinograd
         CV_WRAP Model& enableWinograd(bool useWinograd);

         CV_DEPRECATED_EXTERNAL
         operator Net&() const { return getNetwork_(); }

     //protected: - internal/tests usage only
         Net& getNetwork_() const;
         inline Net& getNetwork_() { return const_cast<const Model*>(this)->getNetwork_(); }

         struct Impl;
         inline Impl* getImpl() const { return impl.get(); }
         inline Impl& getImplRef() const { CV_DbgAssert(impl); return *impl.get(); }
     protected:
         Ptr<Impl> impl;
     };

     /** @brief This class represents high-level API for classification models.
      *
      * ClassificationModel allows to set params for preprocessing input image.
      * ClassificationModel creates net from file with trained weights and config,
      * sets preprocessing input, runs forward pass and return top-1 prediction.
      */
     class CV_EXPORTS_W_SIMPLE ClassificationModel : public Model
     {
     public:
         CV_DEPRECATED_EXTERNAL  // avoid using in C++ code, will be moved to "protected" (need to fix bindings first)
         ClassificationModel();

         /**
          * @brief Create classification model from network represented in one of the supported formats.
          * An order of @p model and @p config arguments does not matter.
          * @param[in] model Binary file contains trained weights.
          * @param[in] config Text file contains network configuration.
          */
          CV_WRAP ClassificationModel(const String& model, const String& config = "");

         /**
          * @brief Create model from deep learning network.
          * @param[in] network Net object.
          */
         CV_WRAP ClassificationModel(const Net& network);

         /**
          * @brief Set enable/disable softmax post processing option.
          *
          * If this option is true, softmax is applied after forward inference within the classify() function
          * to convert the confidences range to [0.0-1.0].
          * This function allows you to toggle this behavior.
          * Please turn true when not contain softmax layer in model.
          * @param[in] enable Set enable softmax post processing within the classify() function.
          */
         CV_WRAP ClassificationModel& setEnableSoftmaxPostProcessing(bool enable);

         /**
          * @brief Get enable/disable softmax post processing option.
          *
          * This option defaults to false, softmax post processing is not applied within the classify() function.
          */
         CV_WRAP bool getEnableSoftmaxPostProcessing() const;

         /** @brief Given the @p input frame, create input blob, run net and return top-1 prediction.
          *  @param[in]  frame  The input image.
          */
         std::pair<int, float> classify(InputArray frame);

         /** @overload */
         CV_WRAP void classify(InputArray frame, CV_OUT int& classId, CV_OUT float& conf);
     };

     /** @brief This class represents high-level API for keypoints models
      *
      * KeypointsModel allows to set params for preprocessing input image.
      * KeypointsModel creates net from file with trained weights and config,
      * sets preprocessing input, runs forward pass and returns the x and y coordinates of each detected keypoint
      */
     class CV_EXPORTS_W_SIMPLE KeypointsModel: public Model
     {
     public:
         /**
          * @brief Create keypoints model from network represented in one of the supported formats.
          * An order of @p model and @p config arguments does not matter.
          * @param[in] model Binary file contains trained weights.
          * @param[in] config Text file contains network configuration.
          */
          CV_WRAP KeypointsModel(const String& model, const String& config = "");

         /**
          * @brief Create model from deep learning network.
          * @param[in] network Net object.
          */
         CV_WRAP KeypointsModel(const Net& network);

         /** @brief Given the @p input frame, create input blob, run net
          *  @param[in]  frame  The input image.
          *  @param thresh minimum confidence threshold to select a keypoint
          *  @returns a vector holding the x and y coordinates of each detected keypoint
          *
          */
         CV_WRAP std::vector<Point2f> estimate(InputArray frame, float thresh=0.5);
     };

     /** @brief This class represents high-level API for segmentation  models
      *
      * SegmentationModel allows to set params for preprocessing input image.
      * SegmentationModel creates net from file with trained weights and config,
      * sets preprocessing input, runs forward pass and returns the class prediction for each pixel.
      */
     class CV_EXPORTS_W_SIMPLE SegmentationModel: public Model
     {
     public:
         /**
          * @brief Create segmentation model from network represented in one of the supported formats.
          * An order of @p model and @p config arguments does not matter.
          * @param[in] model Binary file contains trained weights.
          * @param[in] config Text file contains network configuration.
          */
          CV_WRAP SegmentationModel(const String& model, const String& config = "");

         /**
          * @brief Create model from deep learning network.
          * @param[in] network Net object.
          */
         CV_WRAP SegmentationModel(const Net& network);

         /** @brief Given the @p input frame, create input blob, run net
          *  @param[in]  frame  The input image.
          *  @param[out] mask Allocated class prediction for each pixel
          */
         CV_WRAP void segment(InputArray frame, OutputArray mask);
     };

     /** @brief This class represents high-level API for object detection networks.
      *
      * DetectionModel allows to set params for preprocessing input image.
      * DetectionModel creates net from file with trained weights and config,
      * sets preprocessing input, runs forward pass and return result detections.
      * For DetectionModel SSD, Faster R-CNN, YOLO topologies are supported.
      */
     class CV_EXPORTS_W_SIMPLE DetectionModel : public Model
     {
     public:
         /**
          * @brief Create detection model from network represented in one of the supported formats.
          * An order of @p model and @p config arguments does not matter.
          * @param[in] model Binary file contains trained weights.
          * @param[in] config Text file contains network configuration.
          */
         CV_WRAP DetectionModel(const String& model, const String& config = "");

         /**
          * @brief Create model from deep learning network.
          * @param[in] network Net object.
          */
         CV_WRAP DetectionModel(const Net& network);

         CV_DEPRECATED_EXTERNAL  // avoid using in C++ code (need to fix bindings first)
         DetectionModel();

         /**
          * @brief nmsAcrossClasses defaults to false,
          * such that when non max suppression is used during the detect() function, it will do so per-class.
          * This function allows you to toggle this behaviour.
          * @param[in] value The new value for nmsAcrossClasses
          */
         CV_WRAP DetectionModel& setNmsAcrossClasses(bool value);

         /**
          * @brief Getter for nmsAcrossClasses. This variable defaults to false,
          * such that when non max suppression is used during the detect() function, it will do so only per-class
          */
         CV_WRAP bool getNmsAcrossClasses();

         /** @brief Given the @p input frame, create input blob, run net and return result detections.
          *  @param[in]  frame  The input image.
          *  @param[out] classIds Class indexes in result detection.
          *  @param[out] confidences A set of corresponding confidences.
          *  @param[out] boxes A set of bounding boxes.
          *  @param[in] confThreshold A threshold used to filter boxes by confidences.
          *  @param[in] nmsThreshold A threshold used in non maximum suppression.
          */
         CV_WRAP void detect(InputArray frame, CV_OUT std::vector<int>& classIds,
                             CV_OUT std::vector<float>& confidences, CV_OUT std::vector<Rect>& boxes,
                             float confThreshold = 0.5f, float nmsThreshold = 0.0f);
     };


/** @brief This class represents high-level API for text recognition networks.
 *
 * TextRecognitionModel allows to set params for preprocessing input image.
 * TextRecognitionModel creates net from file with trained weights and config,
 * sets preprocessing input, runs forward pass and return recognition result.
 * For TextRecognitionModel, CRNN-CTC is supported.
 */
class CV_EXPORTS_W_SIMPLE TextRecognitionModel : public Model
{
public:
    CV_DEPRECATED_EXTERNAL  // avoid using in C++ code, will be moved to "protected" (need to fix bindings first)
    TextRecognitionModel();

    /**
     * @brief Create Text Recognition model from deep learning network
     * Call setDecodeType() and setVocabulary() after constructor to initialize the decoding method
     * @param[in] network Net object
     */
    CV_WRAP TextRecognitionModel(const Net& network);

    /**
     * @brief Create text recognition model from network represented in one of the supported formats
     * Call setDecodeType() and setVocabulary() after constructor to initialize the decoding method
     * @param[in] model Binary file contains trained weights
     * @param[in] config Text file contains network configuration
     */
    CV_WRAP inline
    TextRecognitionModel(const std::string& model, const std::string& config = "")
        : TextRecognitionModel(readNet(model, config)) { /* nothing */ }

    /**
     * @brief Set the decoding method of translating the network output into string
     * @param[in] decodeType The decoding method of translating the network output into string, currently supported type:
     *    - `"CTC-greedy"` greedy decoding for the output of CTC-based methods
     *    - `"CTC-prefix-beam-search"` Prefix beam search decoding for the output of CTC-based methods
     */
    CV_WRAP
    TextRecognitionModel& setDecodeType(const std::string& decodeType);

    /**
     * @brief Get the decoding method
     * @return the decoding method
     */
    CV_WRAP
    const std::string& getDecodeType() const;

    /**
     * @brief Set the decoding method options for `"CTC-prefix-beam-search"` decode usage
     * @param[in] beamSize Beam size for search
     * @param[in] vocPruneSize Parameter to optimize big vocabulary search,
     * only take top @p vocPruneSize tokens in each search step, @p vocPruneSize <= 0 stands for disable this prune.
     */
    CV_WRAP
    TextRecognitionModel& setDecodeOptsCTCPrefixBeamSearch(int beamSize, int vocPruneSize = 0);

    /**
     * @brief Set the vocabulary for recognition.
     * @param[in] vocabulary the associated vocabulary of the network.
     */
    CV_WRAP
    TextRecognitionModel& setVocabulary(const std::vector<std::string>& vocabulary);

    /**
     * @brief Get the vocabulary for recognition.
     * @return vocabulary the associated vocabulary
     */
    CV_WRAP
    const std::vector<std::string>& getVocabulary() const;

    /**
     * @brief Given the @p input frame, create input blob, run net and return recognition result
     * @param[in] frame The input image
     * @return The text recognition result
     */
    CV_WRAP
    std::string recognize(InputArray frame) const;

    /**
     * @brief Given the @p input frame, create input blob, run net and return recognition result
     * @param[in] frame The input image
     * @param[in] roiRects List of text detection regions of interest (cv::Rect, CV_32SC4). ROIs is be cropped as the network inputs
     * @param[out] results A set of text recognition results.
     */
    CV_WRAP
    void recognize(InputArray frame, InputArrayOfArrays roiRects, CV_OUT std::vector<std::string>& results) const;
};


/** @brief Base class for text detection networks
 */
class CV_EXPORTS_W_SIMPLE TextDetectionModel : public Model
{
protected:
    CV_DEPRECATED_EXTERNAL  // avoid using in C++ code, will be moved to "protected" (need to fix bindings first)
    TextDetectionModel();

public:

    /** @brief Performs detection
     *
     * Given the input @p frame, prepare network input, run network inference, post-process network output and return result detections.
     *
     * Each result is quadrangle's 4 points in this order:
     * - bottom-left
     * - top-left
     * - top-right
     * - bottom-right
     *
     * Use cv::getPerspectiveTransform function to retrieve image region without perspective transformations.
     *
     * @note If DL model doesn't support that kind of output then result may be derived from detectTextRectangles() output.
     *
     * @param[in] frame The input image
     * @param[out] detections array with detections' quadrangles (4 points per result)
     * @param[out] confidences array with detection confidences
     */
    CV_WRAP
    void detect(
            InputArray frame,
            CV_OUT std::vector< std::vector<Point> >& detections,
            CV_OUT std::vector<float>& confidences
    ) const;

    /** @overload */
    CV_WRAP
    void detect(
            InputArray frame,
            CV_OUT std::vector< std::vector<Point> >& detections
    ) const;

    /** @brief Performs detection
     *
     * Given the input @p frame, prepare network input, run network inference, post-process network output and return result detections.
     *
     * Each result is rotated rectangle.
     *
     * @note Result may be inaccurate in case of strong perspective transformations.
     *
     * @param[in] frame the input image
     * @param[out] detections array with detections' RotationRect results
     * @param[out] confidences array with detection confidences
     */
    CV_WRAP
    void detectTextRectangles(
            InputArray frame,
            CV_OUT std::vector<cv::RotatedRect>& detections,
            CV_OUT std::vector<float>& confidences
    ) const;

    /** @overload */
    CV_WRAP
    void detectTextRectangles(
            InputArray frame,
            CV_OUT std::vector<cv::RotatedRect>& detections
    ) const;
};

/** @brief This class represents high-level API for text detection DL networks compatible with EAST model.
 *
 * Configurable parameters:
 * - (float) confThreshold - used to filter boxes by confidences, default: 0.5f
 * - (float) nmsThreshold - used in non maximum suppression, default: 0.0f
 */
class CV_EXPORTS_W_SIMPLE TextDetectionModel_EAST : public TextDetectionModel
{
public:
    CV_DEPRECATED_EXTERNAL  // avoid using in C++ code, will be moved to "protected" (need to fix bindings first)
    TextDetectionModel_EAST();

    /**
     * @brief Create text detection algorithm from deep learning network
     * @param[in] network Net object
     */
    CV_WRAP TextDetectionModel_EAST(const Net& network);

    /**
     * @brief Create text detection model from network represented in one of the supported formats.
     * An order of @p model and @p config arguments does not matter.
     * @param[in] model Binary file contains trained weights.
     * @param[in] config Text file contains network configuration.
     */
    CV_WRAP inline
    TextDetectionModel_EAST(const std::string& model, const std::string& config = "")
        : TextDetectionModel_EAST(readNet(model, config)) { /* nothing */ }

    /**
     * @brief Set the detection confidence threshold
     * @param[in] confThreshold A threshold used to filter boxes by confidences
     */
    CV_WRAP
    TextDetectionModel_EAST& setConfidenceThreshold(float confThreshold);

    /**
     * @brief Get the detection confidence threshold
     */
    CV_WRAP
    float getConfidenceThreshold() const;

    /**
     * @brief Set the detection NMS filter threshold
     * @param[in] nmsThreshold A threshold used in non maximum suppression
     */
    CV_WRAP
    TextDetectionModel_EAST& setNMSThreshold(float nmsThreshold);

    /**
     * @brief Get the detection confidence threshold
     */
    CV_WRAP
    float getNMSThreshold() const;
};

/** @brief This class represents high-level API for text detection DL networks compatible with DB model.
 *
 * Related publications: @cite liao2020real
 * Paper: https://arxiv.org/abs/1911.08947
 * For more information about the hyper-parameters setting, please refer to https://github.com/MhLiao/DB
 *
 * Configurable parameters:
 * - (float) binaryThreshold - The threshold of the binary map. It is usually set to 0.3.
 * - (float) polygonThreshold - The threshold of text polygons. It is usually set to 0.5, 0.6, and 0.7. Default is 0.5f
 * - (double) unclipRatio - The unclip ratio of the detected text region, which determines the output size. It is usually set to 2.0.
 * - (int) maxCandidates - The max number of the output results.
 */
class CV_EXPORTS_W_SIMPLE TextDetectionModel_DB : public TextDetectionModel
{
public:
    CV_DEPRECATED_EXTERNAL  // avoid using in C++ code, will be moved to "protected" (need to fix bindings first)
    TextDetectionModel_DB();

    /**
     * @brief Create text detection algorithm from deep learning network.
     * @param[in] network Net object.
     */
    CV_WRAP TextDetectionModel_DB(const Net& network);

    /**
     * @brief Create text detection model from network represented in one of the supported formats.
     * An order of @p model and @p config arguments does not matter.
     * @param[in] model Binary file contains trained weights.
     * @param[in] config Text file contains network configuration.
     */
    CV_WRAP inline
    TextDetectionModel_DB(const std::string& model, const std::string& config = "")
        : TextDetectionModel_DB(readNet(model, config)) { /* nothing */ }

    CV_WRAP TextDetectionModel_DB& setBinaryThreshold(float binaryThreshold);
    CV_WRAP float getBinaryThreshold() const;

    CV_WRAP TextDetectionModel_DB& setPolygonThreshold(float polygonThreshold);
    CV_WRAP float getPolygonThreshold() const;

    CV_WRAP TextDetectionModel_DB& setUnclipRatio(double unclipRatio);
    CV_WRAP double getUnclipRatio() const;

    CV_WRAP TextDetectionModel_DB& setMaxCandidates(int maxCandidates);
    CV_WRAP int getMaxCandidates() const;
};

//! @}
CV__DNN_INLINE_NS_END
}
}

#include <opencv2/dnn/layer.hpp>
#include <opencv2/dnn/dnn.inl.hpp>

/// @deprecated Include this header directly from application. Automatic inclusion will be removed
#include <opencv2/dnn/utils/inference_engine.hpp>

#endif  /* OPENCV_DNN_DNN_HPP */<|MERGE_RESOLUTION|>--- conflicted
+++ resolved
@@ -1222,7 +1222,6 @@
         CV_PROP_RW DataLayout datalayout; //!< Order of output dimensions. Choose DNN_LAYOUT_NCHW or DNN_LAYOUT_NHWC.
         CV_PROP_RW ImagePaddingMode paddingmode;   //!< Image padding mode. @see ImagePaddingMode.
         CV_PROP_RW Scalar borderValue;   //!< Value used in padding mode for padding.
-<<<<<<< HEAD
 
         /** @brief Get rectangle coordinates in original image system from rectangle in blob coordinates.
          *  @param rBlob rect in blob coordinates.
@@ -1255,8 +1254,6 @@
          *  @returns rectangle in original image coordinates.
          */
         CV_WRAP Rect2d blobRectToImageRect (const Rect2d &rBlob, const Size &sizeOri);
-=======
->>>>>>> 60d7dbb6
     };
 
     /** @brief Creates 4-dimensional blob from image with given params.
