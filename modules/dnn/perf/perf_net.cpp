// This file is part of OpenCV project.
// It is subject to the license terms in the LICENSE file found in the top-level directory
// of this distribution and at http://opencv.org/license.html.
//
// Copyright (C) 2017, Intel Corporation, all rights reserved.
// Third party copyrights are property of their respective owners.

#include "perf_precomp.hpp"
#include "opencv2/core/ocl.hpp"

#include "opencv2/dnn/shape_utils.hpp"

#include "../test/test_common.hpp"

namespace opencv_test {

class DNNTestNetwork : public ::perf::TestBaseWithParam< tuple<Backend, Target> >
{
public:
    dnn::Backend backend;
    dnn::Target target;

    dnn::Net net;

    DNNTestNetwork()
    {
        backend = (dnn::Backend)(int)get<0>(GetParam());
        target = (dnn::Target)(int)get<1>(GetParam());
    }

    void processNet(std::string weights, std::string proto, std::string halide_scheduler,
                    const std::vector<std::tuple<Mat, std::string>>& inputs, const std::string& outputLayer = ""){
        weights = findDataFile(weights, false);
        if (!proto.empty())
            proto = findDataFile(proto);
        if (backend == DNN_BACKEND_HALIDE)
        {
            if (halide_scheduler == "disabled")
                throw cvtest::SkipTestException("Halide test is disabled");
            if (!halide_scheduler.empty())
                halide_scheduler = findDataFile(std::string("dnn/halide_scheduler_") + (target == DNN_TARGET_OPENCL ? "opencl_" : "") + halide_scheduler, true);
        }
        net = readNet(proto, weights);
        // Set multiple inputs
        for(auto &inp: inputs){
            net.setInput(std::get<0>(inp), std::get<1>(inp));
        }

        net.setPreferableBackend(backend);
        net.setPreferableTarget(target);
        if (backend == DNN_BACKEND_HALIDE)
        {
            net.setHalideScheduler(halide_scheduler);
        }

        // Calculate multiple inputs memory consumption
        std::vector<MatShape> netMatShapes;
        for(auto &inp: inputs){
            netMatShapes.push_back(shape(std::get<0>(inp)));
        }
        size_t weightsMemory = 0, blobsMemory = 0;
        net.getMemoryConsumption(netMatShapes, weightsMemory, blobsMemory);
        int64 flops = net.getFLOPS(netMatShapes);
        CV_Assert(flops > 0);

        net.forward(outputLayer); // warmup

        std::cout << "Memory consumption:" << std::endl;
        std::cout << "    Weights(parameters): " << divUp(weightsMemory, 1u<<20) << " Mb" << std::endl;
        std::cout << "    Blobs: " << divUp(blobsMemory, 1u<<20) << " Mb" << std::endl;
        std::cout << "Calculation complexity: " << flops * 1e-9 << " GFlops" << std::endl;

        PERF_SAMPLE_BEGIN()
            net.forward();
        PERF_SAMPLE_END()

        SANITY_CHECK_NOTHING();
    }
<<<<<<< HEAD

    void processNet(std::string weights, std::string proto, std::string halide_scheduler,
                    Mat &input, const std::string& outputLayer = "")
    {
        processNet(weights, proto, halide_scheduler, {std::make_tuple(input, "")}, outputLayer);
    }

    void processNet(std::string weights, std::string proto, std::string halide_scheduler,
                    Size inpSize, const std::string& outputLayer = "")
    {
        Mat input_data(inpSize, CV_32FC3);
        randu(input_data, 0.0f, 1.0f);
        Mat input = blobFromImage(input_data, 1.0, Size(), Scalar(), false);
        processNet(weights, proto, halide_scheduler, input, outputLayer);
    }
};
=======
>>>>>>> a8ec6586

    void processNet(std::string weights, std::string proto, std::string halide_scheduler,
                    Mat &input, const std::string& outputLayer = "")
    {
        processNet(weights, proto, halide_scheduler, {std::make_tuple(input, "")}, outputLayer);
    }

    void processNet(std::string weights, std::string proto, std::string halide_scheduler,
                    Size inpSize, const std::string& outputLayer = "")
    {
        Mat input_data(inpSize, CV_32FC3);
        randu(input_data, 0.0f, 1.0f);
        Mat input = blobFromImage(input_data, 1.0, Size(), Scalar(), false);
        processNet(weights, proto, halide_scheduler, input, outputLayer);
    }
};

PERF_TEST_P_(DNNTestNetwork, AlexNet)
{
    processNet("dnn/bvlc_alexnet.caffemodel", "dnn/bvlc_alexnet.prototxt",
            "alexnet.yml", cv::Size(227, 227));
}

PERF_TEST_P_(DNNTestNetwork, GoogLeNet)
{
    processNet("dnn/bvlc_googlenet.caffemodel", "dnn/bvlc_googlenet.prototxt",
            "", cv::Size(224, 224));
}

PERF_TEST_P_(DNNTestNetwork, ResNet_50)
{
    processNet("dnn/ResNet-50-model.caffemodel", "dnn/ResNet-50-deploy.prototxt",
            "resnet_50.yml", cv::Size(224, 224));
}

PERF_TEST_P_(DNNTestNetwork, SqueezeNet_v1_1)
{
    processNet("dnn/squeezenet_v1.1.caffemodel", "dnn/squeezenet_v1.1.prototxt",
            "squeezenet_v1_1.yml", cv::Size(227, 227));
}

PERF_TEST_P_(DNNTestNetwork, Inception_5h)
{
    if (backend == DNN_BACKEND_INFERENCE_ENGINE_NN_BUILDER_2019) throw SkipTestException("");
    processNet("dnn/tensorflow_inception_graph.pb", "",
            "inception_5h.yml",
            cv::Size(224, 224), "softmax2");
}

PERF_TEST_P_(DNNTestNetwork, ENet)
{
    if ((backend == DNN_BACKEND_INFERENCE_ENGINE_NN_BUILDER_2019 && target != DNN_TARGET_CPU) ||
        (backend == DNN_BACKEND_OPENCV && target == DNN_TARGET_OPENCL_FP16))
        throw SkipTestException("");
#if defined(INF_ENGINE_RELEASE) && INF_ENGINE_VER_MAJOR_GE(2021010000)
    if (backend == DNN_BACKEND_INFERENCE_ENGINE_NGRAPH)
        throw SkipTestException("");
#endif
    processNet("dnn/Enet-model-best.net", "", "enet.yml",
            cv::Size(512, 256));
}

PERF_TEST_P_(DNNTestNetwork, SSD)
{
    applyTestTag(CV_TEST_TAG_DEBUG_VERYLONG);

    processNet("dnn/VGG_ILSVRC2016_SSD_300x300_iter_440000.caffemodel", "dnn/ssd_vgg16.prototxt", "disabled",
            cv::Size(300, 300));
}

PERF_TEST_P_(DNNTestNetwork, OpenFace)
{
    if (backend == DNN_BACKEND_HALIDE)
        throw SkipTestException("");
#if defined(INF_ENGINE_RELEASE) && INF_ENGINE_VER_MAJOR_EQ(2018050000)
    if (backend == DNN_BACKEND_INFERENCE_ENGINE_NN_BUILDER_2019 && (target == DNN_TARGET_MYRIAD || target == DNN_TARGET_HDDL))
        throw SkipTestException("");
#endif
    processNet("dnn/openface_nn4.small2.v1.t7", "", "",
            cv::Size(96, 96));
}

PERF_TEST_P_(DNNTestNetwork, MobileNet_SSD_Caffe)
{
    if (backend == DNN_BACKEND_HALIDE)
        throw SkipTestException("");
    processNet("dnn/MobileNetSSD_deploy_19e3ec3.caffemodel", "dnn/MobileNetSSD_deploy_19e3ec3.prototxt", "",
            cv::Size(300, 300));
}

PERF_TEST_P_(DNNTestNetwork, MobileNet_SSD_v1_TensorFlow)
{
    if (backend == DNN_BACKEND_HALIDE)
        throw SkipTestException("");
    processNet("dnn/ssd_mobilenet_v1_coco_2017_11_17.pb", "ssd_mobilenet_v1_coco_2017_11_17.pbtxt", "",
            cv::Size(300, 300));
}

PERF_TEST_P_(DNNTestNetwork, MobileNet_SSD_v2_TensorFlow)
{
    if (backend == DNN_BACKEND_HALIDE)
        throw SkipTestException("");
    processNet("dnn/ssd_mobilenet_v2_coco_2018_03_29.pb", "ssd_mobilenet_v2_coco_2018_03_29.pbtxt", "",
            cv::Size(300, 300));
}

PERF_TEST_P_(DNNTestNetwork, DenseNet_121)
{
    if (backend == DNN_BACKEND_HALIDE)
        throw SkipTestException("");
    processNet("dnn/DenseNet_121.caffemodel", "dnn/DenseNet_121.prototxt", "",
               cv::Size(224, 224));
}

PERF_TEST_P_(DNNTestNetwork, OpenPose_pose_mpi_faster_4_stages)
{
    applyTestTag(CV_TEST_TAG_DEBUG_VERYLONG);

    if (backend == DNN_BACKEND_HALIDE ||
        (backend == DNN_BACKEND_INFERENCE_ENGINE_NN_BUILDER_2019 && (target == DNN_TARGET_MYRIAD || target == DNN_TARGET_HDDL)))
        throw SkipTestException("");
    // The same .caffemodel but modified .prototxt
    // See https://github.com/CMU-Perceptual-Computing-Lab/openpose/blob/master/src/openpose/pose/poseParameters.cpp
    processNet("dnn/openpose_pose_mpi.caffemodel", "dnn/openpose_pose_mpi_faster_4_stages.prototxt", "",
               cv::Size(368, 368));
}

PERF_TEST_P_(DNNTestNetwork, opencv_face_detector)
{
    if (backend == DNN_BACKEND_HALIDE)
        throw SkipTestException("");
    processNet("dnn/opencv_face_detector.caffemodel", "dnn/opencv_face_detector.prototxt", "",
               cv::Size(300, 300));
}

PERF_TEST_P_(DNNTestNetwork, Inception_v2_SSD_TensorFlow)
{
    applyTestTag(CV_TEST_TAG_DEBUG_VERYLONG);

    if (backend == DNN_BACKEND_HALIDE)
        throw SkipTestException("");
    processNet("dnn/ssd_inception_v2_coco_2017_11_17.pb", "ssd_inception_v2_coco_2017_11_17.pbtxt", "",
            cv::Size(300, 300));
}

PERF_TEST_P_(DNNTestNetwork, YOLOv3)
{
    applyTestTag(
        CV_TEST_TAG_MEMORY_2GB,
        CV_TEST_TAG_DEBUG_VERYLONG
    );
    if (backend == DNN_BACKEND_HALIDE)
        throw SkipTestException("");
#if defined(INF_ENGINE_RELEASE) && INF_ENGINE_VER_MAJOR_EQ(2020040000)  // nGraph compilation failure
    if (backend == DNN_BACKEND_INFERENCE_ENGINE_NGRAPH && target == DNN_TARGET_OPENCL)
        throw SkipTestException("Test is disabled in OpenVINO 2020.4");
    if (backend == DNN_BACKEND_INFERENCE_ENGINE_NGRAPH && target == DNN_TARGET_OPENCL_FP16)
        throw SkipTestException("Test is disabled in OpenVINO 2020.4");
#endif
#if defined(INF_ENGINE_RELEASE) && INF_ENGINE_VER_MAJOR_GE(2021010000)  // nGraph compilation failure
    if (target == DNN_TARGET_MYRIAD)
        throw SkipTestException("");
#endif

    Mat sample = imread(findDataFile("dnn/dog416.png"));
    Mat inp = blobFromImage(sample, 1.0 / 255.0, Size(), Scalar(), true);
    processNet("dnn/yolov3.weights", "dnn/yolov3.cfg", "", inp);
}

PERF_TEST_P_(DNNTestNetwork, YOLOv4)
{
    applyTestTag(
        CV_TEST_TAG_MEMORY_2GB,
        CV_TEST_TAG_DEBUG_VERYLONG
    );
    if (backend == DNN_BACKEND_HALIDE)
        throw SkipTestException("");
    if (target == DNN_TARGET_MYRIAD)  // not enough resources
        throw SkipTestException("");
#if defined(INF_ENGINE_RELEASE) && INF_ENGINE_VER_MAJOR_EQ(2020040000)  // nGraph compilation failure
    if (backend == DNN_BACKEND_INFERENCE_ENGINE_NGRAPH && target == DNN_TARGET_OPENCL)
        throw SkipTestException("Test is disabled in OpenVINO 2020.4");
    if (backend == DNN_BACKEND_INFERENCE_ENGINE_NGRAPH && target == DNN_TARGET_OPENCL_FP16)
        throw SkipTestException("Test is disabled in OpenVINO 2020.4");
#endif
    Mat sample = imread(findDataFile("dnn/dog416.png"));
    Mat inp = blobFromImage(sample, 1.0 / 255.0, Size(), Scalar(), true);
    processNet("dnn/yolov4.weights", "dnn/yolov4.cfg", "", inp);
}

PERF_TEST_P_(DNNTestNetwork, YOLOv4_tiny)
{
    if (backend == DNN_BACKEND_HALIDE)
        throw SkipTestException("");
#if defined(INF_ENGINE_RELEASE) && INF_ENGINE_VER_MAJOR_GE(2021010000)  // nGraph compilation failure
    if (target == DNN_TARGET_MYRIAD)
        throw SkipTestException("");
#endif
    Mat sample = imread(findDataFile("dnn/dog416.png"));
    Mat inp = blobFromImage(sample, 1.0 / 255.0, Size(), Scalar(), true);
    processNet("dnn/yolov4-tiny-2020-12.weights", "dnn/yolov4-tiny-2020-12.cfg", "", inp);
}

PERF_TEST_P_(DNNTestNetwork, YOLOv5) {
    applyTestTag(CV_TEST_TAG_MEMORY_512MB);
    Mat sample = imread(findDataFile("dnn/dog416.png"));
    Mat inp = blobFromImage(sample, 1.0 / 255.0, Size(640, 640), Scalar(), true);
    processNet("", "dnn/yolov5n.onnx", "", inp);
}

<<<<<<< HEAD
PERF_TEST_P_(DNNTestNetwork, YOLOv8) {
    applyTestTag(CV_TEST_TAG_MEMORY_512MB);
=======
PERF_TEST_P_(DNNTestNetwork, YOLOv8)
{
    applyTestTag(
        CV_TEST_TAG_MEMORY_512MB,
        CV_TEST_TAG_DEBUG_LONG
    );

>>>>>>> a8ec6586
    Mat sample = imread(findDataFile("dnn/dog416.png"));
    Mat inp = blobFromImage(sample, 1.0 / 255.0, Size(640, 640), Scalar(), true);
    processNet("", "dnn/yolov8n.onnx", "", inp);
}

PERF_TEST_P_(DNNTestNetwork, YOLOX) {
<<<<<<< HEAD
    applyTestTag(CV_TEST_TAG_MEMORY_512MB);
=======
    applyTestTag(
        CV_TEST_TAG_MEMORY_512MB,
        CV_TEST_TAG_DEBUG_VERYLONG
    );
>>>>>>> a8ec6586
    Mat sample = imread(findDataFile("dnn/dog416.png"));
    Mat inp = blobFromImage(sample, 1.0 / 255.0, Size(640, 640), Scalar(), true);
    processNet("", "dnn/yolox_s.onnx", "", inp);
}

PERF_TEST_P_(DNNTestNetwork, EAST_text_detection)
{
    applyTestTag(CV_TEST_TAG_DEBUG_VERYLONG);

    if (backend == DNN_BACKEND_HALIDE)
        throw SkipTestException("");
    processNet("dnn/frozen_east_text_detection.pb", "", "", cv::Size(320, 320));
}

PERF_TEST_P_(DNNTestNetwork, FastNeuralStyle_eccv16)
{
    applyTestTag(CV_TEST_TAG_DEBUG_VERYLONG);

    if (backend == DNN_BACKEND_HALIDE)
        throw SkipTestException("");
    processNet("dnn/fast_neural_style_eccv16_starry_night.t7", "", "", cv::Size(320, 240));
}

PERF_TEST_P_(DNNTestNetwork, Inception_v2_Faster_RCNN)
{
    applyTestTag(CV_TEST_TAG_DEBUG_VERYLONG);

#if defined(INF_ENGINE_RELEASE) && INF_ENGINE_VER_MAJOR_EQ(2019010000)
    if (backend == DNN_BACKEND_INFERENCE_ENGINE_NN_BUILDER_2019)
        throw SkipTestException("Test is disabled in OpenVINO 2019R1");
#endif
#if defined(INF_ENGINE_RELEASE) && INF_ENGINE_VER_MAJOR_EQ(2019020000)
    if (backend == DNN_BACKEND_INFERENCE_ENGINE_NN_BUILDER_2019)
        throw SkipTestException("Test is disabled in OpenVINO 2019R2");
#endif
#if defined(INF_ENGINE_RELEASE) && INF_ENGINE_VER_MAJOR_GE(2021010000)
    if (target == DNN_TARGET_MYRIAD)
        throw SkipTestException("Test is disabled in OpenVINO 2021.1+ / MYRIAD");
#endif
    if (backend == DNN_BACKEND_HALIDE ||
        (backend == DNN_BACKEND_INFERENCE_ENGINE_NN_BUILDER_2019 && target != DNN_TARGET_CPU) ||
        (backend == DNN_BACKEND_OPENCV && target == DNN_TARGET_OPENCL_FP16))
        throw SkipTestException("");
    processNet("dnn/faster_rcnn_inception_v2_coco_2018_01_28.pb",
               "dnn/faster_rcnn_inception_v2_coco_2018_01_28.pbtxt", "",
               cv::Size(800, 600));
}

PERF_TEST_P_(DNNTestNetwork, EfficientDet)
{
    if (backend == DNN_BACKEND_HALIDE || target != DNN_TARGET_CPU)
        throw SkipTestException("");
    Mat sample = imread(findDataFile("dnn/dog416.png"));
    Mat inp = blobFromImage(sample, 1.0 / 255.0, Size(512, 512), Scalar(), true);
    processNet("dnn/efficientdet-d0.pb", "dnn/efficientdet-d0.pbtxt", "", inp);
}

PERF_TEST_P_(DNNTestNetwork, EfficientNet)
{
    Mat sample = imread(findDataFile("dnn/dog416.png"));
    Mat inp = blobFromImage(sample, 1.0 / 255.0, Size(224, 224), Scalar(), true);
    transposeND(inp, {0, 2, 3, 1}, inp);
    processNet("", "dnn/efficientnet-lite4.onnx", "", inp);
}

PERF_TEST_P_(DNNTestNetwork, YuNet) {
    processNet("", "dnn/onnx/models/yunet-202303.onnx", "",  cv::Size(640, 640));
}

PERF_TEST_P_(DNNTestNetwork, SFace) {
    processNet("", "dnn/face_recognition_sface_2021dec.onnx", "",  cv::Size(112, 112));
}

PERF_TEST_P_(DNNTestNetwork, MPPalm) {
    Mat inp(cv::Size(192, 192), CV_32FC3);
    randu(inp, 0.0f, 1.0f);
    inp = blobFromImage(inp, 1.0, Size(), Scalar(), false);
    transposeND(inp, {0, 2, 3, 1}, inp);
    processNet("", "dnn/palm_detection_mediapipe_2023feb.onnx", "", inp);
}

PERF_TEST_P_(DNNTestNetwork, MPHand) {
    Mat inp(cv::Size(224, 224), CV_32FC3);
    randu(inp, 0.0f, 1.0f);
    inp = blobFromImage(inp, 1.0, Size(), Scalar(), false);
    transposeND(inp, {0, 2, 3, 1}, inp);
    processNet("", "dnn/handpose_estimation_mediapipe_2023feb.onnx", "",  inp);
}

PERF_TEST_P_(DNNTestNetwork, MPPose) {
    Mat inp(cv::Size(256, 256), CV_32FC3);
    randu(inp, 0.0f, 1.0f);
    inp = blobFromImage(inp, 1.0, Size(), Scalar(), false);
    transposeND(inp, {0, 2, 3, 1}, inp);
    processNet("", "dnn/pose_estimation_mediapipe_2023mar.onnx", "",  inp);
}

PERF_TEST_P_(DNNTestNetwork, PPOCRv3) {
    applyTestTag(CV_TEST_TAG_MEMORY_512MB);
    processNet("", "dnn/onnx/models/PP_OCRv3_DB_text_det.onnx", "", cv::Size(736, 736));
}

PERF_TEST_P_(DNNTestNetwork, PPHumanSeg) {
    processNet("", "dnn/human_segmentation_pphumanseg_2023mar.onnx", "", cv::Size(192, 192));
}

PERF_TEST_P_(DNNTestNetwork, CRNN) {
    Mat inp(cv::Size(100, 32), CV_32FC1);
    randu(inp, 0.0f, 1.0f);
    inp = blobFromImage(inp, 1.0, Size(), Scalar(), false);
    processNet("", "dnn/text_recognition_CRNN_EN_2021sep.onnx", "", inp);
}

<<<<<<< HEAD
PERF_TEST_P_(DNNTestNetwork, ViTTrack) {
=======
PERF_TEST_P_(DNNTestNetwork, VitTrack) {
>>>>>>> a8ec6586
    Mat inp1(cv::Size(128, 128), CV_32FC3);
    Mat inp2(cv::Size(256, 256), CV_32FC3);
    randu(inp1, 0.0f, 1.0f);
    randu(inp2, 0.0f, 1.0f);
    inp1 = blobFromImage(inp1, 1.0, Size(), Scalar(), false);
    inp2 = blobFromImage(inp2, 1.0, Size(), Scalar(), false);
<<<<<<< HEAD
    processNet("", "dnn/onnx/models/vitTracker.onnx", "",  {std::make_tuple(inp1, "template"), std::make_tuple(inp2, "search")});
}


=======
    processNet("", "dnn/onnx/models/object_tracking_vittrack_2023sep.onnx", "",  {std::make_tuple(inp1, "template"), std::make_tuple(inp2, "search")});
}

>>>>>>> a8ec6586
PERF_TEST_P_(DNNTestNetwork, EfficientDet_int8)
{
    if (target != DNN_TARGET_CPU || (backend != DNN_BACKEND_OPENCV &&
        backend != DNN_BACKEND_TIMVX && backend != DNN_BACKEND_INFERENCE_ENGINE_NGRAPH)) {
        throw SkipTestException("");
    }
    Mat inp = imread(findDataFile("dnn/dog416.png"));
    inp = blobFromImage(inp, 1.0 / 255.0, Size(320, 320), Scalar(), true);
    processNet("", "dnn/tflite/coco_efficientdet_lite0_v1_1.0_quant_2021_09_06.tflite", "", inp);
}

<<<<<<< HEAD
=======
PERF_TEST_P_(DNNTestNetwork, VIT_B_32)
{
    applyTestTag(CV_TEST_TAG_DEBUG_VERYLONG);

    processNet("", "dnn/onnx/models/vit_b_32.onnx", "", cv::Size(224, 224));
}

>>>>>>> a8ec6586
INSTANTIATE_TEST_CASE_P(/*nothing*/, DNNTestNetwork, dnnBackendsAndTargets());

} // namespace<|MERGE_RESOLUTION|>--- conflicted
+++ resolved
@@ -76,7 +76,6 @@
 
         SANITY_CHECK_NOTHING();
     }
-<<<<<<< HEAD
 
     void processNet(std::string weights, std::string proto, std::string halide_scheduler,
                     Mat &input, const std::string& outputLayer = "")
@@ -93,24 +92,6 @@
         processNet(weights, proto, halide_scheduler, input, outputLayer);
     }
 };
-=======
->>>>>>> a8ec6586
-
-    void processNet(std::string weights, std::string proto, std::string halide_scheduler,
-                    Mat &input, const std::string& outputLayer = "")
-    {
-        processNet(weights, proto, halide_scheduler, {std::make_tuple(input, "")}, outputLayer);
-    }
-
-    void processNet(std::string weights, std::string proto, std::string halide_scheduler,
-                    Size inpSize, const std::string& outputLayer = "")
-    {
-        Mat input_data(inpSize, CV_32FC3);
-        randu(input_data, 0.0f, 1.0f);
-        Mat input = blobFromImage(input_data, 1.0, Size(), Scalar(), false);
-        processNet(weights, proto, halide_scheduler, input, outputLayer);
-    }
-};
 
 PERF_TEST_P_(DNNTestNetwork, AlexNet)
 {
@@ -305,10 +286,6 @@
     processNet("", "dnn/yolov5n.onnx", "", inp);
 }
 
-<<<<<<< HEAD
-PERF_TEST_P_(DNNTestNetwork, YOLOv8) {
-    applyTestTag(CV_TEST_TAG_MEMORY_512MB);
-=======
 PERF_TEST_P_(DNNTestNetwork, YOLOv8)
 {
     applyTestTag(
@@ -316,21 +293,16 @@
         CV_TEST_TAG_DEBUG_LONG
     );
 
->>>>>>> a8ec6586
     Mat sample = imread(findDataFile("dnn/dog416.png"));
     Mat inp = blobFromImage(sample, 1.0 / 255.0, Size(640, 640), Scalar(), true);
     processNet("", "dnn/yolov8n.onnx", "", inp);
 }
 
 PERF_TEST_P_(DNNTestNetwork, YOLOX) {
-<<<<<<< HEAD
-    applyTestTag(CV_TEST_TAG_MEMORY_512MB);
-=======
     applyTestTag(
         CV_TEST_TAG_MEMORY_512MB,
         CV_TEST_TAG_DEBUG_VERYLONG
     );
->>>>>>> a8ec6586
     Mat sample = imread(findDataFile("dnn/dog416.png"));
     Mat inp = blobFromImage(sample, 1.0 / 255.0, Size(640, 640), Scalar(), true);
     processNet("", "dnn/yolox_s.onnx", "", inp);
@@ -444,27 +416,16 @@
     processNet("", "dnn/text_recognition_CRNN_EN_2021sep.onnx", "", inp);
 }
 
-<<<<<<< HEAD
-PERF_TEST_P_(DNNTestNetwork, ViTTrack) {
-=======
 PERF_TEST_P_(DNNTestNetwork, VitTrack) {
->>>>>>> a8ec6586
     Mat inp1(cv::Size(128, 128), CV_32FC3);
     Mat inp2(cv::Size(256, 256), CV_32FC3);
     randu(inp1, 0.0f, 1.0f);
     randu(inp2, 0.0f, 1.0f);
     inp1 = blobFromImage(inp1, 1.0, Size(), Scalar(), false);
     inp2 = blobFromImage(inp2, 1.0, Size(), Scalar(), false);
-<<<<<<< HEAD
-    processNet("", "dnn/onnx/models/vitTracker.onnx", "",  {std::make_tuple(inp1, "template"), std::make_tuple(inp2, "search")});
-}
-
-
-=======
     processNet("", "dnn/onnx/models/object_tracking_vittrack_2023sep.onnx", "",  {std::make_tuple(inp1, "template"), std::make_tuple(inp2, "search")});
 }
 
->>>>>>> a8ec6586
 PERF_TEST_P_(DNNTestNetwork, EfficientDet_int8)
 {
     if (target != DNN_TARGET_CPU || (backend != DNN_BACKEND_OPENCV &&
@@ -476,8 +437,6 @@
     processNet("", "dnn/tflite/coco_efficientdet_lite0_v1_1.0_quant_2021_09_06.tflite", "", inp);
 }
 
-<<<<<<< HEAD
-=======
 PERF_TEST_P_(DNNTestNetwork, VIT_B_32)
 {
     applyTestTag(CV_TEST_TAG_DEBUG_VERYLONG);
@@ -485,7 +444,6 @@
     processNet("", "dnn/onnx/models/vit_b_32.onnx", "", cv::Size(224, 224));
 }
 
->>>>>>> a8ec6586
 INSTANTIATE_TEST_CASE_P(/*nothing*/, DNNTestNetwork, dnnBackendsAndTargets());
 
 } // namespace