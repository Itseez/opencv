// This file is part of OpenCV project.
// It is subject to the license terms in the LICENSE file found in the top-level directory
// of this distribution and at http://opencv.org/license.html.
//
// Copyright (C) 2018-2019, Intel Corporation, all rights reserved.
// Third party copyrights are property of their respective owners.

#include "precomp.hpp"
#include "op_inf_engine.hpp"
#include <opencv2/dnn/shape_utils.hpp>

#ifdef HAVE_INF_ENGINE
#include <ie_extension.h>
#endif  // HAVE_INF_ENGINE

#include <opencv2/core/utils/configuration.private.hpp>
#include <opencv2/core/utils/logger.hpp>

namespace cv { namespace dnn {

#ifdef HAVE_INF_ENGINE

<<<<<<< HEAD
static Backend parseInferenceEngineBackendType(const cv::String& backend)
{
    CV_Assert(!backend.empty());
    if (backend == CV_DNN_BACKEND_INFERENCE_ENGINE_NGRAPH)
        return DNN_BACKEND_INFERENCE_ENGINE_NGRAPH;
    if (backend == CV_DNN_BACKEND_INFERENCE_ENGINE_NN_BUILDER_API)
        return DNN_BACKEND_INFERENCE_ENGINE_NN_BUILDER_2019;
    CV_Error(Error::StsBadArg, cv::format("Unknown IE backend: %s", backend.c_str()));
}
static const char* dumpInferenceEngineBackendType(Backend backend)
{
    if (backend == DNN_BACKEND_INFERENCE_ENGINE_NGRAPH)
        return CV_DNN_BACKEND_INFERENCE_ENGINE_NGRAPH;
    if (backend == DNN_BACKEND_INFERENCE_ENGINE_NN_BUILDER_2019)
        return CV_DNN_BACKEND_INFERENCE_ENGINE_NN_BUILDER_API;
    CV_Error(Error::StsBadArg, cv::format("Invalid backend ID for IE: %d", backend));
}
Backend& getInferenceEngineBackendTypeParam()
{
    static Backend param = parseInferenceEngineBackendType(
        utils::getConfigurationParameterString("OPENCV_DNN_BACKEND_INFERENCE_ENGINE_TYPE",
#ifdef HAVE_DNN_NGRAPH
            CV_DNN_BACKEND_INFERENCE_ENGINE_NGRAPH
#elif defined(HAVE_DNN_IE_NN_BUILDER_2019)
            CV_DNN_BACKEND_INFERENCE_ENGINE_NN_BUILDER_API
#else
#error "Build configuration error: nGraph or NN Builder API backend should be enabled"
#endif
        )
    );
    return param;
}

CV__DNN_INLINE_NS_BEGIN
=======
CV__DNN_EXPERIMENTAL_NS_BEGIN
>>>>>>> 1620a1e0

cv::String getInferenceEngineBackendType()
{
    return "NGRAPH";
}
cv::String setInferenceEngineBackendType(const cv::String& newBackendType)
{
    if (newBackendType != "NGRAPH")
        CV_Error(Error::StsNotImplemented, cv::format("DNN/IE: only NGRAPH backend is supported: %s", newBackendType.c_str()));
    return newBackendType;
}

CV__DNN_INLINE_NS_END


Mat infEngineBlobToMat(const InferenceEngine::Blob::Ptr& blob)
{
    // NOTE: Inference Engine sizes are reversed.
    std::vector<size_t> dims = blob->getTensorDesc().getDims();
    std::vector<int> size(dims.begin(), dims.end());
    auto precision = blob->getTensorDesc().getPrecision();

    int type = -1;
    switch (precision)
    {
        case InferenceEngine::Precision::FP32: type = CV_32F; break;
        case InferenceEngine::Precision::U8: type = CV_8U; break;
        default:
            CV_Error(Error::StsNotImplemented, "Unsupported blob precision");
    }
    return Mat(size, type, (void*)blob->buffer());
}

void infEngineBlobsToMats(const std::vector<InferenceEngine::Blob::Ptr>& blobs,
                          std::vector<Mat>& mats)
{
    mats.resize(blobs.size());
    for (int i = 0; i < blobs.size(); ++i)
        mats[i] = infEngineBlobToMat(blobs[i]);
}


<<<<<<< HEAD
#ifdef HAVE_DNN_IE_NN_BUILDER_2019

// For networks with input layer which has an empty name, IE generates a name id[some_number].
// OpenCV lets users use an empty input name and to prevent unexpected naming,
// we can use some predefined name.
static std::string kDefaultInpLayerName = "empty_inp_layer_name";
static std::string kOpenCVLayersType = "OpenCVLayer";

static std::string shapesToStr(const std::vector<Mat>& mats)
{
    std::ostringstream shapes;
    shapes << mats.size() << " ";
    for (const Mat& m : mats)
    {
        shapes << m.dims << " ";
        for (int i = 0; i < m.dims; ++i)
            shapes << m.size[i] << " ";
    }
    return shapes.str();
}

static void strToShapes(const std::string& str, std::vector<std::vector<size_t> >& shapes)
{
    std::istringstream ss(str);
    int num, dims;
    ss >> num;
    shapes.resize(num);
    for (int i = 0; i < num; ++i)
    {
        ss >> dims;
        shapes[i].resize(dims);
        for (int j = 0; j < dims; ++j)
            ss >> shapes[i][j];
    }
}

class InfEngineCustomLayer : public InferenceEngine::ILayerExecImpl
{
public:
    explicit InfEngineCustomLayer(const InferenceEngine::CNNLayer& layer) : cnnLayer(layer)
    {
        std::istringstream iss(layer.GetParamAsString("impl"));
        size_t ptr;
        iss >> ptr;
        cvLayer = (Layer*)ptr;

        std::vector<std::vector<size_t> > shapes;
        strToShapes(layer.GetParamAsString("internals"), shapes);
        internals.resize(shapes.size());
        for (int i = 0; i < shapes.size(); ++i)
            internals[i].create(std::vector<int>(shapes[i].begin(), shapes[i].end()), CV_32F);
    }

    virtual InferenceEngine::StatusCode execute(std::vector<InferenceEngine::Blob::Ptr>& inputs,
                                                std::vector<InferenceEngine::Blob::Ptr>& outputs,
                                                InferenceEngine::ResponseDesc *resp) noexcept
    {
        std::vector<Mat> inpMats, outMats;
        infEngineBlobsToMats(inputs, inpMats);
        infEngineBlobsToMats(outputs, outMats);

        try
        {
            cvLayer->forward(inpMats, outMats, internals);
            return InferenceEngine::StatusCode::OK;
        }
        catch (...)
        {
            return InferenceEngine::StatusCode::GENERAL_ERROR;
        }
    }

    virtual InferenceEngine::StatusCode
    getSupportedConfigurations(std::vector<InferenceEngine::LayerConfig>& conf,
                               InferenceEngine::ResponseDesc* resp) noexcept
    {
        std::vector<InferenceEngine::DataConfig> inDataConfig;
        std::vector<InferenceEngine::DataConfig> outDataConfig;
        for (auto& it : cnnLayer.insData)
        {
            InferenceEngine::DataConfig conf;
            conf.desc = it.lock()->getTensorDesc();
            inDataConfig.push_back(conf);
        }

        for (auto& it : cnnLayer.outData)
        {
            InferenceEngine::DataConfig conf;
            conf.desc = it->getTensorDesc();
            outDataConfig.push_back(conf);
        }

        InferenceEngine::LayerConfig layerConfig;
        layerConfig.inConfs = inDataConfig;
        layerConfig.outConfs = outDataConfig;

        conf.push_back(layerConfig);
        return InferenceEngine::StatusCode::OK;
    }

    InferenceEngine::StatusCode init(InferenceEngine::LayerConfig& config,
                                     InferenceEngine::ResponseDesc *resp) noexcept
    {
        return InferenceEngine::StatusCode::OK;
    }

private:
    InferenceEngine::CNNLayer cnnLayer;
    dnn::Layer* cvLayer;
    std::vector<Mat> internals;
};

class InfEngineCustomLayerShapeInfer : public InferenceEngine::IShapeInferImpl
{
public:
      InferenceEngine::StatusCode
      inferShapes(const std::vector<InferenceEngine::Blob::CPtr>& inBlobs,
                  const std::map<std::string, std::string>& params,
                  const std::map<std::string, InferenceEngine::Blob::Ptr>& blobs,
                  std::vector<InferenceEngine::SizeVector>& outShapes,
                  InferenceEngine::ResponseDesc* desc) noexcept override
      {
          strToShapes(params.at("outputs"), outShapes);
          return InferenceEngine::StatusCode::OK;
      }
};

class InfEngineCustomLayerFactory : public InferenceEngine::ILayerImplFactory {
public:
    explicit InfEngineCustomLayerFactory(const InferenceEngine::CNNLayer* layer) : cnnLayer(*layer) {}

    InferenceEngine::StatusCode
    getImplementations(std::vector<InferenceEngine::ILayerImpl::Ptr>& impls,
                       InferenceEngine::ResponseDesc* resp) noexcept override {
        impls.push_back(std::make_shared<InfEngineCustomLayer>(cnnLayer));
        return InferenceEngine::StatusCode::OK;
    }

private:
    InferenceEngine::CNNLayer cnnLayer;
};

InferenceEngine::StatusCode InfEngineExtension::getFactoryFor(
        InferenceEngine::ILayerImplFactory*& factory,
        const InferenceEngine::CNNLayer* cnnLayer,
        InferenceEngine::ResponseDesc* resp
) noexcept
{
    if (cnnLayer->type != kOpenCVLayersType)
        return InferenceEngine::StatusCode::NOT_IMPLEMENTED;
    factory = new InfEngineCustomLayerFactory(cnnLayer);
    return InferenceEngine::StatusCode::OK;
}

InfEngineBackendNode::InfEngineBackendNode(const InferenceEngine::Builder::Layer& _layer)
    : BackendNode(DNN_BACKEND_INFERENCE_ENGINE_NN_BUILDER_2019), layer(_layer) {}

    InfEngineBackendNode::InfEngineBackendNode(Ptr<Layer>& cvLayer_, std::vector<Mat*>& inputs,
                                               std::vector<Mat>& outputs,
                                               std::vector<Mat>& internals)
        : BackendNode(DNN_BACKEND_INFERENCE_ENGINE_NN_BUILDER_2019), layer(cvLayer_->name),
          cvLayer(cvLayer_)
{
    CV_Assert(!cvLayer->name.empty());
    layer.setName(cvLayer->name);
    layer.setType(kOpenCVLayersType);
    layer.getParameters()["impl"] = (size_t)cvLayer.get();
    layer.getParameters()["outputs"] = shapesToStr(outputs);
    layer.getParameters()["internals"] = shapesToStr(internals);
    layer.setInputPorts(std::vector<InferenceEngine::Port>(inputs.size()));
    layer.setOutputPorts(std::vector<InferenceEngine::Port>(outputs.size()));
}

static std::vector<Ptr<InfEngineBackendWrapper> >
infEngineWrappers(const std::vector<Ptr<BackendWrapper> >& ptrs)
{
    std::vector<Ptr<InfEngineBackendWrapper> > wrappers(ptrs.size());
    for (int i = 0; i < ptrs.size(); ++i)
    {
        CV_Assert(!ptrs[i].empty());
        wrappers[i] = ptrs[i].dynamicCast<InfEngineBackendWrapper>();
        CV_Assert(!wrappers[i].empty());
    }
    return wrappers;
}

InfEngineBackendNet::InfEngineBackendNet() : netBuilder("")
{
    hasNetOwner = false;
    device_name = "CPU";
}

InfEngineBackendNet::InfEngineBackendNet(InferenceEngine::CNNNetwork& net) : netBuilder(""), cnn(net)
{
    hasNetOwner = true;
    device_name = "CPU";
}

void InfEngineBackendNet::connect(const std::vector<Ptr<BackendWrapper> >& inputs,
                                  const std::vector<Ptr<BackendWrapper> >& outputs,
                                  const std::string& layerName)
{
    std::vector<Ptr<InfEngineBackendWrapper> > inpWrappers = infEngineWrappers(inputs);
    std::map<std::string, int>::iterator it = layers.find(layerName);
    CV_Assert(it != layers.end());

    const int layerId = it->second;
    for (size_t i = 0; i < inpWrappers.size(); ++i)
    {
        const auto& inp = inpWrappers[i];
        const std::string& inpName = inp->dataPtr->getName();

        std::string inpLayerName = inpName;
        size_t inpPortId = inpName.rfind('.');
        if (inpPortId != std::string::npos)
        {
            std::string portIdStr = inpName.substr(inpPortId + 1);
            if (std::all_of(portIdStr.begin(), portIdStr.end(), ::isdigit))
            {
                inpLayerName = inpName.substr(0, inpPortId);
                inpPortId = atoi(portIdStr.c_str());
            }
            else
                inpPortId = 0;
        }
        else
            inpPortId = 0;

        int inpId;
        it = layers.find(inpLayerName);
        if (it == layers.end())
        {
            InferenceEngine::Builder::InputLayer inpLayer(!inpLayerName.empty() ? inpLayerName : kDefaultInpLayerName);
            std::vector<size_t> shape(inp->blob->getTensorDesc().getDims());
            inpLayer.setPort(InferenceEngine::Port(shape));
            inpId = netBuilder.addLayer(inpLayer);

            layers.insert({inpName, inpId});
        }
        else
            inpId = it->second;

        netBuilder.connect({(size_t)inpId, inpPortId}, {(size_t)layerId, i});
        unconnectedPorts.erase({inpId, inpPortId});
    }
    CV_Assert(!outputs.empty());
    for (int i = 0; i < outputs.size(); ++i)
    {
        InferenceEngine::DataPtr dataPtr = infEngineDataNode(outputs[i]);
        std::string outputName = outputs.size() > 1 ? (layerName + "." + std::to_string(i)) : layerName;
#if INF_ENGINE_VER_MAJOR_LE(INF_ENGINE_RELEASE_2019R1)
        dataPtr->name = outputName;
#else
        dataPtr->setName(outputName);
#endif
    }
}

void InfEngineBackendNet::init(Target targetId)
{
    if (!hasNetOwner)
    {
        CV_Assert(!unconnectedPorts.empty());
        for (const auto& port : unconnectedPorts)
        {
            InferenceEngine::Builder::OutputLayer outLayer("myconv1");
#if INF_ENGINE_VER_MAJOR_GE(INF_ENGINE_RELEASE_2019R1)
            // Inference Engine determines network precision by ports.
            InferenceEngine::Precision p = (targetId == DNN_TARGET_MYRIAD ||
                                            targetId == DNN_TARGET_HDDL ||
                                            targetId == DNN_TARGET_OPENCL_FP16) ?
                                           InferenceEngine::Precision::FP16 :
                                           InferenceEngine::Precision::FP32;
            outLayer.setPort(InferenceEngine::Port({}, p));
#endif
            netBuilder.addLayer({InferenceEngine::PortInfo(port.first, port.second)}, outLayer);
        }
        netBuilder.getContext().addShapeInferImpl(kOpenCVLayersType,
                            std::make_shared<InfEngineCustomLayerShapeInfer>());
        cnn = InferenceEngine::CNNNetwork(InferenceEngine::Builder::convertToICNNNetwork(netBuilder.build()));
    }

    switch (targetId)
    {
        case DNN_TARGET_CPU:
            device_name = "CPU";
            break;
        case DNN_TARGET_OPENCL:
        case DNN_TARGET_OPENCL_FP16:
            device_name = "GPU";
            break;
        case DNN_TARGET_MYRIAD:
            device_name = "MYRIAD";
            break;
        case DNN_TARGET_HDDL:
            device_name = "HDDL";
            break;
        case DNN_TARGET_FPGA:
            device_name = "FPGA";
            break;
        default:
            CV_Error(Error::StsNotImplemented, "Unknown target");
    };

    for (const auto& name : requestedOutputs)
    {
        cnn.addOutput(name);
    }

    for (const auto& it : cnn.getInputsInfo())
    {
        const std::string& name = it.first;
        auto blobIt = allBlobs.find(name);
        CV_Assert(blobIt != allBlobs.end());
        it.second->setPrecision(blobIt->second->getTensorDesc().getPrecision());
    }
    for (const auto& it : cnn.getOutputsInfo())
    {
        const std::string& name = it.first;
        auto blobIt = allBlobs.find(name);
        CV_Assert(blobIt != allBlobs.end());
        it.second->setPrecision(blobIt->second->getTensorDesc().getPrecision());  // Should be always FP32
    }

    initPlugin(cnn);
}

void InfEngineBackendNet::addLayer(InferenceEngine::Builder::Layer& layer)
{
#if INF_ENGINE_VER_MAJOR_GE(INF_ENGINE_RELEASE_2019R1)
    // Add weights to network and connect them after input blobs.
    std::map<std::string, InferenceEngine::Parameter>& params = layer.getParameters();
    std::vector<int> blobsIds;
    std::vector<int> portIds;
    for (const std::string& name : {"weights", "biases"})
    {
        bool asInput = false;
        int portId = 0;
        for (int i = 0; i < layer.getInputPorts().size(); ++i)
        {
            const auto& port = layer.getInputPorts()[i];
            auto it = port.getParameters().find("type");
            if (it != port.getParameters().end() && it->second == name)
            {
                portId = i;
                asInput = true;
                break;
            }
        }

        if (!asInput)
            continue;

        auto it = params.find(name);
        if (it != params.end())
        {
            InferenceEngine::Blob::Ptr blob = it->second.as<InferenceEngine::Blob::Ptr>();
            params.erase(it);
            int blobId = netBuilder.addLayer(InferenceEngine::Builder::ConstLayer(name).setData(blob));
            blobsIds.push_back(blobId);
            portIds.push_back(portId);
        }
    }
#endif

    int id = netBuilder.addLayer(layer);
    const std::string& layerName = layer.getName();

    CV_Assert(layers.insert({layerName, id}).second);
    for (int i = 0; i < layer.getOutputPorts().size(); ++i)
        unconnectedPorts.insert({id, i});

#if INF_ENGINE_VER_MAJOR_GE(INF_ENGINE_RELEASE_2019R1)
    // By default, all the weights are connected to last ports ids.
    for (int i = 0; i < blobsIds.size(); ++i)
    {
        netBuilder.connect((size_t)blobsIds[i], {(size_t)id, (size_t)portIds[i]});
    }
#endif
}

void InfEngineBackendNet::addOutput(const std::string& name)
{
    requestedOutputs.push_back(name);
}

static InferenceEngine::Layout estimateLayout(const Mat& m)
{
    if (m.dims == 4)
        return InferenceEngine::Layout::NCHW;
    else if (m.dims == 2)
        return InferenceEngine::Layout::NC;
    else
        return InferenceEngine::Layout::ANY;
}

static InferenceEngine::DataPtr wrapToInfEngineDataNode(const Mat& m, const std::string& name = "")
{
    std::vector<size_t> shape = getShape<size_t>(m);
    if (m.type() == CV_32F)
        return InferenceEngine::DataPtr(new InferenceEngine::Data(name,
               {InferenceEngine::Precision::FP32, shape, estimateLayout(m)}));
    else if (m.type() == CV_8U)
        return InferenceEngine::DataPtr(new InferenceEngine::Data(name,
               {InferenceEngine::Precision::U8, shape, estimateLayout(m)}));
    else
        CV_Error(Error::StsNotImplemented, format("Unsupported data type %d", m.type()));
}

InferenceEngine::Blob::Ptr wrapToInfEngineBlob(const Mat& m, const std::vector<size_t>& shape,
                                               InferenceEngine::Layout layout)
{
    if (m.type() == CV_32F)
        return InferenceEngine::make_shared_blob<float>(
               {InferenceEngine::Precision::FP32, shape, layout}, (float*)m.data);
    else if (m.type() == CV_8U)
        return InferenceEngine::make_shared_blob<uint8_t>(
               {InferenceEngine::Precision::U8, shape, layout}, (uint8_t*)m.data);
    else
        CV_Error(Error::StsNotImplemented, format("Unsupported data type %d", m.type()));
}

InferenceEngine::Blob::Ptr wrapToInfEngineBlob(const Mat& m, InferenceEngine::Layout layout)
{
    std::vector<size_t> shape = getShape<size_t>(m);
    return wrapToInfEngineBlob(m, shape, layout);
}

InferenceEngine::Blob::Ptr cloneBlob(const InferenceEngine::Blob::Ptr& blob)
{
    InferenceEngine::Blob::Ptr copy;
    auto description = blob->getTensorDesc();
    InferenceEngine::Precision precision = description.getPrecision();
    if (precision == InferenceEngine::Precision::FP32)
    {
        copy = InferenceEngine::make_shared_blob<float>(description);
    }
    else if (precision == InferenceEngine::Precision::U8)
    {
        copy = InferenceEngine::make_shared_blob<uint8_t>(description);
    }
    else
        CV_Error(Error::StsNotImplemented, "Unsupported blob precision");
    copy->allocate();
    return copy;
}

InferenceEngine::DataPtr infEngineDataNode(const Ptr<BackendWrapper>& ptr)
{
    CV_Assert(!ptr.empty());
    Ptr<InfEngineBackendWrapper> p = ptr.dynamicCast<InfEngineBackendWrapper>();
    CV_Assert(!p.empty());
    return p->dataPtr;
}

InfEngineBackendWrapper::InfEngineBackendWrapper(int targetId, const cv::Mat& m)
    : BackendWrapper(DNN_BACKEND_INFERENCE_ENGINE_NN_BUILDER_2019, targetId)
{
    dataPtr = wrapToInfEngineDataNode(m);
    blob = wrapToInfEngineBlob(m, estimateLayout(m));
}

InfEngineBackendWrapper::InfEngineBackendWrapper(Ptr<BackendWrapper> wrapper)
    : BackendWrapper(DNN_BACKEND_INFERENCE_ENGINE_NN_BUILDER_2019, wrapper->targetId)
{
    Ptr<InfEngineBackendWrapper> ieWrapper = wrapper.dynamicCast<InfEngineBackendWrapper>();
    CV_Assert(!ieWrapper.empty());
    InferenceEngine::DataPtr srcData = ieWrapper->dataPtr;

    dataPtr = InferenceEngine::DataPtr(new InferenceEngine::Data(srcData->getName(), srcData->getTensorDesc()));
    blob = ieWrapper->blob;
}

Ptr<BackendWrapper> InfEngineBackendWrapper::create(Ptr<BackendWrapper> wrapper)
{
    return Ptr<BackendWrapper>(new InfEngineBackendWrapper(wrapper));
}

InfEngineBackendWrapper::~InfEngineBackendWrapper()
{

}

void InfEngineBackendWrapper::copyToHost()
{

}

void InfEngineBackendWrapper::setHostDirty()
{

}

#endif // HAVE_DNN_IE_NN_BUILDER_2019

#if INF_ENGINE_VER_MAJOR_LE(INF_ENGINE_RELEASE_2019R1)
static std::map<std::string, InferenceEngine::InferenceEnginePluginPtr>& getSharedPlugins()
{
    static std::map<std::string, InferenceEngine::InferenceEnginePluginPtr> sharedPlugins;
    return sharedPlugins;
}
#else
=======
>>>>>>> 1620a1e0
static bool init_IE_plugins()
{
    // load and hold IE plugins
    static InferenceEngine::Core* init_core = new InferenceEngine::Core();  // 'delete' is never called
    (void)init_core->GetAvailableDevices();
    return true;
}
static InferenceEngine::Core& retrieveIECore(const std::string& id, std::map<std::string, std::shared_ptr<InferenceEngine::Core> >& cores)
{
    AutoLock lock(getInitializationMutex());
    std::map<std::string, std::shared_ptr<InferenceEngine::Core> >::iterator i = cores.find(id);
    if (i == cores.end())
    {
        std::shared_ptr<InferenceEngine::Core> core = std::make_shared<InferenceEngine::Core>();
        cores[id] = core;
        return *core.get();
    }
    return *(i->second).get();
}
static InferenceEngine::Core& create_IE_Core_instance(const std::string& id)
{
    static std::map<std::string, std::shared_ptr<InferenceEngine::Core> > cores;
    return retrieveIECore(id, cores);
}
static InferenceEngine::Core& create_IE_Core_pointer(const std::string& id)
{
    // load and hold IE plugins
    static std::map<std::string, std::shared_ptr<InferenceEngine::Core> >* cores =
            new std::map<std::string, std::shared_ptr<InferenceEngine::Core> >();
    return retrieveIECore(id, *cores);
}
InferenceEngine::Core& getCore(const std::string& id)
{
    // to make happy memory leak tools use:
    // - OPENCV_DNN_INFERENCE_ENGINE_HOLD_PLUGINS=0
    // - OPENCV_DNN_INFERENCE_ENGINE_CORE_LIFETIME_WORKAROUND=0
    static bool param_DNN_INFERENCE_ENGINE_HOLD_PLUGINS = utils::getConfigurationParameterBool("OPENCV_DNN_INFERENCE_ENGINE_HOLD_PLUGINS", true);
    static bool init_IE_plugins_ = param_DNN_INFERENCE_ENGINE_HOLD_PLUGINS && init_IE_plugins(); CV_UNUSED(init_IE_plugins_);

    static bool param_DNN_INFERENCE_ENGINE_CORE_LIFETIME_WORKAROUND =
            utils::getConfigurationParameterBool("OPENCV_DNN_INFERENCE_ENGINE_CORE_LIFETIME_WORKAROUND",
#ifdef _WIN32
                true
#else
                false
#endif
            );

    InferenceEngine::Core& core = param_DNN_INFERENCE_ENGINE_CORE_LIFETIME_WORKAROUND
            ? create_IE_Core_pointer(id)
            : create_IE_Core_instance(id);
    return core;
}


static bool detectArmPlugin_()
{
    InferenceEngine::Core& ie = getCore("CPU");
    const std::vector<std::string> devices = ie.GetAvailableDevices();
    for (std::vector<std::string>::const_iterator i = devices.begin(); i != devices.end(); ++i)
    {
        if (i->find("CPU") != std::string::npos)
        {
            const std::string name = ie.GetMetric(*i, METRIC_KEY(FULL_DEVICE_NAME)).as<std::string>();
            CV_LOG_INFO(NULL, "CPU plugin: " << name);
            return name.find("arm_compute::NEON") != std::string::npos;
        }
    }
    return false;
}

#if !defined(OPENCV_DNN_IE_VPU_TYPE_DEFAULT)
static bool detectMyriadX_(std::string device)
{
    AutoLock lock(getInitializationMutex());

    // Lightweight detection
    InferenceEngine::Core& ie = getCore(device);
    const std::vector<std::string> devices = ie.GetAvailableDevices();
    for (std::vector<std::string>::const_iterator i = devices.begin(); i != devices.end(); ++i)
    {
        if (i->find(device) != std::string::npos)
        {
            const std::string name = ie.GetMetric(*i, METRIC_KEY(FULL_DEVICE_NAME)).as<std::string>();
            CV_LOG_INFO(NULL, "Myriad device: " << name);
            return name.find("MyriadX") != std::string::npos || name.find("Myriad X") != std::string::npos || name.find("HDDL") != std::string::npos;
        }
    }
    return false;
<<<<<<< HEAD
#else
    InferenceEngine::Builder::Network builder("");
    InferenceEngine::idx_t inpId = builder.addLayer(
                                   InferenceEngine::Builder::InputLayer().setPort(InferenceEngine::Port({1})));

#if INF_ENGINE_RELEASE <= 2018050000
    InferenceEngine::idx_t clampId;
    {
        InferenceEngine::Builder::Layer l = InferenceEngine::Builder::ClampLayer();
        auto& blobs = l.getConstantData();
        auto blob = InferenceEngine::make_shared_blob<int16_t>(
                        InferenceEngine::Precision::FP16,
                        InferenceEngine::Layout::C, {1});
        blob->allocate();
        blobs[""] = blob;
        clampId = builder.addLayer({inpId}, l);
    }
    builder.addLayer({InferenceEngine::PortInfo(clampId)}, InferenceEngine::Builder::OutputLayer());
#else

    InferenceEngine::idx_t clampId = builder.addLayer({inpId}, InferenceEngine::Builder::ClampLayer());
    builder.addLayer({InferenceEngine::PortInfo(clampId)},
                      InferenceEngine::Builder::OutputLayer().setPort(InferenceEngine::Port({},
                      InferenceEngine::Precision::FP16)));
#endif

    InferenceEngine::CNNNetwork cnn = InferenceEngine::CNNNetwork(
                                      InferenceEngine::Builder::convertToICNNNetwork(builder.build()));

#if INF_ENGINE_VER_MAJOR_LE(INF_ENGINE_RELEASE_2019R1)
    InferenceEngine::InferenceEnginePluginPtr enginePtr;
    {
        auto& sharedPlugins = getSharedPlugins();
        auto pluginIt = sharedPlugins.find(device);
        if (pluginIt != sharedPlugins.end()) {
            enginePtr = pluginIt->second;
        } else {
            auto dispatcher = InferenceEngine::PluginDispatcher({""});
            enginePtr = dispatcher.getPluginByDevice(device);
            sharedPlugins[device] = enginePtr;
        }
    }
    auto plugin = InferenceEngine::InferencePlugin(enginePtr);
    try
    {
        auto netExec = plugin.LoadNetwork(cnn, {{"VPU_PLATFORM", "VPU_2480"}});
#else
    try
    {
#if INF_ENGINE_VER_MAJOR_LE(INF_ENGINE_RELEASE_2019R3)
        auto netExec = getCore(device).LoadNetwork(cnn, device, {{"VPU_PLATFORM", "VPU_2480"}});
#else
        auto netExec = getCore(device).LoadNetwork(cnn, device, {{"VPU_MYRIAD_PLATFORM", "VPU_MYRIAD_2480"}});
#endif
#endif
        auto infRequest = netExec.CreateInferRequest();
    } catch(...) {
        return false;
    }
    return true;
#endif
=======
>>>>>>> 1620a1e0
}
#endif  // !defined(OPENCV_DNN_IE_VPU_TYPE_DEFAULT)


#endif  // HAVE_INF_ENGINE


CV__DNN_INLINE_NS_BEGIN

void resetMyriadDevice()
{
#ifdef HAVE_INF_ENGINE
    CV_LOG_INFO(NULL, "DNN: Unregistering both 'MYRIAD' and 'HETERO:MYRIAD,CPU' plugins");

    AutoLock lock(getInitializationMutex());

    InferenceEngine::Core& ie = getCore("MYRIAD");
    try
    {
        ie.UnregisterPlugin("MYRIAD");
        ie.UnregisterPlugin("HETERO");
    }
    catch (...) {}
#endif  // HAVE_INF_ENGINE
}

void releaseHDDLPlugin()
{
#ifdef HAVE_INF_ENGINE
    AutoLock lock(getInitializationMutex());
#if INF_ENGINE_VER_MAJOR_LE(INF_ENGINE_RELEASE_2019R1)
    getSharedPlugins().erase("HDDL");
#else
    // Unregister both "HDDL" and "HETERO:HDDL,CPU" plugins
    InferenceEngine::Core& ie = getCore("HDDL");
    try
    {
        ie.UnregisterPlugin("HDDL");
        ie.UnregisterPlugin("HETERO");
    }
    catch (...) {}
#endif
#endif  // HAVE_INF_ENGINE
}

#ifdef HAVE_INF_ENGINE
bool isMyriadX()
{
    static bool myriadX = getInferenceEngineVPUType() == CV_DNN_INFERENCE_ENGINE_VPU_TYPE_MYRIAD_X;
    return myriadX;
}

bool isArmComputePlugin()
{
    static bool armPlugin = getInferenceEngineCPUType() == CV_DNN_INFERENCE_ENGINE_CPU_TYPE_ARM_COMPUTE;
    return armPlugin;
}

static std::string getInferenceEngineVPUType_()
{
    static std::string param_vpu_type = utils::getConfigurationParameterString("OPENCV_DNN_IE_VPU_TYPE", "");
    if (param_vpu_type == "")
    {
#if defined(OPENCV_DNN_IE_VPU_TYPE_DEFAULT)
        param_vpu_type = OPENCV_DNN_IE_VPU_TYPE_DEFAULT;
#else
        CV_LOG_INFO(NULL, "OpenCV-DNN: running Inference Engine VPU autodetection: Myriad2/X or HDDL. In case of other accelerator types specify 'OPENCV_DNN_IE_VPU_TYPE' parameter");
        try {
            bool isMyriadX_ = detectMyriadX_("MYRIAD");
            bool isHDDL_ = detectMyriadX_("HDDL");
            if (isMyriadX_ || isHDDL_)
            {
                param_vpu_type = CV_DNN_INFERENCE_ENGINE_VPU_TYPE_MYRIAD_X;
            }
            else
            {
                param_vpu_type = CV_DNN_INFERENCE_ENGINE_VPU_TYPE_MYRIAD_2;
            }
        }
        catch (...)
        {
            CV_LOG_WARNING(NULL, "OpenCV-DNN: Failed Inference Engine VPU autodetection. Specify 'OPENCV_DNN_IE_VPU_TYPE' parameter.");
            param_vpu_type.clear();
        }
#endif
    }
    CV_LOG_INFO(NULL, "OpenCV-DNN: Inference Engine VPU type='" << param_vpu_type << "'");
    return param_vpu_type;
}

cv::String getInferenceEngineVPUType()
{
    static cv::String vpu_type = getInferenceEngineVPUType_();
    return vpu_type;
}

cv::String getInferenceEngineCPUType()
{
    static cv::String cpu_type = detectArmPlugin_() ?
                                 CV_DNN_INFERENCE_ENGINE_CPU_TYPE_ARM_COMPUTE :
                                 CV_DNN_INFERENCE_ENGINE_CPU_TYPE_X86;
    return cpu_type;
}

#else  // HAVE_INF_ENGINE

cv::String getInferenceEngineBackendType()
{
    CV_Error(Error::StsNotImplemented, "This OpenCV build doesn't include InferenceEngine support");
}
cv::String setInferenceEngineBackendType(const cv::String& newBackendType)
{
    CV_UNUSED(newBackendType);
    CV_Error(Error::StsNotImplemented, "This OpenCV build doesn't include InferenceEngine support");
}
cv::String getInferenceEngineVPUType()
{
    CV_Error(Error::StsNotImplemented, "This OpenCV build doesn't include InferenceEngine support");
}

cv::String getInferenceEngineCPUType()
{
    CV_Error(Error::StsNotImplemented, "This OpenCV build doesn't include InferenceEngine support");
}
#endif  // HAVE_INF_ENGINE


CV__DNN_INLINE_NS_END
}}  // namespace dnn, namespace cv<|MERGE_RESOLUTION|>--- conflicted
+++ resolved
@@ -20,44 +20,7 @@
 
 #ifdef HAVE_INF_ENGINE
 
-<<<<<<< HEAD
-static Backend parseInferenceEngineBackendType(const cv::String& backend)
-{
-    CV_Assert(!backend.empty());
-    if (backend == CV_DNN_BACKEND_INFERENCE_ENGINE_NGRAPH)
-        return DNN_BACKEND_INFERENCE_ENGINE_NGRAPH;
-    if (backend == CV_DNN_BACKEND_INFERENCE_ENGINE_NN_BUILDER_API)
-        return DNN_BACKEND_INFERENCE_ENGINE_NN_BUILDER_2019;
-    CV_Error(Error::StsBadArg, cv::format("Unknown IE backend: %s", backend.c_str()));
-}
-static const char* dumpInferenceEngineBackendType(Backend backend)
-{
-    if (backend == DNN_BACKEND_INFERENCE_ENGINE_NGRAPH)
-        return CV_DNN_BACKEND_INFERENCE_ENGINE_NGRAPH;
-    if (backend == DNN_BACKEND_INFERENCE_ENGINE_NN_BUILDER_2019)
-        return CV_DNN_BACKEND_INFERENCE_ENGINE_NN_BUILDER_API;
-    CV_Error(Error::StsBadArg, cv::format("Invalid backend ID for IE: %d", backend));
-}
-Backend& getInferenceEngineBackendTypeParam()
-{
-    static Backend param = parseInferenceEngineBackendType(
-        utils::getConfigurationParameterString("OPENCV_DNN_BACKEND_INFERENCE_ENGINE_TYPE",
-#ifdef HAVE_DNN_NGRAPH
-            CV_DNN_BACKEND_INFERENCE_ENGINE_NGRAPH
-#elif defined(HAVE_DNN_IE_NN_BUILDER_2019)
-            CV_DNN_BACKEND_INFERENCE_ENGINE_NN_BUILDER_API
-#else
-#error "Build configuration error: nGraph or NN Builder API backend should be enabled"
-#endif
-        )
-    );
-    return param;
-}
-
 CV__DNN_INLINE_NS_BEGIN
-=======
-CV__DNN_EXPERIMENTAL_NS_BEGIN
->>>>>>> 1620a1e0
 
 cv::String getInferenceEngineBackendType()
 {
@@ -100,511 +63,6 @@
 }
 
 
-<<<<<<< HEAD
-#ifdef HAVE_DNN_IE_NN_BUILDER_2019
-
-// For networks with input layer which has an empty name, IE generates a name id[some_number].
-// OpenCV lets users use an empty input name and to prevent unexpected naming,
-// we can use some predefined name.
-static std::string kDefaultInpLayerName = "empty_inp_layer_name";
-static std::string kOpenCVLayersType = "OpenCVLayer";
-
-static std::string shapesToStr(const std::vector<Mat>& mats)
-{
-    std::ostringstream shapes;
-    shapes << mats.size() << " ";
-    for (const Mat& m : mats)
-    {
-        shapes << m.dims << " ";
-        for (int i = 0; i < m.dims; ++i)
-            shapes << m.size[i] << " ";
-    }
-    return shapes.str();
-}
-
-static void strToShapes(const std::string& str, std::vector<std::vector<size_t> >& shapes)
-{
-    std::istringstream ss(str);
-    int num, dims;
-    ss >> num;
-    shapes.resize(num);
-    for (int i = 0; i < num; ++i)
-    {
-        ss >> dims;
-        shapes[i].resize(dims);
-        for (int j = 0; j < dims; ++j)
-            ss >> shapes[i][j];
-    }
-}
-
-class InfEngineCustomLayer : public InferenceEngine::ILayerExecImpl
-{
-public:
-    explicit InfEngineCustomLayer(const InferenceEngine::CNNLayer& layer) : cnnLayer(layer)
-    {
-        std::istringstream iss(layer.GetParamAsString("impl"));
-        size_t ptr;
-        iss >> ptr;
-        cvLayer = (Layer*)ptr;
-
-        std::vector<std::vector<size_t> > shapes;
-        strToShapes(layer.GetParamAsString("internals"), shapes);
-        internals.resize(shapes.size());
-        for (int i = 0; i < shapes.size(); ++i)
-            internals[i].create(std::vector<int>(shapes[i].begin(), shapes[i].end()), CV_32F);
-    }
-
-    virtual InferenceEngine::StatusCode execute(std::vector<InferenceEngine::Blob::Ptr>& inputs,
-                                                std::vector<InferenceEngine::Blob::Ptr>& outputs,
-                                                InferenceEngine::ResponseDesc *resp) noexcept
-    {
-        std::vector<Mat> inpMats, outMats;
-        infEngineBlobsToMats(inputs, inpMats);
-        infEngineBlobsToMats(outputs, outMats);
-
-        try
-        {
-            cvLayer->forward(inpMats, outMats, internals);
-            return InferenceEngine::StatusCode::OK;
-        }
-        catch (...)
-        {
-            return InferenceEngine::StatusCode::GENERAL_ERROR;
-        }
-    }
-
-    virtual InferenceEngine::StatusCode
-    getSupportedConfigurations(std::vector<InferenceEngine::LayerConfig>& conf,
-                               InferenceEngine::ResponseDesc* resp) noexcept
-    {
-        std::vector<InferenceEngine::DataConfig> inDataConfig;
-        std::vector<InferenceEngine::DataConfig> outDataConfig;
-        for (auto& it : cnnLayer.insData)
-        {
-            InferenceEngine::DataConfig conf;
-            conf.desc = it.lock()->getTensorDesc();
-            inDataConfig.push_back(conf);
-        }
-
-        for (auto& it : cnnLayer.outData)
-        {
-            InferenceEngine::DataConfig conf;
-            conf.desc = it->getTensorDesc();
-            outDataConfig.push_back(conf);
-        }
-
-        InferenceEngine::LayerConfig layerConfig;
-        layerConfig.inConfs = inDataConfig;
-        layerConfig.outConfs = outDataConfig;
-
-        conf.push_back(layerConfig);
-        return InferenceEngine::StatusCode::OK;
-    }
-
-    InferenceEngine::StatusCode init(InferenceEngine::LayerConfig& config,
-                                     InferenceEngine::ResponseDesc *resp) noexcept
-    {
-        return InferenceEngine::StatusCode::OK;
-    }
-
-private:
-    InferenceEngine::CNNLayer cnnLayer;
-    dnn::Layer* cvLayer;
-    std::vector<Mat> internals;
-};
-
-class InfEngineCustomLayerShapeInfer : public InferenceEngine::IShapeInferImpl
-{
-public:
-      InferenceEngine::StatusCode
-      inferShapes(const std::vector<InferenceEngine::Blob::CPtr>& inBlobs,
-                  const std::map<std::string, std::string>& params,
-                  const std::map<std::string, InferenceEngine::Blob::Ptr>& blobs,
-                  std::vector<InferenceEngine::SizeVector>& outShapes,
-                  InferenceEngine::ResponseDesc* desc) noexcept override
-      {
-          strToShapes(params.at("outputs"), outShapes);
-          return InferenceEngine::StatusCode::OK;
-      }
-};
-
-class InfEngineCustomLayerFactory : public InferenceEngine::ILayerImplFactory {
-public:
-    explicit InfEngineCustomLayerFactory(const InferenceEngine::CNNLayer* layer) : cnnLayer(*layer) {}
-
-    InferenceEngine::StatusCode
-    getImplementations(std::vector<InferenceEngine::ILayerImpl::Ptr>& impls,
-                       InferenceEngine::ResponseDesc* resp) noexcept override {
-        impls.push_back(std::make_shared<InfEngineCustomLayer>(cnnLayer));
-        return InferenceEngine::StatusCode::OK;
-    }
-
-private:
-    InferenceEngine::CNNLayer cnnLayer;
-};
-
-InferenceEngine::StatusCode InfEngineExtension::getFactoryFor(
-        InferenceEngine::ILayerImplFactory*& factory,
-        const InferenceEngine::CNNLayer* cnnLayer,
-        InferenceEngine::ResponseDesc* resp
-) noexcept
-{
-    if (cnnLayer->type != kOpenCVLayersType)
-        return InferenceEngine::StatusCode::NOT_IMPLEMENTED;
-    factory = new InfEngineCustomLayerFactory(cnnLayer);
-    return InferenceEngine::StatusCode::OK;
-}
-
-InfEngineBackendNode::InfEngineBackendNode(const InferenceEngine::Builder::Layer& _layer)
-    : BackendNode(DNN_BACKEND_INFERENCE_ENGINE_NN_BUILDER_2019), layer(_layer) {}
-
-    InfEngineBackendNode::InfEngineBackendNode(Ptr<Layer>& cvLayer_, std::vector<Mat*>& inputs,
-                                               std::vector<Mat>& outputs,
-                                               std::vector<Mat>& internals)
-        : BackendNode(DNN_BACKEND_INFERENCE_ENGINE_NN_BUILDER_2019), layer(cvLayer_->name),
-          cvLayer(cvLayer_)
-{
-    CV_Assert(!cvLayer->name.empty());
-    layer.setName(cvLayer->name);
-    layer.setType(kOpenCVLayersType);
-    layer.getParameters()["impl"] = (size_t)cvLayer.get();
-    layer.getParameters()["outputs"] = shapesToStr(outputs);
-    layer.getParameters()["internals"] = shapesToStr(internals);
-    layer.setInputPorts(std::vector<InferenceEngine::Port>(inputs.size()));
-    layer.setOutputPorts(std::vector<InferenceEngine::Port>(outputs.size()));
-}
-
-static std::vector<Ptr<InfEngineBackendWrapper> >
-infEngineWrappers(const std::vector<Ptr<BackendWrapper> >& ptrs)
-{
-    std::vector<Ptr<InfEngineBackendWrapper> > wrappers(ptrs.size());
-    for (int i = 0; i < ptrs.size(); ++i)
-    {
-        CV_Assert(!ptrs[i].empty());
-        wrappers[i] = ptrs[i].dynamicCast<InfEngineBackendWrapper>();
-        CV_Assert(!wrappers[i].empty());
-    }
-    return wrappers;
-}
-
-InfEngineBackendNet::InfEngineBackendNet() : netBuilder("")
-{
-    hasNetOwner = false;
-    device_name = "CPU";
-}
-
-InfEngineBackendNet::InfEngineBackendNet(InferenceEngine::CNNNetwork& net) : netBuilder(""), cnn(net)
-{
-    hasNetOwner = true;
-    device_name = "CPU";
-}
-
-void InfEngineBackendNet::connect(const std::vector<Ptr<BackendWrapper> >& inputs,
-                                  const std::vector<Ptr<BackendWrapper> >& outputs,
-                                  const std::string& layerName)
-{
-    std::vector<Ptr<InfEngineBackendWrapper> > inpWrappers = infEngineWrappers(inputs);
-    std::map<std::string, int>::iterator it = layers.find(layerName);
-    CV_Assert(it != layers.end());
-
-    const int layerId = it->second;
-    for (size_t i = 0; i < inpWrappers.size(); ++i)
-    {
-        const auto& inp = inpWrappers[i];
-        const std::string& inpName = inp->dataPtr->getName();
-
-        std::string inpLayerName = inpName;
-        size_t inpPortId = inpName.rfind('.');
-        if (inpPortId != std::string::npos)
-        {
-            std::string portIdStr = inpName.substr(inpPortId + 1);
-            if (std::all_of(portIdStr.begin(), portIdStr.end(), ::isdigit))
-            {
-                inpLayerName = inpName.substr(0, inpPortId);
-                inpPortId = atoi(portIdStr.c_str());
-            }
-            else
-                inpPortId = 0;
-        }
-        else
-            inpPortId = 0;
-
-        int inpId;
-        it = layers.find(inpLayerName);
-        if (it == layers.end())
-        {
-            InferenceEngine::Builder::InputLayer inpLayer(!inpLayerName.empty() ? inpLayerName : kDefaultInpLayerName);
-            std::vector<size_t> shape(inp->blob->getTensorDesc().getDims());
-            inpLayer.setPort(InferenceEngine::Port(shape));
-            inpId = netBuilder.addLayer(inpLayer);
-
-            layers.insert({inpName, inpId});
-        }
-        else
-            inpId = it->second;
-
-        netBuilder.connect({(size_t)inpId, inpPortId}, {(size_t)layerId, i});
-        unconnectedPorts.erase({inpId, inpPortId});
-    }
-    CV_Assert(!outputs.empty());
-    for (int i = 0; i < outputs.size(); ++i)
-    {
-        InferenceEngine::DataPtr dataPtr = infEngineDataNode(outputs[i]);
-        std::string outputName = outputs.size() > 1 ? (layerName + "." + std::to_string(i)) : layerName;
-#if INF_ENGINE_VER_MAJOR_LE(INF_ENGINE_RELEASE_2019R1)
-        dataPtr->name = outputName;
-#else
-        dataPtr->setName(outputName);
-#endif
-    }
-}
-
-void InfEngineBackendNet::init(Target targetId)
-{
-    if (!hasNetOwner)
-    {
-        CV_Assert(!unconnectedPorts.empty());
-        for (const auto& port : unconnectedPorts)
-        {
-            InferenceEngine::Builder::OutputLayer outLayer("myconv1");
-#if INF_ENGINE_VER_MAJOR_GE(INF_ENGINE_RELEASE_2019R1)
-            // Inference Engine determines network precision by ports.
-            InferenceEngine::Precision p = (targetId == DNN_TARGET_MYRIAD ||
-                                            targetId == DNN_TARGET_HDDL ||
-                                            targetId == DNN_TARGET_OPENCL_FP16) ?
-                                           InferenceEngine::Precision::FP16 :
-                                           InferenceEngine::Precision::FP32;
-            outLayer.setPort(InferenceEngine::Port({}, p));
-#endif
-            netBuilder.addLayer({InferenceEngine::PortInfo(port.first, port.second)}, outLayer);
-        }
-        netBuilder.getContext().addShapeInferImpl(kOpenCVLayersType,
-                            std::make_shared<InfEngineCustomLayerShapeInfer>());
-        cnn = InferenceEngine::CNNNetwork(InferenceEngine::Builder::convertToICNNNetwork(netBuilder.build()));
-    }
-
-    switch (targetId)
-    {
-        case DNN_TARGET_CPU:
-            device_name = "CPU";
-            break;
-        case DNN_TARGET_OPENCL:
-        case DNN_TARGET_OPENCL_FP16:
-            device_name = "GPU";
-            break;
-        case DNN_TARGET_MYRIAD:
-            device_name = "MYRIAD";
-            break;
-        case DNN_TARGET_HDDL:
-            device_name = "HDDL";
-            break;
-        case DNN_TARGET_FPGA:
-            device_name = "FPGA";
-            break;
-        default:
-            CV_Error(Error::StsNotImplemented, "Unknown target");
-    };
-
-    for (const auto& name : requestedOutputs)
-    {
-        cnn.addOutput(name);
-    }
-
-    for (const auto& it : cnn.getInputsInfo())
-    {
-        const std::string& name = it.first;
-        auto blobIt = allBlobs.find(name);
-        CV_Assert(blobIt != allBlobs.end());
-        it.second->setPrecision(blobIt->second->getTensorDesc().getPrecision());
-    }
-    for (const auto& it : cnn.getOutputsInfo())
-    {
-        const std::string& name = it.first;
-        auto blobIt = allBlobs.find(name);
-        CV_Assert(blobIt != allBlobs.end());
-        it.second->setPrecision(blobIt->second->getTensorDesc().getPrecision());  // Should be always FP32
-    }
-
-    initPlugin(cnn);
-}
-
-void InfEngineBackendNet::addLayer(InferenceEngine::Builder::Layer& layer)
-{
-#if INF_ENGINE_VER_MAJOR_GE(INF_ENGINE_RELEASE_2019R1)
-    // Add weights to network and connect them after input blobs.
-    std::map<std::string, InferenceEngine::Parameter>& params = layer.getParameters();
-    std::vector<int> blobsIds;
-    std::vector<int> portIds;
-    for (const std::string& name : {"weights", "biases"})
-    {
-        bool asInput = false;
-        int portId = 0;
-        for (int i = 0; i < layer.getInputPorts().size(); ++i)
-        {
-            const auto& port = layer.getInputPorts()[i];
-            auto it = port.getParameters().find("type");
-            if (it != port.getParameters().end() && it->second == name)
-            {
-                portId = i;
-                asInput = true;
-                break;
-            }
-        }
-
-        if (!asInput)
-            continue;
-
-        auto it = params.find(name);
-        if (it != params.end())
-        {
-            InferenceEngine::Blob::Ptr blob = it->second.as<InferenceEngine::Blob::Ptr>();
-            params.erase(it);
-            int blobId = netBuilder.addLayer(InferenceEngine::Builder::ConstLayer(name).setData(blob));
-            blobsIds.push_back(blobId);
-            portIds.push_back(portId);
-        }
-    }
-#endif
-
-    int id = netBuilder.addLayer(layer);
-    const std::string& layerName = layer.getName();
-
-    CV_Assert(layers.insert({layerName, id}).second);
-    for (int i = 0; i < layer.getOutputPorts().size(); ++i)
-        unconnectedPorts.insert({id, i});
-
-#if INF_ENGINE_VER_MAJOR_GE(INF_ENGINE_RELEASE_2019R1)
-    // By default, all the weights are connected to last ports ids.
-    for (int i = 0; i < blobsIds.size(); ++i)
-    {
-        netBuilder.connect((size_t)blobsIds[i], {(size_t)id, (size_t)portIds[i]});
-    }
-#endif
-}
-
-void InfEngineBackendNet::addOutput(const std::string& name)
-{
-    requestedOutputs.push_back(name);
-}
-
-static InferenceEngine::Layout estimateLayout(const Mat& m)
-{
-    if (m.dims == 4)
-        return InferenceEngine::Layout::NCHW;
-    else if (m.dims == 2)
-        return InferenceEngine::Layout::NC;
-    else
-        return InferenceEngine::Layout::ANY;
-}
-
-static InferenceEngine::DataPtr wrapToInfEngineDataNode(const Mat& m, const std::string& name = "")
-{
-    std::vector<size_t> shape = getShape<size_t>(m);
-    if (m.type() == CV_32F)
-        return InferenceEngine::DataPtr(new InferenceEngine::Data(name,
-               {InferenceEngine::Precision::FP32, shape, estimateLayout(m)}));
-    else if (m.type() == CV_8U)
-        return InferenceEngine::DataPtr(new InferenceEngine::Data(name,
-               {InferenceEngine::Precision::U8, shape, estimateLayout(m)}));
-    else
-        CV_Error(Error::StsNotImplemented, format("Unsupported data type %d", m.type()));
-}
-
-InferenceEngine::Blob::Ptr wrapToInfEngineBlob(const Mat& m, const std::vector<size_t>& shape,
-                                               InferenceEngine::Layout layout)
-{
-    if (m.type() == CV_32F)
-        return InferenceEngine::make_shared_blob<float>(
-               {InferenceEngine::Precision::FP32, shape, layout}, (float*)m.data);
-    else if (m.type() == CV_8U)
-        return InferenceEngine::make_shared_blob<uint8_t>(
-               {InferenceEngine::Precision::U8, shape, layout}, (uint8_t*)m.data);
-    else
-        CV_Error(Error::StsNotImplemented, format("Unsupported data type %d", m.type()));
-}
-
-InferenceEngine::Blob::Ptr wrapToInfEngineBlob(const Mat& m, InferenceEngine::Layout layout)
-{
-    std::vector<size_t> shape = getShape<size_t>(m);
-    return wrapToInfEngineBlob(m, shape, layout);
-}
-
-InferenceEngine::Blob::Ptr cloneBlob(const InferenceEngine::Blob::Ptr& blob)
-{
-    InferenceEngine::Blob::Ptr copy;
-    auto description = blob->getTensorDesc();
-    InferenceEngine::Precision precision = description.getPrecision();
-    if (precision == InferenceEngine::Precision::FP32)
-    {
-        copy = InferenceEngine::make_shared_blob<float>(description);
-    }
-    else if (precision == InferenceEngine::Precision::U8)
-    {
-        copy = InferenceEngine::make_shared_blob<uint8_t>(description);
-    }
-    else
-        CV_Error(Error::StsNotImplemented, "Unsupported blob precision");
-    copy->allocate();
-    return copy;
-}
-
-InferenceEngine::DataPtr infEngineDataNode(const Ptr<BackendWrapper>& ptr)
-{
-    CV_Assert(!ptr.empty());
-    Ptr<InfEngineBackendWrapper> p = ptr.dynamicCast<InfEngineBackendWrapper>();
-    CV_Assert(!p.empty());
-    return p->dataPtr;
-}
-
-InfEngineBackendWrapper::InfEngineBackendWrapper(int targetId, const cv::Mat& m)
-    : BackendWrapper(DNN_BACKEND_INFERENCE_ENGINE_NN_BUILDER_2019, targetId)
-{
-    dataPtr = wrapToInfEngineDataNode(m);
-    blob = wrapToInfEngineBlob(m, estimateLayout(m));
-}
-
-InfEngineBackendWrapper::InfEngineBackendWrapper(Ptr<BackendWrapper> wrapper)
-    : BackendWrapper(DNN_BACKEND_INFERENCE_ENGINE_NN_BUILDER_2019, wrapper->targetId)
-{
-    Ptr<InfEngineBackendWrapper> ieWrapper = wrapper.dynamicCast<InfEngineBackendWrapper>();
-    CV_Assert(!ieWrapper.empty());
-    InferenceEngine::DataPtr srcData = ieWrapper->dataPtr;
-
-    dataPtr = InferenceEngine::DataPtr(new InferenceEngine::Data(srcData->getName(), srcData->getTensorDesc()));
-    blob = ieWrapper->blob;
-}
-
-Ptr<BackendWrapper> InfEngineBackendWrapper::create(Ptr<BackendWrapper> wrapper)
-{
-    return Ptr<BackendWrapper>(new InfEngineBackendWrapper(wrapper));
-}
-
-InfEngineBackendWrapper::~InfEngineBackendWrapper()
-{
-
-}
-
-void InfEngineBackendWrapper::copyToHost()
-{
-
-}
-
-void InfEngineBackendWrapper::setHostDirty()
-{
-
-}
-
-#endif // HAVE_DNN_IE_NN_BUILDER_2019
-
-#if INF_ENGINE_VER_MAJOR_LE(INF_ENGINE_RELEASE_2019R1)
-static std::map<std::string, InferenceEngine::InferenceEnginePluginPtr>& getSharedPlugins()
-{
-    static std::map<std::string, InferenceEngine::InferenceEnginePluginPtr> sharedPlugins;
-    return sharedPlugins;
-}
-#else
-=======
->>>>>>> 1620a1e0
 static bool init_IE_plugins()
 {
     // load and hold IE plugins
@@ -677,7 +135,7 @@
 }
 
 #if !defined(OPENCV_DNN_IE_VPU_TYPE_DEFAULT)
-static bool detectMyriadX_(std::string device)
+static bool detectMyriadX_(const std::string& device)
 {
     AutoLock lock(getInitializationMutex());
 
@@ -694,70 +152,6 @@
         }
     }
     return false;
-<<<<<<< HEAD
-#else
-    InferenceEngine::Builder::Network builder("");
-    InferenceEngine::idx_t inpId = builder.addLayer(
-                                   InferenceEngine::Builder::InputLayer().setPort(InferenceEngine::Port({1})));
-
-#if INF_ENGINE_RELEASE <= 2018050000
-    InferenceEngine::idx_t clampId;
-    {
-        InferenceEngine::Builder::Layer l = InferenceEngine::Builder::ClampLayer();
-        auto& blobs = l.getConstantData();
-        auto blob = InferenceEngine::make_shared_blob<int16_t>(
-                        InferenceEngine::Precision::FP16,
-                        InferenceEngine::Layout::C, {1});
-        blob->allocate();
-        blobs[""] = blob;
-        clampId = builder.addLayer({inpId}, l);
-    }
-    builder.addLayer({InferenceEngine::PortInfo(clampId)}, InferenceEngine::Builder::OutputLayer());
-#else
-
-    InferenceEngine::idx_t clampId = builder.addLayer({inpId}, InferenceEngine::Builder::ClampLayer());
-    builder.addLayer({InferenceEngine::PortInfo(clampId)},
-                      InferenceEngine::Builder::OutputLayer().setPort(InferenceEngine::Port({},
-                      InferenceEngine::Precision::FP16)));
-#endif
-
-    InferenceEngine::CNNNetwork cnn = InferenceEngine::CNNNetwork(
-                                      InferenceEngine::Builder::convertToICNNNetwork(builder.build()));
-
-#if INF_ENGINE_VER_MAJOR_LE(INF_ENGINE_RELEASE_2019R1)
-    InferenceEngine::InferenceEnginePluginPtr enginePtr;
-    {
-        auto& sharedPlugins = getSharedPlugins();
-        auto pluginIt = sharedPlugins.find(device);
-        if (pluginIt != sharedPlugins.end()) {
-            enginePtr = pluginIt->second;
-        } else {
-            auto dispatcher = InferenceEngine::PluginDispatcher({""});
-            enginePtr = dispatcher.getPluginByDevice(device);
-            sharedPlugins[device] = enginePtr;
-        }
-    }
-    auto plugin = InferenceEngine::InferencePlugin(enginePtr);
-    try
-    {
-        auto netExec = plugin.LoadNetwork(cnn, {{"VPU_PLATFORM", "VPU_2480"}});
-#else
-    try
-    {
-#if INF_ENGINE_VER_MAJOR_LE(INF_ENGINE_RELEASE_2019R3)
-        auto netExec = getCore(device).LoadNetwork(cnn, device, {{"VPU_PLATFORM", "VPU_2480"}});
-#else
-        auto netExec = getCore(device).LoadNetwork(cnn, device, {{"VPU_MYRIAD_PLATFORM", "VPU_MYRIAD_2480"}});
-#endif
-#endif
-        auto infRequest = netExec.CreateInferRequest();
-    } catch(...) {
-        return false;
-    }
-    return true;
-#endif
-=======
->>>>>>> 1620a1e0
 }
 #endif  // !defined(OPENCV_DNN_IE_VPU_TYPE_DEFAULT)
 
@@ -787,11 +181,10 @@
 void releaseHDDLPlugin()
 {
 #ifdef HAVE_INF_ENGINE
-    AutoLock lock(getInitializationMutex());
-#if INF_ENGINE_VER_MAJOR_LE(INF_ENGINE_RELEASE_2019R1)
-    getSharedPlugins().erase("HDDL");
-#else
-    // Unregister both "HDDL" and "HETERO:HDDL,CPU" plugins
+    CV_LOG_INFO(NULL, "DNN: Unregistering both 'HDDL' and 'HETERO:HDDL,CPU' plugins");
+
+    AutoLock lock(getInitializationMutex());
+
     InferenceEngine::Core& ie = getCore("HDDL");
     try
     {
@@ -799,7 +192,6 @@
         ie.UnregisterPlugin("HETERO");
     }
     catch (...) {}
-#endif
 #endif  // HAVE_INF_ENGINE
 }
 
