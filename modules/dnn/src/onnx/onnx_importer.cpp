// This file is part of OpenCV project.
// It is subject to the license terms in the LICENSE file found in the top-level directory
// of this distribution and at http://opencv.org/license.html.

// Copyright (C) 2018, Intel Corporation, all rights reserved.
// Third party copyrights are property of their respective owners.

#include "../precomp.hpp"
#include <opencv2/dnn/shape_utils.hpp>

#include <opencv2/core/utils/logger.defines.hpp>
#undef CV_LOG_STRIP_LEVEL
#define CV_LOG_STRIP_LEVEL CV_LOG_LEVEL_DEBUG + 1
#include <opencv2/core/utils/logger.hpp>

#ifdef HAVE_PROTOBUF

#include <iostream>
#include <fstream>
#include <string>
#include <limits>
#include <algorithm>


#if defined(__GNUC__) && __GNUC__ >= 5
#pragma GCC diagnostic push
#pragma GCC diagnostic ignored "-Wsuggest-override"
#endif
#include "opencv-onnx.pb.h"
#if defined(__GNUC__) && __GNUC__ >= 5
#pragma GCC diagnostic pop
#endif

#include "onnx_graph_simplifier.hpp"

namespace cv {
namespace dnn {
CV__DNN_EXPERIMENTAL_NS_BEGIN


class ONNXImporter
{
    opencv_onnx::ModelProto model_proto;
    struct LayerInfo {
        int layerId;
        int outputId;
        LayerInfo(int _layerId = 0, int _outputId = 0) : layerId(_layerId), outputId(_outputId) {}
    };

    std::map<std::string, Mat> getGraphTensors(
                                    const opencv_onnx::GraphProto& graph_proto);
    Mat getBlob(const opencv_onnx::NodeProto& node_proto, int index);
    Mat getBlob(const std::string& input_name);

    LayerParams getLayerParams(const opencv_onnx::NodeProto& node_proto);
    bool isCeilMode(const LayerParams& layerParams);

    void addConstant(const std::string& name, const Mat& blob);
    void addLayer(LayerParams& layerParams,
                  const opencv_onnx::NodeProto& node_proto);

public:

    ONNXImporter(Net& net, const char *onnxFile)
        : dstNet(net), dispatch(buildDispatchMap())
    {
        hasDynamicShapes = false;
        CV_Assert(onnxFile);
        CV_LOG_DEBUG(NULL, "DNN/ONNX: processing ONNX model from file: " << onnxFile);

        std::fstream input(onnxFile, std::ios::in | std::ios::binary);
        if (!input)
        {
            CV_Error(Error::StsBadArg, cv::format("Can't read ONNX file: %s", onnxFile));
        }

        if (!model_proto.ParseFromIstream(&input))
        {
            CV_Error(Error::StsUnsupportedFormat, cv::format("Failed to parse ONNX model: %s", onnxFile));
        }

        populateNet();
    }

    ONNXImporter(Net& net, const char* buffer, size_t sizeBuffer)
        : dstNet(net), dispatch(buildDispatchMap())
    {
        hasDynamicShapes = false;
        CV_LOG_DEBUG(NULL, "DNN/ONNX: processing in-memory ONNX model (" << sizeBuffer << " bytes)");

        struct _Buf : public std::streambuf
        {
            _Buf(const char* buffer, size_t sizeBuffer)
            {
                char* p = const_cast<char*>(buffer);
                setg(p, p, p + sizeBuffer);
            }
        };

        _Buf buf(buffer, sizeBuffer);
        std::istream input(&buf);

        if (!model_proto.ParseFromIstream(&input))
            CV_Error(Error::StsUnsupportedFormat, "Failed to parse onnx model from in-memory byte array.");

        populateNet();
    }

    void populateNet();

protected:
    Net& dstNet;

    opencv_onnx::GraphProto graph_proto;
    std::string framework_name;

    std::map<std::string, Mat> constBlobs;

    std::map<std::string, MatShape> outShapes;  // List of internal blobs shapes.
    bool hasDynamicShapes;  // Whether the model has inputs with dynamic shapes
    typedef std::map<std::string, MatShape>::iterator IterShape_t;

    std::map<std::string, LayerInfo> layer_id;
    typedef std::map<std::string, LayerInfo>::iterator IterLayerId_t;

    void handleNode(const opencv_onnx::NodeProto& node_proto);

private:
    typedef void (ONNXImporter::*ONNXImporterNodeParser)(LayerParams& layerParams, opencv_onnx::NodeProto node_proto);
    typedef std::map<std::string, ONNXImporterNodeParser> DispatchMap;

    void parseMaxPool              (LayerParams& layerParams, opencv_onnx::NodeProto node_proto);
    void parseAveragePool          (LayerParams& layerParams, opencv_onnx::NodeProto node_proto);
    void parseReduce               (LayerParams& layerParams, opencv_onnx::NodeProto node_proto);
    void parseSlice                (LayerParams& layerParams, opencv_onnx::NodeProto node_proto);
    void parseSplit                (LayerParams& layerParams, opencv_onnx::NodeProto node_proto);
    void parseBias                 (LayerParams& layerParams, opencv_onnx::NodeProto node_proto);
    void parsePow                  (LayerParams& layerParams, opencv_onnx::NodeProto node_proto);
    void parseMax                  (LayerParams& layerParams, opencv_onnx::NodeProto node_proto);
    void parseNeg                  (LayerParams& layerParams, opencv_onnx::NodeProto node_proto);
    void parseConstant             (LayerParams& layerParams, opencv_onnx::NodeProto node_proto);
    void parseLSTM                 (LayerParams& layerParams, opencv_onnx::NodeProto node_proto);
    void parseImageScaler          (LayerParams& layerParams, opencv_onnx::NodeProto node_proto);
    void parseClip                 (LayerParams& layerParams, opencv_onnx::NodeProto node_proto);
    void parseLeakyRelu            (LayerParams& layerParams, opencv_onnx::NodeProto node_proto);
    void parseRelu                 (LayerParams& layerParams, opencv_onnx::NodeProto node_proto);
    void parseElu                  (LayerParams& layerParams, opencv_onnx::NodeProto node_proto);
    void parseTanh                 (LayerParams& layerParams, opencv_onnx::NodeProto node_proto);
    void parsePRelu                (LayerParams& layerParams, opencv_onnx::NodeProto node_proto);
    void parseLRN                  (LayerParams& layerParams, opencv_onnx::NodeProto node_proto);
    void parseInstanceNormalization(LayerParams& layerParams, opencv_onnx::NodeProto node_proto);
    void parseBatchNormalization   (LayerParams& layerParams, opencv_onnx::NodeProto node_proto);
    void parseGemm                 (LayerParams& layerParams, opencv_onnx::NodeProto node_proto);
    void parseMatMul               (LayerParams& layerParams, opencv_onnx::NodeProto node_proto);
    void parseMul                  (LayerParams& layerParams, opencv_onnx::NodeProto node_proto);
    void parseConv                 (LayerParams& layerParams, opencv_onnx::NodeProto node_proto);
    void parseConvTranspose        (LayerParams& layerParams, opencv_onnx::NodeProto node_proto);
    void parseTranspose            (LayerParams& layerParams, opencv_onnx::NodeProto node_proto);
    void parseSqueeze              (LayerParams& layerParams, opencv_onnx::NodeProto node_proto);
    void parseFlatten              (LayerParams& layerParams, opencv_onnx::NodeProto node_proto);
    void parseUnsqueeze            (LayerParams& layerParams, opencv_onnx::NodeProto node_proto);
    void parseExpand               (LayerParams& layerParams, opencv_onnx::NodeProto node_proto);
    void parseReshape              (LayerParams& layerParams, opencv_onnx::NodeProto node_proto);
    void parsePad                  (LayerParams& layerParams, opencv_onnx::NodeProto node_proto);
    void parseShape                (LayerParams& layerParams, opencv_onnx::NodeProto node_proto);
    void parseCast                 (LayerParams& layerParams, opencv_onnx::NodeProto node_proto);
    void parseConstantFill         (LayerParams& layerParams, opencv_onnx::NodeProto node_proto);
    void parseGather               (LayerParams& layerParams, opencv_onnx::NodeProto node_proto);
    void parseConcat               (LayerParams& layerParams, opencv_onnx::NodeProto node_proto);
    void parseResize               (LayerParams& layerParams, opencv_onnx::NodeProto node_proto);
    void parseUpsample             (LayerParams& layerParams, opencv_onnx::NodeProto node_proto);
    void parseSoftMax              (LayerParams& layerParams, opencv_onnx::NodeProto node_proto);
    void parseDetectionOutput      (LayerParams& layerParams, opencv_onnx::NodeProto node_proto);
    void parseCustom               (LayerParams& layerParams, opencv_onnx::NodeProto node_proto);

    const DispatchMap dispatch;
    static const DispatchMap buildDispatchMap();
};

inline void replaceLayerParam(LayerParams& layerParams, const String& oldKey, const String& newKey)
{
    if (layerParams.has(oldKey)) {
        layerParams.set(newKey, layerParams.get(oldKey));
        layerParams.erase(oldKey);
    }
}

void releaseONNXTensor(opencv_onnx::TensorProto& tensor_proto)
{
    if (!tensor_proto.raw_data().empty()) {
        delete tensor_proto.release_raw_data();
    }
}

void runLayer(LayerParams& params, const std::vector<Mat>& inputs,
              std::vector<Mat>& outputs)
{
    Ptr<Layer> layer = LayerFactory::createLayerInstance(params.type, params);
    CV_Assert((bool)layer);

    std::vector<MatShape> inpShapes(inputs.size());
    int ddepth = CV_32F;
    for (size_t i = 0; i < inputs.size(); ++i)
    {
        inpShapes[i] = shape(inputs[i]);
        if (i > 0 && ddepth != inputs[i].depth())
            CV_Error(Error::StsNotImplemented, "Mixed input data types.");
        ddepth = inputs[i].depth();
    }

    std::vector<MatShape> outShapes, internalShapes;
    layer->getMemoryShapes(inpShapes, 0, outShapes, internalShapes);

    std::vector<Mat> internals(internalShapes.size());
    outputs.resize(outShapes.size());
    for (size_t i = 0; i < outShapes.size(); ++i)
        outputs[i].create(outShapes[i], ddepth);
    for (size_t i = 0; i < internalShapes.size(); ++i)
        internals[i].create(internalShapes[i], ddepth);

    layer->finalize(inputs, outputs);
    layer->forward(inputs, outputs, internals);
}

std::map<std::string, Mat> ONNXImporter::getGraphTensors(
                                        const opencv_onnx::GraphProto& graph_proto)
{
  opencv_onnx::TensorProto tensor_proto;
  std::map<std::string, Mat> layers_weights;

  for (int i = 0; i < graph_proto.initializer_size(); i++)
  {
    tensor_proto = graph_proto.initializer(i);
    Mat mat = getMatFromTensor(tensor_proto);
    releaseONNXTensor(tensor_proto);
    layers_weights.insert(std::make_pair(tensor_proto.name(), mat));
  }
  return layers_weights;
}

static DictValue parse(const ::google::protobuf::RepeatedField< ::google::protobuf::int64>& src) {
    std::vector<int32_t> dst(src.size());
    convertInt64ToInt32(src, dst, src.size());
    return DictValue::arrayInt(&dst[0], src.size());
}

LayerParams ONNXImporter::getLayerParams(const opencv_onnx::NodeProto& node_proto)
{
    LayerParams lp;
    for(int i = 0; i < node_proto.attribute_size(); i++)
    {
        opencv_onnx::AttributeProto attribute_proto = node_proto.attribute(i);
        std::string attribute_name = attribute_proto.name();

        if(attribute_name == "kernel_shape")
        {
            CV_Assert(attribute_proto.ints_size() == 1 || attribute_proto.ints_size() == 2 || attribute_proto.ints_size() == 3);
            lp.set("kernel_size", parse(attribute_proto.ints()));
        }
        else if(attribute_name == "strides")
        {
            CV_Assert(attribute_proto.ints_size() == 1 || attribute_proto.ints_size() == 2 || attribute_proto.ints_size() == 3);
            lp.set("stride", parse(attribute_proto.ints()));
        }
        else if(attribute_name == "pads")
        {
            if (node_proto.op_type() == "Pad")
            {
                // Padding layer.
                // Paddings are in order begin0, begin1, .. beginN, end0, end1, ..., endN.
                // We need to shuffle it to begin0, end0, begin1, end1, ...
                CV_Assert(attribute_proto.ints_size() % 2 == 0);
                const int dims = attribute_proto.ints_size() / 2;
                std::vector<int32_t> paddings;
                paddings.reserve(attribute_proto.ints_size());
                for (int i = 0; i < dims; ++i)
                {
                    paddings.push_back(attribute_proto.ints(i));
                    paddings.push_back(attribute_proto.ints(dims + i));
                }
                lp.set("paddings", DictValue::arrayInt(&paddings[0], paddings.size()));
            }
            else
            {
                // Convolution or pooling.
                CV_Assert(attribute_proto.ints_size() == 2 || attribute_proto.ints_size() == 4 || attribute_proto.ints_size() == 6);
                lp.set("pad", parse(attribute_proto.ints()));
            }
        }
        else if(attribute_name == "auto_pad")
        {
            if (attribute_proto.s() == "SAME_UPPER" || attribute_proto.s() == "SAME_LOWER") {
                lp.set("pad_mode",  "SAME");
            }
            else if (attribute_proto.s() == "VALID") {
                lp.set("pad_mode", "VALID");
            }
        }
        else if(attribute_name == "dilations")
        {
            CV_Assert(attribute_proto.ints_size() == 1 || attribute_proto.ints_size() == 2 || attribute_proto.ints_size() == 3);
            lp.set("dilation", parse(attribute_proto.ints()));
        }
        else if (attribute_proto.has_i())
        {
            ::google::protobuf::int64 src = attribute_proto.i();
            if (src < std::numeric_limits<int32_t>::min() || src > std::numeric_limits<int32_t>::max())
                CV_Error(Error::StsOutOfRange, "Input is out of OpenCV 32S range");
            else
                lp.set(attribute_name, saturate_cast<int32_t>(src));
        }
        else if (attribute_proto.has_f())
        {
            lp.set(attribute_name, attribute_proto.f());
        }
        else if (attribute_proto.has_s())
        {
            lp.set(attribute_name, attribute_proto.s());
        }
        else if (attribute_proto.floats_size() > 0)
        {
            lp.set(attribute_name, DictValue::arrayReal(
                attribute_proto.floats().data(), attribute_proto.floats_size()));
        }
        else if (attribute_proto.ints_size() > 0)
        {
            lp.set(attribute_name, parse(attribute_proto.ints()));
        }
        else if (attribute_proto.has_t())
        {
            opencv_onnx::TensorProto tensor = attribute_proto.t();
            Mat blob = getMatFromTensor(tensor);
            lp.blobs.push_back(blob);
        }
        else if (attribute_proto.has_g())
        {
            CV_Error(Error::StsNotImplemented, cv::format("DNN/ONNX/Attribute[%s]: 'Graph' is not supported", attribute_name.c_str()));
        }
        else if (attribute_proto.graphs_size() > 0)
        {
            CV_Error(Error::StsNotImplemented,
                    cv::format("DNN/ONNX/Attribute[%s]: 'Graphs' (%d) in attributes is not supported",
                            attribute_name.c_str(), attribute_proto.graphs_size())
            );
        }
        else if (attribute_proto.strings_size() > 0)
        {
            std::string msg = cv::format("DNN/ONNX/Attribute[%s]: 'Strings' (%d) are not supported",
                    attribute_name.c_str(), attribute_proto.strings_size());
            CV_LOG_ERROR(NULL, msg);
            for (int i = 0; i < attribute_proto.strings_size(); i++)
            {
                CV_LOG_ERROR(NULL, "    Attribute[" << attribute_name << "].string(" << i << ") = '" << attribute_proto.strings(i) << "'");
            }
            CV_Error(Error::StsNotImplemented, msg);
        }
        else if (attribute_proto.tensors_size() > 0)
        {
            CV_Error(Error::StsNotImplemented,
                    cv::format("DNN/ONNX/Attribute[%s]: 'Tensors' (%d) in attributes are not supported",
                            attribute_name.c_str(), attribute_proto.tensors_size())
            );
        }
        else
        {
            CV_Error(Error::StsNotImplemented, cv::format("DNN/ONNX/Attribute[%s]: unsupported attribute format", attribute_name.c_str()));
        }
    }
    return lp;
}

Mat ONNXImporter::getBlob(const opencv_onnx::NodeProto& node_proto, int index)
{
    CV_Assert(index < node_proto.input_size());
    const std::string& input_name = node_proto.input(index);
    return getBlob(input_name);
}

Mat ONNXImporter::getBlob(const std::string& input_name)
{
    std::map<std::string, Mat>::const_iterator constBlob = constBlobs.find(input_name);
    if (constBlob == constBlobs.end())
    {
        CV_Error(Error::StsBadArg, std::string("Blob ") + input_name + " not found in const blobs");
    }
    return constBlob->second;
}

void ONNXImporter::addLayer(LayerParams& layerParams,
                            const opencv_onnx::NodeProto& node_proto)
{
    int id = dstNet.addLayer(layerParams.name, layerParams.type, layerParams);
    for (int i = 0; i < node_proto.output_size(); ++i)
    {
        layer_id.insert(std::make_pair(node_proto.output(i), LayerInfo(id, i)));
    }

    std::vector<MatShape> layerInpShapes, layerOutShapes, layerInternalShapes;
    int inpNum = 0;
    for (int j = 0; j < node_proto.input_size(); j++)
    {
        const std::string& input_name = node_proto.input(j);
        IterLayerId_t layerId = layer_id.find(input_name);
        if (layerId != layer_id.end()) {
            dstNet.connect(layerId->second.layerId, layerId->second.outputId, id, inpNum);
            ++inpNum;
            // Collect input shapes.
            IterShape_t shapeIt = outShapes.find(input_name);
            CV_Assert(shapeIt != outShapes.end());
            layerInpShapes.push_back(shapeIt->second);
        }
    }
    // Compute shape of output blob for this layer.
    Ptr<Layer> layer = dstNet.getLayer(id);  // FIXIT: avoid instantiation of layers during the import stage
    layer->getMemoryShapes(layerInpShapes, 0, layerOutShapes, layerInternalShapes);
    for (int i = 0; i < node_proto.output_size() && i < (int)layerOutShapes.size(); ++i)
    {
        outShapes[node_proto.output(i)] = layerOutShapes[i];
    }
}

void ONNXImporter::addConstant(const std::string& name, const Mat& blob)
{
    constBlobs.insert(std::make_pair(name, blob));
    outShapes.insert(std::make_pair(name, shape(blob)));
}

void ONNXImporter::populateNet()
{
    CV_Assert(model_proto.has_graph());
    graph_proto = model_proto.graph();

    std::string framework_version;
    if (model_proto.has_producer_name())
        framework_name = model_proto.producer_name();
    if (model_proto.has_producer_version())
        framework_version = model_proto.producer_version();

    CV_LOG_INFO(NULL, "DNN/ONNX: loading ONNX"
            << (model_proto.has_ir_version() ? cv::format(" v%d", (int)model_proto.ir_version()) : cv::String())
            << " model produced by '" << framework_name << "'"
            << (framework_version.empty() ? cv::String() : cv::format(":%s", framework_version.c_str()))
            << ". Number of nodes = " << graph_proto.node_size()
            << ", inputs = " << graph_proto.input_size()
            << ", outputs = " << graph_proto.output_size()
            );

    simplifySubgraphs(graph_proto);

    const int layersSize = graph_proto.node_size();
    CV_LOG_DEBUG(NULL, "DNN/ONNX: graph simplified to " << layersSize << " nodes");

    constBlobs = getGraphTensors(graph_proto);
    // Add all the inputs shapes. It includes as constant blobs as network's inputs shapes.
    for (int i = 0; i < graph_proto.input_size(); ++i)
    {
        const opencv_onnx::ValueInfoProto& valueInfoProto = graph_proto.input(i);
        CV_Assert(valueInfoProto.has_name());
        CV_Assert(valueInfoProto.has_type());
        opencv_onnx::TypeProto typeProto = valueInfoProto.type();
        CV_Assert(typeProto.has_tensor_type());
        opencv_onnx::TypeProto::Tensor tensor = typeProto.tensor_type();
        CV_Assert(tensor.has_shape());
        opencv_onnx::TensorShapeProto tensorShape = tensor.shape();

        MatShape inpShape(tensorShape.dim_size());
        for (int j = 0; j < inpShape.size(); ++j)
        {
            inpShape[j] = tensorShape.dim(j).dim_value();
            if (!tensorShape.dim(j).dim_param().empty())
                hasDynamicShapes = true;
        }
        if (!inpShape.empty() && !hasDynamicShapes)
        {
            inpShape[0] = std::max(inpShape[0], 1); // It's OK to have undetermined batch size
        }
        outShapes[valueInfoProto.name()] = inpShape;
    }

    // create map with network inputs (without const blobs)
    // fill map: push layer name, layer id and output id
    std::vector<String> netInputs;
    for (int j = 0; j < graph_proto.input_size(); j++)
    {
        const std::string& name = graph_proto.input(j).name();
        if (constBlobs.find(name) == constBlobs.end()) {
            netInputs.push_back(name);
            layer_id.insert(std::make_pair(name, LayerInfo(0, netInputs.size() - 1)));
        }
    }
    dstNet.setInputsNames(netInputs);

    for(int li = 0; li < layersSize; li++)
    {
        const opencv_onnx::NodeProto& node_proto = graph_proto.node(li);
        handleNode(node_proto);
    }

    CV_LOG_DEBUG(NULL, "DNN/ONNX: import completed!");
}

void ONNXImporter::handleNode(const opencv_onnx::NodeProto& node_proto_)
{
    opencv_onnx::NodeProto node_proto = node_proto_;  // TODO FIXIT

    CV_Assert(node_proto.output_size() >= 1);
    std::string name = node_proto.output(0);
    const std::string& layer_type = node_proto.op_type();
    CV_LOG_DEBUG(NULL, "DNN/ONNX: processing node with " << node_proto.input_size() << " inputs and " << node_proto.output_size() << " outputs: "
            << cv::format("[%s]:(%s)", layer_type.c_str(), name.c_str())
    );

    try
    {
        // FIXIT not all cases can be repacked into "LayerParams". Importer should handle such cases directly for each "layer_type"
        LayerParams layerParams = getLayerParams(node_proto);

        layerParams.name = name;
        layerParams.type = layer_type;
        layerParams.set("has_dynamic_shapes", hasDynamicShapes);

        DispatchMap::const_iterator iter = dispatch.find(layer_type);
        if (iter != dispatch.end())
        {
            CALL_MEMBER_FN(*this, iter->second)(layerParams, node_proto);
        }
        else
        {
            parseCustom(layerParams, node_proto);
        }
    }
    catch (const cv::Exception& e)
    {
        CV_LOG_ERROR(NULL, "DNN/ONNX: ERROR during processing node with " << node_proto.input_size() << " inputs and " << node_proto.output_size() << " outputs: "
                << cv::format("[%s]:(%s)", layer_type.c_str(), name.c_str())
        );
        for (int i = 0; i < node_proto.input_size(); i++)
        {
            CV_LOG_INFO(NULL, "    Input[" << i << "] = '" << node_proto.input(i) << "'");
        }
        for (int i = 0; i < node_proto.output_size(); i++)
        {
            CV_LOG_INFO(NULL, "    Output[" << i << "] = '" << node_proto.output(i) << "'");
        }
        CV_Error(Error::StsError, cv::format("Node [%s]:(%s) parse error: %s", layer_type.c_str(), name.c_str(), e.what()));
    }
}

// TODO: find returns
void ONNXImporter::parseMaxPool(LayerParams& layerParams, opencv_onnx::NodeProto node_proto)
{
    layerParams.type = "Pooling";
    layerParams.set("pool", "MAX");
    layerParams.set("ceil_mode", layerParams.has("pad_mode"));
    addLayer(layerParams, node_proto);
}

void ONNXImporter::parseAveragePool(LayerParams& layerParams, opencv_onnx::NodeProto node_proto)
{
    layerParams.type = "Pooling";
    layerParams.set("pool", "AVE");
    layerParams.set("ceil_mode", layerParams.has("pad_mode"));
    layerParams.set("ave_pool_padded_area", framework_name == "pytorch");
    addLayer(layerParams, node_proto);
}

// "GlobalAveragePool" "GlobalMaxPool" "ReduceMean" "ReduceSum" "ReduceMax"
void ONNXImporter::parseReduce(LayerParams& layerParams, opencv_onnx::NodeProto node_proto)
{
    const std::string& layer_type = node_proto.op_type();

    CV_Assert(node_proto.input_size() == 1);
    layerParams.type = "Pooling";
    String pool;
    if (layer_type == "GlobalMaxPool" || layer_type == "ReduceMax")
        pool = "MAX";
    else if (layer_type == "ReduceSum")
        pool = "SUM";
    else
        pool = "AVE";
    layerParams.set("pool", pool);
    layerParams.set("global_pooling", !layerParams.has("axes"));
    if (layerParams.has("axes") && (layer_type == "ReduceMean" || layer_type == "ReduceSum" || layer_type == "ReduceMax"))
    {
        MatShape inpShape = outShapes[node_proto.input(0)];
        DictValue axes = layerParams.get("axes");
        bool keepdims = layerParams.get<int>("keepdims");
        MatShape targetShape;
        std::vector<bool> shouldDelete(inpShape.size(), false);
        for (int i = 0; i < axes.size(); i++) {
            int axis = normalize_axis(axes.get<int>(i), inpShape.size());
            shouldDelete[axis] = true;
        }
        for (int axis = 0; axis < inpShape.size(); ++axis){
            if (!shouldDelete[axis])
                targetShape.push_back(inpShape[axis]);
            else if (keepdims)
                targetShape.push_back(1);
        }

        if (inpShape.size() == 3 && axes.size() <= 2)
        {
            int axis = normalize_axis(axes.get<int>(0), inpShape.size());
            CV_CheckNE(axis, 0, "");

            LayerParams reshapeLp;
            reshapeLp.name = layerParams.name + "/reshape";
            reshapeLp.type = "Reshape";
            CV_Assert(layer_id.find(reshapeLp.name) == layer_id.end());
            reshapeLp.set("axis", 0);
            reshapeLp.set("num_axes", 1);
            int newShape[] = {1, -1};
            reshapeLp.set("dim", DictValue::arrayInt(&newShape[0], 2));

            opencv_onnx::NodeProto proto;
            proto.add_input(node_proto.input(0));
            proto.add_output(reshapeLp.name);
            addLayer(reshapeLp, proto);

            LayerParams avgLp;
            avgLp.name = layerParams.name + "/avg";
            avgLp.type = "Pooling";
            CV_Assert(layer_id.find(avgLp.name) == layer_id.end());
            avgLp.set("pool", pool);
            if (axes.size() == 2)
            {
                CV_CheckEQ(normalize_axis(axes.get<int>(0), inpShape.size()), 1, "Unsupported mode");
                CV_CheckEQ(normalize_axis(axes.get<int>(1), inpShape.size()), 2, "Unsupported mode");
                avgLp.set("global_pooling", true);
            }
            else
            {
                avgLp.set(axis == 2 ? "global_pooling_w" : "global_pooling_h", true);
                avgLp.set(axis == 2 ? "kernel_h" : "kernel_w", 1);
            }

            node_proto.set_input(0, reshapeLp.name);
            node_proto.set_output(0, avgLp.name);
            addLayer(avgLp, node_proto);
        }
        else
        {
            if (inpShape.size() != 4 && inpShape.size() != 5)
                CV_Error(Error::StsNotImplemented, "Unsupported input shape of " + layer_type + " operation.");

            CV_Assert(axes.size() <= inpShape.size() - 2);
            std::vector<int> kernel_size(inpShape.size() - 2, 1);
            if (axes.size() == 1 && (normalize_axis(axes.get<int>(0), inpShape.size()) <= 1))
            {
                int axis = normalize_axis(axes.get<int>(0), inpShape.size());
                MatShape newShape = inpShape;
                newShape[axis + 1] = total(newShape, axis + 1);
                newShape.resize(axis + 2);
                newShape.insert(newShape.begin(), 2 - axis, 1);

                LayerParams reshapeLp;
                reshapeLp.type = "Reshape";
                reshapeLp.name = layerParams.name + "/reshape";
                CV_Assert(layer_id.find(reshapeLp.name) == layer_id.end());
                reshapeLp.set("dim", DictValue::arrayInt(&newShape[0], newShape.size()));

                node_proto.set_output(0, reshapeLp.name);
                addLayer(reshapeLp, node_proto);

                kernel_size.resize(2);
                kernel_size[0] = inpShape[axis];
                node_proto.set_input(0, node_proto.output(0));
            }
            else
            {
                for (int i = 0; i < axes.size(); i++) {
                    int axis = normalize_axis(axes.get<int>(i), inpShape.size());
                    CV_Assert_N(axis >= 2 + i, axis < inpShape.size());
                    kernel_size[axis - 2] = inpShape[axis];
                }
            }

            LayerParams poolLp = layerParams;
            poolLp.name = layerParams.name + "/avg";
            CV_Assert(layer_id.find(poolLp.name) == layer_id.end());
            poolLp.set("kernel_size", DictValue::arrayInt(&kernel_size[0], kernel_size.size()));

            node_proto.set_output(0, poolLp.name);
            addLayer(poolLp, node_proto);
        }

        layerParams.type = "Reshape";
        layerParams.set("dim", DictValue::arrayInt(&targetShape[0], targetShape.size()));

        node_proto.set_input(0, node_proto.output(0));
        node_proto.set_output(0, layerParams.name);
    }
    else if (!layerParams.has("axes") && (layer_type == "ReduceMean" || layer_type == "ReduceSum" || layer_type == "ReduceMax"))
    {
        CV_CheckEQ(layerParams.get<int>("keepdims"), 0, "layer only supports keepdims = false");
        LayerParams reshapeLp;
        reshapeLp.name = layerParams.name + "/reshape";
        reshapeLp.type = "Reshape";
        CV_Assert(layer_id.find(reshapeLp.name) == layer_id.end());
        int newShape[] = {1, 1, 1, -1};
        reshapeLp.set("dim", DictValue::arrayInt(&newShape[0], 4));

        opencv_onnx::NodeProto proto;
        proto.add_input(node_proto.input(0));
        proto.add_output(reshapeLp.name);
        addLayer(reshapeLp, proto);

        LayerParams poolLp = layerParams;
        poolLp.name = layerParams.name + "/pool";
        CV_Assert(layer_id.find(poolLp.name) == layer_id.end());

        node_proto.set_input(0, reshapeLp.name);
        node_proto.set_output(0, poolLp.name);
        addLayer(poolLp, node_proto);

        layerParams.type = "Reshape";
        int targetShape[] = {1};
        layerParams.set("dim", DictValue::arrayInt(&targetShape[0], 1));

        node_proto.set_input(0, node_proto.output(0));
        node_proto.set_output(0, layerParams.name);
    }
    addLayer(layerParams, node_proto);
}

void ONNXImporter::parseSlice(LayerParams& layerParams, opencv_onnx::NodeProto node_proto)
{
    int axis = 0;
    std::vector<int> begin;
    std::vector<int> end;
    std::vector<int> steps;
    int inp_size = node_proto.input_size();

    if (inp_size == 1)
    {
        if (layerParams.has("axes")) {
            DictValue axes = layerParams.get("axes");
            for (int i = 1; i < axes.size(); ++i) {
                CV_Assert(axes.get<int>(i - 1) == axes.get<int>(i) - 1);
            }
            axis = axes.get<int>(0);
        }

        DictValue starts = layerParams.get("starts");
        DictValue ends = layerParams.get("ends");
        CV_Assert(starts.size() == ends.size());

        if (axis > 0) {
            begin.resize(axis, 0);
            end.resize(axis, -1);
        }
        for (int i = 0; i < starts.size(); ++i)
        {
            begin.push_back(starts.get<int>(i));
            int finish = ends.get<int>(i);
            end.push_back((finish < 0) ? --finish : finish); // numpy doesn't include last dim
        }
    } else { // inp_size > 1
        CV_Assert(inp_size >= 3);
        for (int i = 1; i < inp_size; i++) {
            CV_Assert(constBlobs.find(node_proto.input(i)) != constBlobs.end());
        }
        Mat start_blob = getBlob(node_proto, 1);
        Mat end_blob   = getBlob(node_proto, 2);
        CV_Assert(start_blob.total() == end_blob.total());

        if (inp_size > 3) {
            Mat axes_blob = getBlob(node_proto, 3);
            const int* axes = (int*)axes_blob.data;
            for (int i = 1; i < axes_blob.total(); ++i) {
                CV_Assert(axes[i - 1] == axes[i] - 1);
            }
            axis = axes[0];
        }

        const int* starts = start_blob.ptr<int>();
        const int* ends   = end_blob.ptr<int>();
        if (axis > 0) {
            begin.resize(axis, 0);
            end.resize(axis, -1);
        }
        std::copy(starts, starts + start_blob.total(), std::back_inserter(begin));
        for (int i = 0; i < end_blob.total(); ++i)
        {
            int finish = ends[i];
            end.push_back((finish < 0) ? --finish : finish); // numpy doesn't include last dim
        }
<<<<<<< HEAD

        if (inp_size == 5) {
            CV_Assert(constBlobs.find(node_proto.input(4)) != constBlobs.end());
            Mat step_blob = getBlob(node_proto, 4);
            const int* steps_ptr = step_blob.ptr<int>();

            if (axis > 0)
                steps.resize(axis, 1);

            std::copy(steps_ptr, steps_ptr + step_blob.total(), std::back_inserter(steps));

            // Very strange application for Slice op with tensor reversing.
            // We just workaround it for 2d constants.
            if (constBlobs.find(node_proto.input(0)) != constBlobs.end() &&
                axis == 0 &&
                start_blob.at<int>(0) == -1 && step_blob.at<int>(0) == -1 &&
                end_blob.at<int>(0) == std::numeric_limits<int32_t>::min())
=======
        else if (layer_type == "LSTM")
        {
            LayerParams lstmParams = layerParams;
            lstmParams.name += "/lstm";

            // https://pytorch.org/docs/stable/nn.html#lstm
            CV_Assert(node_proto.input_size() == 7);
            Mat Wx = getBlob(node_proto, 1);
            Mat Wh = getBlob(node_proto, 2);
            Mat b = getBlob(node_proto, 3);
            Mat h0 = getBlob(node_proto, 5);
            Mat c0 = getBlob(node_proto, 6);

            b = b.reshape(1, b.size[0]);

            const int numHidden = lstmParams.get<int>("hidden_size");
            const int numDirs = Wx.size[0];  // Is 1 for forward only and 2 for bidirectional LSTM.
            const int numFeatures = Wx.size[2];
            Mat bx = b.colRange(0, b.cols / 2);
            Mat bh = b.colRange(b.cols / 2, b.cols);
            b = bx + bh;

            // IFGO->IGFO
            for (int k = 0; k < numDirs; ++k)
>>>>>>> 3bc3eeb5
            {
                Mat inp = getBlob(node_proto, 0);
                if (inp.dims == 2)
                {
                    Mat flipped;
                    flip(inp, flipped, 0);
                    addConstant(layerParams.name, flipped);
                    return;
                }
            }
<<<<<<< HEAD
        }
    }
    layerParams.set("begin", DictValue::arrayInt(&begin[0], begin.size()));
    layerParams.set("end", DictValue::arrayInt(&end[0], end.size()));
    layerParams.set("axis", axis);

    if (!steps.empty())
        layerParams.set("steps", DictValue::arrayInt(&steps[0], steps.size()));
=======
            Wx = Wx.reshape(1, Wx.size[0] * Wx.size[1]);
            Wh = Wh.reshape(1, Wh.size[0] * Wh.size[1]);
            h0 = h0.reshape(1, h0.size[0] * h0.size[1]);
            c0 = c0.reshape(1, c0.size[0] * c0.size[1]);

            lstmParams.blobs.resize(5);
            lstmParams.blobs[0] = Wh;
            lstmParams.blobs[1] = Wx;
            lstmParams.blobs[2] = b;
            lstmParams.blobs[3] = h0;
            lstmParams.blobs[4] = c0;
            lstmParams.set("bidirectional", lstmParams.get<String>("direction", "") == "bidirectional");
>>>>>>> 3bc3eeb5

    if (constBlobs.find(node_proto.input(0)) != constBlobs.end())
    {
        Mat inp = getBlob(node_proto, 0);
        std::vector<Mat> inputs, sliced;
        inputs.push_back(inp);
        runLayer(layerParams, inputs, sliced);
        CV_Assert(sliced.size() == 1);
        addConstant(layerParams.name, sliced[0]);
        return;
    }
    addLayer(layerParams, node_proto);
}

void ONNXImporter::parseSplit(LayerParams& layerParams, opencv_onnx::NodeProto node_proto)
{
    if (layerParams.has("split"))
    {
        DictValue splits = layerParams.get("split");
        const int numSplits = splits.size();
        CV_Assert(numSplits > 1);

        std::vector<int> slicePoints(numSplits - 1, splits.get<int>(0));
        for (int i = 1; i < splits.size() - 1; ++i)
        {
            slicePoints[i] = slicePoints[i - 1] + splits.get<int>(i - 1);
        }
        layerParams.set("slice_point", DictValue::arrayInt(&slicePoints[0], slicePoints.size()));
    }
    else
    {
        layerParams.set("num_split", node_proto.output_size());
    }
    layerParams.type = "Slice";
    addLayer(layerParams, node_proto);
}

void ONNXImporter::parseBias(LayerParams& layerParams, opencv_onnx::NodeProto node_proto)
{
    const std::string& layer_type = node_proto.op_type();
    bool isSub = layer_type == "Sub";
    CV_CheckEQ(node_proto.input_size(), 2, "");
    bool is_const_0 = layer_id.find(node_proto.input(0)) == layer_id.end();
    bool is_const_1 = layer_id.find(node_proto.input(1)) == layer_id.end();
    if (is_const_0 && is_const_1)
    {
        Mat blob_0 = getBlob(node_proto, 0);
        Mat blob_1 = getBlob(node_proto, 1);
        CV_Assert(blob_0.size == blob_1.size);
        Mat output = isSub ? (blob_0 - blob_1) : (blob_0 + blob_1);
        addConstant(layerParams.name, output);
        return;
    }
    else if (is_const_0 || is_const_1)
    {
        int const_blob_id = is_const_0 ? 0 : 1;
        Mat blob = getBlob(node_proto, const_blob_id);
        int blob_total = blob.total();
        if (blob_total == 1) {
            layerParams.type = "Power";
            layerParams.set("shift", (isSub ? -1 : 1) * blob.ptr<float>()[0]);
        }
        else {
            MatShape inpShape = outShapes[node_proto.input(1 - const_blob_id)];
            if (shape(blob) == inpShape)
            {
                LayerParams constParams;
                constParams.name = layerParams.name + "/const";
                constParams.type = "Const";
                constParams.blobs.push_back((isSub ? -1 : 1) * blob);
                int id = dstNet.addLayer(constParams.name, constParams.type, constParams);
                layer_id.insert(std::make_pair(constParams.name, LayerInfo(id, 0)));
                outShapes[constParams.name] = shape(blob);

                layerParams.type = "Eltwise";
                node_proto.set_input(const_blob_id, constParams.name);
            }
            else
            {
                layerParams.type = "Scale";
                layerParams.set("bias_term", true);
                int axis = 1;
                for (int i = 0; i < graph_proto.initializer_size(); i++)
                {
                    opencv_onnx::TensorProto tensor_proto = graph_proto.initializer(i);
                    if (tensor_proto.name() == node_proto.input(const_blob_id))
                    {
                        axis = inpShape.size() - tensor_proto.dims_size();
                        break;
                    }
                }
                layerParams.set("axis", axis);
                blob = blob.reshape(1, 1);
                layerParams.blobs.push_back((isSub ? -1 : 1) * blob);
            }
        }
    }
    else if (outShapes[node_proto.input(0)] == outShapes[node_proto.input(1)])
    {
        layerParams.type = "Eltwise";
        if (isSub)
        {
            static float subCoeffs[] = {1.f, -1.f};
            layerParams.set("coeff", DictValue::arrayReal<float*>(subCoeffs, 2));
        }
    }
    else
    {
        if (isSub)
        {
            LayerParams powerParams;
            powerParams.name = layerParams.name + "/neg";
            powerParams.type = "Power";
            powerParams.set("scale", -1);

            //Create Power layer
            int id = dstNet.addLayer(powerParams.name, powerParams.type, powerParams);
            //Connect to input
            IterLayerId_t layerId = layer_id.find(node_proto.input(1));
            CV_Assert(layerId != layer_id.end());
            dstNet.connect(layerId->second.layerId, layerId->second.outputId, id, 0);
            //Add shape
            layer_id.insert(std::make_pair(powerParams.name, LayerInfo(id, 0)));
            outShapes[powerParams.name] = outShapes[node_proto.input(1)];

            //Replace input to Power
            node_proto.set_input(1, powerParams.name);
        }
        layerParams.type = "Scale";
        layerParams.set("bias_term", true);
    }
    addLayer(layerParams, node_proto);
}

void ONNXImporter::parsePow(LayerParams& layerParams, opencv_onnx::NodeProto node_proto)
{
    if (layer_id.find(node_proto.input(1)) != layer_id.end())
        CV_Error(Error::StsNotImplemented, "Unsupported Pow op with variable power");

    Mat blob = getBlob(node_proto, 1);
    if (blob.total() != 1)
        CV_Error(Error::StsNotImplemented, "Pow op supports only scalar power");

    blob.convertTo(blob, CV_32F);
    layerParams.type = "Power";
    layerParams.set("power", blob.ptr<float>()[0]);
    addLayer(layerParams, node_proto);
}

void ONNXImporter::parseMax(LayerParams& layerParams, opencv_onnx::NodeProto node_proto)
{
    layerParams.type = "Eltwise";
    layerParams.set("operation", "max");
    addLayer(layerParams, node_proto);
}

void ONNXImporter::parseNeg(LayerParams& layerParams, opencv_onnx::NodeProto node_proto)
{
    layerParams.type = "Power";
    layerParams.set("scale", -1);
    addLayer(layerParams, node_proto);
}

void ONNXImporter::parseConstant(LayerParams& layerParams, opencv_onnx::NodeProto node_proto)
{
    CV_Assert(node_proto.input_size() == 0);
    CV_Assert(layerParams.blobs.size() == 1);
    addConstant(layerParams.name, layerParams.blobs[0]);
}

void ONNXImporter::parseLSTM(LayerParams& layerParams, opencv_onnx::NodeProto node_proto)
{
    LayerParams lstmParams = layerParams;
    lstmParams.name += "/lstm";

    // https://pytorch.org/docs/stable/nn.html#lstm
    CV_Assert(node_proto.input_size() == 7);
    Mat Wx = getBlob(node_proto, 1);
    Mat Wh = getBlob(node_proto, 2);
    Mat b = getBlob(node_proto, 3);
    CV_CheckEQ(countNonZero(getBlob(node_proto, 5)), 0, "Unsupported non zero initial_h");
    CV_CheckEQ(countNonZero(getBlob(node_proto, 6)), 0, "Unsupported non zero initial_c");
    b = b.reshape(1, b.size[0]);

    const int numHidden = lstmParams.get<int>("hidden_size");
    const int numDirs = Wx.size[0];  // Is 1 for forward only and 2 for bidirectional LSTM.
    const int numFeatures = Wx.size[2];
    Mat bx = b.colRange(0, b.cols / 2);
    Mat bh = b.colRange(b.cols / 2, b.cols);
    b = bx + bh;

    // IFGO->IGFO
    for (int k = 0; k < numDirs; ++k)
    {
        float* WxData = Wx.ptr<float>(k);
        float* WhData = Wh.ptr<float>(k);
        float* biasData = b.ptr<float>(k);
        for (int j = 0; j < numHidden; ++j)
        {
            for (int i = 0; i < numFeatures; ++i)
            {
                std::swap(WxData[(numHidden + j) * numFeatures + i],
                          WxData[(numHidden * 2 + j) * numFeatures + i]);
            }
            for (int i = 0; i < numHidden; ++i)
            {
                std::swap(WhData[(numHidden + j) * numHidden + i],
                          WhData[(numHidden * 2 + j) * numHidden + i]);
            }
            std::swap(biasData[numHidden + j], biasData[numHidden * 2 + j]);
        }
    }
    Wx = Wx.reshape(1, Wx.size[0] * Wx.size[1]);
    Wh = Wh.reshape(1, Wh.size[0] * Wh.size[1]);

    lstmParams.blobs.resize(3);
    lstmParams.blobs[0] = Wh;
    lstmParams.blobs[1] = Wx;
    lstmParams.blobs[2] = b;
    lstmParams.set("bidirectional", lstmParams.get<String>("direction", "") == "bidirectional");

    node_proto.set_output(0, lstmParams.name);  // set different name so output shapes will be registered on that name
    addLayer(lstmParams, node_proto);

    MatShape lstmShape = outShapes[node_proto.output(0)];

    // Add fake 1 as it is done in ONNX
    lstmShape.insert(lstmShape.begin() + 1, 1);

    layerParams.type = "Reshape";
    layerParams.set("dim", DictValue::arrayInt(&lstmShape[0], lstmShape.size()));
    node_proto.set_input(0, lstmParams.name);  // redirect input to LSTM
    node_proto.set_output(0, layerParams.name);  // keep origin LSTM's name
    addLayer(layerParams, node_proto);
}

void ONNXImporter::parseImageScaler(LayerParams& layerParams, opencv_onnx::NodeProto node_proto)
{
    const float scale = layerParams.has("scale") ? layerParams.get<float>("scale") : 1.0f;
    layerParams.erase("scale");

    if (layerParams.has("bias"))
    {
        layerParams.type = "Scale";
        layerParams.blobs.push_back(
            Mat(Size(1,  layerParams.get("bias").size()), CV_32FC1, scale));

        layerParams.set("bias_term", true);
        Mat bias(1, layerParams.get("bias").size(), CV_32FC1);
        for (int j = 0; j < bias.total(); j++) {
            bias.at<float>(0, j) = layerParams.get("bias").getRealValue(j);
        }
        layerParams.blobs.push_back(bias);
        layerParams.erase("bias");
    }
    else {
        layerParams.set("scale", scale);
        layerParams.type = "Power";
    }
    addLayer(layerParams, node_proto);
}

void ONNXImporter::parseClip(LayerParams& layerParams, opencv_onnx::NodeProto node_proto)
{
    layerParams.type = "ReLU6";
    replaceLayerParam(layerParams, "min", "min_value");
    replaceLayerParam(layerParams, "max", "max_value");
    addLayer(layerParams, node_proto);
}

void ONNXImporter::parseLeakyRelu(LayerParams& layerParams, opencv_onnx::NodeProto node_proto)
{
    layerParams.type = "ReLU";
    replaceLayerParam(layerParams, "alpha", "negative_slope");
    addLayer(layerParams, node_proto);
}

void ONNXImporter::parseRelu(LayerParams& layerParams, opencv_onnx::NodeProto node_proto)
{
    layerParams.type = "ReLU";
    addLayer(layerParams, node_proto);
}

void ONNXImporter::parseElu(LayerParams& layerParams, opencv_onnx::NodeProto node_proto)
{
    layerParams.type = "ELU";
    addLayer(layerParams, node_proto);
}

void ONNXImporter::parseTanh(LayerParams& layerParams, opencv_onnx::NodeProto node_proto)
{
    layerParams.type = "TanH";
    addLayer(layerParams, node_proto);
}

void ONNXImporter::parsePRelu(LayerParams& layerParams, opencv_onnx::NodeProto node_proto)
{
    layerParams.type = "PReLU";
    layerParams.blobs.push_back(getBlob(node_proto, 1));
    addLayer(layerParams, node_proto);
}

void ONNXImporter::parseLRN(LayerParams& layerParams, opencv_onnx::NodeProto node_proto)
{
    replaceLayerParam(layerParams, "size", "local_size");
    addLayer(layerParams, node_proto);
}

void ONNXImporter::parseInstanceNormalization(LayerParams& layerParams, opencv_onnx::NodeProto node_proto)
{
    if (node_proto.input_size() != 3)
        CV_Error(Error::StsNotImplemented,
                 "Expected input, scale, bias");

    layerParams.blobs.resize(4);
    layerParams.blobs[2] = getBlob(node_proto, 1);  // weightData
    layerParams.blobs[3] = getBlob(node_proto, 2);  // biasData
    layerParams.set("has_bias", true);
    layerParams.set("has_weight", true);

    // Get number of channels in input
    int size = layerParams.blobs[2].total();
    layerParams.blobs[0] = Mat::zeros(size, 1, CV_32F); // mean
    layerParams.blobs[1] = Mat::ones(size, 1, CV_32F); // std

    LayerParams mvnParams;
    mvnParams.name = layerParams.name + "/MVN";
    mvnParams.type = "MVN";
    mvnParams.set("eps", layerParams.get<float>("epsilon"));
    layerParams.erase("epsilon");

    //Create MVN layer
    int id = dstNet.addLayer(mvnParams.name, mvnParams.type, mvnParams);
    //Connect to input
    IterLayerId_t layerId = layer_id.find(node_proto.input(0));
    CV_Assert(layerId != layer_id.end());
    dstNet.connect(layerId->second.layerId, layerId->second.outputId, id, 0);
    //Add shape
    layer_id.insert(std::make_pair(mvnParams.name, LayerInfo(id, 0)));
    outShapes[mvnParams.name] = outShapes[node_proto.input(0)];

    //Replace Batch Norm's input to MVN
    node_proto.set_input(0, mvnParams.name);
    layerParams.type = "BatchNorm";
    addLayer(layerParams, node_proto);
}

void ONNXImporter::parseBatchNormalization(LayerParams& layerParams, opencv_onnx::NodeProto node_proto)
{
    if (node_proto.input_size() != 5)
        CV_Error(Error::StsNotImplemented,
                 "Expected input, scale, bias, mean and var");

    layerParams.type = "BatchNorm";
    replaceLayerParam(layerParams, "epsilon", "eps");
    replaceLayerParam(layerParams, "spatial", "use_global_stats");

    Mat meanData = getBlob(node_proto, 3);
    Mat stdData =  getBlob(node_proto, 4);

    layerParams.blobs.push_back(meanData);
    layerParams.blobs.push_back(stdData);

    if (!node_proto.input(1).empty()) {
        layerParams.set("has_weight", true);
        layerParams.blobs.push_back(getBlob(node_proto, 1));  // weightData
    } else {
        layerParams.set("has_weight", false);
    }

    if (!node_proto.input(2).empty()) {
        layerParams.set("has_bias", true);
        layerParams.blobs.push_back(getBlob(node_proto, 2)); // biasData
    } else {
        layerParams.set("has_bias", false);
    }
    addLayer(layerParams, node_proto);
}

void ONNXImporter::parseGemm(LayerParams& layerParams, opencv_onnx::NodeProto node_proto)
{
    CV_Assert(node_proto.input_size() >= 2);
    layerParams.type = "InnerProduct";
    Mat weights = getBlob(node_proto, 1);
    int ind_num_out = 0;
    if (layerParams.has("transB") && !layerParams.get<int>("transB")) {
        transpose(weights, weights);
        ind_num_out = 1;
    }
    layerParams.blobs.push_back(weights);

    if (node_proto.input_size() == 3) {
        Mat bias = getBlob(node_proto, 2);
        layerParams.blobs.push_back(bias);
    }
    if (constBlobs.find(node_proto.input(0)) != constBlobs.end())
    {
        Mat inputBuf = getBlob(node_proto, 0);

        LayerParams constParams;
        constParams.name = node_proto.input(0);
        constParams.type = "Const";
        constParams.blobs.push_back(inputBuf);

        opencv_onnx::NodeProto proto;
        proto.add_output(constParams.name);
        addLayer(constParams, proto);
    }

    layerParams.set("num_output", layerParams.blobs[0].size[ind_num_out]);
    layerParams.set("bias_term", node_proto.input_size() == 3);
    addLayer(layerParams, node_proto);
}

void ONNXImporter::parseMatMul(LayerParams& layerParams, opencv_onnx::NodeProto node_proto)
{
    CV_Assert(node_proto.input_size() == 2);
    layerParams.type = "InnerProduct";
    layerParams.set("bias_term", false);
    CV_Assert(constBlobs.find(node_proto.input(0)) == constBlobs.end());
    int firstInpDims = outShapes[node_proto.input(0)].size();
    int secondInpDims;

    if (constBlobs.find(node_proto.input(1)) != constBlobs.end())
    {
        Mat blob = getBlob(node_proto, 1);
        secondInpDims = blob.dims;
        layerParams.blobs.push_back(blob.t());
        layerParams.set("num_output", layerParams.blobs[0].size[0]);
    } else {
        secondInpDims = outShapes[node_proto.input(1)].size();
    }
    layerParams.set("axis", firstInpDims - secondInpDims + 1);
    addLayer(layerParams, node_proto);
}

// "Mul" "Div"
void ONNXImporter::parseMul(LayerParams& layerParams, opencv_onnx::NodeProto node_proto)
{
    const std::string& layer_type = node_proto.op_type();
    CV_Assert(node_proto.input_size() == 2);

    bool isDiv = layer_type == "Div";
    int constId = -1;
    bool haveVariables = false;
    for (int i = 0; i < 2; ++i)
    {
        if (constBlobs.find(node_proto.input(i)) != constBlobs.end())
            constId = i;
        else
            haveVariables = true;
    }
    if (constId != -1 && haveVariables)
    {
        Mat blob = getBlob(node_proto, constId);
        blob = blob.reshape(1, 1);
        if (blob.total() == 1) {
            float blob_value = blob.ptr<float>()[0];
            float coeff = isDiv ? 1.0 / blob_value : blob_value;
            layerParams.set("scale", coeff);
            layerParams.type = "Power";
        }
        else {
            if (isDiv)
                divide(1.0, blob, blob);
            layerParams.blobs.push_back(blob);
            layerParams.type = "Scale";
        }
    }
    else if (!haveVariables)
    {
        Mat inp0 = getBlob(node_proto, 0);
        Mat inp1 = getBlob(node_proto, 1);

        if (inp0.size != inp1.size && (inp0.total() != 1 || inp1.total() != 1))
            CV_Error_(Error::StsNotImplemented, ("Different shapes case is not supported with constant inputs: %s", layer_type.c_str()));

        if (inp0.total() == 1 && inp1.total() == 1 && inp0.dims != inp1.dims)
        {
            if (inp0.dims < inp1.dims)
            {
                inp0 = inp0.reshape(1, inp1.dims, inp1.size);
                inp0.dims = inp1.dims;
            }
            else
            {
                inp1 = inp1.reshape(1, inp0.dims, inp0.size);
                inp1.dims = inp0.dims;
            }
        }

        Mat out;
        if (inp0.total() != inp1.total())
        {
            if (inp0.total() == 1)
            {
                float inp0_value = inp0.ptr<float>()[0];
                float coeff = isDiv ? 1.0 / inp0_value : inp0_value;
                multiply(inp1, coeff, out);
            }
            else
            {
                float inp1_value = inp1.ptr<float>()[0];
                float coeff = isDiv ? 1.0 / inp1_value : inp1_value;
                multiply(inp0, coeff, out);
            }

        }
        else
        {
            out = isDiv ? inp0 / inp1 : inp0.mul(inp1);
        }

        if (inp0.dims == 1 && inp1.dims == 1)
            out.dims = 1;  // to workaround dims == 1
        addConstant(layerParams.name, out);
        return;
    }
    else if (outShapes[node_proto.input(0)] == outShapes[node_proto.input(1)])
    {
        layerParams.type = "Eltwise";
        layerParams.set("operation", isDiv ? "div" : "prod");
    }
    else
    {
        // Scale layer allocate output with the first input shape
        if (total(outShapes[node_proto.input(0)]) < total(outShapes[node_proto.input(1)]))
        {
            opencv_onnx::NodeProto proto;
            proto.add_input(node_proto.input(1));
            proto.add_input(node_proto.input(0));
            proto.add_output(layerParams.name);
            node_proto = proto;
        }

        if (isDiv)
        {
            LayerParams powerParams;
            powerParams.name = layerParams.name + "/inv";
            powerParams.type = "Power";
            powerParams.set("power", -1);

            //Create Power layer
            int id = dstNet.addLayer(powerParams.name, powerParams.type, powerParams);
            //Connect to input
            IterLayerId_t layerId = layer_id.find(node_proto.input(1));
            CV_Assert(layerId != layer_id.end());
            dstNet.connect(layerId->second.layerId, layerId->second.outputId, id, 0);
            //Add shape
            layer_id.insert(std::make_pair(powerParams.name, LayerInfo(id, 0)));
            outShapes[powerParams.name] = outShapes[node_proto.input(1)];

            //Replace input to Power
            node_proto.set_input(1, powerParams.name);
        }
        layerParams.type = "Scale";
    }
    addLayer(layerParams, node_proto);
}

void ONNXImporter::parseConv(LayerParams& layerParams, opencv_onnx::NodeProto node_proto)
{
    CV_Assert(node_proto.input_size() >= 2);
    layerParams.type = "Convolution";
    for (int j = 1; j < node_proto.input_size(); j++) {
        if (constBlobs.find(node_proto.input(j)) != constBlobs.end())
        {
            layerParams.blobs.push_back(getBlob(node_proto, j));
        }
    }
    int outCn = layerParams.blobs.empty() ? outShapes[node_proto.input(1)][0] : layerParams.blobs[0].size[0];
    layerParams.set("num_output", outCn);

    // Check for asymmetric padding in Conv2D
    if (layerParams.has("pad"))
    {
        bool asymmetricPadding = false;
        DictValue pads = layerParams.get("pad");
        const int dims = pads.size() / 2;
        for (int i = 0; i < dims; ++i)
        {
            if (pads.get<int>(i) != pads.get<int>(i + dims))
            {
                asymmetricPadding = true;
                break;
            }
        }
        if (asymmetricPadding && pads.size() == 4) // [pad_t, pad_l, pad_b, pad_r]
        {
            layerParams.erase("pad");
            // No paddings required for N, C axis
            std::vector<int> paddings(4, 0);
            // Add paddings for H, W axis
            for (int i = 0; i < dims; ++i)
            {
                paddings.push_back(pads.get<int>(i));
                paddings.push_back(pads.get<int>(dims + i));
            }
            LayerParams padLp;
            padLp.name = layerParams.name + "/pad";
            padLp.type = "Padding";
            padLp.set("paddings", DictValue::arrayInt(&paddings[0], paddings.size()));

            opencv_onnx::NodeProto proto;
            proto.add_input(node_proto.input(0));
            proto.add_output(padLp.name);

            addLayer(padLp, proto);
            node_proto.set_input(0, padLp.name);
        }
    }
    addLayer(layerParams, node_proto);
}

void ONNXImporter::parseConvTranspose(LayerParams& layerParams, opencv_onnx::NodeProto node_proto)
{
    CV_Assert(node_proto.input_size() >= 2);
    layerParams.type = "Deconvolution";
    for (int j = 1; j < node_proto.input_size(); j++) {
        layerParams.blobs.push_back(getBlob(node_proto, j));
    }
    layerParams.set("num_output", layerParams.blobs[0].size[1] * layerParams.get<int>("group", 1));
    layerParams.set("bias_term", node_proto.input_size() == 3);

    if (!layerParams.has("kernel_size"))
        CV_Error(Error::StsNotImplemented,
                 "Required attribute 'kernel_size' is not present.");

    if (layerParams.has("output_shape"))
    {
        const DictValue& outShape = layerParams.get("output_shape");
        DictValue strides = layerParams.get("stride");
        DictValue kernel = layerParams.get("kernel_size");

        String padMode;
        std::vector<int> adjust_pads;
        if (layerParams.has("pad_mode"))
        {
            padMode = toUpperCase(layerParams.get<String>("pad_mode"));
            if (padMode != "SAME" && padMode != "VALID")
                CV_Error(Error::StsError, "Unsupported padding mode " + padMode);

            for (int i = 0; i < strides.size(); i++)
            {
                int sz = outShape.get<int>(2 + i);
                int stride = strides.get<int>(i);
                adjust_pads.push_back(padMode == "SAME"? (sz - 1) % stride :
                                                         (sz - kernel.get<int>(i)) % stride);
            }
            layerParams.set("adj", DictValue::arrayInt(&adjust_pads[0], adjust_pads.size()));
        }
    }
    else if (layerParams.has("output_padding"))
    {
        replaceLayerParam(layerParams, "output_padding", "adj");
    }
    addLayer(layerParams, node_proto);
}

void ONNXImporter::parseTranspose(LayerParams& layerParams, opencv_onnx::NodeProto node_proto)
{
    layerParams.type = "Permute";
    replaceLayerParam(layerParams, "perm", "order");

    CV_Assert(node_proto.input_size() == 1);
    if (constBlobs.find(node_proto.input(0)) != constBlobs.end())
    {
        std::vector<Mat> inputs(1, getBlob(node_proto, 0)), transposed;
        runLayer(layerParams, inputs, transposed);
        CV_Assert(transposed.size() == 1);
        addConstant(layerParams.name, transposed[0]);
        return;
    }
    addLayer(layerParams, node_proto);
}

void ONNXImporter::parseSqueeze(LayerParams& layerParams, opencv_onnx::NodeProto node_proto)
{
    CV_Assert_N(node_proto.input_size() == 1, layerParams.has("axes"));
    DictValue axes_dict = layerParams.get("axes");
    MatShape inpShape = outShapes[node_proto.input(0)];

    std::vector<bool> maskedAxes(inpShape.size(), false);
    for (int i = 0; i < axes_dict.size(); ++i)
    {
        int axis = axes_dict.getIntValue(i);
        CV_CheckLE(axis, static_cast<int>(inpShape.size()), "Squeeze axis");
        maskedAxes[axis] = inpShape[axis] == 1;
    }
    MatShape outShape;
    for (int i = 0; i < inpShape.size(); ++i)
    {
        if (!maskedAxes[i])
            outShape.push_back(inpShape[i]);
    }
    if (outShape.size() != inpShape.size())
    {
        layerParams.type = "Reshape";
        layerParams.set("dim", DictValue::arrayInt(&outShape[0], outShape.size()));
        if (hasDynamicShapes)
        {
            std::vector<int> dynamicAxes;
            std::vector<int> inputIndices;
            for (int index = 0; index < inpShape.size(); ++index)
            {
                if (!maskedAxes[index])
                    inputIndices.push_back(index);
            }
            for (int index = 0; index < outShape.size(); ++index)
                dynamicAxes.push_back(index);
            layerParams.set("dynamic_axes", DictValue::arrayInt(dynamicAxes.data(), dynamicAxes.size()));
            layerParams.set("input_indices", DictValue::arrayInt(inputIndices.data(), inputIndices.size()));
        }
    }
    else
        layerParams.type = "Identity";

    if (constBlobs.find(node_proto.input(0)) != constBlobs.end())
    {
        Mat inp = getBlob(node_proto, 0);
        Mat out = inp.reshape(1, outShape);
        out.dims = outShape.size();  // to workaround dims == 1
        addConstant(layerParams.name, out);
        return;
    }
    addLayer(layerParams, node_proto);
}

void ONNXImporter::parseFlatten(LayerParams& layerParams, opencv_onnx::NodeProto node_proto)
{
    CV_CheckEQ(node_proto.input_size(), 1, "");
    if (constBlobs.find(node_proto.input(0)) != constBlobs.end())
    {
        Mat input = getBlob(node_proto, 0);
        int axis = normalize_axis(layerParams.get<int>("axis", 1), input.dims);

        std::vector<int> out_size(&input.size[0], &input.size[0] + axis);
        out_size.push_back(input.total(axis));
        Mat output = input.reshape(1, out_size);
        addConstant(layerParams.name, output);
        return;
    }
    addLayer(layerParams, node_proto);
}

void ONNXImporter::parseUnsqueeze(LayerParams& layerParams, opencv_onnx::NodeProto node_proto)
{
    CV_Assert(node_proto.input_size() == 1);
    DictValue axes = layerParams.get("axes");
    if (constBlobs.find(node_proto.input(0)) != constBlobs.end())
    {
        // Constant input.
        Mat input = getBlob(node_proto, 0);

        std::vector<int> dims;
        for (int j = 0; j < input.dims; j++) {
            dims.push_back(input.size[j]);
        }
        CV_Assert(axes.getIntValue(axes.size()-1) <= dims.size());
        for (int j = 0; j < axes.size(); j++) {
            dims.insert(dims.begin() + axes.getIntValue(j), 1);
        }

        Mat out = input.reshape(0, dims);
        addConstant(layerParams.name, out);
        return;
    }

    // Variable input.
    if (axes.size() != 1)
        CV_Error(Error::StsNotImplemented, "Multidimensional unsqueeze");

    MatShape inpShape = outShapes[node_proto.input(0)];
    int axis = axes.getIntValue(0);
    CV_Assert(0 <= axis && axis <= inpShape.size());
    std::vector<int> outShape = inpShape;
    outShape.insert(outShape.begin() + axis, 1);
    layerParams.type = "Reshape";
    layerParams.set("dim", DictValue::arrayInt(&outShape[0], outShape.size()));
    if (hasDynamicShapes)
    {
        std::vector<int> dynamicAxes;
        std::vector<int> inputIndices;
        for (int index = 0; index < outShape.size(); ++index) {
            if (index != axis)
                dynamicAxes.push_back(index);
        }
        for (int index = 0; index < inpShape.size(); ++index)
            inputIndices.push_back(index);
        layerParams.set("dynamic_axes", DictValue::arrayInt(dynamicAxes.data(), dynamicAxes.size()));
        layerParams.set("input_indices", DictValue::arrayInt(inputIndices.data(), inputIndices.size()));
    }
    addLayer(layerParams, node_proto);
}

void ONNXImporter::parseExpand(LayerParams& layerParams, opencv_onnx::NodeProto node_proto)
{
    CV_CheckEQ(node_proto.input_size(), 2, "");
    const std::string& input0 = node_proto.input(0);
    const std::string& input1 = node_proto.input(1);
    Mat newShapeMat = getBlob(input1);
    MatShape targetShape(newShapeMat.ptr<int>(), newShapeMat.ptr<int>() + newShapeMat.total());

    MatShape inpShape;
    bool haveVariables = constBlobs.find(input0) == constBlobs.end();
    if (haveVariables)
    {
        IterShape_t shapeIt = outShapes.find(input0);
        CV_Assert(shapeIt != outShapes.end());
        inpShape = shapeIt->second;
    }
    else
    {
        inpShape = shape(getBlob(input0));
    }

    String srcName = input0;
    // Unsqueeze and repeat along new axis
    if (targetShape.size() == inpShape.size() + 1)
    {
        for (int i = 0; i < targetShape.size(); i++)
        {
            if (targetShape[i] == -1 && i < inpShape.size())
                targetShape[i] = inpShape[i];
            else if (i < inpShape.size() && targetShape[i] != inpShape[i])
                inpShape.insert(inpShape.begin() + i, 1);
        }
        if (haveVariables)
        {
            LayerParams reshapeLp;
            reshapeLp.name = layerParams.name + "/reshape";
            reshapeLp.type = "Reshape";
            CV_Assert(layer_id.find(reshapeLp.name) == layer_id.end());
            reshapeLp.set("dim", DictValue::arrayInt(&inpShape[0], inpShape.size()));

            opencv_onnx::NodeProto proto;
            proto.add_input(node_proto.input(0));
            proto.add_output(reshapeLp.name);
            addLayer(reshapeLp, proto);
            srcName = reshapeLp.name;
        }
    }
    CV_CheckEQ(inpShape.size(), targetShape.size(), "Unsupported Expand op with different dims");

    std::vector<int> broadcast_axes;
    for (int i = 0; i < targetShape.size(); i++)
    {
        if (targetShape[i] != inpShape[i])
        {
            if (inpShape[i] == 1)
                broadcast_axes.push_back(i);
            else
                CV_Error(Error::StsError, format("Could not be broadcast by axis: %d", i));
        }
    }

    if (!haveVariables)
    {
        if (broadcast_axes.size() != 1)
            CV_Error(Error::StsNotImplemented, "Expand op doesn't support multiple axes for constant input");

        Mat input = getBlob(node_proto, 0);
        input = input.reshape(0, total(inpShape, 0, broadcast_axes[0]));
        Mat output = cv::repeat(input, 1, targetShape[broadcast_axes[0]]);
        output = output.reshape(0, targetShape);
        addConstant(layerParams.name, output);
        return;
    }

    if (broadcast_axes.size() == 2 &&
        broadcast_axes[0] == broadcast_axes[1] - 1 && broadcast_axes[1] == inpShape.size() - 1)
    {
        LayerParams constParams;
        constParams.name = layerParams.name + "/const";
        CV_Assert(layer_id.find(constParams.name) == layer_id.end());
        constParams.type = "Const";

        Mat inp = Mat::ones(newShapeMat.total(), newShapeMat.ptr<int>(), CV_32F);
        constParams.blobs.push_back(inp);

        opencv_onnx::NodeProto proto;
        proto.add_output(constParams.name);
        addLayer(constParams, proto);

        layerParams.type = "Scale";
        layerParams.set("bias_term", false);
        node_proto.set_input(0, constParams.name);
        node_proto.set_input(1, srcName);
    }
    else if (broadcast_axes.size() == 1 && broadcast_axes[0] <= 1)
    {
        String base_name = layerParams.name + "/copy_";
        std::vector<std::string> input_names;
        for (int j = 0; j < targetShape[broadcast_axes[0]]; j++)
        {
            std::ostringstream ss;
            ss << j;
            LayerParams copyLP;
            copyLP.name = base_name + ss.str();
            copyLP.type = "Identity";
            CV_Assert(layer_id.find(copyLP.name) == layer_id.end());
            input_names.push_back(copyLP.name);

            node_proto.set_input(0, srcName);
            node_proto.set_output(0, copyLP.name);
            addLayer(copyLP, node_proto);
        }
        node_proto.clear_input();
        for (int i = 0; i < input_names.size(); i++)
        {
            node_proto.add_input(input_names[i]);
        }
        layerParams.set("axis", broadcast_axes[0]);
        layerParams.type = "Concat";
        node_proto.set_output(0, layerParams.name);
    }
    else
        CV_Error(Error::StsNotImplemented, "Unsupported Expand op");
    addLayer(layerParams, node_proto);
}

void ONNXImporter::parseReshape(LayerParams& layerParams, opencv_onnx::NodeProto node_proto)
{
    CV_Assert(node_proto.input_size() == 2 || layerParams.has("shape"));

    if (node_proto.input_size() == 2) {
        Mat blob = getBlob(node_proto, 1);
        CV_Assert(blob.type() == CV_32SC1);

        layerParams.set("dim", DictValue::arrayInt<int*>(
                    blob.ptr<int>(), blob.total() ));

        if (layer_id.find(node_proto.input(0)) == layer_id.end()) {
            std::vector<Mat> inputs(1, getBlob(node_proto, 0)), outputs;
            runLayer(layerParams, inputs, outputs);
            addConstant(layerParams.name, outputs[0]);
            return;
        }
    }
    else {
        DictValue shape = layerParams.get("shape");
        std::vector<int> dim;
        for (int j = 0; j < shape.size(); j++) {
            dim.push_back(shape.getIntValue(j));
        }

        if (layer_id.find(node_proto.input(0)) == layer_id.end()) {
            Mat input = getBlob(node_proto, 0);
            Mat out = input.reshape(0, dim);
            addConstant(layerParams.name, out);
            return;
        }
        replaceLayerParam(layerParams, "shape", "dim");
    }
    addLayer(layerParams, node_proto);
}

void ONNXImporter::parsePad(LayerParams& layerParams, opencv_onnx::NodeProto node_proto)
{
    layerParams.type = "Padding";
    replaceLayerParam(layerParams, "mode", "type");
    if (node_proto.input_size() == 3 || node_proto.input_size() == 2)
    {
        // Paddings are in order begin0, begin1, .. beginN, end0, end1, ..., endN.
        // We need to shuffle it to begin0, end0, begin1, end1, ...
        Mat paddings = getBlob(node_proto, 1).reshape(1, 2);
        paddings = paddings.t();
        layerParams.set("paddings", DictValue::arrayInt(paddings.ptr<int>(), paddings.total()));

        if (node_proto.input_size() == 3)
        {
            Mat value = getBlob(node_proto, 2);
            layerParams.set("value", value.ptr<float>()[0]);
        }
    }
    addLayer(layerParams, node_proto);
}

void ONNXImporter::parseShape(LayerParams& layerParams, opencv_onnx::NodeProto node_proto)
{
    CV_Assert(node_proto.input_size() == 1);
    IterShape_t shapeIt = outShapes.find(node_proto.input(0));
    CV_Assert(shapeIt != outShapes.end());
    const MatShape& inpShape = shapeIt->second;

    Mat shapeMat(inpShape.size(), 1, CV_32S);
    for (int j = 0; j < inpShape.size(); ++j)
        shapeMat.at<int>(j) = inpShape[j];
    shapeMat.dims = 1;

    addConstant(layerParams.name, shapeMat);
}

void ONNXImporter::parseCast(LayerParams& layerParams, opencv_onnx::NodeProto node_proto)
{
    if (constBlobs.find(node_proto.input(0)) != constBlobs.end())
    {
        Mat blob = getBlob(node_proto, 0);
        int type;
        switch (layerParams.get<int>("to"))
        {
            case opencv_onnx::TensorProto_DataType_FLOAT:   type = CV_32F; break;
            case opencv_onnx::TensorProto_DataType_UINT8:   type = CV_8U; break;
            case opencv_onnx::TensorProto_DataType_UINT16:  type = CV_16U; break;
            case opencv_onnx::TensorProto_DataType_FLOAT16: type = CV_16S; break;
            case opencv_onnx::TensorProto_DataType_INT8:
            case opencv_onnx::TensorProto_DataType_INT16:
            case opencv_onnx::TensorProto_DataType_INT32:
            case opencv_onnx::TensorProto_DataType_INT64:   type = CV_32S; break;
            default: type = blob.type();
        }
        Mat dst;
        blob.convertTo(dst, type);
        dst.dims = blob.dims;
        addConstant(layerParams.name, dst);
        return;
    }
    else
        layerParams.type = "Identity";
    addLayer(layerParams, node_proto);
}

// "ConstantOfShape" "ConstantFill"
void ONNXImporter::parseConstantFill(LayerParams& layerParams, opencv_onnx::NodeProto node_proto)
{
    int depth = CV_32F;
    float fill_value;
    if (!layerParams.blobs.empty())
    {
        CV_Assert(!layerParams.has("value"));
        depth = layerParams.blobs[0].depth();
        Mat floats;
        layerParams.blobs[0].convertTo(floats, CV_32F);
        fill_value = floats.at<float>(0, 0);
    }
    else
        fill_value = layerParams.get("value", 0);

    MatShape inpShape = getBlob(node_proto, 0);
    for (int i = 0; i < inpShape.size(); i++)
        CV_CheckGT(inpShape[i], 0, "");
    Mat tensor(inpShape.size(), &inpShape[0], depth, Scalar(fill_value));
    addConstant(layerParams.name, tensor);
}

void ONNXImporter::parseGather(LayerParams& layerParams, opencv_onnx::NodeProto node_proto)
{
    CV_Assert(node_proto.input_size() == 2);
    Mat indexMat = getBlob(node_proto, 1);
    CV_Assert_N(indexMat.type() == CV_32S, indexMat.total() == 1);
    int index = indexMat.at<int>(0);
    int axis = layerParams.get<int>("axis", 0);

    if ((constBlobs.find(node_proto.input(0)) != constBlobs.end()))
    {
        Mat input = getBlob(node_proto, 0);
        Mat out;
        std::vector<cv::Range> ranges(input.dims, Range::all());
        ranges[axis] = Range(index, index + 1);

        out = input(ranges);
        MatShape outShape = shape(out);
        if (outShape.size() > 1)
        {
            outShape.erase(outShape.begin() + axis);
            out.reshape(0, outShape);
        } else {
            out.dims = 1;
        }
        addConstant(layerParams.name, out);
        return;
    }
    else
    {
        IterShape_t shapeIt = outShapes.find(node_proto.input(0));
        CV_Assert(shapeIt != outShapes.end());
        MatShape inpShape = shapeIt->second;

        LayerParams sliceLp;
        sliceLp.type = "Slice";
        sliceLp.name = inpShape.size() > 1 ? layerParams.name + "/slice" : layerParams.name;
        std::vector<int> begin(inpShape.size(), 0);
        std::vector<int> end(inpShape.size(), -1);
        begin[axis] = index;
        end[axis] = index + 1;

        cv::dnn::DictValue paramBegin = cv::dnn::DictValue::arrayInt(begin.data(), begin.size());
        cv::dnn::DictValue paramEnd = cv::dnn::DictValue::arrayInt(end.data(), end.size());
        sliceLp.set("begin", paramBegin);
        sliceLp.set("end", paramEnd);
        sliceLp.set("has_dynamic_shapes", hasDynamicShapes);

        if (inpShape.size() > 1)
        {
            opencv_onnx::NodeProto proto;
            proto.add_input(node_proto.input(0));
            proto.add_output(sliceLp.name);
            addLayer(sliceLp, proto);

            inpShape.erase(inpShape.begin() + axis);
            layerParams.type = "Reshape";
            layerParams.set("axis", 0);
            layerParams.set("dim", DictValue::arrayInt(&inpShape[0], inpShape.size()));
            if (hasDynamicShapes)
            {
                std::vector<int> dynamicAxes;
                std::vector<int> inputIndices;
                for (int index = 0; index < inpShape.size(); ++index)
                    dynamicAxes.push_back(index);
                for (int index = 0; index < inpShape.size(); ++index)
                    inputIndices.push_back(index);
                layerParams.set("dynamic_axes", DictValue::arrayInt(dynamicAxes.data(), dynamicAxes.size()));
                layerParams.set("input_indices", DictValue::arrayInt(inputIndices.data(), inputIndices.size()));
            }
            node_proto.set_input(0, sliceLp.name);
        }
        else
        {
            layerParams = sliceLp;
        }
    }
    addLayer(layerParams, node_proto);
}

void ONNXImporter::parseConcat(LayerParams& layerParams, opencv_onnx::NodeProto node_proto)
{
    bool hasVariableInps = false;
    for (int i = 0; i < node_proto.input_size(); ++i)
    {
        if (layer_id.find(node_proto.input(i)) != layer_id.end())
        {
            hasVariableInps = true;
            break;
        }
    }

    if (!hasVariableInps)
    {
        std::vector<Mat> inputs(node_proto.input_size()), concatenated;
        // Due constant folding we can get inputs with different number of dimensions
        // Insert the missing dimension to inputs
        MatShape inputShape;
        for (size_t i = 0; i < inputs.size(); ++i)
        {
            inputs[i] = getBlob(node_proto, i);
            if (inputs[i].size.dims() > inputShape.size())
            {
                inputShape = shape(inputs[i]);
            }
        }

        // Concat-1 has default value for axis is 1: https://github.com/onnx/onnx/blob/master/docs/Changelog.md#Concat-1
        int axis = layerParams.get<int>("axis", 1);
        for (size_t i = 0; i < inputs.size(); ++i)
        {
            MatShape targetShape = inputShape;
            targetShape[axis] = shape(inputs[i])[axis];
            CV_CheckEQ(total(targetShape), total(shape(inputs[i])), "");
            inputs[i] = inputs[i].reshape(0, targetShape);
        }
        runLayer(layerParams, inputs, concatenated);

        CV_Assert(concatenated.size() == 1);
        addConstant(layerParams.name, concatenated[0]);
        return;
    }
    else
    {
        for (int i = 0; i < node_proto.input_size(); ++i)
        {
            if (constBlobs.find(node_proto.input(i)) != constBlobs.end())
            {
                LayerParams constParams;
                constParams.name = node_proto.input(i);
                constParams.type = "Const";
                constParams.blobs.push_back(getBlob(node_proto, i));

                opencv_onnx::NodeProto proto;
                proto.add_output(constParams.name);
                addLayer(constParams, proto);
            }
        }
    }
    addLayer(layerParams, node_proto);
}

void ONNXImporter::parseResize(LayerParams& layerParams, opencv_onnx::NodeProto node_proto)
{
    for (int i = 1; i < node_proto.input_size(); i++)
        CV_Assert(layer_id.find(node_proto.input(i)) == layer_id.end());

    if (layerParams.has("coordinate_transformation_mode"))
    {
        String interp_mode = layerParams.get<String>("coordinate_transformation_mode");
        CV_Assert_N(interp_mode != "tf_crop_and_resize", interp_mode != "tf_half_pixel_for_nn");

        layerParams.set("align_corners", interp_mode == "align_corners");
        if (layerParams.get<String>("mode") == "linear")
        {
            layerParams.set("mode", interp_mode == "pytorch_half_pixel" ?
                                    "opencv_linear" : "bilinear");
        }
    }
    if (layerParams.get<String>("mode") == "linear" && framework_name == "pytorch")
        layerParams.set("mode", "opencv_linear");

    // input = [X, scales], [X, roi, scales] or [x, roi, scales, sizes]
    int foundScaleId = hasDynamicShapes ? node_proto.input_size() - 1
                                        : node_proto.input_size() > 2 ? 2 : 1;

    Mat scales = getBlob(node_proto, foundScaleId);
    if (scales.total() == 4)
    {
        layerParams.set("zoom_factor_y", scales.at<float>(2));
        layerParams.set("zoom_factor_x", scales.at<float>(3));
    }
    else
    {
        const std::string& inputLast = node_proto.input(node_proto.input_size() - 1);
        if (constBlobs.find(inputLast) != constBlobs.end())
        {
            Mat shapes = getBlob(inputLast);
            CV_CheckEQ(shapes.size[0], 4, "");
            CV_CheckEQ(shapes.size[1], 1, "");
            CV_CheckDepth(shapes.depth(), shapes.depth() == CV_32S || shapes.depth() == CV_32F, "");
            if (shapes.depth() == CV_32F)
                shapes.convertTo(shapes, CV_32S);
            layerParams.set("width", shapes.at<int>(3));
            layerParams.set("height", shapes.at<int>(2));
        }
    }
    replaceLayerParam(layerParams, "mode", "interpolation");
    addLayer(layerParams, node_proto);
}

void ONNXImporter::parseUpsample(LayerParams& layerParams, opencv_onnx::NodeProto node_proto)
{
    //fused from Resize Subgraph
    if (layerParams.has("coordinate_transformation_mode"))
    {
        String interp_mode = layerParams.get<String>("coordinate_transformation_mode");
        CV_Assert_N(interp_mode != "tf_crop_and_resize", interp_mode != "tf_half_pixel_for_nn");

        layerParams.set("align_corners", interp_mode == "align_corners");
        if (layerParams.get<String>("mode") == "linear")
        {
            layerParams.set("mode", interp_mode == "pytorch_half_pixel" ?
                                    "opencv_linear" : "bilinear");
        }
    }
    if (layerParams.get<String>("mode") == "linear" && framework_name == "pytorch")
        layerParams.set("mode", "opencv_linear");

    layerParams.type = "Resize";
    if (layerParams.has("scales"))
    {
        // Pytorch layer
        DictValue scales = layerParams.get("scales");
        CV_Assert(scales.size() == 4);
        layerParams.set("zoom_factor_y", scales.getIntValue(2));
        layerParams.set("zoom_factor_x", scales.getIntValue(3));
    }
    else if (layerParams.has("height_scale") && layerParams.has("width_scale"))
    {
        // Caffe2 layer
        replaceLayerParam(layerParams, "height_scale", "zoom_factor_y");
        replaceLayerParam(layerParams, "width_scale", "zoom_factor_x");
    }
    else
    {
        // scales as input
        const std::string& input1 = node_proto.input(1);
        if (constBlobs.find(input1) != constBlobs.end())
        {
            Mat scales = getBlob(input1);
            CV_Assert(scales.total() == 4);
            layerParams.set("zoom_factor_y", scales.at<float>(2));
            layerParams.set("zoom_factor_x", scales.at<float>(3));
        }
    }
    replaceLayerParam(layerParams, "mode", "interpolation");
    addLayer(layerParams, node_proto);
}

// "SoftMax" "LogSoftmax"
void ONNXImporter::parseSoftMax(LayerParams& layerParams, opencv_onnx::NodeProto node_proto)
{
    const std::string& layer_type = node_proto.op_type();
    layerParams.type = "Softmax";
    layerParams.set("log_softmax", layer_type == "LogSoftmax");
    addLayer(layerParams, node_proto);
}

void ONNXImporter::parseDetectionOutput(LayerParams& layerParams, opencv_onnx::NodeProto node_proto)
{
    CV_CheckEQ(node_proto.input_size(), 3, "");
    if (constBlobs.find(node_proto.input(2)) != constBlobs.end())
    {
        Mat priors = getBlob(node_proto, 2);

        LayerParams constParams;
        constParams.name = layerParams.name + "/priors";
        constParams.type = "Const";
        constParams.blobs.push_back(priors);

        opencv_onnx::NodeProto priorsProto;
        priorsProto.add_output(constParams.name);
        addLayer(constParams, priorsProto);

        node_proto.set_input(2, constParams.name);
    }
    addLayer(layerParams, node_proto);
}

void ONNXImporter::parseCustom(LayerParams& layerParams, opencv_onnx::NodeProto node_proto)
{
    for (int j = 0; j < node_proto.input_size(); j++) {
        if (layer_id.find(node_proto.input(j)) == layer_id.end())
            layerParams.blobs.push_back(getBlob(node_proto, j));
    }
    addLayer(layerParams, node_proto);
}

const ONNXImporter::DispatchMap ONNXImporter::buildDispatchMap()
{
    DispatchMap dispatch;

    dispatch["MaxPool"] = &ONNXImporter::parseMaxPool;
    dispatch["AveragePool"] = &ONNXImporter::parseAveragePool;
    dispatch["GlobalAveragePool"] = dispatch["GlobalMaxPool"] = dispatch["ReduceMean"] = dispatch["ReduceSum"] =
        dispatch["ReduceMax"] = &ONNXImporter::parseReduce;
    dispatch["Slice"] = &ONNXImporter::parseSlice;
    dispatch["Split"] = &ONNXImporter::parseSplit;
    dispatch["Add"] = dispatch["Sum"] = dispatch["Sub"] = &ONNXImporter::parseBias;
    dispatch["Pow"] = &ONNXImporter::parsePow;
    dispatch["Max"] = &ONNXImporter::parseMax;
    dispatch["Neg"] = &ONNXImporter::parseNeg;
    dispatch["Constant"] = &ONNXImporter::parseConstant;
    dispatch["LSTM"] = &ONNXImporter::parseLSTM;
    dispatch["ImageScaler"] = &ONNXImporter::parseImageScaler;
    dispatch["Clip"] = &ONNXImporter::parseClip;
    dispatch["LeakyRelu"] = &ONNXImporter::parseLeakyRelu;
    dispatch["Relu"] = &ONNXImporter::parseRelu;
    dispatch["Elu"] = &ONNXImporter::parseElu;
    dispatch["Tanh"] = &ONNXImporter::parseTanh;
    dispatch["PRelu"] = &ONNXImporter::parsePRelu;
    dispatch["LRN"] = &ONNXImporter::parseLRN;
    dispatch["InstanceNormalization"] = &ONNXImporter::parseInstanceNormalization;
    dispatch["BatchNormalization"] = &ONNXImporter::parseBatchNormalization;
    dispatch["Gemm"] = &ONNXImporter::parseGemm;
    dispatch["MatMul"] = &ONNXImporter::parseMatMul;
    dispatch["Mul"] = dispatch["Div"] = &ONNXImporter::parseMul;
    dispatch["Conv"] = &ONNXImporter::parseConv;
    dispatch["ConvTranspose"] = &ONNXImporter::parseConvTranspose;
    dispatch["Transpose"] = &ONNXImporter::parseTranspose;
    dispatch["Squeeze"] = &ONNXImporter::parseSqueeze;
    dispatch["Flatten"] = &ONNXImporter::parseFlatten;
    dispatch["Unsqueeze"] = &ONNXImporter::parseUnsqueeze;
    dispatch["Expand"] = &ONNXImporter::parseExpand;
    dispatch["Reshape"] = &ONNXImporter::parseReshape;
    dispatch["Pad"] = &ONNXImporter::parsePad;
    dispatch["Shape"] = &ONNXImporter::parseShape;
    dispatch["Cast"] = &ONNXImporter::parseCast;
    dispatch["ConstantFill"] = dispatch["ConstantOfShape"] = &ONNXImporter::parseConstantFill;
    dispatch["Gather"] = &ONNXImporter::parseGather;
    dispatch["Concat"] = &ONNXImporter::parseConcat;
    dispatch["Resize"] = &ONNXImporter::parseResize;
    dispatch["Upsample"] = &ONNXImporter::parseUpsample;
    dispatch["SoftMax"] = dispatch["LogSoftmax"] = &ONNXImporter::parseSoftMax;
    dispatch["DetectionOutput"] = &ONNXImporter::parseDetectionOutput;
    dispatch["Custom"] = &ONNXImporter::parseCustom;

    return dispatch;
}

Net readNetFromONNX(const String& onnxFile)
{
    Net net;
    ONNXImporter onnxImporter(net, onnxFile.c_str());
    return net;
}

Net readNetFromONNX(const char* buffer, size_t sizeBuffer)
{
    Net net;
    ONNXImporter onnxImporter(net, buffer, sizeBuffer);
    return net;
}

Net readNetFromONNX(const std::vector<uchar>& buffer)
{
    return readNetFromONNX(reinterpret_cast<const char*>(buffer.data()), buffer.size());
}

Mat readTensorFromONNX(const String& path)
{
    std::fstream input(path.c_str(), std::ios::in | std::ios::binary);
    if (!input)
    {
        CV_Error(Error::StsBadArg, cv::format("Can't read ONNX file: %s", path.c_str()));
    }

    opencv_onnx::TensorProto tensor_proto = opencv_onnx::TensorProto();
    if (!tensor_proto.ParseFromIstream(&input))
    {
        CV_Error(Error::StsUnsupportedFormat, cv::format("Failed to parse ONNX data: %s", path.c_str()));
    }
    Mat mat = getMatFromTensor(tensor_proto);
    releaseONNXTensor(tensor_proto);
    return mat;
}

CV__DNN_EXPERIMENTAL_NS_END
}} // namespace

#endif<|MERGE_RESOLUTION|>--- conflicted
+++ resolved
@@ -785,7 +785,6 @@
             int finish = ends[i];
             end.push_back((finish < 0) ? --finish : finish); // numpy doesn't include last dim
         }
-<<<<<<< HEAD
 
         if (inp_size == 5) {
             CV_Assert(constBlobs.find(node_proto.input(4)) != constBlobs.end());
@@ -803,32 +802,6 @@
                 axis == 0 &&
                 start_blob.at<int>(0) == -1 && step_blob.at<int>(0) == -1 &&
                 end_blob.at<int>(0) == std::numeric_limits<int32_t>::min())
-=======
-        else if (layer_type == "LSTM")
-        {
-            LayerParams lstmParams = layerParams;
-            lstmParams.name += "/lstm";
-
-            // https://pytorch.org/docs/stable/nn.html#lstm
-            CV_Assert(node_proto.input_size() == 7);
-            Mat Wx = getBlob(node_proto, 1);
-            Mat Wh = getBlob(node_proto, 2);
-            Mat b = getBlob(node_proto, 3);
-            Mat h0 = getBlob(node_proto, 5);
-            Mat c0 = getBlob(node_proto, 6);
-
-            b = b.reshape(1, b.size[0]);
-
-            const int numHidden = lstmParams.get<int>("hidden_size");
-            const int numDirs = Wx.size[0];  // Is 1 for forward only and 2 for bidirectional LSTM.
-            const int numFeatures = Wx.size[2];
-            Mat bx = b.colRange(0, b.cols / 2);
-            Mat bh = b.colRange(b.cols / 2, b.cols);
-            b = bx + bh;
-
-            // IFGO->IGFO
-            for (int k = 0; k < numDirs; ++k)
->>>>>>> 3bc3eeb5
             {
                 Mat inp = getBlob(node_proto, 0);
                 if (inp.dims == 2)
@@ -839,7 +812,6 @@
                     return;
                 }
             }
-<<<<<<< HEAD
         }
     }
     layerParams.set("begin", DictValue::arrayInt(&begin[0], begin.size()));
@@ -848,20 +820,6 @@
 
     if (!steps.empty())
         layerParams.set("steps", DictValue::arrayInt(&steps[0], steps.size()));
-=======
-            Wx = Wx.reshape(1, Wx.size[0] * Wx.size[1]);
-            Wh = Wh.reshape(1, Wh.size[0] * Wh.size[1]);
-            h0 = h0.reshape(1, h0.size[0] * h0.size[1]);
-            c0 = c0.reshape(1, c0.size[0] * c0.size[1]);
-
-            lstmParams.blobs.resize(5);
-            lstmParams.blobs[0] = Wh;
-            lstmParams.blobs[1] = Wx;
-            lstmParams.blobs[2] = b;
-            lstmParams.blobs[3] = h0;
-            lstmParams.blobs[4] = c0;
-            lstmParams.set("bidirectional", lstmParams.get<String>("direction", "") == "bidirectional");
->>>>>>> 3bc3eeb5
 
     if (constBlobs.find(node_proto.input(0)) != constBlobs.end())
     {
@@ -1042,8 +1000,9 @@
     Mat Wx = getBlob(node_proto, 1);
     Mat Wh = getBlob(node_proto, 2);
     Mat b = getBlob(node_proto, 3);
-    CV_CheckEQ(countNonZero(getBlob(node_proto, 5)), 0, "Unsupported non zero initial_h");
-    CV_CheckEQ(countNonZero(getBlob(node_proto, 6)), 0, "Unsupported non zero initial_c");
+    Mat h0 = getBlob(node_proto, 5);
+    Mat c0 = getBlob(node_proto, 6);
+
     b = b.reshape(1, b.size[0]);
 
     const int numHidden = lstmParams.get<int>("hidden_size");
@@ -1076,11 +1035,15 @@
     }
     Wx = Wx.reshape(1, Wx.size[0] * Wx.size[1]);
     Wh = Wh.reshape(1, Wh.size[0] * Wh.size[1]);
-
-    lstmParams.blobs.resize(3);
+    h0 = h0.reshape(1, h0.size[0] * h0.size[1]);
+    c0 = c0.reshape(1, c0.size[0] * c0.size[1]);
+
+    lstmParams.blobs.resize(5);
     lstmParams.blobs[0] = Wh;
     lstmParams.blobs[1] = Wx;
     lstmParams.blobs[2] = b;
+    lstmParams.blobs[3] = h0;
+    lstmParams.blobs[4] = c0;
     lstmParams.set("bidirectional", lstmParams.get<String>("direction", "") == "bidirectional");
 
     node_proto.set_output(0, lstmParams.name);  // set different name so output shapes will be registered on that name
