// This file is part of OpenCV project.
// It is subject to the license terms in the LICENSE file found in the top-level directory
// of this distribution and at http://opencv.org/license.html.

// Copyright (C) 2018, Intel Corporation, all rights reserved.
// Third party copyrights are property of their respective owners.

#include "../precomp.hpp"
#include <opencv2/dnn/shape_utils.hpp>

#include <opencv2/dnn/layer_reg.private.hpp>

#include <opencv2/core/utils/fp_control_utils.hpp>

#include <opencv2/core/utils/logger.defines.hpp>
#undef CV_LOG_STRIP_LEVEL
#define CV_LOG_STRIP_LEVEL CV_LOG_LEVEL_VERBOSE + 1
#include <opencv2/core/utils/logger.hpp>

#include <opencv2/core/utils/configuration.private.hpp>


#ifdef HAVE_PROTOBUF

#include <iostream>
#include <fstream>
#include <string>
#include <limits>
#include <algorithm>

#if defined _MSC_VER && _MSC_VER < 1910/*MSVS 2017*/
#pragma warning(push)
#pragma warning(disable: 4503)  // decorated name length exceeded, name was truncated
#endif

#if defined(__GNUC__) && __GNUC__ >= 5
#pragma GCC diagnostic push
#pragma GCC diagnostic ignored "-Wsuggest-override"
#endif
#include "opencv-onnx.pb.h"
#if defined(__GNUC__) && __GNUC__ >= 5
#pragma GCC diagnostic pop
#endif

#include "onnx_graph_simplifier.hpp"

namespace cv {
namespace dnn {
CV__DNN_INLINE_NS_BEGIN

extern bool DNN_DIAGNOSTICS_RUN;

class ONNXLayerHandler;

class ONNXImporter
{
    FPDenormalsIgnoreHintScope fp_denormals_ignore_scope;

    opencv_onnx::ModelProto model_proto;
    struct LayerInfo {
        int layerId;
        int outputId;
        LayerInfo(int _layerId = 0, int _outputId = 0) : layerId(_layerId), outputId(_outputId) {}
    };

    struct TensorInfo {
        int real_ndims;
        TensorInfo(int _real_ndims = 0) : real_ndims(_real_ndims) {}
    };

    std::map<std::string, Mat> getGraphTensors(
                                    const opencv_onnx::GraphProto& graph_proto);
    Mat getBlob(const opencv_onnx::NodeProto& node_proto, int index);
    Mat getBlob(const std::string& input_name);
    TensorInfo getBlobExtraInfo(const opencv_onnx::NodeProto& node_proto, int index);
    TensorInfo getBlobExtraInfo(const std::string& input_name);

    LayerParams getLayerParams(const opencv_onnx::NodeProto& node_proto);

    void addConstant(const std::string& name, const Mat& blob);
    void addLayer(LayerParams& layerParams,
                  const opencv_onnx::NodeProto& node_proto);
    void handleQuantizedNode(LayerParams& layerParams,
                             const opencv_onnx::NodeProto& node_proto);

    void expandMid(const std::string& prefix, opencv_onnx::NodeProto& node_proto,
                   const std::string& input, size_t n);
    void addNegation(const LayerParams& layerParams, opencv_onnx::NodeProto& node_proto, int input_id);
    void lstm_extractConsts(LayerParams& layerParams, const opencv_onnx::NodeProto& lstm_proto, size_t idx, int* blobShape_, int size);
    void lstm_add_reshape(const std::string& input_name, const std::string& output_name, int* layerShape, size_t n);
    std::string lstm_add_slice(int index, const std::string& input_name, int* begin, int* end, size_t n);
    std::string lstm_fix_dims(LayerParams& layerParams, const opencv_onnx::NodeProto& lstm_proto,
                              int batch_size, int num_directions, int hidden_size, bool need_y, const std::string& y_name,
                              const int index);
    void lstm_add_transform(int num_directions, int batch_size, int hidden_size,
                            int index, const std::string& input_name, const std::string& output_name);
public:
    ONNXImporter(Net& net, const char *onnxFile);
    ONNXImporter(Net& net, const char* buffer, size_t sizeBuffer);

    void populateNet();

protected:
    std::unique_ptr<ONNXLayerHandler> layerHandler;
    Net& dstNet;

    opencv_onnx::GraphProto graph_proto;
    std::string framework_name;

    std::map<std::string, Mat> constBlobs;
    std::map<std::string, TensorInfo> constBlobsExtraInfo;

    std::map<std::string, MatShape> outShapes;  // List of internal blobs shapes.
    bool hasDynamicShapes;  // Whether the model has inputs with dynamic shapes
    typedef std::map<std::string, MatShape>::iterator IterShape_t;

    std::map<std::string, LayerInfo> layer_id;
    typedef std::map<std::string, LayerInfo>::iterator IterLayerId_t;
    typedef std::map<std::string, LayerInfo>::const_iterator ConstIterLayerId_t;

    void handleNode(const opencv_onnx::NodeProto& node_proto);

private:
    friend class ONNXLayerHandler;
    typedef void (ONNXImporter::*ONNXImporterNodeParser)(LayerParams& layerParams, const opencv_onnx::NodeProto& node_proto);
    typedef std::map<std::string, ONNXImporterNodeParser> DispatchMap;
    typedef std::map<std::string, DispatchMap> DomainDispatchMap;

    DomainDispatchMap domain_dispatch_map;
    std::string getLayerTypeDomain(const opencv_onnx::NodeProto& node_proto);
    const DispatchMap& getDispatchMap(const opencv_onnx::NodeProto& node_proto);
    void buildDispatchMap_ONNX_AI(int opset_version);
    void buildDispatchMap_COM_MICROSOFT(int opset_version);

    // Domain: 'ai.onnx' (default)
    // URL: https://github.com/onnx/onnx/blob/master/docs/Operators.md
    void parseArg                  (LayerParams& layerParams, const opencv_onnx::NodeProto& node_proto);
    void parseMaxUnpool            (LayerParams& layerParams, const opencv_onnx::NodeProto& node_proto);
    void parseMaxPool              (LayerParams& layerParams, const opencv_onnx::NodeProto& node_proto);
    void parseAveragePool          (LayerParams& layerParams, const opencv_onnx::NodeProto& node_proto);
    void parseGlobalPool           (LayerParams& layerParams, const opencv_onnx::NodeProto& node_proto);
    void parseReduce               (LayerParams& layerParams, const opencv_onnx::NodeProto& node_proto);
    void parseSlice                (LayerParams& layerParams, const opencv_onnx::NodeProto& node_proto);
    void parseSplit                (LayerParams& layerParams, const opencv_onnx::NodeProto& node_proto);
    void parseNeg                  (LayerParams& layerParams, const opencv_onnx::NodeProto& node_proto);
    void parseConstant             (LayerParams& layerParams, const opencv_onnx::NodeProto& node_proto);
    void parseLSTM                 (LayerParams& layerParams, const opencv_onnx::NodeProto& node_proto);
    void parseGRU                  (LayerParams& layerParams, const opencv_onnx::NodeProto& node_proto);
    void parseImageScaler          (LayerParams& layerParams, const opencv_onnx::NodeProto& node_proto);
    void parseClip                 (LayerParams& layerParams, const opencv_onnx::NodeProto& node_proto);
    void parseLeakyRelu            (LayerParams& layerParams, const opencv_onnx::NodeProto& node_proto);
    void parseRelu                 (LayerParams& layerParams, const opencv_onnx::NodeProto& node_proto);
    void parseElu                  (LayerParams& layerParams, const opencv_onnx::NodeProto& node_proto);
    void parseTanh                 (LayerParams& layerParams, const opencv_onnx::NodeProto& node_proto);
    void parseAbs                  (LayerParams& layerParams, const opencv_onnx::NodeProto& node_proto);
    void parsePRelu                (LayerParams& layerParams, const opencv_onnx::NodeProto& node_proto);
    void parseLRN                  (LayerParams& layerParams, const opencv_onnx::NodeProto& node_proto);
    void parseInstanceNormalization(LayerParams& layerParams, const opencv_onnx::NodeProto& node_proto);
    void parseBatchNormalization   (LayerParams& layerParams, const opencv_onnx::NodeProto& node_proto);
    void parseGemm                 (LayerParams& layerParams, const opencv_onnx::NodeProto& node_proto);
    void parseMatMul               (LayerParams& layerParams, const opencv_onnx::NodeProto& node_proto);
    void parseConv                 (LayerParams& layerParams, const opencv_onnx::NodeProto& node_proto);
    void parseConvTranspose        (LayerParams& layerParams, const opencv_onnx::NodeProto& node_proto);
    void parseTranspose            (LayerParams& layerParams, const opencv_onnx::NodeProto& node_proto);
    void parseSqueeze              (LayerParams& layerParams, const opencv_onnx::NodeProto& node_proto);
    void parseFlatten              (LayerParams& layerParams, const opencv_onnx::NodeProto& node_proto);
    void parseUnsqueeze            (LayerParams& layerParams, const opencv_onnx::NodeProto& node_proto);
    void parseExpand               (LayerParams& layerParams, const opencv_onnx::NodeProto& node_proto);
    void parseReshape              (LayerParams& layerParams, const opencv_onnx::NodeProto& node_proto);
    void parsePad                  (LayerParams& layerParams, const opencv_onnx::NodeProto& node_proto);
    void parseShape                (LayerParams& layerParams, const opencv_onnx::NodeProto& node_proto);
    void parseCast                 (LayerParams& layerParams, const opencv_onnx::NodeProto& node_proto);
    void parseConstantFill         (LayerParams& layerParams, const opencv_onnx::NodeProto& node_proto);
    void parseGather               (LayerParams& layerParams, const opencv_onnx::NodeProto& node_proto);
    void parseConcat               (LayerParams& layerParams, const opencv_onnx::NodeProto& node_proto);
    void parseResize               (LayerParams& layerParams, const opencv_onnx::NodeProto& node_proto);
    void parseUpsample             (LayerParams& layerParams, const opencv_onnx::NodeProto& node_proto);
    void parseSoftMax              (LayerParams& layerParams, const opencv_onnx::NodeProto& node_proto);
    void parseDetectionOutput      (LayerParams& layerParams, const opencv_onnx::NodeProto& node_proto);
    void parseCumSum               (LayerParams& layerParams, const opencv_onnx::NodeProto& node_proto);
    void parseElementWise          (LayerParams& layerParams, const opencv_onnx::NodeProto& node_proto);
    void parseDepthToSpace         (LayerParams& layerParams, const opencv_onnx::NodeProto& node_proto);
    void parseSimpleLayers         (LayerParams& layerParams, const opencv_onnx::NodeProto& node_proto);

    // Domain: com.microsoft
    // URL: https://github.com/microsoft/onnxruntime/blob/master/docs/ContribOperators.md
    void parseQuantDequant         (LayerParams& layerParams, const opencv_onnx::NodeProto& node_proto);
    void parseQConv                (LayerParams& layerParams, const opencv_onnx::NodeProto& node_proto);
    void parseQMatMul              (LayerParams& layerParams, const opencv_onnx::NodeProto& node_proto);
    void parseQEltwise             (LayerParams& layerParams, const opencv_onnx::NodeProto& node_proto);
    void parseQLeakyRelu           (LayerParams& layerParams, const opencv_onnx::NodeProto& node_proto);
    void parseQSigmoid             (LayerParams& layerParams, const opencv_onnx::NodeProto& node_proto);
    void parseQAvgPool             (LayerParams& layerParams, const opencv_onnx::NodeProto& node_proto);
    void parseQConcat              (LayerParams& layerParams, const opencv_onnx::NodeProto& node_proto);

    // '???' domain or '???' layer type
    void parseCustomLayer          (LayerParams& layerParams, const opencv_onnx::NodeProto& node_proto);

    int onnx_opset;  // OperatorSetIdProto for 'onnx' domain
    std::map<std::string, int> onnx_opset_map;  // map from OperatorSetIdProto
    void parseOperatorSet();

    const std::string str_domain_ai_onnx = "ai.onnx";


    bool useLegacyNames;
    bool getParamUseLegacyNames()
    {
        bool param = utils::getConfigurationParameterBool("OPENCV_DNN_ONNX_USE_LEGACY_NAMES", false);
        return param;
    }
    std::string extractNodeName(const opencv_onnx::NodeProto& node_proto);
};


class ONNXLayerHandler : public detail::LayerHandler
{
public:
    explicit ONNXLayerHandler(ONNXImporter* importer_);

    void fillRegistry(const opencv_onnx::GraphProto& net);

protected:
    ONNXImporter* importer;
};

ONNXLayerHandler::ONNXLayerHandler(ONNXImporter* importer_) : importer(importer_){}

void ONNXLayerHandler::fillRegistry(const opencv_onnx::GraphProto &net)
{
    int layersSize = net.node_size();
    for (int li = 0; li < layersSize; li++) {
        const opencv_onnx::NodeProto &node_proto = net.node(li);
        const std::string& name = node_proto.output(0);
        const std::string& type = node_proto.op_type();
        const std::string& layer_type_domain = importer->getLayerTypeDomain(node_proto);
        const auto& dispatch = importer->getDispatchMap(node_proto);
        if (dispatch.find(type) == dispatch.end())
        {
            addMissing(name, cv::format("%s.%s", layer_type_domain.c_str(), type.c_str()));
        }
    }
    printMissing();
}

ONNXImporter::ONNXImporter(Net& net, const char *onnxFile)
    : layerHandler(DNN_DIAGNOSTICS_RUN ? new ONNXLayerHandler(this) : nullptr)
    , dstNet(net)
    , onnx_opset(0)
    , useLegacyNames(getParamUseLegacyNames())
{
    hasDynamicShapes = false;
    CV_Assert(onnxFile);
    CV_LOG_DEBUG(NULL, "DNN/ONNX: processing ONNX model from file: " << onnxFile);

    std::fstream input(onnxFile, std::ios::in | std::ios::binary);
    if (!input)
    {
        CV_Error(Error::StsBadArg, cv::format("Can't read ONNX file: %s", onnxFile));
    }

    if (!model_proto.ParseFromIstream(&input))
    {
        CV_Error(Error::StsUnsupportedFormat, cv::format("Failed to parse ONNX model: %s", onnxFile));
    }

    populateNet();
}

ONNXImporter::ONNXImporter(Net& net, const char* buffer, size_t sizeBuffer)
    : layerHandler(DNN_DIAGNOSTICS_RUN ? new ONNXLayerHandler(this) : nullptr)
    , dstNet(net)
    , onnx_opset(0)
    , useLegacyNames(getParamUseLegacyNames())
{
    hasDynamicShapes = false;
    CV_LOG_DEBUG(NULL, "DNN/ONNX: processing in-memory ONNX model (" << sizeBuffer << " bytes)");

    struct _Buf : public std::streambuf
            {
        _Buf(const char* buffer, size_t sizeBuffer)
        {
            char* p = const_cast<char*>(buffer);
            setg(p, p, p + sizeBuffer);
        }
            };

    _Buf buf(buffer, sizeBuffer);
    std::istream input(&buf);

    if (!model_proto.ParseFromIstream(&input))
        CV_Error(Error::StsUnsupportedFormat, "Failed to parse onnx model from in-memory byte array.");

    populateNet();
}


inline void replaceLayerParam(LayerParams& layerParams, const String& oldKey, const String& newKey)
{
    if (layerParams.has(oldKey)) {
        layerParams.set(newKey, layerParams.get(oldKey));
        layerParams.erase(oldKey);
    }
}

static
void dumpValueInfoProto(int i, const opencv_onnx::ValueInfoProto& valueInfoProto, const std::string& prefix)
{
    CV_Assert(valueInfoProto.has_name());
    CV_Assert(valueInfoProto.has_type());
    const opencv_onnx::TypeProto& typeProto = valueInfoProto.type();
    CV_Assert(typeProto.has_tensor_type());
    const opencv_onnx::TypeProto::Tensor& tensor = typeProto.tensor_type();
    CV_Assert(tensor.has_shape());
    const opencv_onnx::TensorShapeProto& tensorShape = tensor.shape();

    int dim_size = tensorShape.dim_size();
    CV_CheckGE(dim_size, 0, "");
    MatShape shape(dim_size);
    for (int j = 0; j < dim_size; ++j)
    {
        const opencv_onnx::TensorShapeProto_Dimension& dimension = tensorShape.dim(j);
        if (dimension.has_dim_param())
        {
            CV_LOG_DEBUG(NULL, "DNN/ONNX: " << prefix << "[" << i << "] dim[" << j << "] = <" << dimension.dim_param() << "> (dynamic)");
        }
        // https://github.com/onnx/onnx/blob/master/docs/DimensionDenotation.md#denotation-definition
        if (dimension.has_denotation())
        {
            CV_LOG_INFO(NULL, "DNN/ONNX: " << prefix << "[" << i << "] dim[" << j << "] denotation is '" << dimension.denotation() << "'");
        }
        shape[j] = dimension.dim_value();
    }
    CV_LOG_DEBUG(NULL, "DNN/ONNX: " << prefix << "[" << i << " as '" << valueInfoProto.name() << "'] shape=" << toString(shape));
}

static
void dumpTensorProto(int i, const opencv_onnx::TensorProto& tensorProto, const std::string& prefix)
{
    if (utils::logging::getLogLevel() < utils::logging::LOG_LEVEL_VERBOSE)
        return;
    int dim_size = tensorProto.dims_size();
    CV_CheckGE(dim_size, 0, "");
    MatShape shape(dim_size);
    for (int j = 0; j < dim_size; ++j)
    {
        int sz = static_cast<int>(tensorProto.dims(j));
        shape[j] = sz;
    }
    CV_LOG_VERBOSE(NULL, 0, "DNN/ONNX: " << prefix << "[" << i << " as '" << tensorProto.name() << "'] shape=" << toString(shape) << " data_type=" << (int)tensorProto.data_type());
}

void releaseONNXTensor(opencv_onnx::TensorProto& tensor_proto)
{
    if (!tensor_proto.raw_data().empty()) {
        delete tensor_proto.release_raw_data();
    }
}

void runLayer(LayerParams& params, const std::vector<Mat>& inputs,
              std::vector<Mat>& outputs)
{
    Ptr<Layer> layer = LayerFactory::createLayerInstance(params.type, params);
    CV_Assert((bool)layer);

    std::vector<MatShape> inpShapes(inputs.size());
    int ddepth = params.get<int>("depth", CV_32F);
    for (size_t i = 0; i < inputs.size(); ++i)
    {
        inpShapes[i] = shape(inputs[i]);
        if (i > 0 && ddepth != inputs[i].depth())
            CV_Error(Error::StsNotImplemented, "Mixed input data types.");
        ddepth = inputs[i].depth();
    }

    std::vector<MatShape> outShapes, internalShapes;
    layer->getMemoryShapes(inpShapes, 0, outShapes, internalShapes);

    std::vector<Mat> internals(internalShapes.size());
    outputs.resize(outShapes.size());
    for (size_t i = 0; i < outShapes.size(); ++i)
        outputs[i].create(outShapes[i], ddepth);
    for (size_t i = 0; i < internalShapes.size(); ++i)
        internals[i].create(internalShapes[i], ddepth);

    layer->finalize(inputs, outputs);
    layer->forward(inputs, outputs, internals);
}

std::map<std::string, Mat> ONNXImporter::getGraphTensors(
                                        const opencv_onnx::GraphProto& graph_proto)
{
    std::map<std::string, Mat> layers_weights;

    for (int i = 0; i < graph_proto.initializer_size(); i++)
    {
        const opencv_onnx::TensorProto& tensor_proto = graph_proto.initializer(i);
        dumpTensorProto(i, tensor_proto, "initializer");
        Mat mat = getMatFromTensor(tensor_proto);
        releaseONNXTensor(const_cast<opencv_onnx::TensorProto&>(tensor_proto));  // drop already loaded data

        if (DNN_DIAGNOSTICS_RUN && mat.empty())
            continue;

        layers_weights.insert(std::make_pair(tensor_proto.name(), mat));
        constBlobsExtraInfo.insert(std::make_pair(tensor_proto.name(), TensorInfo(tensor_proto.dims_size())));
    }
    return layers_weights;
}

static DictValue parse(const ::google::protobuf::RepeatedField< ::google::protobuf::int64>& src) {
    std::vector<int32_t> dst(src.size());
    convertInt64ToInt32(src, dst, src.size());
    return DictValue::arrayInt(&dst[0], src.size());
}

static DictValue parseStr(const ::google::protobuf::RepeatedPtrField< ::std::string>& src) {
    return DictValue::arrayString(src.begin(), static_cast<int>(src.size()));
}

LayerParams ONNXImporter::getLayerParams(const opencv_onnx::NodeProto& node_proto)
{
    LayerParams lp;
    for(int i = 0; i < node_proto.attribute_size(); i++)
    {
        opencv_onnx::AttributeProto attribute_proto = node_proto.attribute(i);
        std::string attribute_name = attribute_proto.name();

        try
        {
            if(attribute_name == "kernel_shape")
            {
                CV_Assert(attribute_proto.ints_size() == 1 || attribute_proto.ints_size() == 2 || attribute_proto.ints_size() == 3);
                lp.set("kernel_size", parse(attribute_proto.ints()));
            }
            else if(attribute_name == "strides")
            {
                CV_Assert(attribute_proto.ints_size() == 1 || attribute_proto.ints_size() == 2 || attribute_proto.ints_size() == 3);
                lp.set("stride", parse(attribute_proto.ints()));
            }
            else if(attribute_name == "pads")
            {
                if (node_proto.op_type() == "Pad")
                {
                    // Padding layer.
                    // Paddings are in order begin0, begin1, .. beginN, end0, end1, ..., endN.
                    // We need to shuffle it to begin0, end0, begin1, end1, ...
                    CV_Assert(attribute_proto.ints_size() % 2 == 0);
                    const int dims = attribute_proto.ints_size() / 2;
                    std::vector<int32_t> paddings;
                    paddings.reserve(attribute_proto.ints_size());
                    for (int i = 0; i < dims; ++i)
                    {
                        paddings.push_back(attribute_proto.ints(i));
                        paddings.push_back(attribute_proto.ints(dims + i));
                    }
                    lp.set("paddings", DictValue::arrayInt(&paddings[0], paddings.size()));
                }
                else
                {
                    // Convolution or pooling.
                    CV_Assert(attribute_proto.ints_size() == 2 || attribute_proto.ints_size() == 4 || attribute_proto.ints_size() == 6);
                    lp.set("pad", parse(attribute_proto.ints()));
                }
            }
            else if(attribute_name == "auto_pad")
            {
                if (attribute_proto.s() == "SAME_UPPER" || attribute_proto.s() == "SAME_LOWER") {
                    lp.set("pad_mode",  "SAME");
                }
                else if (attribute_proto.s() == "VALID") {
                    lp.set("pad_mode", "VALID");
                }
            }
            else if(attribute_name == "dilations")
            {
                CV_Assert(attribute_proto.ints_size() == 1 || attribute_proto.ints_size() == 2 || attribute_proto.ints_size() == 3);
                lp.set("dilation", parse(attribute_proto.ints()));
            }
            else if(attribute_name == "activations" && node_proto.op_type() == "LSTM")
            {
                lp.set(attribute_name, parseStr(attribute_proto.strings()));
            }
            else if (attribute_proto.has_i())
            {
                ::google::protobuf::int64 src = attribute_proto.i();
                if (src < std::numeric_limits<int32_t>::min() || src > std::numeric_limits<int32_t>::max())
                    CV_Error(Error::StsOutOfRange, "Input is out of OpenCV 32S range");
                else
                    lp.set(attribute_name, saturate_cast<int32_t>(src));
            }
            else if (attribute_proto.has_f())
            {
                lp.set(attribute_name, attribute_proto.f());
            }
            else if (attribute_proto.has_s())
            {
                lp.set(attribute_name, attribute_proto.s());
            }
            else if (attribute_proto.floats_size() > 0)
            {
                lp.set(attribute_name, DictValue::arrayReal(
                    attribute_proto.floats().data(), attribute_proto.floats_size()));
            }
            else if (attribute_proto.ints_size() > 0)
            {
                lp.set(attribute_name, parse(attribute_proto.ints()));
            }
            else if (attribute_proto.has_t())
            {
                opencv_onnx::TensorProto tensor = attribute_proto.t();
                Mat blob = getMatFromTensor(tensor);
                lp.blobs.push_back(blob);
                lp.set("original_dims_of_mat", tensor.dims_size());
            }
            else if (attribute_proto.has_g())
            {
                CV_Error(Error::StsNotImplemented, cv::format("DNN/ONNX/Attribute[%s]: 'Graph' is not supported", attribute_name.c_str()));
            }
            else if (attribute_proto.graphs_size() > 0)
            {
                CV_Error(Error::StsNotImplemented,
                        cv::format("DNN/ONNX/Attribute[%s]: 'Graphs' (%d) in attributes is not supported",
                                attribute_name.c_str(), attribute_proto.graphs_size())
                );
            }
            else if (attribute_proto.strings_size() > 0)
            {
                std::string msg = cv::format("DNN/ONNX/Attribute[%s]: 'Strings' (%d) are not supported",
                        attribute_name.c_str(), attribute_proto.strings_size());
                CV_LOG_ERROR(NULL, msg);
                for (int i = 0; i < attribute_proto.strings_size(); i++)
                {
                    CV_LOG_ERROR(NULL, "    Attribute[" << attribute_name << "].string(" << i << ") = '" << attribute_proto.strings(i) << "'");
                }
                CV_Error(Error::StsNotImplemented, msg);
            }
            else if (attribute_proto.tensors_size() > 0)
            {
                CV_Error(Error::StsNotImplemented,
                        cv::format("DNN/ONNX/Attribute[%s]: 'Tensors' (%d) in attributes are not supported",
                                attribute_name.c_str(), attribute_proto.tensors_size())
                );
            }
            else
            {
                CV_Error(Error::StsNotImplemented, cv::format("DNN/ONNX/Attribute[%s]: unsupported attribute format", attribute_name.c_str()));
            }
        }
        catch (const cv::Exception& e)
        {
            CV_UNUSED(e);
            if (DNN_DIAGNOSTICS_RUN)
            {
                CV_LOG_ERROR(NULL, "DNN/ONNX: Potential problem with processing attributes for node " << node_proto.name() << " Attribute " << attribute_name.c_str()
                );
                continue;
            }
            throw;
        }
    }
    return lp;
}

Mat ONNXImporter::getBlob(const opencv_onnx::NodeProto& node_proto, int index)
{
    CV_Assert(index < node_proto.input_size());
    const std::string& input_name = node_proto.input(index);
    return getBlob(input_name);
}

Mat ONNXImporter::getBlob(const std::string& input_name)
{
    std::map<std::string, Mat>::const_iterator constBlob = constBlobs.find(input_name);
    if (constBlob == constBlobs.end())
    {
        CV_Error(Error::StsBadArg, std::string("Blob ") + input_name + " not found in const blobs");
    }
    return constBlob->second;
}

ONNXImporter::TensorInfo ONNXImporter::getBlobExtraInfo(const opencv_onnx::NodeProto &node_proto, int index)
{
    CV_Assert(index < node_proto.input_size());
    const std::string& input_name = node_proto.input(index);
    return getBlobExtraInfo(input_name);
}

ONNXImporter::TensorInfo ONNXImporter::getBlobExtraInfo(const std::string& input_name)
{
    std::map<std::string, TensorInfo>::const_iterator constBlobExtraInfo = constBlobsExtraInfo.find(input_name);
    if (constBlobExtraInfo == constBlobsExtraInfo.end())
    {
        CV_Error(Error::StsBadArg, std::string("Blob ") + input_name + " not found in const blobs of extra info");
    }
    return constBlobExtraInfo->second;
}

void ONNXImporter::addLayer(LayerParams& layerParams,
                            const opencv_onnx::NodeProto& node_proto)
{
    int depth = layerParams.get<int>("depth", CV_32F);
    int id = dstNet.addLayer(layerParams.name, layerParams.type, depth, layerParams);
    for (int i = 0; i < node_proto.output_size(); ++i)
    {
        const std::string& output_name = node_proto.output(i);
        if (!output_name.empty())
        {
            layer_id.insert(std::make_pair(output_name, LayerInfo(id, i)));
        }
    }

    std::vector<MatShape> layerInpShapes, layerOutShapes, layerInternalShapes;
    int inpNum = 0;
    for (int j = 0; j < node_proto.input_size(); j++)
    {
        const std::string& input_name = node_proto.input(j);
        IterLayerId_t layerId = layer_id.find(input_name);
        if (layerId != layer_id.end()) {
            dstNet.connect(layerId->second.layerId, layerId->second.outputId, id, inpNum);
            ++inpNum;
            // Collect input shapes.
            IterShape_t shapeIt = outShapes.find(input_name);
            CV_Assert(shapeIt != outShapes.end());
            layerInpShapes.push_back(shapeIt->second);
        }
    }
    // Compute shape of output blob for this layer.
    Ptr<Layer> layer = dstNet.getLayer(id);  // FIXIT: avoid instantiation of layers during the import stage
    layer->getMemoryShapes(layerInpShapes, 0, layerOutShapes, layerInternalShapes);
    for (int i = 0; i < node_proto.output_size() && i < (int)layerOutShapes.size(); ++i)
    {
        const std::string& output_name = node_proto.output(i);
        if (!output_name.empty())
        {
            outShapes[node_proto.output(i)] = layerOutShapes[i];
        }
    }
}

/** @brief Make N copies of input layer and set them as input to node_proto.
 * @param prefix prefix of new layers' names
 * @param node_proto node which will contain all copies as inputs
 * @param input name of the node to copy
 * @param n number of copies
 */
void ONNXImporter::expandMid(const std::string& prefix, opencv_onnx::NodeProto& node_proto,
                             const std::string& input, size_t n)
{
    std::vector<std::string> input_names;
    input_names.reserve(n);
    for (size_t j = 0; j < n; j++)
    {
        LayerParams copyLP;
        copyLP.name = format("%s/copy_%zu", prefix.c_str(), j);
        copyLP.type = "Identity";
        CV_Assert((layer_id.find(copyLP.name) == layer_id.end()) &&
            "Couldn't copy the node: generated name already exists in the graph.");
        input_names.push_back(copyLP.name);

        node_proto.set_input(0, input);
        node_proto.set_output(0, copyLP.name);
        addLayer(copyLP, node_proto);
    }
    node_proto.clear_input();
    for (size_t i = 0; i < input_names.size(); i++)
    {
        node_proto.add_input(input_names[i]);
    }
}

/** @brief Multiply one of node_proto inputs by -1
 * @param layerParams parameters of the node
 * @param node_proto node which input will be replaced
 * @param input_id id of input to be multiplied by -1
 */
void ONNXImporter::addNegation(const LayerParams& layerParams, opencv_onnx::NodeProto& node_proto, int input_id)
{
    LayerParams powerParams;
    powerParams.name = layerParams.name + "/neg";
    powerParams.type = "Power";
    powerParams.set("scale", -1.f);

    //Create Power layer
    int id = dstNet.addLayer(powerParams.name, powerParams.type, powerParams);
    //Connect to input
    IterLayerId_t layerId = layer_id.find(node_proto.input(input_id));
    CV_Assert(layerId != layer_id.end());
    dstNet.connect(layerId->second.layerId, layerId->second.outputId, id, 0);
    //Add shape
    layer_id.insert(std::make_pair(powerParams.name, LayerInfo(id, 0)));
    outShapes[powerParams.name] = outShapes[node_proto.input(input_id)];

    //Replace input to Power
    node_proto.set_input(input_id, powerParams.name);
}

void ONNXImporter::addConstant(const std::string& name, const Mat& blob)
{
    CV_LOG_DEBUG(NULL, "DNN/ONNX: add constant '" << name << "' shape=" << toString(shape(blob)) << ": " << toString(blob));
    constBlobs.insert(std::make_pair(name, blob));
    outShapes.insert(std::make_pair(name, shape(blob)));
}

void ONNXImporter::parseOperatorSet()
{
    int ir_version = model_proto.has_ir_version() ? static_cast<int>(model_proto.ir_version()) : -1;
    if (ir_version < 3)
        return;

    int opset_size = model_proto.opset_import_size();
    if (opset_size <= 0)
    {
        CV_LOG_INFO(NULL, "DNN/ONNX: missing opset information")
        return;
    }

    for (int i = 0; i < opset_size; ++i)
    {
        const ::opencv_onnx::OperatorSetIdProto& opset_entry = model_proto.opset_import(i);
        const std::string& domain = opset_entry.has_domain() ? opset_entry.domain() : std::string();
        int version = opset_entry.has_version() ? opset_entry.version() : -1;
        if (domain.empty() || domain == str_domain_ai_onnx)
        {
            // ONNX opset covered by specification: https://github.com/onnx/onnx/blob/master/docs/Operators.md
            onnx_opset = std::max(onnx_opset, version);
            onnx_opset_map[str_domain_ai_onnx] = onnx_opset;
        }
        else
        {
            CV_LOG_DEBUG(NULL, "DNN/ONNX: using non-standard ONNX opset[" << i << "]: domain='" << domain << "' version=" << version);
            onnx_opset_map[domain] = onnx_opset;
        }
    }

    CV_LOG_INFO(NULL, "DNN/ONNX: ONNX opset version = " << onnx_opset);

    buildDispatchMap_ONNX_AI(onnx_opset);
    for (const auto& pair : onnx_opset_map)
    {
        if (pair.first == str_domain_ai_onnx)
        {
            continue;  // done above
        }
        else if (pair.first == "com.microsoft")
        {
            buildDispatchMap_COM_MICROSOFT(pair.second);
        }
        else
        {
            CV_LOG_INFO(NULL, "DNN/ONNX: unknown domain='" << pair.first << "' version=" << pair.second << ". No dispatch map, you may need to register 'custom' layers.");
        }
    }
}

void ONNXImporter::handleQuantizedNode(LayerParams& layerParams,
                                       const opencv_onnx::NodeProto& node_proto)
{
    // Quantized nodes have output names ending with 'quantized'
    std::string outName = node_proto.output(0);
    int len = outName.length();
    if (len <= 9)
        return;

    if (outName.substr(len - 9) == "quantized")
    {
        outName = outName.substr(0, len - 9);
        Mat scale, zeropoint;

        if (constBlobs.find(outName + "scale") != constBlobs.end() &&
            constBlobs.find(outName + "zero_point") != constBlobs.end())
        {
            scale = getBlob(outName + "scale");
            zeropoint = getBlob(outName + "zero_point");
        }
        else
        {
            std::string inpName = node_proto.input(0);
            inpName = inpName.substr(0, inpName.length() - 9);
            scale = getBlob(inpName + "scale");
            zeropoint = getBlob(inpName + "zero_point");

            for (int i = 0; i < node_proto.output_size(); i++)
            {
                std::string out = node_proto.output(i);
                out = out.substr(0, out.length() - 9);
                addConstant(out + "scale", scale);
                addConstant(out + "zero_point", zeropoint);
            }
        }

        if (scale.total() != 1 || zeropoint.total() != 1)
            CV_Error(Error::StsNotImplemented, "Per-channel scales/zeropoints are not supported");

        layerParams.set("depth", CV_8S);
        layerParams.set("scales", DictValue::arrayReal(scale.ptr<float>(), 1));
        layerParams.set("zeropoints", DictValue::arrayInt(zeropoint.ptr<int8_t>(), 1));
    }
}

void ONNXImporter::populateNet()
{
    CV_Assert(model_proto.has_graph());
    graph_proto = model_proto.graph();

    std::string framework_version;
    if (model_proto.has_producer_name())
        framework_name = model_proto.producer_name();
    if (model_proto.has_producer_version())
        framework_version = model_proto.producer_version();

    CV_LOG_INFO(NULL, "DNN/ONNX: loading ONNX"
            << (model_proto.has_ir_version() ? cv::format(" v%d", (int)model_proto.ir_version()) : cv::String())
            << " model produced by '" << framework_name << "'"
            << (framework_version.empty() ? cv::String() : cv::format(":%s", framework_version.c_str()))
            << ". Number of nodes = " << graph_proto.node_size()
            << ", initializers = " << graph_proto.initializer_size()
            << ", inputs = " << graph_proto.input_size()
            << ", outputs = " << graph_proto.output_size()
            );

    parseOperatorSet();

    simplifySubgraphs(graph_proto);

    const int layersSize = graph_proto.node_size();
    CV_LOG_DEBUG(NULL, "DNN/ONNX: graph simplified to " << layersSize << " nodes");

    constBlobs = getGraphTensors(graph_proto);  // scan GraphProto.initializer
    std::vector<String> netInputs;  // map with network inputs (without const blobs)
    // Add all the inputs shapes. It includes as constant blobs as network's inputs shapes.
    for (int i = 0; i < graph_proto.input_size(); ++i)
    {
        const opencv_onnx::ValueInfoProto& valueInfoProto = graph_proto.input(i);
        CV_Assert(valueInfoProto.has_name());
        const std::string& name = valueInfoProto.name();
        CV_Assert(valueInfoProto.has_type());
        const opencv_onnx::TypeProto& typeProto = valueInfoProto.type();
        CV_Assert(typeProto.has_tensor_type());
        const opencv_onnx::TypeProto::Tensor& tensor = typeProto.tensor_type();
        CV_Assert(tensor.has_shape());
        const opencv_onnx::TensorShapeProto& tensorShape = tensor.shape();

        int dim_size = tensorShape.dim_size();
        CV_CheckGE(dim_size, 0, "");  // some inputs are scalars (dims=0), e.g. in Test_ONNX_nets.Resnet34_kinetics test
        MatShape inpShape(dim_size);
        for (int j = 0; j < dim_size; ++j)
        {
            const opencv_onnx::TensorShapeProto_Dimension& dimension = tensorShape.dim(j);
            if (dimension.has_dim_param())
            {
                CV_LOG_DEBUG(NULL, "DNN/ONNX: input[" << i << "] dim[" << j << "] = <" << dimension.dim_param() << "> (dynamic)");
            }
            // https://github.com/onnx/onnx/blob/master/docs/DimensionDenotation.md#denotation-definition
            if (dimension.has_denotation())
            {
                CV_LOG_INFO(NULL, "DNN/ONNX: input[" << i << "] dim[" << j << "] denotation is '" << dimension.denotation() << "'");
            }
            inpShape[j] = dimension.dim_value();
            // NHW, NCHW(NHWC), NCDHW(NDHWC); do not set this flag if only N is dynamic
            if (dimension.has_dim_param() && !(j == 0 && inpShape.size() >= 3))
            {
                hasDynamicShapes = true;
            }
        }
        bool isInitialized = ((constBlobs.find(name) != constBlobs.end()));
        CV_LOG_IF_DEBUG(NULL, !isInitialized, "DNN/ONNX: input[" << i << " as '" << name << "'] shape=" << toString(inpShape));
        CV_LOG_IF_VERBOSE(NULL, 0, isInitialized, "DNN/ONNX: pre-initialized input[" << i << " as '" << name << "'] shape=" << toString(inpShape));
        if (dim_size > 0 && !hasDynamicShapes)  // FIXIT result is not reliable for models with multiple inputs
        {
            inpShape[0] = std::max(inpShape[0], 1); // It's OK to have undetermined batch size
        }
        outShapes[valueInfoProto.name()] = inpShape;
        // fill map: push layer name, layer id and output id
        if (!isInitialized)
        {
            netInputs.push_back(name);
            layer_id.insert(std::make_pair(name, LayerInfo(0, netInputs.size() - 1)));
        }
    }

    dstNet.setInputsNames(netInputs);

    // dump outputs
    for (int i = 0; i < graph_proto.output_size(); ++i)
    {
        dumpValueInfoProto(i, graph_proto.output(i), "output");
    }

    if (DNN_DIAGNOSTICS_RUN) {
        CV_LOG_INFO(NULL, "DNN/ONNX: start diagnostic run!");
        layerHandler->fillRegistry(graph_proto);
    }

    for(int li = 0; li < layersSize; li++)
    {
        const opencv_onnx::NodeProto& node_proto = graph_proto.node(li);
        handleNode(node_proto);
    }

    // register outputs
    for (int i = 0; i < graph_proto.output_size(); ++i)
    {
        const std::string& output_name = graph_proto.output(i).name();
        if (output_name.empty())
        {
            CV_LOG_ERROR(NULL, "DNN/ONNX: can't register output without name: " << i);
            continue;
        }
        ConstIterLayerId_t layerIt = layer_id.find(output_name);
        if (layerIt == layer_id.end())
        {
            CV_LOG_ERROR(NULL, "DNN/ONNX: can't find layer for output name: '" << output_name << "'. Does model imported properly?");
            continue;
        }

        const LayerInfo& li = layerIt->second;
        int outputId = dstNet.registerOutput(output_name, li.layerId, li.outputId); CV_UNUSED(outputId);
        // no need to duplicate message from engine: CV_LOG_DEBUG(NULL, "DNN/ONNX: registered output='" << output_name << "' with id=" << outputId);
    }

    CV_LOG_DEBUG(NULL, (DNN_DIAGNOSTICS_RUN ? "DNN/ONNX: diagnostic run completed!" : "DNN/ONNX: import completed!"));
}

std::string ONNXImporter::getLayerTypeDomain(const opencv_onnx::NodeProto& node_proto)
{
    if (!node_proto.has_domain())
        return str_domain_ai_onnx;
    const std::string& domain = node_proto.domain();
    if (domain.empty())
        return str_domain_ai_onnx;
    return domain;
}

const ONNXImporter::DispatchMap& ONNXImporter::getDispatchMap(const opencv_onnx::NodeProto& node_proto)
{
    static DispatchMap empty_map;
    const std::string& layer_type_domain = getLayerTypeDomain(node_proto);
    auto it = domain_dispatch_map.find(layer_type_domain);
    if (it == domain_dispatch_map.end())
    {
        return empty_map;
    }

    return it->second;
}

std::string ONNXImporter::extractNodeName(const opencv_onnx::NodeProto& node_proto)
{
    // We need to rework DNN outputs API, this is a workaround for #21698
    if (node_proto.has_name() && !node_proto.name().empty())
    {
        if (useLegacyNames)
            return node_proto.name();
        return cv::format("onnx_node!%s", node_proto.name().c_str());
    }
    for (int i = 0; i < node_proto.output_size(); ++i)
    {
        const std::string& name = node_proto.output(i);
        // There are two ways to leave an optional input or output unspecified:
        // the first, available only for trailing inputs and outputs, is to simply not provide that input;
        // the second method is to use an empty string in place of an input or output name.
        if (!name.empty())
        {
            if (useLegacyNames)
                return name.c_str();
            return cv::format("onnx_node_output_%d!%s", i, name.c_str());
        }
    }
    CV_Error(Error::StsAssert, "Couldn't deduce Node name.");
}

void ONNXImporter::handleNode(const opencv_onnx::NodeProto& node_proto)
{
    CV_Assert(node_proto.output_size() >= 1);
    const std::string& name = extractNodeName(node_proto);
    const std::string& layer_type = node_proto.op_type();
    const std::string& layer_type_domain = getLayerTypeDomain(node_proto);
    const auto& dispatch = getDispatchMap(node_proto);

    CV_LOG_DEBUG(NULL, "DNN/ONNX: processing node with " << node_proto.input_size() << " inputs and "
                                                         << node_proto.output_size() << " outputs: "
                                                         << cv::format("[%s]:(%s)", layer_type.c_str(), name.c_str())
                                                         << cv::format(" from %sdomain='", onnx_opset_map.count(layer_type_domain) == 1 ? "" : "undeclared ")
                                                         << layer_type_domain << "'"
    );

    if (dispatch.empty())
    {
        CV_LOG_WARNING(NULL, "DNN/ONNX: missing dispatch map for domain='" << layer_type_domain << "'");
    }

    LayerParams layerParams;
    try
    {
        // FIXIT not all cases can be repacked into "LayerParams". Importer should handle such cases directly for each "layer_type"
        layerParams = getLayerParams(node_proto);

        layerParams.name = name;
        layerParams.type = layer_type;
        layerParams.set("has_dynamic_shapes", hasDynamicShapes);

        handleQuantizedNode(layerParams, node_proto);

        DispatchMap::const_iterator iter = dispatch.find(layer_type);
        if (iter != dispatch.end())
        {
            CALL_MEMBER_FN(*this, iter->second)(layerParams, node_proto);
        }
        else
        {
            parseCustomLayer(layerParams, node_proto);
        }
    }
    catch (const cv::Exception& e)
    {
        if (DNN_DIAGNOSTICS_RUN)
        {
            CV_LOG_ERROR(NULL, "DNN/ONNX: Potential problem during processing node with " << node_proto.input_size() << " inputs and " << node_proto.output_size() << " outputs: "
                    << cv::format("[%s]:(%s)", layer_type.c_str(), name.c_str())
                    << " from domain='" << layer_type_domain << "'"
                    << "\n" << e.msg
            );
            cv::AutoLock lock(getLayerFactoryMutex());
            auto registeredLayers = getLayerFactoryImpl();
            if (registeredLayers.find(layerParams.type) != registeredLayers.end())
            {
                try
                {
                    Ptr<Layer> layer = LayerFactory::createLayerInstance(layerParams.type, layerParams);
                }
                catch (const std::exception& e)
                {
                    CV_LOG_ERROR(NULL, "DNN/ONNX: Layer of type " << layerParams.type << "(" << layer_type << ") cannot be created with parameters " << layerParams << ". Error: " << e.what()
                    );
                }
            }
        }
        else
        {
            CV_LOG_ERROR(NULL, "DNN/ONNX: ERROR during processing node with " << node_proto.input_size() << " inputs and " << node_proto.output_size() << " outputs: "
                    << cv::format("[%s]:(%s)", layer_type.c_str(), name.c_str())
                    << " from domain='" << layer_type_domain << "'"
            );
        }
        for (int i = 0; i < node_proto.input_size(); i++)
        {
            CV_LOG_INFO(NULL, "    Input[" << i << "] = '" << node_proto.input(i) << "'");
        }
        for (int i = 0; i < node_proto.output_size(); i++)
        {
            CV_LOG_INFO(NULL, "    Output[" << i << "] = '" << node_proto.output(i) << "'");
        }
        if (DNN_DIAGNOSTICS_RUN)
        {
            for (int i = 0; i < node_proto.output_size(); ++i)
            {
                layer_id.insert(std::make_pair(node_proto.output(i), LayerInfo(0, i)));
                outShapes[node_proto.output(i)] = outShapes[node_proto.input(0)];
            }
        }
        else
            CV_Error(Error::StsError, cv::format("Node [%s@%s]:(%s) parse error: %s", layer_type.c_str(), layer_type_domain.c_str(), name.c_str(), e.what()));
    }
}

void ONNXImporter::parseArg(LayerParams& layerParams, const opencv_onnx::NodeProto& node_proto)
{
    const std::string& layer_type = node_proto.op_type();
    layerParams.type = "Arg";
    layerParams.set("op", layer_type == "ArgMax" ? "max" : "min");
    addLayer(layerParams, node_proto);
}

void setCeilMode(LayerParams& layerParams)
{
    // auto_pad attribute is deprecated and uses ceil
    if (layerParams.has("pad_mode"))
    {
        layerParams.set("ceil_mode", true);
    }
    else if (!layerParams.has("ceil_mode"))
    {
        layerParams.set("ceil_mode", false);
    }
}

void ONNXImporter::parseMaxUnpool(LayerParams& layerParams, const opencv_onnx::NodeProto& node_proto)
{
    layerParams.type = "MaxUnpool";

    DictValue kernel_shape = layerParams.get("kernel_size");
    CV_Assert(kernel_shape.size() == 2);
    layerParams.set("pool_k_w", kernel_shape.get<int>(0));
    layerParams.set("pool_k_h", kernel_shape.get<int>(1));

    int pool_pad_w = 0, pool_pad_h = 0;
    if (layerParams.has("pad"))
    {
        DictValue pads = layerParams.get("pad");
        CV_CheckEQ(pads.size(), 2, "");
        pool_pad_w = pads.get<int>(0);
        pool_pad_h = pads.get<int>(1);
    }
    layerParams.set("pool_pad_w", pool_pad_w);
    layerParams.set("pool_pad_h", pool_pad_h);


    int pool_stride_w = 1, pool_stride_h = 1;
    if (layerParams.has("stride"))
    {
        DictValue strides = layerParams.get("stride");
        CV_CheckEQ(strides.size(), 2, "");
        pool_stride_w = strides.get<int>(0);
        pool_stride_h = strides.get<int>(1);
    }
    layerParams.set("pool_stride_w", pool_stride_w);
    layerParams.set("pool_stride_h", pool_stride_h);

    addLayer(layerParams, node_proto);
}

void ONNXImporter::parseMaxPool(LayerParams& layerParams, const opencv_onnx::NodeProto& node_proto)
{
    int depth = layerParams.get<int>("depth", CV_32F);
    layerParams.type = (depth == CV_8S) ? "PoolingInt8" : "Pooling";
    layerParams.set("pool", "MAX");
    setCeilMode(layerParams);
    addLayer(layerParams, node_proto);
}

void ONNXImporter::parseAveragePool(LayerParams& layerParams, const opencv_onnx::NodeProto& node_proto)
{
    layerParams.type = "Pooling";
    layerParams.set("pool", "AVE");
    setCeilMode(layerParams);
    layerParams.set("ave_pool_padded_area", framework_name == "pytorch");
    addLayer(layerParams, node_proto);
}

void ONNXImporter::parseGlobalPool(LayerParams &layerParams, const opencv_onnx::NodeProto &node_proto_)
{
    opencv_onnx::NodeProto node_proto = node_proto_;
    const std::string& layer_type = node_proto.op_type();
    const std::string output_name = node_proto.output(0);

    CV_Assert(node_proto.input_size() == 1);
    layerParams.type = "Pooling";
    String pool;
    if (layer_type == "GlobalMaxPool")
        pool = "MAX";
    else if (layer_type == "GlobalAveragePool")
        pool = "AVE";
    else
        CV_Error(Error::StsNotImplemented, "Unsupported Pooling type of " + layer_type + " operation.");

    CV_Assert(!layerParams.has("axes"));
    layerParams.set("global_pooling", true);
    layerParams.set("pool", pool);
    addLayer(layerParams, node_proto);
}

void ONNXImporter::parseReduce(LayerParams& layerParams, const opencv_onnx::NodeProto& node_proto_)
{
    opencv_onnx::NodeProto node_proto = node_proto_;
    const std::string& layer_type = node_proto.op_type();
    const std::string output_name = node_proto.output(0);
    int depth = layerParams.get<int>("depth", CV_32F);

    CV_Assert(node_proto.input_size() <= 2);
    String reduceType;

    if (layer_type == "ReduceMax")
        reduceType = "MAX";
    else if (layer_type == "ReduceMin")
        reduceType = "MIN";
    else if (layer_type == "ReduceSum")
        reduceType = "SUM";
    else if (layer_type == "ReduceSumSquare")
        reduceType = "SUM_SQUARE";
    else if (layer_type == "ReduceProd")
        reduceType = "PROD";
    else if (layer_type == "ReduceL1")
        reduceType = "L1";
    else if (layer_type == "ReduceL2")
        reduceType = "L2";
    else if (layer_type == "ReduceLogSum")
        reduceType = "LOG_SUM";
    else if (layer_type == "ReduceLogSumExp")
        reduceType = "LOG_SUM_EXP";
    else if (layer_type == "ReduceMean")
        reduceType = "AVE";
    else
        CV_Error(Error::StsNotImplemented, "Unsupported Pooling type of " + layer_type + " operation.");

    // The ReduceInt8 can only support "MAX" and "MIN".
    if (depth == CV_8S)
    {
        CV_Assert(reduceType == "MAX" || reduceType == "MIN");
    }

    layerParams.type = (depth == CV_8S) ? "ReduceInt8" : "Reduce";
    layerParams.set("reduce", reduceType);
    bool keepdims = layerParams.get<int>("keepdims", 1) == 1;

    MatShape inpShape = outShapes[node_proto.input(0)];
    std::vector<bool> shouldDelete(inpShape.size(), false);

    if (layer_type == "ReduceSum" && node_proto.input_size() == 2)
    {
        if (constBlobs.find(node_proto.input(1)) != constBlobs.end())
        {
            Mat axesMat = getBlob(node_proto, 1);
            int axesNum = axesMat.total();
            for (int i = 0; i < axesNum; i++)
            {
                int axis = normalize_axis(axesMat.at<int>(i), inpShape.size());
                shouldDelete[axis] = true;
            }
        }
        else
            //  in opset 13, the ReduceSum has two input, it takes axes as input instead of attribute
            //  details:https://github.com/onnx/onnx/issues/3420#issuecomment-844295687
            CV_Error(Error::StsNotImplemented, "Non-constant axis values in ReduceSum are not supported.");
    }
    else
    {
        if (layerParams.has("axes"))
        {
            DictValue axes = layerParams.get("axes");
            for (int i = 0; i < axes.size(); i++)
            {
                int axis = normalize_axis(axes.get<int>(i), inpShape.size());
                shouldDelete[axis] = true;
            }
        }
        else
        {
            for (int i = 0; i < inpShape.size(); i++)
            {
                shouldDelete[i] = true;
            }
        }
    }

    std::vector<int> targetShape;
    for (int i = 0; i < inpShape.size(); ++i)
    {
        if (!shouldDelete[i])
        {
            targetShape.push_back(inpShape[i]);
        }
        else if (keepdims)
        {
            targetShape.push_back(1);
        }
    }

    if (targetShape.empty())
        targetShape.push_back(1);

    // Using PermuteLayer to move the deleted axis to the last.
    std::vector<int> perm(inpShape.size(), 0);
    for (int i = 0; i < inpShape.size(); i++)
        perm[i] = i;

    bool needPermuet = false;
    for (int i = 0; i < inpShape.size(); i++)
    {
        if (shouldDelete[i])
        {
            // find the first not deleted element.
            std::vector<bool>::iterator iter = std::find(shouldDelete.begin() + i, shouldDelete.end(), false);

            if (iter != shouldDelete.end())
            {
                int index = iter - shouldDelete.begin();

                bool temp = shouldDelete[index];
                shouldDelete[index] = shouldDelete[i];
                shouldDelete[i] = temp;

                std::swap(perm[index], perm[i]);
                std::swap(inpShape[index], inpShape[i]);
                needPermuet = true;
            }
            else
                break;
        }
    }

    auto inputString= node_proto.input(0);
    if (needPermuet)
    {
        LayerParams permuteLp;
        permuteLp.name = layerParams.name + "/permute";
        permuteLp.type = (depth == CV_8S) ? "PermuteInt8" : "Permute";
        permuteLp.set("order", DictValue::arrayInt(perm.data(), perm.size()));

        opencv_onnx::NodeProto protoPermute;
        protoPermute.add_input(inputString);
        protoPermute.add_output(permuteLp.name);
        addLayer(permuteLp, protoPermute);
        inputString = permuteLp.name;
    }

    std::vector<int> deletedDims;
    for (int axis_i = 0; axis_i < inpShape.size(); ++axis_i)
    {
        if (shouldDelete[axis_i])
        {
            deletedDims.push_back(inpShape[axis_i]);
        }
    }

    layerParams.set("deleted_dims", DictValue::arrayInt(&deletedDims[0], deletedDims.size()));
    layerParams.set("target_dims", DictValue::arrayInt(&targetShape[0], targetShape.size()));

    node_proto.set_input(0, inputString);
    node_proto.set_output(0, output_name);

    addLayer(layerParams, node_proto);
}

void ONNXImporter::parseSlice(LayerParams& layerParams, const opencv_onnx::NodeProto& node_proto)
{
    int axis = 0;
    std::vector<int> begin;
    std::vector<int> end;
    std::vector<int> steps;
    int inp_size = node_proto.input_size();

    if (inp_size == 1)
    {
        if (layerParams.has("axes")) {
            DictValue axes = layerParams.get("axes");
            for (int i = 1; i < axes.size(); ++i) {
                CV_Assert(axes.get<int>(i - 1) == axes.get<int>(i) - 1);
            }
            axis = axes.get<int>(0);
        }

        DictValue starts = layerParams.get("starts");
        DictValue ends = layerParams.get("ends");
        CV_Assert(starts.size() == ends.size());

        if (axis > 0) {
            CV_CheckLE(axis, 1024, "Slice layer can't have more than 1024 axes"); // arbitrary limit
            begin.resize(axis, 0);
            end.resize(axis, INT_MAX);
        }
        for (int i = 0; i < starts.size(); ++i)
        {
            begin.push_back(starts.get<int>(i));
            end.push_back(ends.get<int>(i));
        }
    } else { // inp_size > 1
        CV_Assert(inp_size >= 3);
        for (int i = 1; i < inp_size; i++) {
            CV_Assert(constBlobs.find(node_proto.input(i)) != constBlobs.end());
        }
        Mat start_blob = getBlob(node_proto, 1);
        Mat end_blob   = getBlob(node_proto, 2);
        CV_Assert(start_blob.total() == end_blob.total());

        if (inp_size > 3) {
            Mat axes_blob = getBlob(node_proto, 3);
            const int* axes = (int*)axes_blob.data;
            for (int i = 1; i < axes_blob.total(); ++i) {
                CV_Assert(axes[i - 1] == axes[i] - 1);
            }
            axis = axes[0];
        }

        const int* starts = start_blob.ptr<int>();
        const int* ends   = end_blob.ptr<int>();
        if (axis > 0) {
            begin.resize(axis, 0);
            end.resize(axis, INT_MAX);
        }
        std::copy(starts, starts + start_blob.total(), std::back_inserter(begin));
        std::copy(ends, ends + end_blob.total(), std::back_inserter(end));

        if (inp_size == 5) {
            CV_Assert(constBlobs.find(node_proto.input(4)) != constBlobs.end());
            Mat step_blob = getBlob(node_proto, 4);
            const int* steps_ptr = step_blob.ptr<int>();

            if (axis > 0)
                steps.resize(axis, 1);

            std::copy(steps_ptr, steps_ptr + step_blob.total(), std::back_inserter(steps));

            // Very strange application for Slice op with tensor reversing.
            // We just workaround it for 2d constants.
            if (constBlobs.find(node_proto.input(0)) != constBlobs.end() &&
                axis == 0 &&
                start_blob.at<int>(0) == -1 && step_blob.at<int>(0) == -1 &&
                end_blob.at<int>(0) == std::numeric_limits<int32_t>::min())
            {
                Mat inp = getBlob(node_proto, 0);
                if (inp.dims == 2)
                {
                    Mat flipped;
                    flip(inp, flipped, 0);
                    addConstant(node_proto.output(0), flipped);
                    return;
                }
            }
        }
    }
    layerParams.set("begin", DictValue::arrayInt(&begin[0], begin.size()));
    layerParams.set("end", DictValue::arrayInt(&end[0], end.size()));
    layerParams.set("axis", axis);

    if (!steps.empty())
        layerParams.set("steps", DictValue::arrayInt(&steps[0], steps.size()));

    if (constBlobs.find(node_proto.input(0)) != constBlobs.end())
    {
        Mat inp = getBlob(node_proto, 0);
        std::vector<Mat> inputs, sliced;
        inputs.push_back(inp);
        runLayer(layerParams, inputs, sliced);
        CV_Assert(sliced.size() == 1);
        addConstant(node_proto.output(0), sliced[0]);
        return;
    }
    addLayer(layerParams, node_proto);
}

void ONNXImporter::parseSplit(LayerParams& layerParams, const opencv_onnx::NodeProto& node_proto)
{
    if (layerParams.has("split"))
    {
        DictValue splits = layerParams.get("split");
        const int numSplits = splits.size();
        CV_Assert(numSplits > 1);

        std::vector<int> slicePoints(numSplits - 1, splits.get<int>(0));
        for (int i = 1; i < splits.size() - 1; ++i)
        {
            slicePoints[i] = slicePoints[i - 1] + splits.get<int>(i);
        }
        layerParams.set("slice_point", DictValue::arrayInt(&slicePoints[0], slicePoints.size()));
    }
    else
    {
        layerParams.set("num_split", node_proto.output_size());
    }
    int depth = layerParams.get<int>("depth", CV_32F);
    layerParams.type = (depth == CV_8S) ? "SliceInt8" : "Slice";
    layerParams.set("axis", layerParams.get<float>("axis", 0));
    addLayer(layerParams, node_proto);
}

void ONNXImporter::parseNeg(LayerParams& layerParams, const opencv_onnx::NodeProto& node_proto)
{
    layerParams.type = "Power";
    layerParams.set("scale", -1);
    addLayer(layerParams, node_proto);
}

void ONNXImporter::parseConstant(LayerParams& layerParams, const opencv_onnx::NodeProto& node_proto)
{
    CV_Assert(node_proto.input_size() == 0);
    CV_Assert(layerParams.blobs.size() == 1);
    addConstant(node_proto.output(0), layerParams.blobs[0]);
    // add constant for constBlobsExtraInfo
    if (layerParams.has("original_dims_of_mat"))
    {
        int original_dims_of_mat = layerParams.get<int>("original_dims_of_mat");
        constBlobsExtraInfo.insert(std::make_pair(node_proto.output(0), TensorInfo(original_dims_of_mat)));
    }
}

void transformBlobs(std::vector<Mat>& blobs)
{
    Mat Wx = blobs[0];
    Mat Wh = blobs[1];
    Mat b = blobs[2];
    std::vector<Mat> cudaWorkaround;
    cudaWorkaround.push_back(Wx.clone());
    cudaWorkaround.push_back(Wh.clone());
    cudaWorkaround.push_back(b.clone());

    const int numHidden = Wh.size[2];

    Mat h0 = blobs[3];
    h0 = h0.reshape(1, h0.size[0] * h0.size[1]);
    Mat c0 = blobs[4];
    c0 = c0.reshape(1, c0.size[0] * c0.size[1]);

    b = b.reshape(1, b.size[0]);
    Mat bx = b.colRange(0, b.cols / 2);
    Mat bh = b.colRange(b.cols / 2, b.cols);
    b = bx + bh;

    auto toIFOC = [] (Mat& in) {
        int first = in.size[0];
        int rest = in.total() / first / 4;
        // every weight blob contains weights for Input, Output, Forget and Cell gates
        Mat m = in.reshape(1, {first, 4, rest});
        Mat outputGate = m.col(1);
        Mat forgetGate = m.col(2);
        std::swap_ranges(outputGate.begin<float>(), outputGate.end<float>(), forgetGate.begin<float>());
    };

    toIFOC(Wx);
    toIFOC(Wh);
    toIFOC(b);

    Wx = Wx.reshape(1, Wx.size[0] * Wx.size[1]);
    Wh = Wh.reshape(1, Wh.size[0] * Wh.size[1]);

    blobs[0] = Wh;
    blobs[1] = Wx;
    blobs[2] = b.reshape(1, 1);
    blobs[3] = h0;
    blobs[4] = c0;

    if (blobs.size() == 5) {
        // so that future patch removing copies can leave all indexing as is
        blobs.insert(blobs.begin(), cudaWorkaround.begin(), cudaWorkaround.end());
        return;
    }

    Mat P = blobs[5];
    blobs[5] = P.colRange(0, numHidden);
    blobs[5] = blobs[5].clone().reshape(1, blobs[5].total());  // Single column.
    blobs[5] = Mat::diag(blobs[5]);

    blobs.push_back(P.colRange(numHidden, 2 * numHidden));
    blobs[6] = blobs[6].clone().reshape(1, blobs[6].total());  // Single column.
    blobs[6] = Mat::diag(blobs[6]);

    blobs.push_back(P.colRange(2 * numHidden, 3 * numHidden));
    blobs[7] = blobs[7].clone().reshape(1, blobs[7].total());  // Single column.
    blobs[7] = Mat::diag(blobs[7]);

    // so that future patch removing copies can leave all indexing as is
    blobs.insert(blobs.begin(), cudaWorkaround.begin(), cudaWorkaround.end());
}

void ONNXImporter::lstm_extractConsts(LayerParams& layerParams, const opencv_onnx::NodeProto& lstm_proto, size_t idx, int* blobShape_, int size)
{
        MatShape blobShape(blobShape_, blobShape_ + size);
        Mat blob;
        if (idx < lstm_proto.input_size() && !lstm_proto.input(idx).empty())
        {
            blob = getBlob(lstm_proto, idx);
            CV_Assert(shape(blob) == blobShape);
        }
        else
        {
            blob = Mat(blobShape, CV_32FC1, 0.);
        }
        layerParams.blobs.push_back(blob);
};

void ONNXImporter::lstm_add_reshape(const std::string& input_name, const std::string& output_name, int* layerShape, size_t n)
{
    LayerParams reshapeLp;
    reshapeLp.name = cv::format("%s/reshape", input_name.c_str());
    reshapeLp.type = "Reshape";
    CV_Assert(layer_id.find(reshapeLp.name) == layer_id.end());

    reshapeLp.set("dim", DictValue::arrayInt(layerShape, n));

    opencv_onnx::NodeProto reshape_proto;
    reshape_proto.add_input(input_name);
    reshape_proto.add_output(output_name);
    addLayer(reshapeLp, reshape_proto);
};

std::string ONNXImporter::lstm_add_slice(int index, const std::string& input_name, int* begin, int* end, size_t n)
{
    LayerParams sliceLP;
    sliceLP.name = cv::format("%s/slice_%d", input_name.c_str(), index);
    sliceLP.type = "Slice";
    CV_Assert(layer_id.find(sliceLP.name) == layer_id.end());

    sliceLP.set("begin", DictValue::arrayInt(begin, n));
    sliceLP.set("end", DictValue::arrayInt(end, n));
    sliceLP.set("axis", 0);

    opencv_onnx::NodeProto slice_proto;
    slice_proto.add_input(input_name);
    slice_proto.add_output(sliceLP.name);
    addLayer(sliceLP, slice_proto);

    return slice_proto.output(0);
};

std::string ONNXImporter::lstm_fix_dims(LayerParams& layerParams, const opencv_onnx::NodeProto& lstm_proto,
                                        int batch_size, int num_directions, int hidden_size, bool need_y, const std::string& y_name,
                                        const int index)
{
    std::string reshape_output = cv::format("%s/reshape_%d", layerParams.name.c_str(), index);

    // reshape from Seq, Batch, Dirs*Hidden to Seq, Batch, Dirs, Hidden
    // to not confuse reshape with dynamic first dimension, zero means 'leave unchanged'
    int layerShape[] = {0, batch_size, num_directions, hidden_size};
    lstm_add_reshape(lstm_proto.output(index), reshape_output, layerShape, sizeof(layerShape) / sizeof(layerShape[0]));

    // permute from Seq, Batch, Dirs, Hidden to Seq, Dirs, Batch, Hidden
    LayerParams permuteLP;
    permuteLP.name = reshape_output + "/permute";
    permuteLP.type = "Permute";
    CV_Assert(layer_id.find(permuteLP.name) == layer_id.end());

    int order[] = {0, 2, 1, 3};
    permuteLP.set("order", DictValue::arrayInt(order, 4));

    opencv_onnx::NodeProto permute_proto;
    permute_proto.add_input(reshape_output);
    permute_proto.add_output((need_y && index == 0) ? y_name : static_cast<std::string>(permuteLP.name));
    addLayer(permuteLP, permute_proto);

    return permute_proto.output(0);
};

void ONNXImporter::lstm_add_transform(int num_directions, int batch_size, int hidden_size,
                                      int index, const std::string& input_name, const std::string& output_name)
{
    if (num_directions == 1)
    {
        // Slice: Yh = Y[-1, :, :, :]
        int begin[] = {-1}, end[] = {INT_MAX};
        std::string slice_output = lstm_add_slice(index, input_name, begin, end, sizeof(begin) / sizeof(begin[0]));

        // Reshape: 1x1xBxH -> 1xBxH
        int layerShape[] = {1, batch_size, hidden_size};
        lstm_add_reshape(slice_output, output_name, layerShape, sizeof(layerShape) / sizeof(layerShape[0]));
    }
    else
    {
        // Slice: SxDxBxH -> last sequence, first direction
        int begin0[] = {-1, 0}, end0[] = {INT_MAX, 1};
        std::string slice_0 = lstm_add_slice(0, input_name, begin0, end0, sizeof(begin0) / sizeof(begin0[0]));

        // Slice: SxDxBxH -> first sequence, last direction
        int begin1[] = {0, -1}, end1[] = {1, INT_MAX};
        std::string slice_1 = lstm_add_slice(1, input_name, begin1, end1, sizeof(begin1) / sizeof(begin1[0]));

        LayerParams concatLP;
        concatLP.name = cv::format("%s/concat", input_name.c_str());
        concatLP.type = "Concat";
        CV_Assert(layer_id.find(concatLP.name) == layer_id.end());

        concatLP.set("axis", 1); // 1x1xBxH -> 1x2xBxH

        opencv_onnx::NodeProto concat_proto;
        concat_proto.add_input(slice_0);
        concat_proto.add_input(slice_1);
        concat_proto.add_output(concatLP.name);
        addLayer(concatLP, concat_proto);

        // Reshape: 1x2xBxH -> 2xBxH
        int layerShape[] = {2, batch_size, hidden_size};
        lstm_add_reshape(concat_proto.output(0), output_name, layerShape, sizeof(layerShape) / sizeof(layerShape[0]));
    }
};

void ONNXImporter::parseLSTM(LayerParams& layerParams, const opencv_onnx::NodeProto& node_proto_)
{
    opencv_onnx::NodeProto lstm_proto = node_proto_;
    layerParams.name += "/lstm";

    // https://github.com/onnx/onnx/blob/main/docs/Operators.md#LSTM
    CV_Assert(lstm_proto.input_size() >= 3);
    for (size_t i = 1; i < 3; ++i)
    {
        const std::string& name = lstm_proto.input(i);
        CV_Assert(!name.empty() && constBlobs.count(name) == 1);
    }

    IterShape_t shapeIt = outShapes.find(lstm_proto.input(0));
    CV_Assert(shapeIt != outShapes.end());
    const MatShape x_shape = shapeIt->second;

    const int seq_length = x_shape[0];
    const int batch_size = x_shape[1];
    const int input_size = x_shape[2];
    const int hidden_size = layerParams.get<int>("hidden_size");
    const int num_directions = constBlobs[lstm_proto.input(1)].size[0];

    int w_size[] = {num_directions, 4*hidden_size, input_size};
    lstm_extractConsts(layerParams, lstm_proto, 1, w_size, sizeof(w_size) / sizeof(w_size[0])); // W

    int r_size[] =  {num_directions, 4*hidden_size, hidden_size};
    lstm_extractConsts(layerParams, lstm_proto, 2, r_size, sizeof(r_size) / sizeof(r_size[0])); // R

    int b_size[] = {num_directions, 8*hidden_size};
    lstm_extractConsts(layerParams, lstm_proto, 3, b_size, sizeof(b_size) / sizeof(b_size[0])); // B

    if (4 < lstm_proto.input_size() && !lstm_proto.input(4).empty())
    {
        Mat blob = getBlob(lstm_proto, 4);
        CV_Assert(blob.total() == batch_size);
        for (MatIterator_<int32_t> it = blob.begin<int32_t>(); it != blob.end<int32_t>(); ++it)
        {
            CV_Assert(*it == seq_length);
        }
    }

    int h_size[] = {num_directions, batch_size, hidden_size};
    lstm_extractConsts(layerParams, lstm_proto, 5, h_size, sizeof(h_size) / sizeof(h_size[0])); // initial_h

    int c_size[] = {num_directions, batch_size, hidden_size};
    lstm_extractConsts(layerParams, lstm_proto, 6, c_size, sizeof(c_size) / sizeof(c_size[0])); // initial_c

    if (lstm_proto.input_size() > 7 && !lstm_proto.input(7).empty())
    {
        layerParams.set("use_peephole", true);
        int p_size[] = {num_directions, 3 * hidden_size};
        lstm_extractConsts(layerParams, lstm_proto, 7, p_size, sizeof(p_size) / sizeof(p_size[0])); // P
    }

    transformBlobs(layerParams.blobs);

    layerParams.set("is_onnx", true);
    layerParams.set("reverse", layerParams.get<String>("direction", "") == "reverse");
    layerParams.set("bidirectional", layerParams.get<String>("direction", "") == "bidirectional");

    bool need_yc = lstm_proto.output_size() > 2 && !lstm_proto.output(2).empty();
    bool need_yh = lstm_proto.output_size() > 1 && !lstm_proto.output(1).empty();
    bool need_y = lstm_proto.output_size() > 0 && !lstm_proto.output(0).empty();

    const std::string y_name = need_y ? lstm_proto.output(0) : "";
    const std::string yh_name = need_yh ? lstm_proto.output(1) : "";
    const std::string yc_name = need_yc ? lstm_proto.output(2) : "";

    layerParams.set("produce_cell_output", need_yc);

    lstm_proto.clear_output();
    if (need_y || need_yh)
    {
        // give random names to LSTMLayer's outputs because every output needs postprocessing
        lstm_proto.add_output(cv::format("%s_y", layerParams.name.c_str()));
    }
    if (need_yc)
    {
        lstm_proto.add_output(yc_name);
    }

    addLayer(layerParams, lstm_proto);

    std::string y_output = lstm_fix_dims(layerParams, lstm_proto, batch_size, num_directions, hidden_size, need_y,
                                         y_name, 0);
    if (need_yh)
    {
        lstm_add_transform(num_directions, batch_size, hidden_size, 0, y_output, yh_name);
    }
}

void ONNXImporter::parseGRU(LayerParams& layerParams, const opencv_onnx::NodeProto& node_proto_)
{
    opencv_onnx::NodeProto node_proto = node_proto_;
    const std::string output_name = node_proto.output(0);
    LayerParams gruParams = layerParams;
    gruParams.name += "/gru";

    // https://pytorch.org/docs/stable/generated/torch.nn.GRU.html?highlight=gru#
    CV_Assert(node_proto.input_size() == 6);
    Mat Wx = getBlob(node_proto, 1);
    Mat Wh = getBlob(node_proto, 2);
    Mat b = getBlob(node_proto, 3);
    Mat h0 = getBlob(node_proto, 5);

    Wx = Wx.reshape(1, Wx.size[0] * Wx.size[1]);
    Wh = Wh.reshape(1, Wh.size[0] * Wh.size[1]);
    h0 = h0.reshape(1, h0.size[0] * h0.size[1]);
    b = b.reshape(1, b.size[0]);

    gruParams.blobs.resize(4);
    gruParams.blobs[0] = Wh;
    gruParams.blobs[1] = Wx;
    gruParams.blobs[2] = b;
    gruParams.blobs[3] = h0;
    gruParams.set("bidirectional", gruParams.get<String>("direction", "") == "bidirectional");

    node_proto.set_output(0, gruParams.name);  // set different name so output shapes will be registered on that name
    addLayer(gruParams, node_proto);

    MatShape gruShape = outShapes[node_proto.output(0)];

    // Add fake 1 as it is done in ONNX
    gruShape.insert(gruShape.begin() + 1, 1);

    layerParams.type = "Reshape";
    layerParams.set("dim", DictValue::arrayInt(&gruShape[0], gruShape.size()));
    node_proto.set_input(0, gruParams.name);  // redirect input to GRU
    node_proto.set_output(0, output_name);  // keep origin GRU's name
    addLayer(layerParams, node_proto);
}

void ONNXImporter::parseImageScaler(LayerParams& layerParams, const opencv_onnx::NodeProto& node_proto)
{
    const float scale = layerParams.has("scale") ? layerParams.get<float>("scale") : 1.0f;
    layerParams.erase("scale");

    if (layerParams.has("bias"))
    {
        layerParams.type = "Scale";
        layerParams.blobs.push_back(
                Mat(Size(1,  layerParams.get("bias").size()), CV_32FC1, scale));

        layerParams.set("bias_term", true);
        Mat bias(1, layerParams.get("bias").size(), CV_32FC1);
        for (int j = 0; j < bias.total(); j++) {
            bias.at<float>(0, j) = layerParams.get("bias").getRealValue(j);
        }
        layerParams.blobs.push_back(bias);
        layerParams.erase("bias");
    }
    else {
        layerParams.set("scale", scale);
        layerParams.type = "Power";
    }
    addLayer(layerParams, node_proto);
}

void ONNXImporter::parseClip(LayerParams& layerParams, const opencv_onnx::NodeProto& node_proto)
{
    layerParams.type = "ReLU6";
    float min_value = -FLT_MAX, max_value = FLT_MAX;
    int input_size = node_proto.input_size();
    CV_Check(input_size, 1 <= input_size && input_size <= 3, "");

    if (input_size >= 2 && !node_proto.input(1).empty())
    {
        if (constBlobs.find(node_proto.input(1)) != constBlobs.end())
            min_value = getBlob(node_proto, 1).at<float>(0);
        else
            CV_Error(Error::StsNotImplemented, "Non-constant min values in Clip are not supported");
    }

    if (input_size == 3 && !node_proto.input(2).empty())
    {
        if (constBlobs.find(node_proto.input(2)) != constBlobs.end())
            max_value = getBlob(node_proto, 2).at<float>(0);
        else
            CV_Error(Error::StsNotImplemented, "Non-constant max values in Clip are not supported");
    }

    layerParams.set("min_value", layerParams.get<float>("min", min_value));
    layerParams.set("max_value", layerParams.get<float>("max", max_value));
    addLayer(layerParams, node_proto);
}

void ONNXImporter::parseLeakyRelu(LayerParams& layerParams, const opencv_onnx::NodeProto& node_proto)
{
    layerParams.type = "ReLU";
    layerParams.set("negative_slope", layerParams.get<float>("alpha", 0.01));
    addLayer(layerParams, node_proto);
}

void ONNXImporter::parseRelu(LayerParams& layerParams, const opencv_onnx::NodeProto& node_proto)
{
    layerParams.type = "ReLU";
    addLayer(layerParams, node_proto);
}

void ONNXImporter::parseElu(LayerParams& layerParams, const opencv_onnx::NodeProto& node_proto)
{
    layerParams.type = "ELU";
    addLayer(layerParams, node_proto);
}

void ONNXImporter::parseTanh(LayerParams& layerParams, const opencv_onnx::NodeProto& node_proto)
{
    layerParams.type = "TanH";
    addLayer(layerParams, node_proto);
}

void ONNXImporter::parseAbs(LayerParams& layerParams, const opencv_onnx::NodeProto& node_proto)
{
    layerParams.type = "AbsVal";
    addLayer(layerParams, node_proto);
}

void ONNXImporter::parsePRelu(LayerParams& layerParams, const opencv_onnx::NodeProto& node_proto)
{
    layerParams.type = "PReLU";
    layerParams.blobs.push_back(getBlob(node_proto, 1));
    addLayer(layerParams, node_proto);
}

void ONNXImporter::parseLRN(LayerParams& layerParams, const opencv_onnx::NodeProto& node_proto)
{
    replaceLayerParam(layerParams, "size", "local_size");
    addLayer(layerParams, node_proto);
}

void ONNXImporter::parseInstanceNormalization(LayerParams& layerParams, const opencv_onnx::NodeProto& node_proto_)
{
    opencv_onnx::NodeProto node_proto = node_proto_;
    if (node_proto.input_size() != 3)
        CV_Error(Error::StsNotImplemented,
                 "Expected input, scale, bias");

    layerParams.blobs.resize(4);
    layerParams.blobs[2] = getBlob(node_proto, 1);  // weightData
    layerParams.blobs[3] = getBlob(node_proto, 2);  // biasData
    layerParams.set("has_bias", true);
    layerParams.set("has_weight", true);

    // Get number of channels in input
    int size = layerParams.blobs[2].total();
    layerParams.blobs[0] = Mat::zeros(size, 1, CV_32F); // mean
    layerParams.blobs[1] = Mat::ones(size, 1, CV_32F); // std

    LayerParams mvnParams;
    mvnParams.name = layerParams.name + "/MVN";
    mvnParams.type = "MVN";
    mvnParams.set("eps", layerParams.get<float>("epsilon"));
    layerParams.erase("epsilon");

    //Create MVN layer
    int id = dstNet.addLayer(mvnParams.name, mvnParams.type, mvnParams);
    //Connect to input
    IterLayerId_t layerId = layer_id.find(node_proto.input(0));
    CV_Assert(layerId != layer_id.end());
    dstNet.connect(layerId->second.layerId, layerId->second.outputId, id, 0);
    //Add shape
    layer_id.insert(std::make_pair(mvnParams.name, LayerInfo(id, 0)));
    outShapes[mvnParams.name] = outShapes[node_proto.input(0)];

    //Replace Batch Norm's input to MVN
    node_proto.set_input(0, mvnParams.name);
    layerParams.type = "BatchNorm";
    addLayer(layerParams, node_proto);
}

void ONNXImporter::parseBatchNormalization(LayerParams& layerParams, const opencv_onnx::NodeProto& node_proto)
{
    if (node_proto.input_size() != 5)
        CV_Error(Error::StsNotImplemented,
                 "Expected input, scale, bias, mean and var");

    layerParams.type = "BatchNorm";
    replaceLayerParam(layerParams, "epsilon", "eps");
    replaceLayerParam(layerParams, "spatial", "use_global_stats");

    Mat meanData = getBlob(node_proto, 3);
    Mat stdData =  getBlob(node_proto, 4);

    layerParams.blobs.push_back(meanData);
    layerParams.blobs.push_back(stdData);

    if (!node_proto.input(1).empty()) {
        layerParams.set("has_weight", true);
        layerParams.blobs.push_back(getBlob(node_proto, 1));  // weightData
    } else {
        layerParams.set("has_weight", false);
    }

    if (!node_proto.input(2).empty()) {
        layerParams.set("has_bias", true);
        layerParams.blobs.push_back(getBlob(node_proto, 2)); // biasData
    } else {
        layerParams.set("has_bias", false);
    }
    addLayer(layerParams, node_proto);
}

// A * B + C = Y, we require that the dimension of A is [m, k], and the dimension of B is [n, k].
// And the dim of output Y is [m, n]
void ONNXImporter::parseGemm(LayerParams& layerParams, const opencv_onnx::NodeProto& node_proto)
{
    CV_Assert(node_proto.input_size() >= 2);
    layerParams.type = "InnerProduct";
    Mat weights = getBlob(node_proto, 1);

    if (!layerParams.get<int>("transB", 0))
    {
        transpose(weights, weights);
    }
    layerParams.blobs.push_back(weights);

    if (node_proto.input_size() == 3) {
        Mat bias = getBlob(node_proto, 2);
        layerParams.blobs.push_back(bias);
    }
    if (constBlobs.find(node_proto.input(0)) != constBlobs.end())
    {
        Mat inputBuf = getBlob(node_proto, 0);

        LayerParams constParams;
        constParams.name = node_proto.input(0);
        constParams.type = "Const";
        constParams.blobs.push_back(inputBuf);

        opencv_onnx::NodeProto proto;
        proto.add_output(constParams.name);
        addLayer(constParams, proto);
    }

    layerParams.set("num_output", layerParams.blobs[0].size[0]);
    layerParams.set("bias_term", node_proto.input_size() == 3);
    addLayer(layerParams, node_proto);
}

void ONNXImporter::parseMatMul(LayerParams& layerParams, const opencv_onnx::NodeProto& node_proto)
{
    CV_Assert(node_proto.input_size() == 2);
    layerParams.type = "InnerProduct";
    layerParams.set("bias_term", false);
    CV_Assert(constBlobs.find(node_proto.input(0)) == constBlobs.end());
    int firstInpDims = outShapes[node_proto.input(0)].size();
    int secondInpDims;

    if (constBlobs.find(node_proto.input(1)) != constBlobs.end())
    {
        Mat blob = getBlob(node_proto, 1);
        secondInpDims = blob.dims;
        layerParams.blobs.push_back(blob.t());
        layerParams.set("num_output", layerParams.blobs[0].size[0]);
    } else {
        secondInpDims = outShapes[node_proto.input(1)].size();
    }
    layerParams.set("axis", firstInpDims - secondInpDims + 1);
    addLayer(layerParams, node_proto);
}

void findBroadAxis(const MatShape& broadShape, const MatShape& outShape, size_t& axis, int& broadAxis)
{
    // Currently, this function can only complete 1-dimensional expansion of broadShape.
    // If there are two dimensions in broadShape that need to be expended, it will fail.
    const size_t diff = outShape.size() - broadShape.size();

    // find the first non-one element of the broadcasting shape
    axis = 0;
    for (; axis < broadShape.size() && broadShape[axis] == 1; ++axis) {}

    // find the last non-one element of the broadcasting shape
    size_t endAxis = broadShape.size();
    for (; endAxis > axis && broadShape[endAxis - 1] == 1; --endAxis) {}

    // find one between axis and endAxis - as it needs to be broadcasted,
    // dimensions from the left of axis and from the right of endAxis will be handled by Scale layer
    broadAxis = -1;
    for (size_t i = axis; i < endAxis; ++i)
    {
        size_t outAxis = i + diff;
        if (outShape[outAxis] == broadShape[i])
        {
            continue;
        }

        // ensure we need to broadcast only 1 dimension in the middle
        CV_Assert(broadShape[i] == 1 && broadAxis == -1);
        broadAxis = static_cast<int>(outAxis);
    }

    axis += diff;
}

void ONNXImporter::parseConv(LayerParams& layerParams, const opencv_onnx::NodeProto& node_proto_)
{
    opencv_onnx::NodeProto node_proto = node_proto_;
    CV_Assert(node_proto.input_size() >= 2);
    layerParams.type = "Convolution";
    for (int j = 1; j < node_proto.input_size(); j++) {
        if (constBlobs.find(node_proto.input(j)) != constBlobs.end())
        {
            layerParams.blobs.push_back(getBlob(node_proto, j));
        }
    }
    int outCn = layerParams.blobs.empty() ? outShapes[node_proto.input(1)][0] : layerParams.blobs[0].size[0];
    layerParams.set("num_output", outCn);

    // Check for asymmetric padding in Conv2D
    if (layerParams.has("pad"))
    {
        bool asymmetricPadding = false;
        DictValue pads = layerParams.get("pad");
        const int dims = pads.size() / 2;
        for (int i = 0; i < dims; ++i)
        {
            if (pads.get<int>(i) != pads.get<int>(i + dims))
            {
                asymmetricPadding = true;
                break;
            }
        }
        if (asymmetricPadding && pads.size() == 4) // [pad_t, pad_l, pad_b, pad_r]
        {
            layerParams.erase("pad");
            // No paddings required for N, C axis
            std::vector<int> paddings(4, 0);
            // Add paddings for H, W axis
            for (int i = 0; i < dims; ++i)
            {
                paddings.push_back(pads.get<int>(i));
                paddings.push_back(pads.get<int>(dims + i));
            }
            LayerParams padLp;
            padLp.name = layerParams.name + "/pad";
            padLp.type = "Padding";
            padLp.set("paddings", DictValue::arrayInt(&paddings[0], paddings.size()));

<<<<<<< HEAD
=======
        }
        else
        {
            out = isDiv ? inp0 / inp1 : inp0.mul(inp1);
        }

        if (inp0.dims == 1 && inp1.dims == 1)
            out.dims = 1;  // to workaround dims == 1
        addConstant(output_name, out);
        return;
    }
    else if (outShapes[node_proto.input(0)] == outShapes[node_proto.input(1)])
    {
        layerParams.type = "Eltwise";
        layerParams.set("operation", isDiv ? "div" : "prod");
    }
    else
    {
        // Scale layer allocate output with the first input shape
        if (total(outShapes[node_proto.input(0)]) < total(outShapes[node_proto.input(1)]))
        {
            opencv_onnx::NodeProto proto;
            proto.add_input(node_proto.input(1));
            proto.add_input(node_proto.input(0));
            proto.add_output(output_name);
            node_proto = proto;
        }

        if (isDiv)
        {
            LayerParams powerParams;
            powerParams.name = layerParams.name + "/inv";
            powerParams.type = "Power";
            powerParams.set("power", -1);

            //Create Power layer
            int id = dstNet.addLayer(powerParams.name, powerParams.type, powerParams);
            //Connect to input
            IterLayerId_t layerId = layer_id.find(node_proto.input(1));
            CV_Assert(layerId != layer_id.end());
            dstNet.connect(layerId->second.layerId, layerId->second.outputId, id, 0);
            //Add shape
            layer_id.insert(std::make_pair(powerParams.name, LayerInfo(id, 0)));
            outShapes[powerParams.name] = outShapes[node_proto.input(1)];

            //Replace input to Power
            node_proto.set_input(1, powerParams.name);
        }

        const MatShape& broadShape = outShapes[node_proto.input(1)];
        const MatShape& outShape = outShapes[node_proto.input(0)];

        size_t axis = 0;
        if (total(broadShape) != 1)
        {
            // If broadShape is a scalar, we set axis as 0.
            // Other-wise, we check broadcast is available.
            int broadAxis = -1;
            findBroadAxis(broadShape, outShape, axis, broadAxis);

            // if there is a one dimension in the middle that should be broadcasted, broadcast it
            if (broadAxis != -1)
            {
                opencv_onnx::NodeProto concat_node_proto = node_proto;
                const std::string& input1 = concat_node_proto.input(1);

                expandMid(layerParams.name, concat_node_proto, input1, outShape[broadAxis]);

                LayerParams concatLP;
                concatLP.name = layerParams.name + "/concat";
                concatLP.set("axis", broadAxis);
                concatLP.type = "Concat";
                concat_node_proto.set_output(0, concatLP.name);

                addLayer(concatLP, concat_node_proto);
                node_proto.set_input(1, concatLP.name);
            }
        }

        CV_Assert(axis != outShape.size());
        layerParams.set("axis", static_cast<int>(axis));
        layerParams.type = "Scale";
    }
    addLayer(layerParams, node_proto);
}

void ONNXImporter::parseConv(LayerParams& layerParams, const opencv_onnx::NodeProto& node_proto_)
{
    opencv_onnx::NodeProto node_proto = node_proto_;
    CV_Assert(node_proto.input_size() >= 2);
    layerParams.type = "Convolution";
    for (int j = 1; j < node_proto.input_size(); j++) {
        if (constBlobs.find(node_proto.input(j)) != constBlobs.end())
        {
            layerParams.blobs.push_back(getBlob(node_proto, j));
        }
    }
    int outCn = layerParams.blobs.empty() ? outShapes[node_proto.input(1)][0] : layerParams.blobs[0].size[0];
    layerParams.set("num_output", outCn);

    // Check for asymmetric padding in Conv2D
    if (layerParams.has("pad"))
    {
        bool asymmetricPadding = false;
        DictValue pads = layerParams.get("pad");
        const int dims = pads.size() / 2;
        for (int i = 0; i < dims; ++i)
        {
            if (pads.get<int>(i) != pads.get<int>(i + dims))
            {
                asymmetricPadding = true;
                break;
            }
        }
        if (asymmetricPadding && pads.size() == 4) // [pad_t, pad_l, pad_b, pad_r]
        {
            layerParams.erase("pad");
            // No paddings required for N, C axis
            std::vector<int> paddings(4, 0);
            // Add paddings for H, W axis
            for (int i = 0; i < dims; ++i)
            {
                paddings.push_back(pads.get<int>(i));
                paddings.push_back(pads.get<int>(dims + i));
            }
            LayerParams padLp;
            padLp.name = layerParams.name + "/pad";
            padLp.type = "Padding";
            padLp.set("paddings", DictValue::arrayInt(&paddings[0], paddings.size()));

>>>>>>> cc8add9f
            opencv_onnx::NodeProto proto;
            proto.add_input(node_proto.input(0));
            proto.add_output(padLp.name);

            addLayer(padLp, proto);
            node_proto.set_input(0, padLp.name);
        }
    }
    addLayer(layerParams, node_proto);
}

void ONNXImporter::parseConvTranspose(LayerParams& layerParams, const opencv_onnx::NodeProto& node_proto)
{
    CV_Assert(node_proto.input_size() >= 2);
    layerParams.type = "Deconvolution";
    for (int j = 1; j < node_proto.input_size(); j++) {
        layerParams.blobs.push_back(getBlob(node_proto, j));
    }
    layerParams.set("num_output", layerParams.blobs[0].size[1] * layerParams.get<int>("group", 1));
    layerParams.set("bias_term", node_proto.input_size() == 3);

    if (!layerParams.has("kernel_size"))
        CV_Error(Error::StsNotImplemented,
                 "Required attribute 'kernel_size' is not present.");

    if (layerParams.has("output_shape"))
    {
        const DictValue& outShape = layerParams.get("output_shape");
        DictValue strides = layerParams.get("stride");
        DictValue kernel = layerParams.get("kernel_size");

        String padMode;
        std::vector<int> adjust_pads;
        if (layerParams.has("pad_mode"))
        {
            padMode = toUpperCase(layerParams.get<String>("pad_mode"));
            if (padMode != "SAME" && padMode != "VALID")
                CV_Error(Error::StsError, "Unsupported padding mode " + padMode);

            for (int i = 0; i < strides.size(); i++)
            {
                int sz = outShape.get<int>(2 + i);
                int stride = strides.get<int>(i);
                adjust_pads.push_back(padMode == "SAME"? (sz - 1) % stride :
                                                         (sz - kernel.get<int>(i)) % stride);
            }
            layerParams.set("adj", DictValue::arrayInt(&adjust_pads[0], adjust_pads.size()));
        }
    }
    else if (layerParams.has("output_padding"))
    {
        replaceLayerParam(layerParams, "output_padding", "adj");
    }
    addLayer(layerParams, node_proto);
}

void ONNXImporter::parseTranspose(LayerParams& layerParams, const opencv_onnx::NodeProto& node_proto)
{
    int depth = layerParams.get<int>("depth", CV_32F);
    layerParams.type = (depth == CV_8S) ? "PermuteInt8" : "Permute";
    replaceLayerParam(layerParams, "perm", "order");
    if (!layerParams.has("order")) {
        MatShape inpShape = outShapes[node_proto.input(0)];
        size_t dims = inpShape.size();
        std::vector<int> perm(dims);
        for (size_t d = 0; d < dims; ++d)
        {
            perm[d] = static_cast<int>(dims - 1 - d);
        }
        layerParams.set("order", DictValue::arrayInt(perm.data(), perm.size()));
    }

    CV_Assert(node_proto.input_size() == 1);
    if (constBlobs.find(node_proto.input(0)) != constBlobs.end())
    {
        std::vector<Mat> inputs(1, getBlob(node_proto, 0)), transposed;
        runLayer(layerParams, inputs, transposed);
        CV_Assert(transposed.size() == 1);
        addConstant(node_proto.output(0), transposed[0]);
        return;
    }
    addLayer(layerParams, node_proto);
}

void ONNXImporter::parseSqueeze(LayerParams& layerParams, const opencv_onnx::NodeProto& node_proto)
{
    CV_Assert_N(node_proto.input_size() == 1, layerParams.has("axes"));
    DictValue axes_dict = layerParams.get("axes");
    MatShape inpShape = outShapes[node_proto.input(0)];

    std::vector<bool> maskedAxes(inpShape.size(), false);
    for (int i = 0; i < axes_dict.size(); ++i)
    {
        int axis = axes_dict.getIntValue(i);
        CV_CheckLE(axis, static_cast<int>(inpShape.size()), "Squeeze axis");
        maskedAxes[axis] = inpShape[axis] == 1;
    }
    MatShape outShape;
    for (int i = 0; i < inpShape.size(); ++i)
    {
        if (!maskedAxes[i])
            outShape.push_back(inpShape[i]);
    }
    if (outShape.size() != inpShape.size())
    {
        layerParams.type = "Reshape";
        layerParams.set("dim", DictValue::arrayInt(&outShape[0], outShape.size()));
        if (hasDynamicShapes)
        {
            std::vector<int> dynamicAxes;
            std::vector<int> inputIndices;
            for (int index = 0; index < inpShape.size(); ++index)
            {
                if (!maskedAxes[index])
                    inputIndices.push_back(index);
            }
            for (int index = 0; index < outShape.size(); ++index)
                dynamicAxes.push_back(index);
            layerParams.set("dynamic_axes", DictValue::arrayInt(dynamicAxes.data(), dynamicAxes.size()));
            layerParams.set("input_indices", DictValue::arrayInt(inputIndices.data(), inputIndices.size()));
        }
    }
    else
        layerParams.type = "Identity";

    if (constBlobs.find(node_proto.input(0)) != constBlobs.end())
    {
        Mat inp = getBlob(node_proto, 0);
        Mat out = inp.reshape(1, outShape);
        out.dims = outShape.size();  // to workaround dims == 1
        addConstant(node_proto.output(0), out);
        return;
    }
    int depth = layerParams.get<int>("depth", CV_32F);
    layerParams.type += (depth == CV_8S) ? "Int8" : "";
    addLayer(layerParams, node_proto);
}

void ONNXImporter::parseFlatten(LayerParams& layerParams, const opencv_onnx::NodeProto& node_proto_)
{
    opencv_onnx::NodeProto node_proto = node_proto_;
    CV_CheckEQ(node_proto.input_size(), 1, "");
    int axis_ = layerParams.get<int>("axis", 1);
    if (constBlobs.find(node_proto.input(0)) != constBlobs.end())
    {
        Mat input = getBlob(node_proto, 0);
        if (constBlobsExtraInfo.find(node_proto.input(0)) != constBlobsExtraInfo.end())
        {
            constBlobsExtraInfo.insert(std::make_pair(node_proto.output(0), getBlobExtraInfo(node_proto, 0)));
        }
        int axis = normalize_axis(axis_, input.dims);

        int out_size[2] = {1, 1};
        for (int i = 0; i < axis; ++i)
        {
            out_size[0] *= input.size[i];
        }
        for (int i = axis; i < input.dims; ++i)
        {
            out_size[1] *= input.size[i];
        }

        Mat output = input.reshape(1, 2, out_size);
        addConstant(node_proto.output(0), output);
        return;
    }
    IterShape_t shapeIt = outShapes.find(node_proto.input(0));
    CV_Assert(shapeIt != outShapes.end());
    MatShape inpShape = shapeIt->second;
    int axis = normalize_axis(axis_, inpShape.size());

    if (axis == 0 || axis == inpShape.size())
    {
        LayerParams reshapeLp;
        reshapeLp.name = layerParams.name + "/reshape";
        reshapeLp.type = "Reshape";
        CV_Assert(layer_id.find(reshapeLp.name) == layer_id.end());

        inpShape.insert(axis == 0 ? inpShape.begin() : inpShape.end(), 1);
        reshapeLp.set("dim", DictValue::arrayInt(&inpShape[0], inpShape.size()));

        opencv_onnx::NodeProto proto;
        proto.add_input(node_proto.input(0));
        proto.add_output(reshapeLp.name);
        addLayer(reshapeLp, proto);
        node_proto.set_input(0, reshapeLp.name);
        axis += 1;
    }

    LayerParams first_pass;
    first_pass.name = layerParams.name + "/flatten";
    CV_Assert(layer_id.find(first_pass.name) == layer_id.end());
    first_pass.type = "Flatten";
    first_pass.set("axis", 0);
    first_pass.set("end_axis", axis - 1);

    opencv_onnx::NodeProto proto;
    proto.add_input(node_proto.input(0));
    proto.add_output(first_pass.name);
    addLayer(first_pass, proto);

    layerParams.set("axis", 1);
    node_proto.set_input(0, first_pass.name);
    addLayer(layerParams, node_proto);
}

void ONNXImporter::parseUnsqueeze(LayerParams& layerParams, const opencv_onnx::NodeProto& node_proto)
{
    CV_Assert(node_proto.input_size() == 1 || node_proto.input_size() == 2);
    DictValue axes;
    if (node_proto.input_size() == 2)
    {
        Mat blob = getBlob(node_proto, 1);
        axes = DictValue::arrayInt(blob.ptr<int>(), blob.total());
    }
    else
        axes = layerParams.get("axes");

    if (constBlobs.find(node_proto.input(0)) != constBlobs.end())
    {
        // Constant input.
        Mat input = getBlob(node_proto, 0);
        int input_dims = input.dims;
        if (constBlobsExtraInfo.find(node_proto.input(0)) != constBlobsExtraInfo.end())
            if (getBlobExtraInfo(node_proto, 0).real_ndims == 1)
                input_dims = 1;

        std::vector<int> dims;
        for (int j = 0; j < input_dims; j++) {
            dims.push_back(input.size[j]);
        }
//        CV_Assert(axes.getIntValue(axes.size()-1) <= dims.size());
        for (int j = 0; j < axes.size(); j++) {
            const int idx = axes.getIntValue(j);
            CV_Assert(idx <= dims.size());
            dims.insert(dims.begin() + idx, 1);
        }

        Mat out = input.reshape(0, dims);
        addConstant(node_proto.output(0), out);
        return;
    }

    // Variable input.
    if (axes.size() != 1)
        CV_Error(Error::StsNotImplemented, "Multidimensional unsqueeze");

    int depth = layerParams.get<int>("depth", CV_32F);

    MatShape inpShape = outShapes[node_proto.input(0)];
    int axis = axes.getIntValue(0);
    CV_Assert(0 <= axis && axis <= inpShape.size());
    std::vector<int> outShape = inpShape;
    outShape.insert(outShape.begin() + axis, 1);
    layerParams.type = (depth == CV_8S) ? "ReshapeInt8" : "Reshape";
    layerParams.set("dim", DictValue::arrayInt(&outShape[0], outShape.size()));
    if (hasDynamicShapes)
    {
        std::vector<int> dynamicAxes;
        std::vector<int> inputIndices;
        for (int index = 0; index < outShape.size(); ++index) {
            if (index != axis)
                dynamicAxes.push_back(index);
        }
        for (int index = 0; index < inpShape.size(); ++index)
            inputIndices.push_back(index);
        layerParams.set("dynamic_axes", DictValue::arrayInt(dynamicAxes.data(), dynamicAxes.size()));
        layerParams.set("input_indices", DictValue::arrayInt(inputIndices.data(), inputIndices.size()));
    }
    addLayer(layerParams, node_proto);
}

void ONNXImporter::parseExpand(LayerParams& layerParams, const opencv_onnx::NodeProto& node_proto_)
{
    opencv_onnx::NodeProto node_proto = node_proto_;
    CV_CheckEQ(node_proto.input_size(), 2, "");
    const std::string& input0 = node_proto.input(0);
    const std::string& input1 = node_proto.input(1);
    const std::string output_name = node_proto.output(0);
    Mat newShapeMat = getBlob(input1);
    MatShape targetShape(newShapeMat.ptr<int>(), newShapeMat.ptr<int>() + newShapeMat.total());

    MatShape inpShape;
    bool haveVariables = constBlobs.find(input0) == constBlobs.end();
    if (haveVariables)
    {
        IterShape_t shapeIt = outShapes.find(input0);
        CV_Assert(shapeIt != outShapes.end());
        inpShape = shapeIt->second;
    }
    else
    {
        inpShape = shape(getBlob(input0));
    }

    String srcName = input0;
    // Unsqueeze and repeat along new axis
    if (targetShape.size() == inpShape.size() + 1)
    {
        inpShape.insert(inpShape.begin(), targetShape.size() - inpShape.size(), 1);
        for (int i = 0; i < targetShape.size(); i++)
        {
            if (abs(targetShape[i]) == 1)
                targetShape[i] = inpShape[i];
        }
        if (haveVariables)
        {
            LayerParams reshapeLp;
            reshapeLp.name = layerParams.name + "/reshape";
            reshapeLp.type = "Reshape";
            CV_Assert(layer_id.find(reshapeLp.name) == layer_id.end());
            reshapeLp.set("dim", DictValue::arrayInt(&inpShape[0], inpShape.size()));

            opencv_onnx::NodeProto proto;
            proto.add_input(node_proto.input(0));
            proto.add_output(reshapeLp.name);
            addLayer(reshapeLp, proto);
            srcName = reshapeLp.name;
        }
    }
    CV_CheckEQ(inpShape.size(), targetShape.size(), "Unsupported Expand op with different dims");

    std::vector<int> broadcast_axes;
    // shapes aren't right-aligned here because targetShape.size() == inpShape.size()
    for (int i = 0; i < targetShape.size(); i++)
    {
        if (targetShape[i] != inpShape[i])
        {
            if (inpShape[i] == 1)
            {
                broadcast_axes.push_back(i);
            }
            else if (targetShape[i] != 1)
            {
                CV_Error(Error::StsError, format("Could not be broadcast by axis: %d", i));
            }
        }
    }

    if (!haveVariables)
    {
        if (broadcast_axes.size() > 1)
            CV_Error(Error::StsNotImplemented, "Expand op doesn't support multiple axes for constant input");

        if (broadcast_axes.empty())
        {
            addConstant(output_name, getBlob(node_proto, 0));
            return;
        }

        Mat input = getBlob(node_proto, 0);
        input = input.reshape(0, total(inpShape, 0, broadcast_axes[0]));
        Mat output = cv::repeat(input, 1, targetShape[broadcast_axes[0]]);
        output = output.reshape(0, targetShape);
        addConstant(output_name, output);
        return;
    }

    if (broadcast_axes.size() == 2 &&
        broadcast_axes[0] == broadcast_axes[1] - 1 && broadcast_axes[1] == inpShape.size() - 1)
    {
        LayerParams constParams;
        constParams.name = layerParams.name + "/const";
        CV_Assert(layer_id.find(constParams.name) == layer_id.end());
        constParams.type = "Const";

        Mat inp = Mat::ones(newShapeMat.total(), newShapeMat.ptr<int>(), CV_32F);
        constParams.blobs.push_back(inp);

        opencv_onnx::NodeProto proto;
        proto.add_output(constParams.name);
        addLayer(constParams, proto);

        layerParams.type = "Scale";
        layerParams.set("bias_term", false);
        node_proto.set_input(0, constParams.name);
        node_proto.set_input(1, srcName);
    }
    else if (broadcast_axes.size() == 1 && broadcast_axes[0] <= 1)
    {
        expandMid(layerParams.name, node_proto, srcName, targetShape[broadcast_axes[0]]);

        layerParams.set("axis", broadcast_axes[0]);
        layerParams.type = "Concat";
        node_proto.set_output(0, output_name);
    }
    else if (broadcast_axes.empty())
    {
        layerParams.type = "Identity";
    }
    else
        CV_Error(Error::StsNotImplemented, "Unsupported Expand op");
    addLayer(layerParams, node_proto);
}

void ONNXImporter::parseReshape(LayerParams& layerParams, const opencv_onnx::NodeProto& node_proto)
{
    CV_Assert(node_proto.input_size() == 2 || layerParams.has("shape"));
    int depth = layerParams.get<int>("depth", CV_32F);
    layerParams.type += (depth == CV_8S) ? "Int8" : "";

    if (node_proto.input_size() == 2) {
        Mat blob = getBlob(node_proto, 1);
        CV_Assert(blob.type() == CV_32SC1);

        layerParams.set("dim", DictValue::arrayInt<int*>(blob.ptr<int>(), blob.total()));

        if (layer_id.find(node_proto.input(0)) == layer_id.end()) {
            std::vector<Mat> inputs(1, getBlob(node_proto, 0)), outputs;
            runLayer(layerParams, inputs, outputs);
            addConstant(node_proto.output(0), outputs[0]);
            return;
        }
    }
    else {
        DictValue shape = layerParams.get("shape");
        std::vector<int> dim;
        for (int j = 0; j < shape.size(); j++) {
            dim.push_back(shape.getIntValue(j));
        }

        if (layer_id.find(node_proto.input(0)) == layer_id.end()) {
            Mat input = getBlob(node_proto, 0);
            Mat out = input.reshape(0, dim);
            addConstant(node_proto.output(0), out);
            return;
        }
        replaceLayerParam(layerParams, "shape", "dim");
    }
    addLayer(layerParams, node_proto);
}

void ONNXImporter::parsePad(LayerParams& layerParams, const opencv_onnx::NodeProto& node_proto)
{
    int depth = layerParams.get<int>("depth", CV_32F);
    layerParams.type = (depth == CV_8S) ? "PaddingInt8" : "Padding";
    replaceLayerParam(layerParams, "mode", "type");
    if (node_proto.input_size() == 3 || node_proto.input_size() == 2)
    {
        // Paddings are in order begin0, begin1, .. beginN, end0, end1, ..., endN.
        // We need to shuffle it to begin0, end0, begin1, end1, ...
        Mat paddings = getBlob(node_proto, 1).reshape(1, 2);
        paddings = paddings.t();
        layerParams.set("paddings", DictValue::arrayInt(paddings.ptr<int>(), paddings.total()));

        if (node_proto.input_size() == 3)
        {
            Mat value = getBlob(node_proto, 2);
            float padValue = (depth == CV_8S) ? (float)value.ptr<int8_t>()[0] : value.ptr<float>()[0];
            layerParams.set("value", padValue);
        }
    }
    addLayer(layerParams, node_proto);
}

void ONNXImporter::parseShape(LayerParams& layerParams, const opencv_onnx::NodeProto& node_proto)
{
    CV_Assert(node_proto.input_size() == 1);
    IterShape_t shapeIt = outShapes.find(node_proto.input(0));
    CV_Assert(shapeIt != outShapes.end());
    const MatShape& inpShape = shapeIt->second;

    int dims = static_cast<int>(inpShape.size());
    Mat shapeMat(dims, 1, CV_32S);
    bool isDynamicShape = false;
    for (int j = 0; j < dims; ++j)
    {
        int sz = inpShape[j];
        isDynamicShape |= (sz == 0);
        shapeMat.at<int>(j) = sz;
    }
    shapeMat.dims = 1;  // FIXIT Mat 1D

    if (isDynamicShape)
    {
        CV_LOG_ERROR(NULL, "DNN/ONNX(Shape): dynamic 'zero' shapes are not supported, input " << toString(inpShape, node_proto.input(0)));
        CV_Assert(!isDynamicShape);  // not supported
    }
    addConstant(node_proto.output(0), shapeMat);
}

void ONNXImporter::parseCast(LayerParams& layerParams, const opencv_onnx::NodeProto& node_proto)
{
    if (constBlobs.find(node_proto.input(0)) != constBlobs.end())
    {
        Mat blob = getBlob(node_proto, 0);
        if (constBlobsExtraInfo.find(node_proto.input(0)) != constBlobsExtraInfo.end())
        {
            constBlobsExtraInfo.insert(std::make_pair(node_proto.output(0), getBlobExtraInfo(node_proto, 0)));
        }
        int type;
        switch (layerParams.get<int>("to"))
        {
            case opencv_onnx::TensorProto_DataType_FLOAT:   type = CV_32F; break;
            case opencv_onnx::TensorProto_DataType_UINT8:   type = CV_8U; break;
            case opencv_onnx::TensorProto_DataType_UINT16:  type = CV_16U; break;
            case opencv_onnx::TensorProto_DataType_FLOAT16: type = CV_16S; break;
            case opencv_onnx::TensorProto_DataType_INT8:
            case opencv_onnx::TensorProto_DataType_INT16:
            case opencv_onnx::TensorProto_DataType_INT32:
            case opencv_onnx::TensorProto_DataType_INT64:   type = CV_32S; break;
            default: type = blob.type();
        }
        Mat dst;
        blob.convertTo(dst, type);
        dst.dims = blob.dims;
        addConstant(node_proto.output(0), dst);
        return;
    }
    else
        layerParams.type = "Identity";
    addLayer(layerParams, node_proto);
}

void ONNXImporter::parseConstantFill(LayerParams& layerParams, const opencv_onnx::NodeProto& node_proto)
{
    int depth = CV_32F;
    float fill_value;
    if (!layerParams.blobs.empty())
    {
        CV_Assert(!layerParams.has("value"));
        depth = layerParams.blobs[0].depth();
        Mat floats;
        layerParams.blobs[0].convertTo(floats, CV_32F);
        fill_value = floats.at<float>(0, 0);
    }
    else
        fill_value = layerParams.get("value", 0);

    MatShape inpShape = getBlob(node_proto, 0);
    for (int i = 0; i < inpShape.size(); i++)
        CV_CheckGT(inpShape[i], 0, "");
    Mat tensor(inpShape.size(), &inpShape[0], depth, Scalar(fill_value));
    addConstant(node_proto.output(0), tensor);
}

void ONNXImporter::parseGather(LayerParams& layerParams, const opencv_onnx::NodeProto& node_proto_)
{
    opencv_onnx::NodeProto node_proto = node_proto_;
    CV_Assert(node_proto.input_size() == 2);
    Mat indexMat = getBlob(node_proto, 1);
    CV_Assert_N(indexMat.type() == CV_32S, indexMat.total() == 1);
    int index = indexMat.at<int>(0);
    int axis = layerParams.get<int>("axis", 0);

    if ((constBlobs.find(node_proto.input(0)) != constBlobs.end()))
    {
        Mat input = getBlob(node_proto, 0);
        Mat out;
        std::vector<cv::Range> ranges(input.dims, Range::all());
        ranges[axis] = Range(index, index + 1);

        out = input(ranges);
        MatShape outShape = shape(out);
        if (outShape.size() > 1)
        {
            outShape.erase(outShape.begin() + axis);
            out.reshape(0, outShape);
        } else {
            out.dims = 1;
        }
        addConstant(node_proto.output(0), out);
        return;
    }
    else
    {
        IterShape_t shapeIt = outShapes.find(node_proto.input(0));
        CV_Assert(shapeIt != outShapes.end());
        MatShape inpShape = shapeIt->second;

        LayerParams sliceLp;
        sliceLp.type = "Slice";
        sliceLp.name = inpShape.size() > 1 ? layerParams.name + "/slice" : layerParams.name;
        std::vector<int> begin(inpShape.size(), 0);
        std::vector<int> end(inpShape.size(), INT_MAX);
        begin[axis] = index;
        end[axis] = index + 1;

        cv::dnn::DictValue paramBegin = cv::dnn::DictValue::arrayInt(begin.data(), begin.size());
        cv::dnn::DictValue paramEnd = cv::dnn::DictValue::arrayInt(end.data(), end.size());
        sliceLp.set("begin", paramBegin);
        sliceLp.set("end", paramEnd);
        sliceLp.set("has_dynamic_shapes", hasDynamicShapes);

        if (inpShape.size() > 1)
        {
            opencv_onnx::NodeProto proto;
            proto.add_input(node_proto.input(0));
            proto.add_output(sliceLp.name);
            addLayer(sliceLp, proto);

            inpShape.erase(inpShape.begin() + axis);
            layerParams.type = "Reshape";
            layerParams.set("axis", 0);
            layerParams.set("dim", DictValue::arrayInt(&inpShape[0], inpShape.size()));
            if (hasDynamicShapes)
            {
                std::vector<int> dynamicAxes;
                std::vector<int> inputIndices;
                for (int index = 0; index < inpShape.size(); ++index)
                    dynamicAxes.push_back(index);
                for (int index = 0; index < inpShape.size(); ++index)
                    inputIndices.push_back(index);
                layerParams.set("dynamic_axes", DictValue::arrayInt(dynamicAxes.data(), dynamicAxes.size()));
                layerParams.set("input_indices", DictValue::arrayInt(inputIndices.data(), inputIndices.size()));
            }
            node_proto.set_input(0, sliceLp.name);
        }
        else
        {
            layerParams = sliceLp;
        }
    }
    addLayer(layerParams, node_proto);
}

void ONNXImporter::parseConcat(LayerParams& layerParams, const opencv_onnx::NodeProto& node_proto)
{
    bool hasVariableInps = false;
    for (int i = 0; i < node_proto.input_size(); ++i)
    {
        if (layer_id.find(node_proto.input(i)) != layer_id.end())
        {
            hasVariableInps = true;
            break;
        }
    }
    if (constBlobsExtraInfo.find(node_proto.input(0)) != constBlobsExtraInfo.end())
    {
        constBlobsExtraInfo.insert(std::make_pair(node_proto.output(0), getBlobExtraInfo(node_proto, 0)));
    }

    if (!hasVariableInps)
    {
        std::vector<Mat> inputs(node_proto.input_size()), concatenated;
        // Due constant folding we can get inputs with different number of dimensions
        // Insert the missing dimension to inputs
        MatShape inputShape;
        for (size_t i = 0; i < inputs.size(); ++i)
        {
            inputs[i] = getBlob(node_proto, i);
            if (inputs[i].size.dims() > inputShape.size())
            {
                inputShape = shape(inputs[i]);
            }
        }

        // Concat-1 has default value for axis is 1: https://github.com/onnx/onnx/blob/master/docs/Changelog.md#Concat-1
        int axis = layerParams.get<int>("axis", 1);
        for (size_t i = 0; i < inputs.size(); ++i)
        {
            MatShape targetShape = inputShape;
            targetShape[axis] = shape(inputs[i])[axis];
            CV_CheckEQ(total(targetShape), total(shape(inputs[i])), "");
            inputs[i] = inputs[i].reshape(0, targetShape);
        }
        runLayer(layerParams, inputs, concatenated);

        CV_Assert(concatenated.size() == 1);
        addConstant(node_proto.output(0), concatenated[0]);
        return;
    }
    else
    {
        for (int i = 0; i < node_proto.input_size(); ++i)
        {
            if (constBlobs.find(node_proto.input(i)) != constBlobs.end())
            {
                LayerParams constParams;
                constParams.name = node_proto.input(i);
                constParams.type = "Const";
                constParams.blobs.push_back(getBlob(node_proto, i));

                opencv_onnx::NodeProto proto;
                proto.add_output(constParams.name);
                addLayer(constParams, proto);
            }
        }
    }
    addLayer(layerParams, node_proto);
}

// https://github.com/onnx/onnx/blob/master/docs/Operators.md#Resize
void ONNXImporter::parseResize(LayerParams& layerParams, const opencv_onnx::NodeProto& node_proto)
{
    for (int i = 1; i < node_proto.input_size(); i++)
        CV_Assert(layer_id.find(node_proto.input(i)) == layer_id.end());

    int depth = layerParams.get<int>("depth", CV_32F);
    layerParams.type += (depth == CV_8S) ? "Int8" : "";

    if (layerParams.has("coordinate_transformation_mode"))
    {
        String interp_mode = layerParams.get<String>("coordinate_transformation_mode");
        CV_Assert_N(interp_mode != "tf_crop_and_resize", interp_mode != "tf_half_pixel_for_nn");

        layerParams.set("align_corners", interp_mode == "align_corners");
        if (layerParams.get<String>("mode") == "linear")
        {
            layerParams.set("mode", interp_mode == "pytorch_half_pixel" || interp_mode == "half_pixel" ?
                                    "opencv_linear" : "bilinear");
        }
    }
    if (layerParams.get<String>("mode") == "linear" && framework_name == "pytorch")
        layerParams.set("mode", "opencv_linear");

    // opset-10: input = [X, scales]
    // opset-11: input = [X, roi, scales] or [x, roi, scales, sizes]
    // opset-13: may have empty input, [X, "", "", sizes] or [x, "", scales]
    int scalesInputId = node_proto.input_size() == 2 ? 1 : 2;
    const std::string& scale_name = node_proto.input(scalesInputId);
    Mat scales;
    if(!scale_name.empty())
        scales = getBlob(node_proto, scalesInputId);

    if (!scales.empty())
    {
        CV_CheckEQ(scales.total(), (size_t)4, "HCHW layout is expected");
        layerParams.set("zoom_factor_y", scales.at<float>(2));
        layerParams.set("zoom_factor_x", scales.at<float>(3));
    }
    else if (node_proto.input_size() >= 4)  // opset-11 [x, roi, scales, sizes] or opset-13: input = [X, "", "", sizes]
    {
        const std::string& inputSizes = node_proto.input(3);
        if (constBlobs.find(inputSizes) != constBlobs.end())
        {
            Mat shapes = getBlob(inputSizes);
            CV_CheckEQ(shapes.total(), (size_t)4, "HCHW layout is expected");
            CV_CheckDepth(shapes.depth(), shapes.depth() == CV_32S || shapes.depth() == CV_32F, "");
            if (shapes.depth() == CV_32F)
                shapes.convertTo(shapes, CV_32S);
            layerParams.set("width", shapes.at<int>(3));
            layerParams.set("height", shapes.at<int>(2));
        }
        else
        {
            CV_Error(Error::StsNotImplemented, cv::format("ONNX/Resize: doesn't support dynamic non-constant 'sizes' input: %s", inputSizes.c_str()));
        }
    }
    else
    {
        CV_Error(Error::StsNotImplemented, "ONNX/Resize: can't find neither 'scale' nor destination sizes parameters");
    }
    replaceLayerParam(layerParams, "mode", "interpolation");
    addLayer(layerParams, node_proto);
}

void ONNXImporter::parseUpsample(LayerParams& layerParams, const opencv_onnx::NodeProto& node_proto)
{
    //fused from Resize Subgraph
    if (layerParams.has("coordinate_transformation_mode"))
    {
        String interp_mode = layerParams.get<String>("coordinate_transformation_mode");
        CV_Assert_N(interp_mode != "tf_crop_and_resize", interp_mode != "tf_half_pixel_for_nn");

        layerParams.set("align_corners", interp_mode == "align_corners");
        if (layerParams.get<String>("mode") == "linear")
        {
            layerParams.set("mode", interp_mode == "pytorch_half_pixel" ?
                                    "opencv_linear" : "bilinear");
        }
    }
    if (layerParams.get<String>("mode") == "linear" && framework_name == "pytorch")
        layerParams.set("mode", "opencv_linear");

    layerParams.type = "Resize";
    if (layerParams.has("scales"))
    {
        // Pytorch layer
        DictValue scales = layerParams.get("scales");
        CV_Assert(scales.size() == 4);
        layerParams.set("zoom_factor_y", scales.getIntValue(2));
        layerParams.set("zoom_factor_x", scales.getIntValue(3));
    }
    else if (layerParams.has("height_scale") && layerParams.has("width_scale"))
    {
        // Caffe2 layer
        replaceLayerParam(layerParams, "height_scale", "zoom_factor_y");
        replaceLayerParam(layerParams, "width_scale", "zoom_factor_x");
    }
    else
    {
        // scales as input
        const std::string& input1 = node_proto.input(1);
        if (constBlobs.find(input1) != constBlobs.end())
        {
            Mat scales = getBlob(input1);
            CV_Assert(scales.total() == 4);
            layerParams.set("zoom_factor_y", scales.at<float>(2));
            layerParams.set("zoom_factor_x", scales.at<float>(3));
        }
    }
    replaceLayerParam(layerParams, "mode", "interpolation");
    addLayer(layerParams, node_proto);
}

void ONNXImporter::parseSoftMax(LayerParams& layerParams, const opencv_onnx::NodeProto& node_proto)
{
    const std::string& layer_type = node_proto.op_type();
    layerParams.type = "Softmax";
    layerParams.set("log_softmax", layer_type == "LogSoftmax");
    addLayer(layerParams, node_proto);
}

void ONNXImporter::parseDetectionOutput(LayerParams& layerParams, const opencv_onnx::NodeProto& node_proto_)
{
    opencv_onnx::NodeProto node_proto = node_proto_;
    CV_CheckEQ(node_proto.input_size(), 3, "");
    if (constBlobs.find(node_proto.input(2)) != constBlobs.end())
    {
        Mat priors = getBlob(node_proto, 2);

        LayerParams constParams;
        constParams.name = layerParams.name + "/priors";
        constParams.type = "Const";
        constParams.blobs.push_back(priors);

        opencv_onnx::NodeProto priorsProto;
        priorsProto.add_output(constParams.name);
        addLayer(constParams, priorsProto);

        node_proto.set_input(2, constParams.name);
    }
    addLayer(layerParams, node_proto);
}

void ONNXImporter::parseCumSum(LayerParams& layerParams, const opencv_onnx::NodeProto& node_proto)
{
    layerParams.type = "CumSum";

    // Get axis.
    const std::string& input1 = node_proto.input(1);

    if (constBlobs.find(input1) != constBlobs.end())
    {
        Mat axis_blob = getBlob(input1);
        CV_Assert(axis_blob.total() == 1u);
        layerParams.set("axis", axis_blob.at<int>(0));
    }

    addLayer(layerParams, node_proto);
}

// "Equal" "Greater" "Less" "Pow" "Add" "Sub" "Mul" "Div" "Sum" "Min" "Max"
void ONNXImporter::parseElementWise(LayerParams& layerParams, const opencv_onnx::NodeProto& node_proto_)
{
    opencv_onnx::NodeProto node_proto = node_proto_;
    String op_type = toLowerCase(node_proto.op_type());

    layerParams.type = "NaryEltwise";
    layerParams.set("operation", toLowerCase(node_proto.op_type()));

    // element-wise layers that can have >=1 inputs but actually have one input
    if (node_proto.input_size() == 1 && (op_type == "max" || op_type == "min" || op_type == "mean" || op_type == "sum"))
    {
        layerParams.type = "Identity";
        addLayer(layerParams, node_proto);
        return;
    }

    auto pre_broadcast_transform = [](Mat& t, int t_real_ndims) {
        if (t.dims == 2 && t_real_ndims == 1 && t.size[1] == 1)
            transpose(t, t);
    };

    size_t consts = 0;
    for (size_t i = 0; i < node_proto.input_size(); ++i)
    {
        if (layer_id.find(node_proto.input(i)) == layer_id.end())
        {
            ++consts;
        }
    }

    if (consts == node_proto.input_size())
    {
        std::vector<Mat> inputs, output;
        for (size_t i = 0; i < node_proto.input_size(); ++i)
        {
            inputs.push_back(getBlob(node_proto, i));
        }
        runLayer(layerParams, inputs, output);
        CV_Assert(output.size() == 1);
        addConstant(node_proto.output(0), output[0]);
        return;
    }
    else if (consts > 0)
    {
        for (size_t i = 0; i < node_proto.input_size(); ++i)
        {
            if (layer_id.find(node_proto.input(i)) == layer_id.end())
            {
                Mat inp = getBlob(node_proto, i);
                // for cases like a tensor of shape (2,), it will be loaded as shape (2, 1) in OpenCV Mat,
                // but for correct broadcast, we need to make it of shape (1, 2)
                if (constBlobsExtraInfo.find(node_proto.input(i)) != constBlobsExtraInfo.end())
                    pre_broadcast_transform(inp, getBlobExtraInfo(node_proto, i).real_ndims);

                // carry the constant by adding a Const node
                LayerParams constParams;
                constParams.name = node_proto.input(i);
                constParams.type = "Const";
                constParams.blobs.push_back(inp);

                opencv_onnx::NodeProto proto;
                proto.add_output(constParams.name);
                addLayer(constParams, proto);
            }
        }
    }

    // add element-wise layer
    addLayer(layerParams, node_proto);
}

void ONNXImporter::parseDepthToSpace(LayerParams& layerParams, const opencv_onnx::NodeProto& node_proto_)
{
    // We parse "DepthToSpace" and "SpaceToDepth" in this function.
    opencv_onnx::NodeProto node_proto = node_proto_;
    const std::string& layer_type = node_proto.op_type();
    CV_Assert(layer_type == "DepthToSpace" || layer_type == "SpaceToDepth");

    // Get blocksize
    CV_Assert(layerParams.has("blocksize"));
    int blocksize = layerParams.get<int>("blocksize");
    CV_Assert(blocksize > 0);

    // Get mode, only for "DepthToSpace"
    std::string modeType = layerParams.get<std::string>("mode", "DCR");

    MatShape inpShape = outShapes[node_proto.input(0)];
    CV_Assert(inpShape.size() == 4);
    int N = inpShape[0], C = inpShape[1], H = inpShape[2], W = inpShape[3];

    // Implement DepthToSpace and SpaceToDepth by the Reshape and Permute layer.
    std::array<int, 6> shape0, perm;
    std::array<int, 4> shape1;

    if (layer_type == "DepthToSpace")
    {
        if (modeType == "DCR")
        {
            shape0 = {N, blocksize, blocksize, C/(blocksize * blocksize), H, W};
            perm = {0, 3, 4, 1, 5, 2};
            shape1 = {N, C/(blocksize * blocksize), H * blocksize, W * blocksize};
        }
        else if (modeType == "CRD")
        {
            shape0 = {N, C/(blocksize * blocksize), blocksize, blocksize, H, W};
            perm = {0, 1, 4, 2, 5, 3};
            shape1 = {N, C/(blocksize * blocksize), H * blocksize, W * blocksize};
        }
        else
            CV_Error(Error::StsNotImplemented, "The mode of " + modeType + " in " + layer_type + " Layer is not supported");
    }
    else // SpaceToDepth
    {
        shape0 = {N, C, H/blocksize, blocksize, W/blocksize, blocksize};
        perm = {0, 3, 5, 1, 2, 4};
        shape1 = {N, C * blocksize * blocksize, H/blocksize, W/blocksize};
    }

    // Step1: Reshape
    LayerParams reshapeLp;
    reshapeLp.name = layerParams.name + "/reshape";
    reshapeLp.type = "Reshape";
    CV_Assert(layer_id.find(reshapeLp.name) == layer_id.end());
    reshapeLp.set("dim", DictValue::arrayInt(shape0.data(), shape0.size()));

    opencv_onnx::NodeProto protoReshape;
    protoReshape.add_input(node_proto.input(0));
    protoReshape.add_output(reshapeLp.name);
    addLayer(reshapeLp, protoReshape);

    // Step2: Transpose
    LayerParams permuteLp;
    permuteLp.name = layerParams.name + "/permute";
    permuteLp.type = "Permute";
    CV_Assert(layer_id.find(permuteLp.name) == layer_id.end());
    permuteLp.set("order", DictValue::arrayInt(perm.data(), perm.size()));

    opencv_onnx::NodeProto protoPermute;
    protoPermute.add_input(reshapeLp.name);
    protoPermute.add_output(permuteLp.name);
    addLayer(permuteLp, protoPermute);

    // Step3: Reshape
    layerParams.type = "Reshape";
    layerParams.set("dim", DictValue::arrayInt(shape1.data(), shape1.size()));

    node_proto.set_input(0, permuteLp.name);
    addLayer(layerParams, node_proto);
}

void ONNXImporter::parseSimpleLayers(LayerParams& layerParams, const opencv_onnx::NodeProto& node_proto)
{
    for (int j = 0; j < node_proto.input_size(); j++) {
        if (layer_id.find(node_proto.input(j)) == layer_id.end())
            layerParams.blobs.push_back(getBlob(node_proto, j));
    }
    addLayer(layerParams, node_proto);
}

void ONNXImporter::parseCustomLayer(LayerParams& layerParams, const opencv_onnx::NodeProto& node_proto)
{
    const std::string& name = layerParams.name;
    std::string& layer_type = layerParams.type;
    const std::string& layer_type_domain = node_proto.has_domain() ? node_proto.domain() : std::string();
    if (!layer_type_domain.empty() && layer_type_domain != str_domain_ai_onnx)
    {
        // append ONNX domain name
        static bool DNN_CUSTOM_ONNX_TYPE_INCLUDE_DOMAIN_NAME = utils::getConfigurationParameterBool("OPENCV_DNN_CUSTOM_ONNX_TYPE_INCLUDE_DOMAIN_NAME", true);
        if (DNN_CUSTOM_ONNX_TYPE_INCLUDE_DOMAIN_NAME)
        {
            layer_type = layer_type_domain + "." + layer_type;
        }
    }

    CV_LOG_IF_INFO(NULL, !LayerFactory::isLayerRegistered(layer_type), "DNN/ONNX: unknown node type, try using custom handler for node with " << node_proto.input_size() << " inputs and " << node_proto.output_size() << " outputs: "
            << cv::format("[%s]:(%s)", layer_type.c_str(), name.c_str())
    );

    parseSimpleLayers(layerParams, node_proto);
}

void ONNXImporter::parseQuantDequant(LayerParams& layerParams, const opencv_onnx::NodeProto& node_proto)
{
    CV_Assert(node_proto.input_size() == 3);
    layerParams.type = (node_proto.op_type() == "QuantizeLinear") ? "Quantize" : "Dequantize";

    if (node_proto.op_type() == "DequantizeLinear")
    {
        Mat scale = getBlob(node_proto, 1);
        Mat zeropoint = getBlob(node_proto, 2);

        layerParams.set("scales", DictValue::arrayReal(scale.ptr<float>(), 1));
        layerParams.set("zeropoints", DictValue::arrayInt(zeropoint.ptr<int8_t>(), 1));
    }
    addLayer(layerParams, node_proto);
}

void ONNXImporter::parseQConv(LayerParams& layerParams, const opencv_onnx::NodeProto& node_proto_)
{
    opencv_onnx::NodeProto node_proto = node_proto_;
    int ninputs = node_proto.input_size();
    CV_Assert(ninputs == 8 || ninputs == 9);

    Mat inp_sc = getBlob(node_proto, 1);
    Mat inp_zp = getBlob(node_proto, 2);

    if (layerParams.has("pad"))
    {
        bool asymmetricPadding = false;
        DictValue pads = layerParams.get("pad");
        const int dims = pads.size() / 2;

        for (int i = 0; i < dims; ++i)
        {
            if (pads.get<int>(i) != pads.get<int>(i + dims))
            {
                asymmetricPadding = true;
                break;
            }
        }
        if (asymmetricPadding && pads.size() == 4)
        {
            layerParams.erase("pad");
            std::vector<int> paddings(4, 0);
            for (int i = 0; i < dims; ++i)
            {
                paddings.push_back(pads.get<int>(i));
                paddings.push_back(pads.get<int>(dims + i));
            }
            LayerParams padLp;
            padLp.name = layerParams.name + "/pad";
            padLp.type = "PaddingInt8";
            padLp.set("paddings", DictValue::arrayInt(&paddings[0], paddings.size()));
            padLp.set("depth", CV_8S);
            padLp.set("value", inp_zp.at<int8_t>(0));

            opencv_onnx::NodeProto proto;
            proto.add_input(node_proto.input(0));
            proto.add_output(padLp.name);

            addLayer(padLp, proto);
            node_proto.set_input(0, padLp.name);
        }
    }

    Mat weights = getBlob(node_proto, 3);
    int outCn = weights.size[0];
    Mat w_scale = getBlob(node_proto, 4);
    CV_Assert(w_scale.total() == 1 || w_scale.total() == outCn);
    bool per_channel = w_scale.total() == outCn ? true : false;
    Mat wt_sc = (w_scale.total() == outCn) ? w_scale : Mat(1, outCn, CV_32F, Scalar(w_scale.at<float>(0)));

    Mat out_sc = getBlob(node_proto, 6);
    Mat bias = (ninputs == 9) ? getBlob(node_proto, 8) : Mat::zeros(1, outCn, CV_32S);

    Mat weights_2d = weights.reshape(1, outCn);
    Mat biasFused(1, outCn, CV_32S);
    Mat outputMultiplier(1, outCn, CV_32F);
    for (int i = 0; i < outCn; i++)
    {
        biasFused.at<int>(i) = bias.at<int>(i) - inp_zp.at<int8_t>(0)*(cv::sum(weights_2d.row(i))[0]);
        outputMultiplier.at<float>(i) = (inp_sc.at<float>(0) * wt_sc.at<float>(i)) / out_sc.at<float>(0);
    }

    layerParams.type = "ConvolutionInt8";
    layerParams.set("num_output", outCn);
    layerParams.set("input_zeropoint", inp_zp.at<int8_t>(0));
    layerParams.set("input_scale",inp_sc.at<float>(0));
    layerParams.set("per_channel", per_channel);
    layerParams.blobs.push_back(weights);
    layerParams.blobs.push_back(biasFused);
    layerParams.blobs.push_back(outputMultiplier);
    addLayer(layerParams, node_proto);
}

void ONNXImporter::parseQMatMul(LayerParams& layerParams, const opencv_onnx::NodeProto& node_proto)
{
    int ninputs = node_proto.input_size();
    CV_Assert(ninputs == 8);

    if (constBlobs.find(node_proto.input(3)) == constBlobs.end())
        CV_Error(Error::StsNotImplemented, "Variable weights is not supported");

    int firstInpDims = outShapes[node_proto.input(0)].size();

    Mat inp_sc = getBlob(node_proto, 1);
    Mat inp_zp = getBlob(node_proto, 2);

    Mat weights = getBlob(node_proto, 3).t();
    int outCn = weights.size[0];
    int secondInpDims = weights.dims;

    Mat w_scale = getBlob(node_proto, 4);
    CV_Assert(w_scale.total() == 1 || w_scale.total() == outCn);
    bool per_channel = w_scale.total() == outCn ? true : false;
    Mat wt_sc = (w_scale.total() == outCn) ? w_scale : Mat(1, outCn, CV_32F, Scalar(w_scale.at<float>(0)));
    Mat out_sc = getBlob(node_proto, 6);

    Mat bias(1, outCn, CV_32S);
    Mat outputMultiplier(1, outCn, CV_32F);
    for (int i = 0; i < outCn; i++)
    {
        bias.at<int>(i) = -inp_zp.at<int8_t>(0)*(cv::sum(weights.row(i))[0]);
        outputMultiplier.at<float>(i) = (inp_sc.at<float>(0) * wt_sc.at<float>(i)) / out_sc.at<float>(0);
    }

    layerParams.type = "InnerProductInt8";
    layerParams.set("num_output", outCn);
    layerParams.set("axis", firstInpDims - secondInpDims + 1);
    layerParams.set("input_scale", inp_sc.at<float>(0));
    layerParams.set("input_zeropoint", inp_zp.at<int8_t>(0));
    layerParams.set("per_channel", per_channel);

    layerParams.blobs.push_back(weights);
    layerParams.blobs.push_back(bias);
    layerParams.blobs.push_back(outputMultiplier);
    addLayer(layerParams, node_proto);
}

void ONNXImporter::parseQEltwise(LayerParams& layerParams, const opencv_onnx::NodeProto& node_proto_)
{
    opencv_onnx::NodeProto node_proto = node_proto_;
    CV_Assert(node_proto.input_size() == 8);
    std::string op = (node_proto.op_type() == "QLinearAdd") ? "sum" : "prod";
    int constId = -1;
    for (int i = 0; i < 4; i += 3)
    {
        if (constBlobs.find(node_proto.input(i)) != constBlobs.end())
            constId = i;
    }

    Mat inp_0_sc = getBlob(node_proto, 1);
    Mat inp_0_zp = getBlob(node_proto, 2);

    Mat inp_1_sc = getBlob(node_proto, 4);
    Mat inp_1_zp = getBlob(node_proto, 5);

    // Set 2nd input as the const input
    if (constId == 0)
    {
        cv::swap(inp_0_sc, inp_1_sc);
        cv::swap(inp_0_zp, inp_1_zp);
    }

    float out_sc = getBlob(node_proto, 6).at<float>(0);
    int8_t out_zp = getBlob(node_proto, 7).at<int8_t>(0);

    std::vector<float> inp_scales = {inp_0_sc.at<float>(0), inp_1_sc.at<float>(0)};
    std::vector<int8_t> inp_zps = {inp_0_zp.at<int8_t>(0), inp_1_zp.at<int8_t>(0)};

    std::vector<float> coeffs;
    float offset;
    if (op == "sum")
    {
        coeffs = {inp_scales[0]/out_sc, inp_scales[1]/out_sc};
        offset = out_zp - coeffs[0]*inp_zps[0] - coeffs[1]*inp_zps[1];
    }
    else
    {
        coeffs = {inp_scales[0]/out_sc, inp_scales[1]};
        offset = out_zp;
    }

    if (constId != -1)
    {
        Mat blob = getBlob(node_proto, constId);
        if (blob.total() == 1)
        {
            float val = inp_scales[1] * (blob.at<int8_t>(0) - inp_zps[1]);
            float scale = inp_scales[0] / out_sc;
            if (op == "prod")
                scale *= val;

            float shift = out_zp - scale*inp_zps[0];
            if (op == "sum")
                shift += (val/out_sc);

            LayerParams rescaleParams;
            rescaleParams.name = layerParams.name;
            rescaleParams.type = "Requantize";
            rescaleParams.set("depth", CV_8S);
            rescaleParams.set("scale", scale);
            rescaleParams.set("shift", shift);
            rescaleParams.set("isEltwise", true);
            addLayer(rescaleParams, node_proto);
            return;
        }
        else
        {
            MatShape inpShape = outShapes[node_proto.input(3 - constId)];
            if (blob.dims == 2)
                blob = blob.t();

            if (shape(blob) == inpShape)
            {
                LayerParams constParams;
                constParams.name = layerParams.name + "/const";
                constParams.type = "ConstInt8";
                constParams.set("depth", CV_8S);
                constParams.set("scales", DictValue::arrayReal(inp_1_sc.ptr<float>(), 1));
                constParams.set("zeropoints", DictValue::arrayInt(inp_1_zp.ptr<int8_t>(), 1));
                constParams.blobs.push_back(blob);

                int id = dstNet.addLayer(constParams.name, constParams.type, CV_8S, constParams);
                layer_id.insert(std::make_pair(constParams.name, LayerInfo(id, 0)));
                outShapes[constParams.name] = shape(blob);
                node_proto.set_input(constId, constParams.name);

                layerParams.type = "EltwiseInt8";
                layerParams.set("operation", op);
                layerParams.set("coeff", DictValue::arrayReal(coeffs.data(), coeffs.size()));
                layerParams.set("offset", offset);
            }
            else
            {
                layerParams.type = "ScaleInt8";
                layerParams.set("bias_term", op == "sum");
                int axis = 1;
                for (int i = 0; i < graph_proto.initializer_size(); i++)
                {
                    opencv_onnx::TensorProto tensor_proto = graph_proto.initializer(i);
                    if (tensor_proto.name() == node_proto.input(constId))
                    {
                        axis = inpShape.size() - tensor_proto.dims_size();
                        break;
                    }
                }
                layerParams.set("axis", axis);
                blob = blob.reshape(1, 1);
                Mat blob_dequantized;
                blob.convertTo(blob_dequantized, CV_32F, inp_scales[1], -(inp_scales[1] * inp_zps[1]));
                layerParams.blobs.push_back(blob_dequantized);
            }
        }
    }
    else if (outShapes[node_proto.input(0)] == outShapes[node_proto.input(3)])
    {
        layerParams.type = "EltwiseInt8";
        layerParams.set("operation", op);
        layerParams.set("coeff", DictValue::arrayReal(coeffs.data(), coeffs.size()));
        layerParams.set("offset", offset);
    }
    else
    {
        layerParams.type = "ScaleInt8";
        layerParams.set("bias_term", op == "sum");
    }

    layerParams.set("input_scales", DictValue::arrayReal(inp_scales.data(), inp_scales.size()));
    layerParams.set("input_zeropoints", DictValue::arrayInt(inp_zps.data(), inp_zps.size()));
    addLayer(layerParams, node_proto);
}

void ONNXImporter::parseQLeakyRelu(LayerParams& layerParams, const opencv_onnx::NodeProto& node_proto)
{
    CV_Assert(node_proto.input_size() == 5);

    float slope = layerParams.get<float>("alpha");
    float inp_sc = getBlob(node_proto, 1).at<float>(0);
    int8_t inp_zp = getBlob(node_proto, 2).at<int8_t>(0);
    float out_sc = getBlob(node_proto, 3).at<float>(0);
    int8_t out_zp = getBlob(node_proto, 4).at<int8_t>(0);

    Mat lookUpTable(1, 256, CV_8S);
    int8_t* table = lookUpTable.ptr<int8_t>();
    for (int i = -128; i < 128; i++)
    {
        float x = inp_sc*(i - inp_zp);
        float y = x >= 0.f ? x : slope*x;
        int quantized = out_zp + cvRound(y/out_sc);
        table[i+128] = saturate_cast<int8_t>(quantized);
    }

    layerParams.type = "ReLUInt8";
    layerParams.set("input_scale", inp_sc);
    layerParams.set("input_zeropoint", inp_zp);
    layerParams.set("slope", slope);
    layerParams.blobs.push_back(lookUpTable);
    addLayer(layerParams, node_proto);
}

void ONNXImporter::parseQSigmoid(LayerParams& layerParams, const opencv_onnx::NodeProto& node_proto)
{
    CV_Assert(node_proto.input_size() == 5);

    float inp_sc = getBlob(node_proto, 1).at<float>(0);
    int8_t inp_zp = getBlob(node_proto, 2).at<int8_t>(0);
    float out_sc = getBlob(node_proto, 3).at<float>(0);
    int8_t out_zp = getBlob(node_proto, 4).at<int8_t>(0);

    Mat lookUpTable(1, 256, CV_8S);
    int8_t* table = lookUpTable.ptr<int8_t>();
    for (int i = -128; i < 128; i++)
    {
        float x = inp_sc*(i - inp_zp);
        float y = 1.f/(1.f + std::exp(-x));
        int quantized = out_zp + cvRound(y/out_sc);
        table[i+128] = saturate_cast<int8_t>(quantized);
    }

    layerParams.type = "SigmoidInt8";
    layerParams.set("input_scale", inp_sc);
    layerParams.set("input_zeropoint", inp_zp);
    layerParams.blobs.push_back(lookUpTable);
    addLayer(layerParams, node_proto);
}

void ONNXImporter::parseQAvgPool(LayerParams& layerParams, const opencv_onnx::NodeProto& node_proto)
{
    CV_Assert(node_proto.input_size() == 5);
    float inp_sc = getBlob(node_proto, 1).at<float>(0);
    int8_t inp_zp = getBlob(node_proto, 2).at<int8_t>(0);
    float out_sc = getBlob(node_proto, 3).at<float>(0);

    layerParams.type = "PoolingInt8";
    layerParams.set("pool", "ave");
    layerParams.set("global_pooling", node_proto.op_type() == "QLinearGlobalAveragePool");
    layerParams.set("multiplier", inp_sc/out_sc);
    layerParams.set("input_zeropoint", inp_zp);
    addLayer(layerParams, node_proto);
}

void ONNXImporter::parseQConcat(LayerParams& layerParams, const opencv_onnx::NodeProto& node_proto_)
{
    opencv_onnx::NodeProto node_proto = node_proto_;
    layerParams.type = "ConcatInt8";
    int num_inputs = node_proto.input_size();

    float out_scale = getBlob(node_proto, 0).at<float>(0);
    int out_zp = getBlob(node_proto, 1).at<int8_t>(0);

    for (int i = 2; i < num_inputs; i += 3)
    {
        float inp_scale = getBlob(node_proto, i + 1).at<float>(0);
        int inp_zp = getBlob(node_proto, i + 2).at<int8_t>(0);

        if (inp_scale != out_scale || inp_zp != out_zp)
        {
            float scale = inp_scale/out_scale;
            float shift = out_zp - scale*inp_zp;

            if (constBlobs.find(node_proto.input(i)) != constBlobs.end())
            {
                Mat blob = getBlob(node_proto, i);
                Mat blob_rescaled;
                blob.convertTo(blob_rescaled, CV_8S, scale, shift);
                constBlobs[node_proto.input(i)] = blob_rescaled;
            }
            else
            {
                LayerParams rescaleParams;
                rescaleParams.name = node_proto.input(i) + "/rescale";
                rescaleParams.type = "Requantize";
                rescaleParams.set("depth", CV_8S);
                rescaleParams.set("scale", scale);
                rescaleParams.set("shift", shift);
                rescaleParams.set("isEltwise", false);

                opencv_onnx::NodeProto proto;
                proto.add_input(node_proto.input(i));
                proto.add_output(rescaleParams.name);
                addLayer(rescaleParams, proto);
                node_proto.set_input(i, rescaleParams.name);
            }
        }
    }

    bool hasVariableInps = false;
    for (int i = 2; i < num_inputs; i += 3)
    {
        if (layer_id.find(node_proto.input(i)) != layer_id.end())
        {
            hasVariableInps = true;
            break;
        }
    }

    if (!hasVariableInps)
    {
        std::vector<Mat> inputs, concatenated;
        MatShape inputShape;
        for (size_t i = 2; i < num_inputs; i += 3)
        {
            Mat blob = getBlob(node_proto, i);
            if (blob.size.dims() > inputShape.size())
            {
                inputShape = shape(blob);
            }
            inputs.push_back(blob);
        }

        int axis = layerParams.get<int>("axis", 1);
        for (size_t i = 0; i < inputs.size(); ++i)
        {
            MatShape targetShape = inputShape;
            targetShape[axis] = shape(inputs[i])[axis];
            CV_CheckEQ(total(targetShape), total(shape(inputs[i])), "");
            inputs[i] = inputs[i].reshape(0, targetShape);
        }
        runLayer(layerParams, inputs, concatenated);
        CV_Assert(concatenated.size() == 1);
        addConstant(layerParams.name, concatenated[0]);
        return;
    }
    else
    {
        for (int i = 2; i < num_inputs; i += 3)
        {
            if (constBlobs.find(node_proto.input(i)) != constBlobs.end())
            {
                LayerParams constParams;
                constParams.name = node_proto.input(i);
                constParams.type = "ConstInt8";
                constParams.blobs.push_back(getBlob(node_proto, i));
                constParams.set("depth", CV_8S);

                opencv_onnx::NodeProto proto;
                proto.add_output(constParams.name);
                addLayer(constParams, proto);
            }
        }
    }
    addLayer(layerParams, node_proto);
}

// Domain: ai.onnx (default)
// URL: https://github.com/onnx/onnx/blob/master/docs/Operators.md
void ONNXImporter::buildDispatchMap_ONNX_AI(int opset_version)
{
    CV_UNUSED(opset_version);
    DispatchMap dispatch;

    dispatch["ArgMax"] = dispatch["ArgMin"] = &ONNXImporter::parseArg;
    dispatch["MaxUnpool"] = &ONNXImporter::parseMaxUnpool;
    dispatch["MaxPool"] = &ONNXImporter::parseMaxPool;
    dispatch["AveragePool"] = &ONNXImporter::parseAveragePool;
    dispatch["GlobalAveragePool"] = dispatch["GlobalMaxPool"] = &ONNXImporter::parseGlobalPool;
    dispatch["ReduceMax"] = dispatch["ReduceMin"] = dispatch["ReduceMean"] = dispatch["ReduceSum"] = dispatch["ReduceMax"] =
            dispatch["ReduceMin"] = dispatch["ReduceSumSquare"] = dispatch["ReduceProd"] = dispatch["ReduceL1"] =
            dispatch["ReduceL2"] = dispatch["ReduceLogSum"] = dispatch["ReduceLogSumExp"] = &ONNXImporter::parseReduce;
    dispatch["Slice"] = &ONNXImporter::parseSlice;
    dispatch["Split"] = &ONNXImporter::parseSplit;
    dispatch["Neg"] = &ONNXImporter::parseNeg;
    dispatch["Constant"] = &ONNXImporter::parseConstant;
    dispatch["LSTM"] = &ONNXImporter::parseLSTM;
    dispatch["GRU"] = &ONNXImporter::parseGRU;
    dispatch["ImageScaler"] = &ONNXImporter::parseImageScaler;
    dispatch["Clip"] = &ONNXImporter::parseClip;
    dispatch["LeakyRelu"] = &ONNXImporter::parseLeakyRelu;
    dispatch["Relu"] = &ONNXImporter::parseRelu;
    dispatch["Elu"] = &ONNXImporter::parseElu;
    dispatch["Tanh"] = &ONNXImporter::parseTanh;
    dispatch["Abs"] = &ONNXImporter::parseAbs;
    dispatch["PRelu"] = &ONNXImporter::parsePRelu;
    dispatch["LRN"] = &ONNXImporter::parseLRN;
    dispatch["InstanceNormalization"] = &ONNXImporter::parseInstanceNormalization;
    dispatch["BatchNormalization"] = &ONNXImporter::parseBatchNormalization;
    dispatch["Gemm"] = &ONNXImporter::parseGemm;
    dispatch["MatMul"] = &ONNXImporter::parseMatMul;
    dispatch["Conv"] = &ONNXImporter::parseConv;
    dispatch["ConvTranspose"] = &ONNXImporter::parseConvTranspose;
    dispatch["Transpose"] = &ONNXImporter::parseTranspose;
    dispatch["Squeeze"] = &ONNXImporter::parseSqueeze;
    dispatch["Flatten"] = &ONNXImporter::parseFlatten;
    dispatch["Unsqueeze"] = &ONNXImporter::parseUnsqueeze;
    dispatch["Expand"] = &ONNXImporter::parseExpand;
    dispatch["Reshape"] = &ONNXImporter::parseReshape;
    dispatch["Pad"] = &ONNXImporter::parsePad;
    dispatch["Shape"] = &ONNXImporter::parseShape;
    dispatch["Cast"] = &ONNXImporter::parseCast;
    dispatch["ConstantFill"] = dispatch["ConstantOfShape"] = &ONNXImporter::parseConstantFill;
    dispatch["Gather"] = &ONNXImporter::parseGather;
    dispatch["Concat"] = &ONNXImporter::parseConcat;
    dispatch["Resize"] = &ONNXImporter::parseResize;
    dispatch["Upsample"] = &ONNXImporter::parseUpsample;
    dispatch["SoftMax"] = dispatch["LogSoftmax"] = &ONNXImporter::parseSoftMax;
    dispatch["DetectionOutput"] = &ONNXImporter::parseDetectionOutput;
    dispatch["CumSum"] = &ONNXImporter::parseCumSum;
    dispatch["SpaceToDepth"] = dispatch["DepthToSpace"] = &ONNXImporter::parseDepthToSpace;

    dispatch["Equal"] = dispatch["Greater"] = dispatch["Less"] = dispatch["Pow"] = dispatch["Add"] =
            dispatch["Sub"] = dispatch["Mul"] = dispatch["Div"] = &ONNXImporter::parseElementWise;
    dispatch["Sum"] = dispatch["Min"] = dispatch["Max"] = &ONNXImporter::parseElementWise;

    std::vector<std::string> simpleLayers{"Acos", "Acosh", "Asin", "Asinh", "Atan", "Atanh", "Ceil", "Celu", "Cos",
                                          "Cosh", "Dropout", "Erf", "Exp", "Floor", "HardSigmoid", "HardSwish",
                                          "Identity", "Log", "Round", "Reciprocal", "Selu", "Sign", "Sigmoid", "Sin", "Sinh", "Softmax",
                                          "Softplus", "Softsign", "Shrink", "Sqrt", "Tan", "ThresholdedRelu"};
    for (const auto& name : simpleLayers)
    {
        dispatch[name] = &ONNXImporter::parseSimpleLayers;
    }

    // ai.onnx: opset 10+
    dispatch["QuantizeLinear"] = dispatch["DequantizeLinear"] = &ONNXImporter::parseQuantDequant;
    dispatch["QLinearConv"] = &ONNXImporter::parseQConv;
    dispatch["QLinearMatMul"] = &ONNXImporter::parseQMatMul;

    domain_dispatch_map[str_domain_ai_onnx] = dispatch;
}

// Domain: com.microsoft
// URL: https://github.com/microsoft/onnxruntime/blob/master/docs/ContribOperators.md
void ONNXImporter::buildDispatchMap_COM_MICROSOFT(int opset_version)
{
    CV_UNUSED(opset_version);
    DispatchMap dispatch;

    dispatch["QLinearAdd"] = dispatch["QLinearMul"] = &ONNXImporter::parseQEltwise;
    dispatch["QLinearAveragePool"] = dispatch["QLinearGlobalAveragePool"] = &ONNXImporter::parseQAvgPool;
    dispatch["QLinearLeakyRelu"] = &ONNXImporter::parseQLeakyRelu;
    dispatch["QLinearSigmoid"] = &ONNXImporter::parseQSigmoid;
    dispatch["QLinearConcat"] = &ONNXImporter::parseQConcat;

    domain_dispatch_map["com.microsoft"] = dispatch;
}


Net readNetFromONNX(const String& onnxFile)
{
    return detail::readNetDiagnostic<ONNXImporter>(onnxFile.c_str());
}

Net readNetFromONNX(const char* buffer, size_t sizeBuffer)
{
    return detail::readNetDiagnostic<ONNXImporter>(buffer, sizeBuffer);
}

Net readNetFromONNX(const std::vector<uchar>& buffer)
{
    return readNetFromONNX(reinterpret_cast<const char*>(buffer.data()), buffer.size());
}

Mat readTensorFromONNX(const String& path)
{
    std::fstream input(path.c_str(), std::ios::in | std::ios::binary);
    if (!input)
    {
        CV_Error(Error::StsBadArg, cv::format("Can't read ONNX file: %s", path.c_str()));
    }

    opencv_onnx::TensorProto tensor_proto = opencv_onnx::TensorProto();
    if (!tensor_proto.ParseFromIstream(&input))
    {
        CV_Error(Error::StsUnsupportedFormat, cv::format("Failed to parse ONNX data: %s", path.c_str()));
    }
    Mat mat = getMatFromTensor(tensor_proto);
    releaseONNXTensor(tensor_proto);
    return mat;
}

CV__DNN_INLINE_NS_END
}} // namespace

#endif<|MERGE_RESOLUTION|>--- conflicted
+++ resolved
@@ -2101,139 +2101,6 @@
             padLp.type = "Padding";
             padLp.set("paddings", DictValue::arrayInt(&paddings[0], paddings.size()));
 
-<<<<<<< HEAD
-=======
-        }
-        else
-        {
-            out = isDiv ? inp0 / inp1 : inp0.mul(inp1);
-        }
-
-        if (inp0.dims == 1 && inp1.dims == 1)
-            out.dims = 1;  // to workaround dims == 1
-        addConstant(output_name, out);
-        return;
-    }
-    else if (outShapes[node_proto.input(0)] == outShapes[node_proto.input(1)])
-    {
-        layerParams.type = "Eltwise";
-        layerParams.set("operation", isDiv ? "div" : "prod");
-    }
-    else
-    {
-        // Scale layer allocate output with the first input shape
-        if (total(outShapes[node_proto.input(0)]) < total(outShapes[node_proto.input(1)]))
-        {
-            opencv_onnx::NodeProto proto;
-            proto.add_input(node_proto.input(1));
-            proto.add_input(node_proto.input(0));
-            proto.add_output(output_name);
-            node_proto = proto;
-        }
-
-        if (isDiv)
-        {
-            LayerParams powerParams;
-            powerParams.name = layerParams.name + "/inv";
-            powerParams.type = "Power";
-            powerParams.set("power", -1);
-
-            //Create Power layer
-            int id = dstNet.addLayer(powerParams.name, powerParams.type, powerParams);
-            //Connect to input
-            IterLayerId_t layerId = layer_id.find(node_proto.input(1));
-            CV_Assert(layerId != layer_id.end());
-            dstNet.connect(layerId->second.layerId, layerId->second.outputId, id, 0);
-            //Add shape
-            layer_id.insert(std::make_pair(powerParams.name, LayerInfo(id, 0)));
-            outShapes[powerParams.name] = outShapes[node_proto.input(1)];
-
-            //Replace input to Power
-            node_proto.set_input(1, powerParams.name);
-        }
-
-        const MatShape& broadShape = outShapes[node_proto.input(1)];
-        const MatShape& outShape = outShapes[node_proto.input(0)];
-
-        size_t axis = 0;
-        if (total(broadShape) != 1)
-        {
-            // If broadShape is a scalar, we set axis as 0.
-            // Other-wise, we check broadcast is available.
-            int broadAxis = -1;
-            findBroadAxis(broadShape, outShape, axis, broadAxis);
-
-            // if there is a one dimension in the middle that should be broadcasted, broadcast it
-            if (broadAxis != -1)
-            {
-                opencv_onnx::NodeProto concat_node_proto = node_proto;
-                const std::string& input1 = concat_node_proto.input(1);
-
-                expandMid(layerParams.name, concat_node_proto, input1, outShape[broadAxis]);
-
-                LayerParams concatLP;
-                concatLP.name = layerParams.name + "/concat";
-                concatLP.set("axis", broadAxis);
-                concatLP.type = "Concat";
-                concat_node_proto.set_output(0, concatLP.name);
-
-                addLayer(concatLP, concat_node_proto);
-                node_proto.set_input(1, concatLP.name);
-            }
-        }
-
-        CV_Assert(axis != outShape.size());
-        layerParams.set("axis", static_cast<int>(axis));
-        layerParams.type = "Scale";
-    }
-    addLayer(layerParams, node_proto);
-}
-
-void ONNXImporter::parseConv(LayerParams& layerParams, const opencv_onnx::NodeProto& node_proto_)
-{
-    opencv_onnx::NodeProto node_proto = node_proto_;
-    CV_Assert(node_proto.input_size() >= 2);
-    layerParams.type = "Convolution";
-    for (int j = 1; j < node_proto.input_size(); j++) {
-        if (constBlobs.find(node_proto.input(j)) != constBlobs.end())
-        {
-            layerParams.blobs.push_back(getBlob(node_proto, j));
-        }
-    }
-    int outCn = layerParams.blobs.empty() ? outShapes[node_proto.input(1)][0] : layerParams.blobs[0].size[0];
-    layerParams.set("num_output", outCn);
-
-    // Check for asymmetric padding in Conv2D
-    if (layerParams.has("pad"))
-    {
-        bool asymmetricPadding = false;
-        DictValue pads = layerParams.get("pad");
-        const int dims = pads.size() / 2;
-        for (int i = 0; i < dims; ++i)
-        {
-            if (pads.get<int>(i) != pads.get<int>(i + dims))
-            {
-                asymmetricPadding = true;
-                break;
-            }
-        }
-        if (asymmetricPadding && pads.size() == 4) // [pad_t, pad_l, pad_b, pad_r]
-        {
-            layerParams.erase("pad");
-            // No paddings required for N, C axis
-            std::vector<int> paddings(4, 0);
-            // Add paddings for H, W axis
-            for (int i = 0; i < dims; ++i)
-            {
-                paddings.push_back(pads.get<int>(i));
-                paddings.push_back(pads.get<int>(dims + i));
-            }
-            LayerParams padLp;
-            padLp.name = layerParams.name + "/pad";
-            padLp.type = "Padding";
-            padLp.set("paddings", DictValue::arrayInt(&paddings[0], paddings.size()));
-
->>>>>>> cc8add9f
             opencv_onnx::NodeProto proto;
             proto.add_input(node_proto.input(0));
             proto.add_output(padLp.name);
