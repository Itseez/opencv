// This file is part of OpenCV project.
// It is subject to the license terms in the LICENSE file found in the top-level directory
// of this distribution and at http://opencv.org/license.html.

// Copyright (C) 2020, Intel Corporation, all rights reserved.
// Third party copyrights are property of their respective owners.

#include "../precomp.hpp"

#include "../graph_simplifier.hpp"
#include "onnx_graph_simplifier.hpp"

#include <queue>

namespace cv { namespace dnn {
CV__DNN_INLINE_NS_BEGIN

// This wrapper can behave differently for fake input nodes and real graph nodes.
class ONNXNodeWrapper : public ImportNodeWrapper
{
public:
    ONNXNodeWrapper(opencv_onnx::NodeProto* _node = 0) : node(_node) {}

    virtual int getNumInputs() const CV_OVERRIDE
    {
        return node ? node->input_size() : 0;
    }

    virtual std::string getInputName(int idx) const CV_OVERRIDE
    {
        CV_Assert_N(node, idx < node->input_size());
        return node->input(idx);
    }

    virtual std::string getType() const CV_OVERRIDE
    {
        return node ? node->op_type() : "";
    }

    virtual void setType(const std::string& type) CV_OVERRIDE
    {
        CV_Assert(node);
        node->set_op_type(type);
    }

    virtual void setInputNames(const std::vector<std::string>& inputs) CV_OVERRIDE
    {
        CV_Assert(node);
        node->clear_input();
        for (int i = 0; i < inputs.size(); ++i)
            node->add_input(inputs[i]);
    }

    opencv_onnx::NodeProto* node;
};

// ONNX graph's inputs are separate from nodes so we index them before the rest of nodes.
class ONNXGraphWrapper : public ImportGraphWrapper
{
public:
    ONNXGraphWrapper(opencv_onnx::GraphProto& _net) : net(_net)
    {
        numInputs = net.input_size();
    }

    virtual Ptr<ImportNodeWrapper> getNode(int idx) const CV_OVERRIDE
    {
        opencv_onnx::NodeProto* node = 0;
        if (idx >= numInputs)
            node = net.mutable_node(idx - numInputs);
        return makePtr<ONNXNodeWrapper>(node);
    }

    virtual int getNumNodes() const CV_OVERRIDE
    {
        return numInputs + net.node_size();
    }

    virtual int getNumOutputs(int nodeId) const CV_OVERRIDE
    {
        if (nodeId < numInputs)
            return 1;
        else
            return net.node(nodeId - numInputs).output_size();
    }

    virtual std::string getOutputName(int nodeId, int outId) const CV_OVERRIDE
    {
        CV_Assert(outId < getNumOutputs(nodeId));
        if (nodeId < numInputs)
            return net.input(nodeId).name();
        else
            return net.node(nodeId - numInputs).output(outId);
    }

    virtual void removeNode(int idx) CV_OVERRIDE
    {
        CV_Assert(idx >= numInputs);
        net.mutable_node()->DeleteSubrange(idx - numInputs, 1);
    }

private:
    int numInputs;
    opencv_onnx::GraphProto& net;
};

class SoftMaxSubgraph : public Subgraph
{
public:
    SoftMaxSubgraph() : axis(1)
    {
        int input = addNodeToMatch("");
        int inpExp = addNodeToMatch("Exp", input);
        int sum = addNodeToMatch("ReduceSum", inpExp);
        addNodeToMatch("Div", inpExp, sum);
        setFusedNode("Softmax", input);
    }

    virtual bool match(const Ptr<ImportGraphWrapper>& net, int nodeId,
                       std::vector<int>& matchedNodesIds,
                       std::vector<int>& targetNodesIds) CV_OVERRIDE
    {
        if (Subgraph::match(net, nodeId, matchedNodesIds, targetNodesIds))
        {
            Ptr<ImportNodeWrapper> sum = net->getNode(matchedNodesIds[1]);
            opencv_onnx::NodeProto* node = sum.dynamicCast<ONNXNodeWrapper>()->node;

            for (int i = 0; i < node->attribute_size(); i++)
            {
                opencv_onnx::AttributeProto attr = node->attribute(i);
                if (attr.name() != "axes")
                    continue;
                if (attr.ints_size() != 1)
                    CV_Error(Error::StsNotImplemented, format("Unexpected number of axes: %d", attr.ints_size()));
                axis = attr.ints(0);
                return true;
            }
            CV_Error(Error::StsNotImplemented, "Missed axes attribute");
        }
        return false;
    }

    virtual void finalize(const Ptr<ImportGraphWrapper>&,
                          const Ptr<ImportNodeWrapper>& fusedNode,
                          std::vector<Ptr<ImportNodeWrapper> >&) CV_OVERRIDE
    {
        opencv_onnx::NodeProto* node = fusedNode.dynamicCast<ONNXNodeWrapper>()->node;
        opencv_onnx::AttributeProto* attr = node->add_attribute();
        attr->set_name("axis");
        attr->set_i(axis);
    }

private:
    int axis;
};

class GatherCastSubgraph : public Subgraph
{
public:
    GatherCastSubgraph()
    {
        int input = addNodeToMatch("");
        int index = addNodeToMatch("Constant");
        int gather = addNodeToMatch("Gather", input, index);
        addNodeToMatch("Cast", gather);
        setFusedNode("Gather", input, index);
    }
};

class MulCastSubgraph : public Subgraph
{
public:
    MulCastSubgraph()
    {
        int input = addNodeToMatch("");
        int scaleNode = addNodeToMatch("Constant");
        int mul = addNodeToMatch("Mul", input, scaleNode);
        addNodeToMatch("Cast", mul);
        setFusedNode("Mul", input, scaleNode);
    }
};

class ExtractScalesSubgraph : public Subgraph
{
public:
    ExtractScalesSubgraph()
    {
        input = addNodeToMatch("");

        int indexH = addNodeToMatch("Constant");
        int shape1 = addNodeToMatch("Shape", input);
        int gather1 = addNodeToMatch("Gather", shape1, indexH);
        scaleHNode = addNodeToMatch("Constant");
        int mul1 = addNodeToMatch("Mul", gather1, scaleHNode);
        int floor1 = addNodeToMatch("Floor", mul1);

        int indexW = addNodeToMatch("Constant");
        int shape2 = addNodeToMatch("Shape", input);
        int gather2 = addNodeToMatch("Gather", shape2, indexW);
        scaleWNode = addNodeToMatch("Constant");
        int mul2 = addNodeToMatch("Mul", gather2, scaleWNode);
        int floor2 = addNodeToMatch("Floor", mul2);

        int unsqueeze1 = addNodeToMatch("Unsqueeze", floor1);
        int unsqueeze2 = addNodeToMatch("Unsqueeze", floor2);
        concatId = addNodeToMatch("Concat", unsqueeze1, unsqueeze2);
    }

    void finalize(const Ptr<ImportGraphWrapper>& net,
                  const Ptr<ImportNodeWrapper>& fusedNode,
                  std::vector<Ptr<ImportNodeWrapper> >& inputs) CV_OVERRIDE
    {
        opencv_onnx::NodeProto* constant_node = inputs[1].dynamicCast<ONNXNodeWrapper>()->node;
        opencv_onnx::TensorProto tensor_proto = constant_node->attribute(0).t();
        Mat scaleW = getMatFromTensor(tensor_proto);
        CV_Assert(scaleW.total() == 1);
        scaleW.convertTo(scaleW, CV_32F);

        constant_node = inputs[2].dynamicCast<ONNXNodeWrapper>()->node;
        tensor_proto = constant_node->attribute(0).t();
        Mat scaleH = getMatFromTensor(tensor_proto);
        CV_Assert(scaleH.total() == 1);
        scaleH.convertTo(scaleH, CV_32F);

        opencv_onnx::NodeProto* node = fusedNode.dynamicCast<ONNXNodeWrapper>()->node;
        opencv_onnx::AttributeProto* attrH = node->add_attribute();
        attrH->set_name("height_scale");
        attrH->set_i(scaleH.at<float>(0));
        opencv_onnx::AttributeProto* attrW = node->add_attribute();
        attrW->set_name("width_scale");
        attrW->set_i(scaleW.at<float>(0));

        node->mutable_input()->DeleteSubrange(1, 2);  // Remove two last inputs
    }

protected:
    int input, concatId;
    int scaleHNode, scaleWNode;
};

class UpsampleSubgraph : public ExtractScalesSubgraph
{
public:
    UpsampleSubgraph() : ExtractScalesSubgraph()
    {
        int shape = addNodeToMatch("Shape", input);
        int slice = addNodeToMatch("Slice", shape);

        int castConcat = addNodeToMatch("Cast", concatId);
        int castSlice = addNodeToMatch("Cast", slice);
        int divide = addNodeToMatch("Div", castConcat, castSlice);

        int constant = addNodeToMatch("Constant");
        int concat = addNodeToMatch("Concat", constant, divide);

        addNodeToMatch("Upsample", input, concat);
        setFusedNode("Upsample", input, scaleWNode, scaleHNode);
    }
};

class ResizeSubgraph1 : public ExtractScalesSubgraph
{
public:
    ResizeSubgraph1() : ExtractScalesSubgraph()
    {
        int shape = addNodeToMatch("Shape", input);
        int slice = addNodeToMatch("Slice", shape, addNodeToMatch("Constant"), addNodeToMatch("Constant"), addNodeToMatch("Constant"));

        int castConcat = addNodeToMatch("Cast", concatId);
        int concat = addNodeToMatch("Concat", slice, castConcat);
        int constant = addNodeToMatch("Constant");

        addNodeToMatch("Resize", input, constant, constant, concat);
        setFusedNode("Upsample", input, scaleWNode, scaleHNode);
    }
};

class ResizeSubgraph2 : public ExtractScalesSubgraph
{
public:
    ResizeSubgraph2() : ExtractScalesSubgraph()
    {
        int constantConcat = addNodeToMatch("Constant");
        int castConcat = addNodeToMatch("Cast", concatId);
        int concat = addNodeToMatch("Concat", constantConcat, castConcat);
        int constant = addNodeToMatch("Constant");

        addNodeToMatch("Resize", input, constant, constant, concat);
        setFusedNode("Upsample", input, scaleWNode, scaleHNode);
    }
};

void simplifySubgraphs(opencv_onnx::GraphProto& net)
{
    std::vector<Ptr<Subgraph> > subgraphs;
    subgraphs.push_back(makePtr<GatherCastSubgraph>());
    subgraphs.push_back(makePtr<MulCastSubgraph>());
    subgraphs.push_back(makePtr<UpsampleSubgraph>());
    subgraphs.push_back(makePtr<ResizeSubgraph1>());
    subgraphs.push_back(makePtr<ResizeSubgraph2>());
    subgraphs.push_back(makePtr<SoftMaxSubgraph>());

    simplifySubgraphs(Ptr<ImportGraphWrapper>(new ONNXGraphWrapper(net)), subgraphs);
}

<<<<<<< HEAD
CV__DNN_INLINE_NS_END
=======
Mat getMatFromTensor(opencv_onnx::TensorProto& tensor_proto)
{
    if (tensor_proto.raw_data().empty() && tensor_proto.float_data().empty() &&
        tensor_proto.double_data().empty() && tensor_proto.int64_data().empty())
        return Mat();

    opencv_onnx::TensorProto_DataType datatype = tensor_proto.data_type();
    Mat blob;
    std::vector<int> sizes;
    for (int i = 0; i < tensor_proto.dims_size(); i++) {
            sizes.push_back(tensor_proto.dims(i));
    }
    if (sizes.empty())
        sizes.assign(1, 1);
    if (datatype == opencv_onnx::TensorProto_DataType_FLOAT) {

        if (!tensor_proto.float_data().empty()) {
            const ::google::protobuf::RepeatedField<float> field = tensor_proto.float_data();
            Mat(sizes, CV_32FC1, (void*)field.data()).copyTo(blob);
        }
        else {
            char* val = const_cast<char*>(tensor_proto.raw_data().c_str());
            Mat(sizes, CV_32FC1, val).copyTo(blob);
        }
    }
    else if (datatype == opencv_onnx::TensorProto_DataType_DOUBLE)
    {
        const ::google::protobuf::RepeatedField<double> field = tensor_proto.double_data();
        CV_Assert(!field.empty());
        Mat(sizes, CV_64FC1, (void*)field.data()).convertTo(blob, CV_32FC1);
    }
    else if (datatype == opencv_onnx::TensorProto_DataType_INT64)
    {
        blob.create(sizes, CV_32SC1);
        int32_t* dst = reinterpret_cast<int32_t*>(blob.data);

        if (!tensor_proto.int64_data().empty()) {
            ::google::protobuf::RepeatedField< ::google::protobuf::int64> src = tensor_proto.int64_data();
            convertInt64ToInt32(src, dst, blob.total());
        }
        else
        {
            const char* val = tensor_proto.raw_data().c_str();
#if CV_STRONG_ALIGNMENT
            // Aligned pointer is required: https://github.com/opencv/opencv/issues/16373
            // this doesn't work: typedef int64_t CV_DECL_ALIGNED(1) unaligned_int64_t;
            AutoBuffer<int64_t, 16> aligned_val;
            if (!isAligned<sizeof(int64_t)>(val))
            {
                size_t sz = tensor_proto.raw_data().size();
                aligned_val.allocate(divUp(sz, sizeof(int64_t)));
                memcpy(aligned_val.data(), val, sz);
                val = (const char*)aligned_val.data();
            }
#endif
            const int64_t* src = reinterpret_cast<const int64_t*>(val);
            convertInt64ToInt32(src, dst, blob.total());
        }
    }
    else
        CV_Error(Error::StsUnsupportedFormat, "Unsupported data type: " +
                        opencv_onnx::TensorProto_DataType_Name(datatype));
    if (tensor_proto.dims_size() == 0)
        blob.dims = 1;  // To force 1-dimensional cv::Mat for scalars.
    return blob;
}

CV__DNN_EXPERIMENTAL_NS_END
>>>>>>> 4f288a1e
}}  // namespace cv::dnn<|MERGE_RESOLUTION|>--- conflicted
+++ resolved
@@ -303,9 +303,6 @@
     simplifySubgraphs(Ptr<ImportGraphWrapper>(new ONNXGraphWrapper(net)), subgraphs);
 }
 
-<<<<<<< HEAD
-CV__DNN_INLINE_NS_END
-=======
 Mat getMatFromTensor(opencv_onnx::TensorProto& tensor_proto)
 {
     if (tensor_proto.raw_data().empty() && tensor_proto.float_data().empty() &&
@@ -373,6 +370,5 @@
     return blob;
 }
 
-CV__DNN_EXPERIMENTAL_NS_END
->>>>>>> 4f288a1e
+CV__DNN_INLINE_NS_END
 }}  // namespace cv::dnn