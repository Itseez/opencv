// This file is part of OpenCV project.
// It is subject to the license terms in the LICENSE file found in the top-level directory
// of this distribution and at http://opencv.org/license.html.

// Copyright (C) 2020, Intel Corporation, all rights reserved.
// Third party copyrights are property of their respective owners.

#include "../precomp.hpp"

#include "../graph_simplifier.hpp"
#include "onnx_graph_simplifier.hpp"

#include <opencv2/core/utils/logger.hpp>
#include <queue>

namespace cv { namespace dnn {
CV__DNN_INLINE_NS_BEGIN

extern bool DNN_DIAGNOSTICS_RUN;

// This wrapper can behave differently for fake input nodes and real graph nodes.
class ONNXNodeWrapper : public ImportNodeWrapper
{
public:
    ONNXNodeWrapper(opencv_onnx::NodeProto* _node = 0) : node(_node) {}

    virtual int getNumInputs() const CV_OVERRIDE
    {
        return node ? node->input_size() : 0;
    }

    virtual std::string getInputName(int idx) const CV_OVERRIDE
    {
        CV_Assert_N(node, idx < node->input_size());
        return node->input(idx);
    }

    virtual std::string getType() const CV_OVERRIDE
    {
        return node ? node->op_type() : "";
    }

    virtual void setType(const std::string& type) CV_OVERRIDE
    {
        CV_Assert(node);
        node->set_op_type(type);
    }

    virtual void setInputNames(const std::vector<std::string>& inputs) CV_OVERRIDE
    {
        CV_Assert(node);
        node->clear_input();
        for (int i = 0; i < inputs.size(); ++i)
            node->add_input(inputs[i]);
    }

    opencv_onnx::NodeProto* node;
};

// ONNX graph's inputs are separate from nodes so we index them before the rest of nodes.
class ONNXGraphWrapper : public ImportGraphWrapper
{
public:
    ONNXGraphWrapper(opencv_onnx::GraphProto& _net) : net(_net)
    {
        numInputs = net.input_size();
        numInitializers = net.initializer_size();
    }

    virtual Ptr<ImportNodeWrapper> getNode(int idx) const CV_OVERRIDE
    {
        opencv_onnx::NodeProto* node = 0;
        if (idx >= numInputs + numInitializers)
            node = net.mutable_node(idx - numInputs - numInitializers);
        return makePtr<ONNXNodeWrapper>(node);
    }

    int getInputInitializerId(int node_id, int node_input_id)
    {
        auto node = getNode(node_id);
        std::string node_input_name = node->getInputName(node_input_id);
        for (int i = 0; i < numInitializers; ++i)
            if (net.initializer(i).name() == node_input_name)
                return i;
<<<<<<< HEAD
        CV_Error(Error::StsParseError, "Initializer with name " + node_input_name + " not found");
=======
        // CV_Error(Error::StsParseError, "Initializer with name " + node_input_name + " not found");
        return -1;
>>>>>>> d0f51972
    }

    Mat getMatFromInitializer(int idx)
    {
        const opencv_onnx::TensorProto& tensor_proto = net.initializer(idx);
        return getMatFromTensor(tensor_proto);
    }

    std::string getNameOfInitializer(int idx) const
    {
        const opencv_onnx::TensorProto& tensor_proto = net.initializer(idx);
        return tensor_proto.name();
    }

    virtual int getNumNodes() const CV_OVERRIDE
    {
        return numInputs + numInitializers + net.node_size();
    }

    virtual int getNumOutputs(int nodeId) const CV_OVERRIDE
    {
        if (nodeId < numInputs + numInitializers)
            return 1;
        else
            return net.node(nodeId - numInputs - numInitializers).output_size();
    }

    virtual std::string getOutputName(int nodeId, int outId) const CV_OVERRIDE
    {
        CV_Assert(outId < getNumOutputs(nodeId));
        if (nodeId < numInputs)
            return net.input(nodeId).name();
        else if (nodeId < numInputs + numInitializers)
            return net.initializer(nodeId - numInputs).name();
        else
            return net.node(nodeId - numInputs - numInitializers).output(outId);
    }

    virtual void removeNode(int idx) CV_OVERRIDE
    {
        CV_Assert(idx >= numInputs + numInitializers);
        net.mutable_node()->DeleteSubrange(idx - numInputs - numInitializers, 1);
    }

private:
    int numInputs, numInitializers;
    opencv_onnx::GraphProto& net;
};

/*  Fusion for Gelu.

    Graph before fusion:
           +---------------------------------------------+
           |                                             |
        [Input] -> Div[B=sqrt(2)] -> Erf -> Add[B=1] -> Mul -> Mul[B=0.5] -> [Output]

    Graph after fusion:
        [Input] -> Gelu -> [Output]

*/
class GeluSubGraph : public Subgraph
{
public:
    GeluSubGraph()
    {
        int input = addNodeToMatch("");
        int div = addNodeToMatch("Div", input, addNodeToMatch("") /* B=sqrt(2) */ );
        int erf = addNodeToMatch("Erf", div);
        int add = addNodeToMatch("Add", erf, addNodeToMatch("") /* B=1 */ );
        int mul = addNodeToMatch("Mul", input, add);
        addNodeToMatch("Mul", mul, addNodeToMatch("") /* B=0.5 */) ;

        setFusedNode("Gelu", input);
    }

<<<<<<< HEAD
    static bool isWithInitializer(const std::vector<int>& matchedNodesIds)
    {
        // if node.getType() is Constant, Constant nodes are placed between other nodes
        if (matchedNodesIds[2] - matchedNodesIds[1] != 1)
            return false;
        // if Initializer, there is no Constant node between other nodes
        return true;
    }

    static float extractConstant(const Ptr<ImportGraphWrapper>& net, int node_id, int input_id, bool withInitializer)
    {
        if (withInitializer)
        {
            auto onnx_net = net.dynamicCast<ONNXGraphWrapper>();
            int initializer_id = onnx_net->getInputInitializerId(node_id, input_id);
            Mat const_mat = onnx_net->getMatFromInitializer(initializer_id);
            return *const_mat.ptr<float>();
        } else {
=======
    static float extractConstant(const Ptr<ImportGraphWrapper>& net, int node_id, int input_id)
    {
        auto onnx_net = net.dynamicCast<ONNXGraphWrapper>();
        int initializer_id = onnx_net->getInputInitializerId(node_id, input_id);
        if (initializer_id != -1)
        {
            Mat const_mat = onnx_net->getMatFromInitializer(initializer_id);
            return *const_mat.ptr<float>();
        }
        else
        {
>>>>>>> d0f51972
            const Ptr<ImportNodeWrapper> node = net->getNode(node_id);
            int constant_id = getInputNodeId(net, node, input_id);
            Ptr<ImportNodeWrapper> constant_ptr = net->getNode(constant_id);
            opencv_onnx::NodeProto* constant_node = constant_ptr.dynamicCast<ONNXNodeWrapper>()->node;
            opencv_onnx::TensorProto constant_proto = constant_node->attribute(0).t();
            Mat constant_mat = getMatFromTensor(constant_proto);
            return *constant_mat.ptr<float>();
        }
    }

    virtual bool match(const Ptr<ImportGraphWrapper>& net, int nodeId,
                       std::vector<int>& matchedNodesIds,
                       std::vector<int>& targetNodesIds) CV_OVERRIDE
    {
        if (Subgraph::match(net, nodeId, matchedNodesIds, targetNodesIds))
        {
<<<<<<< HEAD
            bool withInitializer = isWithInitializer(matchedNodesIds);

            // Check Div[B=sqrt(2)]
            float divisor = extractConstant(net, matchedNodesIds[0], 1, withInitializer);
            if (divisor - M_SQRT2 >= 1e-6)
                return false;

            // Check Add[B=1]
            float add_const = extractConstant(net, matchedNodesIds[2], 1, withInitializer);
            if (add_const - 1.f >= 1e-6)
                return false;

            // Check Mul[B=0.5]
            float mul_const = extractConstant(net, matchedNodesIds[4], 1, withInitializer);
            if (mul_const - 0.5f >= 1e-6)
=======
            // Check Div[B=sqrt(2)]
            float divisor = extractConstant(net, matchedNodesIds[0], 1);
            if (std::fabs(divisor - M_SQRT2) >= std::numeric_limits<float>::epsilon())
                return false;

            // Check Add[B=1]
            float add_const = extractConstant(net, matchedNodesIds[2], 1);
            if (std::fabs(add_const - 1.f) >= std::numeric_limits<float>::epsilon())
                return false;

            // Check Mul[B=0.5]
            float mul_const = extractConstant(net, matchedNodesIds[4], 1);
            if (std::fabs(mul_const - 0.5f) >= std::numeric_limits<float>::epsilon())
>>>>>>> d0f51972
                return false;

            return true;
        }
        return false;
    }
};

/*  Fusion for GeluApproximation.

    Graph before fusion:
           +--------+------+----------------+------------------------------------+
           |        |      |                |                                    |
        [Input] -> Mul -> Mul -> Mul[ ] -> Add -> Mul[ ] -> Tanh -> Add[A=1] -> Mul -> Mul(A=0.5) -> [Output]
                                    /                  \
                    A=0.044714998453855515          A=sqrt(2/pie)

    Graph after fusion:
        [Input] -> GeluApproximation -> [Output]

*/
class GeluApproximationSubGraph : public Subgraph
{
public:
    GeluApproximationSubGraph()
    {
        int input = addNodeToMatch("");
        int mul0 = addNodeToMatch("Mul", input, input);
        int mul1 = addNodeToMatch("Mul", input, mul0);
        int mul2 = addNodeToMatch("Mul", addNodeToMatch("") /* A=0.044714998453855515 */, mul1);
        int add0 = addNodeToMatch("Add", input, mul2);
        int mul3 = addNodeToMatch("Mul", addNodeToMatch("") /* A=sqrt(2/pie) */, add0);
        int tanh = addNodeToMatch("Tanh", mul3);
        int add1 = addNodeToMatch("Add", addNodeToMatch("") /* A=1 */, tanh);
        int mul4 = addNodeToMatch("Mul", input, add1);
        addNodeToMatch("Mul", addNodeToMatch("") /* A=0.5 */, mul4);

        setFusedNode("GeluApproximation", input);
    }

<<<<<<< HEAD
    static bool isWithInitializer(const std::vector<int>& matchedNodesIds)
    {
        // if node.getType() is Constant, Constant nodes are placed between other nodes
        if (matchedNodesIds[2] - matchedNodesIds[1] != 1)
            return false;
        // if Initializer, there is no Constant node between other nodes
        return true;
    }

    static float extractConstant(const Ptr<ImportGraphWrapper>& net, int node_id, int input_id, bool withInitializer)
    {
        if (withInitializer)
        {
            auto onnx_net = net.dynamicCast<ONNXGraphWrapper>();
            int initializer_id = onnx_net->getInputInitializerId(node_id, input_id);
            Mat const_mat = onnx_net->getMatFromInitializer(initializer_id);
            return *const_mat.ptr<float>();
        } else {
=======
    static float extractConstant(const Ptr<ImportGraphWrapper>& net, int node_id, int input_id)
    {
        auto onnx_net = net.dynamicCast<ONNXGraphWrapper>();
        int initializer_id = onnx_net->getInputInitializerId(node_id, input_id);
        if (initializer_id != -1)
        {
            Mat const_mat = onnx_net->getMatFromInitializer(initializer_id);
            return *const_mat.ptr<float>();
        }
        else
        {
>>>>>>> d0f51972
            const Ptr<ImportNodeWrapper> node = net->getNode(node_id);
            int constant_id = getInputNodeId(net, node, input_id);
            Ptr<ImportNodeWrapper> constant_ptr = net->getNode(constant_id);
            opencv_onnx::NodeProto* constant_node = constant_ptr.dynamicCast<ONNXNodeWrapper>()->node;
            opencv_onnx::TensorProto constant_proto = constant_node->attribute(0).t();
            Mat constant_mat = getMatFromTensor(constant_proto);
            return *constant_mat.ptr<float>();
        }
    }

    virtual bool match(const Ptr<ImportGraphWrapper>& net, int nodeId,
                       std::vector<int>& matchedNodesIds,
                       std::vector<int>& targetNodesIds) CV_OVERRIDE
    {
        if (Subgraph::match(net, nodeId, matchedNodesIds, targetNodesIds))
        {
<<<<<<< HEAD
            bool withInitializer = isWithInitializer(matchedNodesIds);

            // Check Mul[A=0.044714998453855515]
            float coef = extractConstant(net, matchedNodesIds[2], 0, withInitializer);
=======
            // Check Mul[A=0.044714998453855515]
            float coef = extractConstant(net, matchedNodesIds[2], 0);
>>>>>>> d0f51972
            if (coef - 0.044714998453855515 >= 1e-6)
                return false;

            // Check Mul[A=sqrt(2/pie)]
<<<<<<< HEAD
            float sqrt_2_pie = extractConstant(net, matchedNodesIds[4], 0, withInitializer);
=======
            float sqrt_2_pie = extractConstant(net, matchedNodesIds[4], 0);
>>>>>>> d0f51972
            if (sqrt_2_pie - 0.7978845834732056 >= 1e-6)
                return false;

            // Check Add[A=1]
<<<<<<< HEAD
            float add_const = extractConstant(net, matchedNodesIds[6], 0, withInitializer);
=======
            float add_const = extractConstant(net, matchedNodesIds[6], 0);
>>>>>>> d0f51972
            if (add_const - 1.f >= 1e-6)
                return false;

            // Check Mul[A=0.5]
<<<<<<< HEAD
            float mul_const = extractConstant(net, matchedNodesIds[8], 0, withInitializer);
=======
            float mul_const = extractConstant(net, matchedNodesIds[8], 0);
>>>>>>> d0f51972
            if (mul_const - 0.5f >= 1e-6)
                return false;

            return true;
        }
        return false;
    }
};

<<<<<<< HEAD
=======
/*  Fusion for LayerNormalization.

    Graph before fusion
           +-> ReduceMean ->+
           |                |
        [Input]  ------->  Sub  ----------------------------------------------->  Div -> Mul(B=weight) -> Add(B=bias) -> [Output]
                            |                                                      |
                            +-> Pow(Y=2) -> ReduceMean -> Add(B=epsilon) -> Sqrt ->+

    Graph after fusion
        [Input] -> LayerNorm -> [Output]
                        \
                    [weight], [bias]
*/
>>>>>>> d0f51972
class LayerNormSubGraph : public Subgraph
{
public:
    LayerNormSubGraph() : axis(-1), epsilon(1e-5)
    {
<<<<<<< HEAD
        //   -> ReduceMean ->     -> Pow(2) -> ReduceMean -> Add(epsilon) -> Sqrt ->
        // x                  Sub                                                    Div -> Mul(scale) -> Add(bias)
        //   --------------->     ------------------------------------------------->
        // NOTE: Pow(2), Add(epsilon), Mul(scale), add(bias) can have constants as op_type Constant or Initializer
=======
>>>>>>> d0f51972
        int input = addNodeToMatch("");
        int mean = addNodeToMatch("ReduceMean", input);

        int sub = addNodeToMatch("Sub", input, mean);

        int pow = addNodeToMatch("Pow", sub, addNodeToMatch(""));
        int mean1 = addNodeToMatch("ReduceMean", pow);
        int add = addNodeToMatch("Add", mean1, addNodeToMatch(""));
        int sqrt = addNodeToMatch("Sqrt", add);

        int div = addNodeToMatch("Div", sub, sqrt);
        int mul = addNodeToMatch("Mul", div, addNodeToMatch(""));
        addNodeToMatch("Add", mul, addNodeToMatch(""));

        setFusedNode("LayerNormalization", input);
    }

<<<<<<< HEAD
    static bool isWithInitializer(const std::vector<int>& matchedNodesIds)
    {
        // if node.getType() is Constant, Constant nodes are placed between other nodes
        if (matchedNodesIds[2] - matchedNodesIds[1] != 1)
            return false;
        // if Initializer, there is no nodes for constant between other nodes
        return true;
    }

    static float extractConstant(const Ptr<ImportGraphWrapper>& net, int node_id, int input_id, bool withInitializer)
    {
        if (withInitializer)
        {
            auto onnx_net = net.dynamicCast<ONNXGraphWrapper>();
            int initializer_id = onnx_net->getInputInitializerId(node_id, input_id);
            Mat const_mat = onnx_net->getMatFromInitializer(initializer_id);
            return *const_mat.ptr<float>();
        } else {
=======
    static float extractConstant(const Ptr<ImportGraphWrapper>& net, int node_id, int input_id)
    {
        auto onnx_net = net.dynamicCast<ONNXGraphWrapper>();
        int initializer_id = onnx_net->getInputInitializerId(node_id, input_id);
        if (initializer_id != -1) // initializer
        {
            Mat const_mat = onnx_net->getMatFromInitializer(initializer_id);
            return *const_mat.ptr<float>();
        }
        else
        {
>>>>>>> d0f51972
            const Ptr<ImportNodeWrapper> node = net->getNode(node_id);
            int constant_id = getInputNodeId(net, node, input_id);
            Ptr<ImportNodeWrapper> constant_ptr = net->getNode(constant_id);
            opencv_onnx::NodeProto* constant_node = constant_ptr.dynamicCast<ONNXNodeWrapper>()->node;
            opencv_onnx::TensorProto constant_proto = constant_node->attribute(0).t();
            Mat constant_mat = getMatFromTensor(constant_proto);
            return *constant_mat.ptr<float>();
        }
    }

    static float extractAxis(const Ptr<ImportGraphWrapper>& net, int node_id)
    {
        Ptr<ImportNodeWrapper> mean_ptr = net->getNode(node_id);
        opencv_onnx::NodeProto* mean_node = mean_ptr.dynamicCast<ONNXNodeWrapper>()->node;
        int axis_ = -1;
        for (int i = 0; i < mean_node->attribute_size(); i++)
        {
            opencv_onnx::AttributeProto attr = mean_node->attribute(i);
            if (attr.name() != "axes")
                continue;
            axis_ = static_cast<int>(attr.ints(0));
        }
        return axis_;
    }

<<<<<<< HEAD
    static std::string getInputName(const Ptr<ImportGraphWrapper>& net, int node_id, int input_id, bool withInitializer)
    {
        if (withInitializer)
        {
            auto onnx_net = net.dynamicCast<ONNXGraphWrapper>();
            int initializer_id = onnx_net->getInputInitializerId(node_id, input_id);
            return onnx_net->getNameOfInitializer(initializer_id);
        } else {
=======
    static std::string getInputName(const Ptr<ImportGraphWrapper>& net, int node_id, int input_id)
    {
        auto onnx_net = net.dynamicCast<ONNXGraphWrapper>();
        int initializer_id = onnx_net->getInputInitializerId(node_id, input_id);
        if (initializer_id != -1)
        {
            return onnx_net->getNameOfInitializer(initializer_id);
        }
        else
        {
>>>>>>> d0f51972
            const auto node = net->getNode(node_id);
            return node->getInputName(input_id);
        }
    }

    virtual bool match(const Ptr<ImportGraphWrapper>& net, int nodeId,
                       std::vector<int>& matchedNodesIds,
                       std::vector<int>& targetNodesIds) CV_OVERRIDE
    {
        if (Subgraph::match(net, nodeId, matchedNodesIds, targetNodesIds))
        {
<<<<<<< HEAD
            withInitializer = isWithInitializer(matchedNodesIds);

            float pow_exp = extractConstant(net, matchedNodesIds[2], 1, withInitializer);
=======
            float pow_exp = extractConstant(net, matchedNodesIds[2], 1);
>>>>>>> d0f51972
            if (pow_exp - 2 > 1e-5) // not pow(2)
                return false;

            int axis_mean1 = extractAxis(net, matchedNodesIds[0]);
            int axis_mean2 = extractAxis(net, matchedNodesIds[3]);
            if (axis_mean1 != axis_mean2)
                return false;
            axis = axis_mean1;

<<<<<<< HEAD
            epsilon = extractConstant(net, matchedNodesIds[4], 1, withInitializer);

            weight_name = getInputName(net, matchedNodesIds[7], 1, withInitializer);
            bias_name = getInputName(net, matchedNodesIds[8], 1, withInitializer);
=======
            epsilon = extractConstant(net, matchedNodesIds[4], 1);

            weight_name = getInputName(net, matchedNodesIds[7], 1);
            bias_name = getInputName(net, matchedNodesIds[8], 1);
>>>>>>> d0f51972

            return true;
        }
        return false;
    }

    virtual void finalize(const Ptr<ImportGraphWrapper>&,
                          const Ptr<ImportNodeWrapper>& fusedNode,
                          std::vector<Ptr<ImportNodeWrapper> >&) CV_OVERRIDE
    {
        opencv_onnx::NodeProto* node = fusedNode.dynamicCast<ONNXNodeWrapper>()->node;
        // axis
        opencv_onnx::AttributeProto* attr_axis = node->add_attribute();
        attr_axis->set_name("axis");
        attr_axis->set_i(axis);
        // epsilon
        opencv_onnx::AttributeProto* attr_epsilon = node->add_attribute();
        attr_epsilon->set_name("epsilon");
        attr_epsilon->set_f(epsilon);
        // add input
        node->add_input(weight_name);
        node->add_input(bias_name);
    }

protected:
    int axis;
    float epsilon;
<<<<<<< HEAD
    bool withInitializer;
=======
>>>>>>> d0f51972
    std::string weight_name;
    std::string bias_name;
};

class SoftMaxSubgraphBase : public Subgraph
{
public:
    SoftMaxSubgraphBase() : axis(1), id(-1) {}

    virtual bool match(const Ptr<ImportGraphWrapper>& net, int nodeId,
                       std::vector<int>& matchedNodesIds,
                       std::vector<int>& targetNodesIds) CV_OVERRIDE
    {
        if (Subgraph::match(net, nodeId, matchedNodesIds, targetNodesIds))
        {
            CV_Assert(id >= 0 && id < matchedNodesIds.size());
            Ptr<ImportNodeWrapper> sum = net->getNode(matchedNodesIds[id]);
            opencv_onnx::NodeProto* node = sum.dynamicCast<ONNXNodeWrapper>()->node;

            for (int i = 0; i < node->attribute_size(); i++)
            {
                opencv_onnx::AttributeProto attr = node->attribute(i);
                if (attr.name() != "axes")
                    continue;
                if (attr.ints_size() != 1)
                    CV_Error(Error::StsNotImplemented, format("Unexpected number of axes: %d", attr.ints_size()));
                axis = attr.ints(0);
                return true;
            }
            CV_Error(Error::StsNotImplemented, "Missed axes attribute");
        }
        return false;
    }

    virtual void finalize(const Ptr<ImportGraphWrapper>&,
                          const Ptr<ImportNodeWrapper>& fusedNode,
                          std::vector<Ptr<ImportNodeWrapper> >&) CV_OVERRIDE
    {
        opencv_onnx::NodeProto* node = fusedNode.dynamicCast<ONNXNodeWrapper>()->node;
        opencv_onnx::AttributeProto* attr = node->add_attribute();
        attr->set_name("axis");
        attr->set_i(axis);
    }

protected:
    int axis;
    int id;
};

class SoftMaxSubgraph : public SoftMaxSubgraphBase
{
public:
    SoftMaxSubgraph()
    {
        int input = addNodeToMatch("");
        int inpExp = addNodeToMatch("Exp", input);

        int sum = addNodeToMatch("ReduceSum", inpExp);
        id = 1;

        addNodeToMatch("Div", inpExp, sum);
        setFusedNode("Softmax", input);
    }
};

class SoftMaxSubgraph2 : public SoftMaxSubgraphBase {
public:
    SoftMaxSubgraph2() {
        int input = addNodeToMatch("");

        int reducemax = addNodeToMatch("ReduceMax", input);
        id = 0;

        int sub = addNodeToMatch("Sub", input, reducemax);
        int exp = addNodeToMatch("Exp", sub);
        int reducesum = addNodeToMatch("ReduceSum", exp, addNodeToMatch(""));
        addNodeToMatch("Div", exp, reducesum);
        setFusedNode("Softmax", input);
    }
};

class LogSoftMaxSubgraph : public SoftMaxSubgraphBase
{
public:
    LogSoftMaxSubgraph()
    {
        int input = addNodeToMatch("");

        int reducemax = addNodeToMatch("ReduceMax", input);
        id = 0;

        int sub_1 = addNodeToMatch("Sub", input, reducemax);
        int exp = addNodeToMatch("Exp", sub_1);
        int reducesum = addNodeToMatch("ReduceSum", exp, addNodeToMatch(""));
        int log = addNodeToMatch("Log", reducesum);
        addNodeToMatch("Sub", sub_1, log);
        setFusedNode("LogSoftmax", input);
    }
};

class HardSwishSubgraph : public Subgraph
{
public:
    HardSwishSubgraph()
    {
        int input = addNodeToMatch("");
        int hardSigmoid = addNodeToMatch("HardSigmoid", input);
        addNodeToMatch("Mul", input, hardSigmoid);
        setFusedNode("HardSwish", input);
    }

    virtual bool match(const Ptr<ImportGraphWrapper>& net, int nodeId,
                       std::vector<int>& matchedNodesIds,
                       std::vector<int>& targetNodesIds) CV_OVERRIDE
    {
        if (Subgraph::match(net, nodeId, matchedNodesIds, targetNodesIds))
        {
            Ptr<ImportNodeWrapper> hardSigmoid = net->getNode(matchedNodesIds[0]);
            opencv_onnx::NodeProto* node = hardSigmoid.dynamicCast<ONNXNodeWrapper>()->node;

            uint8_t matched = 0;
            for (int i = 0; i < node->attribute_size(); i++)
            {
                opencv_onnx::AttributeProto attr = node->attribute(i);
                if ((attr.name() == "alpha" && attr.f() == 1.f / 6.f) ||
                    (attr.name() == "beta" && attr.f() == 0.5f))
                {
                    ++matched;
                }
            }
            return matched == 2;
        }
        return false;
    }
};

class CeluSubgraph : public Subgraph
{
public:
    CeluSubgraph() : alpha(1.f)
    {
        int input = addNodeToMatch("");
        int div = addNodeToMatch("Div", input, addNodeToMatch(""));
        int elu = addNodeToMatch("Elu", div);
        addNodeToMatch("Mul", addNodeToMatch(""), elu);
        setFusedNode("Celu", input);
    }

    static float extractAlpha(const Ptr<ImportGraphWrapper>& net, int node_id, int input_id)
    {
        const Ptr<ImportNodeWrapper> node = net->getNode(node_id);
        int const_id = getInputNodeId(net, node, input_id);
        Ptr<ImportNodeWrapper> alpha_ptr = net->getNode(const_id);
        opencv_onnx::NodeProto* alpha_node = alpha_ptr.dynamicCast<ONNXNodeWrapper>()->node;
        opencv_onnx::TensorProto alpha_proto = alpha_node->attribute(0).t();
        Mat alpha_mat = getMatFromTensor(alpha_proto);
        return *alpha_mat.ptr<float>();
    }

    virtual bool match(const Ptr<ImportGraphWrapper>& net, int nodeId,
                       std::vector<int>& matchedNodesIds,
                       std::vector<int>& targetNodesIds) CV_OVERRIDE
    {
        if (Subgraph::match(net, nodeId, matchedNodesIds, targetNodesIds))
        {
            float alpha_div = extractAlpha(net, matchedNodesIds[0], 1);
            float alpha_mul = extractAlpha(net, matchedNodesIds[2], 0);
            float alpha_elu = 1.f;

            Ptr<ImportNodeWrapper> elu_ptr = net->getNode(matchedNodesIds[1]);
            opencv_onnx::NodeProto* elu_node = elu_ptr.dynamicCast<ONNXNodeWrapper>()->node;

            for (int i = 0; i < elu_node->attribute_size(); i++)
            {
                opencv_onnx::AttributeProto attr = elu_node->attribute(i);
                if (attr.name() != "alpha")
                    continue;
                alpha_elu = attr.f();
            }

            alpha = alpha_div;
            return alpha_elu == 1.f && alpha_div == alpha_mul;
        }
        return false;
    }

    virtual void finalize(const Ptr<ImportGraphWrapper>&,
                          const Ptr<ImportNodeWrapper>& fusedNode,
                          std::vector<Ptr<ImportNodeWrapper> >&) CV_OVERRIDE
    {
        opencv_onnx::NodeProto* node = fusedNode.dynamicCast<ONNXNodeWrapper>()->node;
        opencv_onnx::AttributeProto* alpha_attr = node->add_attribute();
        alpha_attr->set_name("alpha");
        alpha_attr->set_f(alpha);
    }

protected:
    float alpha;
};

class NormalizeSubgraphBase : public Subgraph
{
public:
    NormalizeSubgraphBase(int _normNodeOrder = 0) : axis(1), normNodeOrder(_normNodeOrder) {}

    virtual bool match(const Ptr<ImportGraphWrapper>& net, int nodeId,
                       std::vector<int>& matchedNodesIds,
                       std::vector<int>& targetNodesIds) CV_OVERRIDE
    {
        if (Subgraph::match(net, nodeId, matchedNodesIds, targetNodesIds))
        {
            Ptr<ImportNodeWrapper> norm = net->getNode(matchedNodesIds[normNodeOrder]);
            opencv_onnx::NodeProto* node = norm.dynamicCast<ONNXNodeWrapper>()->node;

            for (int i = 0; i < node->attribute_size(); i++)
            {
                opencv_onnx::AttributeProto attr = node->attribute(i);
                if (attr.name() != "axes")
                    continue;
                if (attr.ints_size() != 1)
                    CV_Error(Error::StsNotImplemented, format("Unexpected number of axes: %d", attr.ints_size()));
                axis = attr.ints(0);
                return true;
            }
            CV_Error(Error::StsNotImplemented, "Missed axes attribute");
        }
        return false;
    }

    virtual void finalize(const Ptr<ImportGraphWrapper>&,
                          const Ptr<ImportNodeWrapper>& fusedNode,
                          std::vector<Ptr<ImportNodeWrapper> >&) CV_OVERRIDE
    {
        opencv_onnx::NodeProto* node = fusedNode.dynamicCast<ONNXNodeWrapper>()->node;
        opencv_onnx::AttributeProto* axis_attr = node->add_attribute();
        axis_attr->set_name("axis");
        axis_attr->set_i(axis);

        opencv_onnx::AttributeProto* end_axis_attr = node->add_attribute();
        end_axis_attr->set_name("end_axis");
        end_axis_attr->set_i(axis);
    }

protected:
    int axis, normNodeOrder;
};

class NormalizeSubgraph1 : public NormalizeSubgraphBase
{
public:
    NormalizeSubgraph1()
    {
        int input = addNodeToMatch("");
        int norm = addNodeToMatch("ReduceL2", input);
        addNodeToMatch("Div", input, norm);
        setFusedNode("Normalize", input);
    }
};

class NormalizeSubgraph2 : public NormalizeSubgraphBase
{
public:
    NormalizeSubgraph2()
    {
        int input = addNodeToMatch("");
        int norm = addNodeToMatch("ReduceL2", input);
        int clip = addNodeToMatch("Clip", norm);
        int shape = addNodeToMatch("Shape", input);
        int expand = addNodeToMatch("Expand", clip, shape);
        addNodeToMatch("Div", input, expand);
        setFusedNode("Normalize", input);
    }
};

class NormalizeSubgraph2_2 : public NormalizeSubgraphBase
{
public:
    NormalizeSubgraph2_2()
    {
        int input = addNodeToMatch("");
        int norm = addNodeToMatch("ReduceL2", input);

        int min = addNodeToMatch("");
        int max = addNodeToMatch("");
        int clip = addNodeToMatch("Clip", norm, min, max);

        int shape = addNodeToMatch("");
        int expand = addNodeToMatch("Expand", clip, shape);

        addNodeToMatch("Div", input, expand);

        setFusedNode("Normalize", input);
    }
};

class NormalizeSubgraph3 : public NormalizeSubgraphBase
{
public:
    NormalizeSubgraph3() : NormalizeSubgraphBase(1)
    {
        int input = addNodeToMatch("");
        int power = addNodeToMatch("Constant");
        int squared = addNodeToMatch("Pow", input, power);
        int sum = addNodeToMatch("ReduceSum", squared);
        int sqrtNode = addNodeToMatch("Sqrt", sum);
        int eps = addNodeToMatch("Constant");
        int add = addNodeToMatch("Add", sqrtNode, eps);

        addNodeToMatch("Div", input, add);
        setFusedNode("Normalize", input);
    }
};

class NormalizeSubgraph4 : public NormalizeSubgraphBase
{
public:
    NormalizeSubgraph4() : NormalizeSubgraphBase(1)
    {
        int input = addNodeToMatch("");
        int mul = addNodeToMatch("Mul", input, input);
        int sum = addNodeToMatch("ReduceSum", mul);
        int eps = addNodeToMatch("");
        int max = addNodeToMatch("Max", sum, eps);
        int sqrt = addNodeToMatch("Sqrt", max);
        int reciprocal = addNodeToMatch("Reciprocal", sqrt);
        addNodeToMatch("Mul", input, reciprocal);
        setFusedNode("Normalize", input);
    }
};

class NormalizeSubgraph5 : public NormalizeSubgraphBase
{
public:
    NormalizeSubgraph5() : NormalizeSubgraphBase(1)
    {
        int input = addNodeToMatch("");
        int mul = addNodeToMatch("Mul", input, input);
        int sum = addNodeToMatch("ReduceSum", mul);
        int clip = addNodeToMatch("Clip", sum);
        int sqrt = addNodeToMatch("Sqrt", clip);
        int one = addNodeToMatch("Constant");
        int div = addNodeToMatch("Div", one, sqrt);
        addNodeToMatch("Mul", input, div);
        setFusedNode("Normalize", input);
    }
};

class GatherCastSubgraph : public Subgraph
{
public:
    GatherCastSubgraph()
    {
        int input = addNodeToMatch("");
        int index = addNodeToMatch("Constant");
        int gather = addNodeToMatch("Gather", input, index);
        addNodeToMatch("Cast", gather);
        setFusedNode("Gather", input, index);
    }

    virtual bool match(const Ptr<ImportGraphWrapper>& net, int nodeId,
                       std::vector<int>& matchedNodesIds,
                       std::vector<int>& targetNodesIds) CV_OVERRIDE
    {
        bool retVal = Subgraph::match(net, nodeId, matchedNodesIds, targetNodesIds);
        size_t matchedNodesNum = matchedNodesIds.size();
        // Now we check if merging can be made for these Gather and Cast nodes
        if (!retVal || matchedNodesNum < 2)
            return retVal;
        else {
            int nodeToMatch = matchedNodesIds[matchedNodesNum - 1];
            const Ptr<ImportNodeWrapper> node = net->getNode(nodeToMatch);
            if (node->getType() == "Cast") {
                int inpNodeId = matchedNodesIds[matchedNodesNum - 2];
                const Ptr<ImportNodeWrapper> inpNode = net->getNode(inpNodeId);
                if (inpNode->getType() == "Gather") {
                    int numNodes = net->getNumNodes();
                    std::string inpNodeName = node->getInputName(0);
                    for (int i = 0; i < numNodes; ++i) {
                        const Ptr<ImportNodeWrapper> node_to_check = net->getNode(i);
                        int numInp = node_to_check->getNumInputs();
                        for (int inp = 0; inp < numInp; ++inp) {
                            if (i != nodeToMatch && inpNodeName == node_to_check->getInputName(0)) {
                                // Another node has the same input node, so it cannot be merged.
                                return false;
                            }
                        }
                    }
                }
            }
        }
        return retVal;
    }
};

class ExpandSubgraph : public Subgraph
{
public:
    ExpandSubgraph()
    {
        int input = addNodeToMatch("");
        int values = addNodeToMatch("");
        int init = addNodeToMatch("ConstantOfShape", values);
        int coeff = addNodeToMatch("Constant");
        int mul = addNodeToMatch("Mul", init, coeff);
        int shape = addNodeToMatch("Constant");
        int condition = addNodeToMatch("Equal", shape, mul);
        int where = addNodeToMatch("Where", condition, init, addNodeToMatch("Constant"));
        addNodeToMatch("Expand", input, where);
        setFusedNode("Expand", input, shape);
    }
};

class MishSubgraph : public Subgraph
{
public:
    MishSubgraph()
    {
        int input = addNodeToMatch("");
        int softplus = addNodeToMatch("Softplus", input);
        int tanh = addNodeToMatch("Tanh", softplus);
        addNodeToMatch("Mul", input, tanh);
        setFusedNode("Mish", input);
    }
};

// softplus(x) = log(exp(x) + 1)
class SoftplusSubgraph: public Subgraph
{
public:
    SoftplusSubgraph()
    {
        int input = addNodeToMatch("");
        int exp = addNodeToMatch("Exp", input);
        int addVal = addNodeToMatch("");
        int add = addNodeToMatch("Add", addVal, exp);
        addNodeToMatch("Log", add);
        setFusedNode("Softplus", input);
    }
};

class SoftplusSubgraph2: public Subgraph
{
public:
    SoftplusSubgraph2()
    {
        int input = addNodeToMatch("");
        int exp = addNodeToMatch("Exp", input);
        int addVal = addNodeToMatch("");
        int add = addNodeToMatch("Add", exp, addVal);
        addNodeToMatch("Log", add);
        setFusedNode("Softplus", input);
    }
};

class MulCastSubgraph : public Subgraph
{
public:
    MulCastSubgraph()
    {
        int input = addNodeToMatch("");
        int scaleNode = addNodeToMatch("Constant");
        int mul = addNodeToMatch("Mul", input, scaleNode);
        addNodeToMatch("Cast", mul);
        setFusedNode("Mul", input, scaleNode);
    }
};

class ExtractScalesSubgraph : public Subgraph
{
public:
    ExtractScalesSubgraph()
    {
        input = addNodeToMatch("");

        int indexH = addNodeToMatch("Constant");
        int shape1 = addNodeToMatch("Shape", input);
        int gather1 = addNodeToMatch("Gather", shape1, indexH);
        scaleHNode = addNodeToMatch("Constant");
        int mul1 = addNodeToMatch("Mul", gather1, scaleHNode);
        int floor1 = addNodeToMatch("Floor", mul1);

        int indexW = addNodeToMatch("Constant");
        int shape2 = addNodeToMatch("Shape", input);
        int gather2 = addNodeToMatch("Gather", shape2, indexW);
        scaleWNode = addNodeToMatch("Constant");
        int mul2 = addNodeToMatch("Mul", gather2, scaleWNode);
        int floor2 = addNodeToMatch("Floor", mul2);

        int unsqueeze1 = addNodeToMatch("Unsqueeze", floor1);
        int unsqueeze2 = addNodeToMatch("Unsqueeze", floor2);
        concatId = addNodeToMatch("Concat", unsqueeze1, unsqueeze2);
    }

    void finalize(const Ptr<ImportGraphWrapper>& net,
                  const Ptr<ImportNodeWrapper>& fusedNode,
                  std::vector<Ptr<ImportNodeWrapper> >& inputs) CV_OVERRIDE
    {
        opencv_onnx::NodeProto* constant_node = inputs[1].dynamicCast<ONNXNodeWrapper>()->node;
        opencv_onnx::TensorProto tensor_proto = constant_node->attribute(0).t();
        Mat scaleW = getMatFromTensor(tensor_proto);
        CV_Assert(scaleW.total() == 1);
        scaleW.convertTo(scaleW, CV_32F);

        constant_node = inputs[2].dynamicCast<ONNXNodeWrapper>()->node;
        tensor_proto = constant_node->attribute(0).t();
        Mat scaleH = getMatFromTensor(tensor_proto);
        CV_Assert(scaleH.total() == 1);
        scaleH.convertTo(scaleH, CV_32F);

        opencv_onnx::NodeProto* node = fusedNode.dynamicCast<ONNXNodeWrapper>()->node;
        opencv_onnx::AttributeProto* attrH = node->add_attribute();
        attrH->set_name("height_scale");
        attrH->set_i(scaleH.at<float>(0));
        opencv_onnx::AttributeProto* attrW = node->add_attribute();
        attrW->set_name("width_scale");
        attrW->set_i(scaleW.at<float>(0));

        node->mutable_input()->DeleteSubrange(1, 2);  // Remove two last inputs
    }

protected:
    int input, concatId;
    int scaleHNode, scaleWNode;
};

class UpsampleSubgraph : public ExtractScalesSubgraph
{
public:
    UpsampleSubgraph() : ExtractScalesSubgraph()
    {
        int shape = addNodeToMatch("Shape", input);
        int slice = addNodeToMatch("Slice", shape);

        int castConcat = addNodeToMatch("Cast", concatId);
        int castSlice = addNodeToMatch("Cast", slice);
        int divide = addNodeToMatch("Div", castConcat, castSlice);

        int constant = addNodeToMatch("Constant");
        int concat = addNodeToMatch("Concat", constant, divide);

        addNodeToMatch("Upsample", input, concat);
        setFusedNode("Upsample", input, scaleWNode, scaleHNode);
    }
};

class ResizeSubgraph1 : public ExtractScalesSubgraph
{
public:
    ResizeSubgraph1() : ExtractScalesSubgraph()
    {
        int shape = addNodeToMatch("Shape", input);
        int slice = addNodeToMatch("Slice", shape, addNodeToMatch("Constant"), addNodeToMatch("Constant"), addNodeToMatch("Constant"));

        int castConcat = addNodeToMatch("Cast", concatId);
        int concat = addNodeToMatch("Concat", slice, castConcat);
        int constant = addNodeToMatch("Constant");

        addNodeToMatch("Resize", input, constant, constant, concat);
        setFusedNode("Upsample", input, scaleWNode, scaleHNode);
    }
};

class ResizeSubgraph2 : public ExtractScalesSubgraph
{
public:
    ResizeSubgraph2() : ExtractScalesSubgraph()
    {
        int constantConcat = addNodeToMatch("Constant");
        int castConcat = addNodeToMatch("Cast", concatId);
        int concat = addNodeToMatch("Concat", constantConcat, castConcat);
        int constant = addNodeToMatch("Constant");

        addNodeToMatch("Resize", input, constant, constant, concat);
        setFusedNode("Upsample", input, scaleWNode, scaleHNode);
    }
};

class BatchNormalizationSubgraphBase : public Subgraph
{
public:
    BatchNormalizationSubgraphBase()
    {
        input  = addNodeToMatch("");
        var    = addNodeToMatch("");
        mean   = addNodeToMatch("");
        weight = addNodeToMatch("");
        bias   = addNodeToMatch("");
        A      = addNodeToMatch("");
        shape1 = addNodeToMatch("");
        shape2 = addNodeToMatch("");
    }
protected:
    int input, var, mean, weight, bias, A, shape1, shape2;
};

class BatchNormalizationSubgraph1 : public BatchNormalizationSubgraphBase
{
public:
    BatchNormalizationSubgraph1()
    {
        int reshape1 = addNodeToMatch("Reshape", weight, shape1);
        int reshape2 = addNodeToMatch("Reshape", bias, shape2);
        int shape3 = addNodeToMatch("Constant");
        int reshape3 = addNodeToMatch("Reshape", var, shape3);
        int shape4 = addNodeToMatch("Constant");
        int reshape4 = addNodeToMatch("Reshape", mean, shape4);
        int sqrtNode = addNodeToMatch("Sqrt", reshape3);
        int divNode = addNodeToMatch("Div", A, sqrtNode);
        int mul1 = addNodeToMatch("Mul", reshape1, divNode);
        int mul2 = addNodeToMatch("Mul", reshape4, mul1);
        int sub = addNodeToMatch("Sub", reshape2, mul2);
        int mul3 = addNodeToMatch("Mul", input, mul1);
        addNodeToMatch("Add", mul3, sub);
        setFusedNode("BatchNormalization", input, weight, bias, mean, var);
    }
};

class BatchNormalizationSubgraph2 : public BatchNormalizationSubgraphBase
{
public:
    BatchNormalizationSubgraph2()
    {
        int sqrtNode = addNodeToMatch("Sqrt", var);
        int divNode = addNodeToMatch("Div", A, sqrtNode);
        int mul1 = addNodeToMatch("Mul", weight, divNode);
        int reshape2 = addNodeToMatch("Reshape", mul1, shape2);

        int mulMean = addNodeToMatch("Mul", mean, mul1);
        int sub = addNodeToMatch("Sub", bias, mulMean);
        int reshape1 = addNodeToMatch("Reshape", sub, shape1);

        int mulInput = addNodeToMatch("Mul", input, reshape2);
        addNodeToMatch("Add", mulInput, reshape1);
        setFusedNode("BatchNormalization", input, weight, bias, mean, var);
    }
};

void simplifySubgraphs(opencv_onnx::GraphProto& net)
{
    std::vector<Ptr<Subgraph> > subgraphs;
    subgraphs.push_back(makePtr<GeluSubGraph>());
    subgraphs.push_back(makePtr<GeluApproximationSubGraph>());
    subgraphs.push_back(makePtr<LayerNormSubGraph>());
    subgraphs.push_back(makePtr<GatherCastSubgraph>());
    subgraphs.push_back(makePtr<MulCastSubgraph>());
    subgraphs.push_back(makePtr<UpsampleSubgraph>());
    subgraphs.push_back(makePtr<ResizeSubgraph1>());
    subgraphs.push_back(makePtr<ResizeSubgraph2>());
    subgraphs.push_back(makePtr<SoftMaxSubgraph>());
    subgraphs.push_back(makePtr<SoftMaxSubgraph2>());
    subgraphs.push_back(makePtr<LogSoftMaxSubgraph>());
    subgraphs.push_back(makePtr<HardSwishSubgraph>());
    subgraphs.push_back(makePtr<CeluSubgraph>());
    subgraphs.push_back(makePtr<NormalizeSubgraph1>());
    subgraphs.push_back(makePtr<NormalizeSubgraph2>());
    subgraphs.push_back(makePtr<NormalizeSubgraph2_2>());
    subgraphs.push_back(makePtr<NormalizeSubgraph3>());
    subgraphs.push_back(makePtr<BatchNormalizationSubgraph1>());
    subgraphs.push_back(makePtr<BatchNormalizationSubgraph2>());
    subgraphs.push_back(makePtr<ExpandSubgraph>());
    subgraphs.push_back(makePtr<SoftplusSubgraph>());
    subgraphs.push_back(makePtr<SoftplusSubgraph2>());
    subgraphs.push_back(makePtr<MishSubgraph>());
    subgraphs.push_back(makePtr<NormalizeSubgraph4>());
    subgraphs.push_back(makePtr<NormalizeSubgraph5>());

    simplifySubgraphs(Ptr<ImportGraphWrapper>(new ONNXGraphWrapper(net)), subgraphs);
}

Mat getMatFromTensor(const opencv_onnx::TensorProto& tensor_proto)
{
    if (tensor_proto.raw_data().empty() && tensor_proto.float_data().empty() &&
        tensor_proto.double_data().empty() && tensor_proto.int64_data().empty() &&
        tensor_proto.int32_data().empty())
        return Mat();

    opencv_onnx::TensorProto_DataType datatype = tensor_proto.data_type();
    Mat blob;
    std::vector<int> sizes;
    for (int i = 0; i < tensor_proto.dims_size(); i++) {
            sizes.push_back(tensor_proto.dims(i));
    }
    if (sizes.empty())
        sizes.assign(1, 1);
    if (datatype == opencv_onnx::TensorProto_DataType_FLOAT) {

        if (!tensor_proto.float_data().empty()) {
            const ::google::protobuf::RepeatedField<float> field = tensor_proto.float_data();
            Mat(sizes, CV_32FC1, (void*)field.data()).copyTo(blob);
        }
        else {
            char* val = const_cast<char*>(tensor_proto.raw_data().c_str());
            Mat(sizes, CV_32FC1, val).copyTo(blob);
        }
    }
    else if (datatype == opencv_onnx::TensorProto_DataType_FLOAT16)
    {
        // FIXME, for now, we only load FP16 Tensor as FP32 Mat, full support for FP16 is required in the future.
        CV_LOG_ONCE_WARNING(NULL, "DNN: load FP16 model as FP32 model, and it takes twice the FP16 RAM requirement.");

        // ONNX saves float 16 data in two format: int32 and raw_data.
        // Link: https://github.com/onnx/onnx/issues/4460#issuecomment-1224373746
        if (!tensor_proto.int32_data().empty())
        {
            int offset = 0;
#ifdef WORDS_BIGENDIAN
            offset = 1;
#endif
            const ::google::protobuf::RepeatedField<int32_t> field = tensor_proto.int32_data();

            AutoBuffer<float16_t, 16> aligned_val;
            size_t sz = tensor_proto.int32_data().size();
            aligned_val.allocate(sz);
            float16_t* bufPtr = aligned_val.data();

            float16_t *fp16Ptr = (float16_t *)field.data();
            for (int i = 0; i < sz; i++)
            {
                bufPtr[i] = fp16Ptr[i*2 + offset];
            }
            Mat(sizes, CV_16FC1, bufPtr).convertTo(blob, CV_32FC1);
        }
        else
        {
            char* val = const_cast<char*>(tensor_proto.raw_data().c_str());
#if CV_STRONG_ALIGNMENT
            // Aligned pointer is required.
            AutoBuffer<float16_t, 16> aligned_val;
            if (!isAligned<sizeof(float16_t)>(val))
            {
                size_t sz = tensor_proto.raw_data().size();
                aligned_val.allocate(divUp(sz, sizeof(float16_t)));
                memcpy(aligned_val.data(), val, sz);
                val = (char*)aligned_val.data();
            }
#endif
            Mat(sizes, CV_16FC1, val).convertTo(blob, CV_32FC1);
        }
    }
    else if (datatype == opencv_onnx::TensorProto_DataType_DOUBLE)
    {
        const ::google::protobuf::RepeatedField<double> field = tensor_proto.double_data();
        CV_Assert(!field.empty());
        char* val = (char *)field.data();
#if CV_STRONG_ALIGNMENT
        // Aligned pointer is required.
        AutoBuffer<double, 16> aligned_val;
        if (!isAligned<sizeof(double)>(val))
        {
            size_t sz = tensor_proto.raw_data().size();
            aligned_val.allocate(divUp(sz, sizeof(double)));
            memcpy(aligned_val.data(), val, sz);
            val = (char*)aligned_val.data();
        }
#endif
        Mat(sizes, CV_64FC1, val).convertTo(blob, CV_32FC1);
    }
    else if (datatype == opencv_onnx::TensorProto_DataType_INT32)
    {
        if (!tensor_proto.int32_data().empty())
        {
            const ::google::protobuf::RepeatedField<int32_t> field = tensor_proto.int32_data();
            Mat(sizes, CV_32SC1, (void*)field.data()).copyTo(blob);
        }
        else
        {
            char* val = const_cast<char*>(tensor_proto.raw_data().c_str());
            Mat(sizes, CV_32SC1, val).copyTo(blob);
        }
    }
    else if (datatype == opencv_onnx::TensorProto_DataType_INT64)
    {
        blob.create(sizes, CV_32SC1);
        int32_t* dst = reinterpret_cast<int32_t*>(blob.data);

        if (!tensor_proto.int64_data().empty()) {
            ::google::protobuf::RepeatedField< ::google::protobuf::int64> src = tensor_proto.int64_data();
            convertInt64ToInt32(src, dst, blob.total());
        }
        else
        {
            const char* val = tensor_proto.raw_data().c_str();
#if CV_STRONG_ALIGNMENT
            // Aligned pointer is required: https://github.com/opencv/opencv/issues/16373
            // this doesn't work: typedef int64_t CV_DECL_ALIGNED(1) unaligned_int64_t;
            AutoBuffer<int64_t, 16> aligned_val;
            if (!isAligned<sizeof(int64_t)>(val))
            {
                size_t sz = tensor_proto.raw_data().size();
                aligned_val.allocate(divUp(sz, sizeof(int64_t)));
                memcpy(aligned_val.data(), val, sz);
                val = (const char*)aligned_val.data();
            }
#endif
            const int64_t* src = reinterpret_cast<const int64_t*>(val);
            convertInt64ToInt32(src, dst, blob.total());
        }
    }
    else if (datatype == opencv_onnx::TensorProto_DataType_INT8 ||
             datatype == opencv_onnx::TensorProto_DataType_UINT8)
    {
        // TODO : Add support for uint8 weights and acitvations. For now, converting uint8 tensors to int8.
        int offset = datatype == opencv_onnx::TensorProto_DataType_INT8 ? 0 : -128;
        int depth = datatype == opencv_onnx::TensorProto_DataType_INT8 ? CV_8S : CV_8U;

        if (!tensor_proto.int32_data().empty())
        {
            const ::google::protobuf::RepeatedField<int32_t> field = tensor_proto.int32_data();
            Mat(sizes, CV_32SC1, (void*)field.data()).convertTo(blob, CV_8S, 1.0, offset);
        }
        else
        {
            char* val = const_cast<char*>(tensor_proto.raw_data().c_str());
            Mat(sizes, depth, val).convertTo(blob, CV_8S, 1.0, offset);
        }
    }
    else
    {
        std::string errorMsg = "Unsupported data type: " +
                            opencv_onnx::TensorProto_DataType_Name(datatype);

        if (!DNN_DIAGNOSTICS_RUN)
        {
            CV_Error(Error::StsUnsupportedFormat, errorMsg);
        }
        CV_LOG_ERROR(NULL, errorMsg);
        return blob;
    }
    if (tensor_proto.dims_size() == 0)
        blob.dims = 1;  // To force 1-dimensional cv::Mat for scalars.
    return blob;
}

CV__DNN_INLINE_NS_END
}}  // namespace cv::dnn<|MERGE_RESOLUTION|>--- conflicted
+++ resolved
@@ -82,12 +82,8 @@
         for (int i = 0; i < numInitializers; ++i)
             if (net.initializer(i).name() == node_input_name)
                 return i;
-<<<<<<< HEAD
-        CV_Error(Error::StsParseError, "Initializer with name " + node_input_name + " not found");
-=======
         // CV_Error(Error::StsParseError, "Initializer with name " + node_input_name + " not found");
         return -1;
->>>>>>> d0f51972
     }
 
     Mat getMatFromInitializer(int idx)
@@ -163,26 +159,6 @@
         setFusedNode("Gelu", input);
     }
 
-<<<<<<< HEAD
-    static bool isWithInitializer(const std::vector<int>& matchedNodesIds)
-    {
-        // if node.getType() is Constant, Constant nodes are placed between other nodes
-        if (matchedNodesIds[2] - matchedNodesIds[1] != 1)
-            return false;
-        // if Initializer, there is no Constant node between other nodes
-        return true;
-    }
-
-    static float extractConstant(const Ptr<ImportGraphWrapper>& net, int node_id, int input_id, bool withInitializer)
-    {
-        if (withInitializer)
-        {
-            auto onnx_net = net.dynamicCast<ONNXGraphWrapper>();
-            int initializer_id = onnx_net->getInputInitializerId(node_id, input_id);
-            Mat const_mat = onnx_net->getMatFromInitializer(initializer_id);
-            return *const_mat.ptr<float>();
-        } else {
-=======
     static float extractConstant(const Ptr<ImportGraphWrapper>& net, int node_id, int input_id)
     {
         auto onnx_net = net.dynamicCast<ONNXGraphWrapper>();
@@ -194,7 +170,6 @@
         }
         else
         {
->>>>>>> d0f51972
             const Ptr<ImportNodeWrapper> node = net->getNode(node_id);
             int constant_id = getInputNodeId(net, node, input_id);
             Ptr<ImportNodeWrapper> constant_ptr = net->getNode(constant_id);
@@ -211,23 +186,6 @@
     {
         if (Subgraph::match(net, nodeId, matchedNodesIds, targetNodesIds))
         {
-<<<<<<< HEAD
-            bool withInitializer = isWithInitializer(matchedNodesIds);
-
-            // Check Div[B=sqrt(2)]
-            float divisor = extractConstant(net, matchedNodesIds[0], 1, withInitializer);
-            if (divisor - M_SQRT2 >= 1e-6)
-                return false;
-
-            // Check Add[B=1]
-            float add_const = extractConstant(net, matchedNodesIds[2], 1, withInitializer);
-            if (add_const - 1.f >= 1e-6)
-                return false;
-
-            // Check Mul[B=0.5]
-            float mul_const = extractConstant(net, matchedNodesIds[4], 1, withInitializer);
-            if (mul_const - 0.5f >= 1e-6)
-=======
             // Check Div[B=sqrt(2)]
             float divisor = extractConstant(net, matchedNodesIds[0], 1);
             if (std::fabs(divisor - M_SQRT2) >= std::numeric_limits<float>::epsilon())
@@ -241,7 +199,6 @@
             // Check Mul[B=0.5]
             float mul_const = extractConstant(net, matchedNodesIds[4], 1);
             if (std::fabs(mul_const - 0.5f) >= std::numeric_limits<float>::epsilon())
->>>>>>> d0f51972
                 return false;
 
             return true;
@@ -282,26 +239,6 @@
         setFusedNode("GeluApproximation", input);
     }
 
-<<<<<<< HEAD
-    static bool isWithInitializer(const std::vector<int>& matchedNodesIds)
-    {
-        // if node.getType() is Constant, Constant nodes are placed between other nodes
-        if (matchedNodesIds[2] - matchedNodesIds[1] != 1)
-            return false;
-        // if Initializer, there is no Constant node between other nodes
-        return true;
-    }
-
-    static float extractConstant(const Ptr<ImportGraphWrapper>& net, int node_id, int input_id, bool withInitializer)
-    {
-        if (withInitializer)
-        {
-            auto onnx_net = net.dynamicCast<ONNXGraphWrapper>();
-            int initializer_id = onnx_net->getInputInitializerId(node_id, input_id);
-            Mat const_mat = onnx_net->getMatFromInitializer(initializer_id);
-            return *const_mat.ptr<float>();
-        } else {
-=======
     static float extractConstant(const Ptr<ImportGraphWrapper>& net, int node_id, int input_id)
     {
         auto onnx_net = net.dynamicCast<ONNXGraphWrapper>();
@@ -313,7 +250,6 @@
         }
         else
         {
->>>>>>> d0f51972
             const Ptr<ImportNodeWrapper> node = net->getNode(node_id);
             int constant_id = getInputNodeId(net, node, input_id);
             Ptr<ImportNodeWrapper> constant_ptr = net->getNode(constant_id);
@@ -330,42 +266,23 @@
     {
         if (Subgraph::match(net, nodeId, matchedNodesIds, targetNodesIds))
         {
-<<<<<<< HEAD
-            bool withInitializer = isWithInitializer(matchedNodesIds);
-
-            // Check Mul[A=0.044714998453855515]
-            float coef = extractConstant(net, matchedNodesIds[2], 0, withInitializer);
-=======
             // Check Mul[A=0.044714998453855515]
             float coef = extractConstant(net, matchedNodesIds[2], 0);
->>>>>>> d0f51972
             if (coef - 0.044714998453855515 >= 1e-6)
                 return false;
 
             // Check Mul[A=sqrt(2/pie)]
-<<<<<<< HEAD
-            float sqrt_2_pie = extractConstant(net, matchedNodesIds[4], 0, withInitializer);
-=======
             float sqrt_2_pie = extractConstant(net, matchedNodesIds[4], 0);
->>>>>>> d0f51972
             if (sqrt_2_pie - 0.7978845834732056 >= 1e-6)
                 return false;
 
             // Check Add[A=1]
-<<<<<<< HEAD
-            float add_const = extractConstant(net, matchedNodesIds[6], 0, withInitializer);
-=======
             float add_const = extractConstant(net, matchedNodesIds[6], 0);
->>>>>>> d0f51972
             if (add_const - 1.f >= 1e-6)
                 return false;
 
             // Check Mul[A=0.5]
-<<<<<<< HEAD
-            float mul_const = extractConstant(net, matchedNodesIds[8], 0, withInitializer);
-=======
             float mul_const = extractConstant(net, matchedNodesIds[8], 0);
->>>>>>> d0f51972
             if (mul_const - 0.5f >= 1e-6)
                 return false;
 
@@ -375,8 +292,6 @@
     }
 };
 
-<<<<<<< HEAD
-=======
 /*  Fusion for LayerNormalization.
 
     Graph before fusion
@@ -391,19 +306,11 @@
                         \
                     [weight], [bias]
 */
->>>>>>> d0f51972
 class LayerNormSubGraph : public Subgraph
 {
 public:
     LayerNormSubGraph() : axis(-1), epsilon(1e-5)
     {
-<<<<<<< HEAD
-        //   -> ReduceMean ->     -> Pow(2) -> ReduceMean -> Add(epsilon) -> Sqrt ->
-        // x                  Sub                                                    Div -> Mul(scale) -> Add(bias)
-        //   --------------->     ------------------------------------------------->
-        // NOTE: Pow(2), Add(epsilon), Mul(scale), add(bias) can have constants as op_type Constant or Initializer
-=======
->>>>>>> d0f51972
         int input = addNodeToMatch("");
         int mean = addNodeToMatch("ReduceMean", input);
 
@@ -421,26 +328,6 @@
         setFusedNode("LayerNormalization", input);
     }
 
-<<<<<<< HEAD
-    static bool isWithInitializer(const std::vector<int>& matchedNodesIds)
-    {
-        // if node.getType() is Constant, Constant nodes are placed between other nodes
-        if (matchedNodesIds[2] - matchedNodesIds[1] != 1)
-            return false;
-        // if Initializer, there is no nodes for constant between other nodes
-        return true;
-    }
-
-    static float extractConstant(const Ptr<ImportGraphWrapper>& net, int node_id, int input_id, bool withInitializer)
-    {
-        if (withInitializer)
-        {
-            auto onnx_net = net.dynamicCast<ONNXGraphWrapper>();
-            int initializer_id = onnx_net->getInputInitializerId(node_id, input_id);
-            Mat const_mat = onnx_net->getMatFromInitializer(initializer_id);
-            return *const_mat.ptr<float>();
-        } else {
-=======
     static float extractConstant(const Ptr<ImportGraphWrapper>& net, int node_id, int input_id)
     {
         auto onnx_net = net.dynamicCast<ONNXGraphWrapper>();
@@ -452,7 +339,6 @@
         }
         else
         {
->>>>>>> d0f51972
             const Ptr<ImportNodeWrapper> node = net->getNode(node_id);
             int constant_id = getInputNodeId(net, node, input_id);
             Ptr<ImportNodeWrapper> constant_ptr = net->getNode(constant_id);
@@ -478,16 +364,6 @@
         return axis_;
     }
 
-<<<<<<< HEAD
-    static std::string getInputName(const Ptr<ImportGraphWrapper>& net, int node_id, int input_id, bool withInitializer)
-    {
-        if (withInitializer)
-        {
-            auto onnx_net = net.dynamicCast<ONNXGraphWrapper>();
-            int initializer_id = onnx_net->getInputInitializerId(node_id, input_id);
-            return onnx_net->getNameOfInitializer(initializer_id);
-        } else {
-=======
     static std::string getInputName(const Ptr<ImportGraphWrapper>& net, int node_id, int input_id)
     {
         auto onnx_net = net.dynamicCast<ONNXGraphWrapper>();
@@ -498,7 +374,6 @@
         }
         else
         {
->>>>>>> d0f51972
             const auto node = net->getNode(node_id);
             return node->getInputName(input_id);
         }
@@ -510,13 +385,7 @@
     {
         if (Subgraph::match(net, nodeId, matchedNodesIds, targetNodesIds))
         {
-<<<<<<< HEAD
-            withInitializer = isWithInitializer(matchedNodesIds);
-
-            float pow_exp = extractConstant(net, matchedNodesIds[2], 1, withInitializer);
-=======
             float pow_exp = extractConstant(net, matchedNodesIds[2], 1);
->>>>>>> d0f51972
             if (pow_exp - 2 > 1e-5) // not pow(2)
                 return false;
 
@@ -526,17 +395,10 @@
                 return false;
             axis = axis_mean1;
 
-<<<<<<< HEAD
-            epsilon = extractConstant(net, matchedNodesIds[4], 1, withInitializer);
-
-            weight_name = getInputName(net, matchedNodesIds[7], 1, withInitializer);
-            bias_name = getInputName(net, matchedNodesIds[8], 1, withInitializer);
-=======
             epsilon = extractConstant(net, matchedNodesIds[4], 1);
 
             weight_name = getInputName(net, matchedNodesIds[7], 1);
             bias_name = getInputName(net, matchedNodesIds[8], 1);
->>>>>>> d0f51972
 
             return true;
         }
@@ -564,10 +426,6 @@
 protected:
     int axis;
     float epsilon;
-<<<<<<< HEAD
-    bool withInitializer;
-=======
->>>>>>> d0f51972
     std::string weight_name;
     std::string bias_name;
 };
