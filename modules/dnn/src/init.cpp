--- conflicted
+++ resolved
@@ -102,10 +102,7 @@
     CV_DNN_REGISTER_LAYER_CLASS(LRN,            LRNLayer);
     CV_DNN_REGISTER_LAYER_CLASS(InnerProduct,   InnerProductLayer);
     CV_DNN_REGISTER_LAYER_CLASS(Gemm,           GemmLayer);
-<<<<<<< HEAD
-=======
     CV_DNN_REGISTER_LAYER_CLASS(MatMul,         MatMulLayer);
->>>>>>> a8ec6586
     CV_DNN_REGISTER_LAYER_CLASS(Softmax,        SoftmaxLayer);
     CV_DNN_REGISTER_LAYER_CLASS(SoftMax,        SoftmaxLayer);  // For compatibility. See https://github.com/opencv/opencv/issues/16877
     CV_DNN_REGISTER_LAYER_CLASS(MVN,            MVNLayer);
@@ -165,10 +162,7 @@
     CV_DNN_REGISTER_LAYER_CLASS(LayerNormalization, LayerNormLayer);
     CV_DNN_REGISTER_LAYER_CLASS(Expand,         ExpandLayer);
     CV_DNN_REGISTER_LAYER_CLASS(InstanceNormalization, InstanceNormLayer);
-<<<<<<< HEAD
-=======
     CV_DNN_REGISTER_LAYER_CLASS(Attention,      AttentionLayer);
->>>>>>> a8ec6586
 
     CV_DNN_REGISTER_LAYER_CLASS(Crop,           CropLayer);
     CV_DNN_REGISTER_LAYER_CLASS(Eltwise,        EltwiseLayer);
