--- conflicted
+++ resolved
@@ -45,12 +45,9 @@
 #include "../op_cuda.hpp"
 #include "../op_halide.hpp"
 #include "../op_inf_engine.hpp"
-<<<<<<< HEAD
+#include "../ie_ngraph.hpp"
 #include "../op_vkcom.hpp"
-=======
-#include "../ie_ngraph.hpp"
-
->>>>>>> 37bc65d5
+
 #include "opencv2/imgproc.hpp"
 #include "opencv2/dnn/shape_utils.hpp"
 #include "opencv2/core/hal/hal.hpp"
@@ -104,18 +101,14 @@
     {
         if (backendId == DNN_BACKEND_INFERENCE_ENGINE_NN_BUILDER_2019) {
             return bias == (int)bias;
-<<<<<<< HEAD
+        }
+        if (backendId == DNN_BACKEND_INFERENCE_ENGINE_NGRAPH) {
+            return type == CHANNEL_NRM && bias == (int)bias;
+        }
         return backendId == DNN_BACKEND_OPENCV ||
                backendId == DNN_BACKEND_CUDA ||
                backendId == DNN_BACKEND_HALIDE ||
                (backendId == DNN_BACKEND_VKCOM && haveVulkan() && (size % 2 == 1) && (type == CHANNEL_NRM));
-=======
-        }
-        if (backendId == DNN_BACKEND_INFERENCE_ENGINE_NGRAPH) {
-            return type == CHANNEL_NRM && bias == (int)bias;
-        }
-        return backendId == DNN_BACKEND_OPENCV || backendId == DNN_BACKEND_HALIDE;
->>>>>>> 37bc65d5
     }
 
 #ifdef HAVE_OPENCL
