--- conflicted
+++ resolved
@@ -315,15 +315,9 @@
                           std::make_shared<ngraph::op::Constant>(ngraph::element::f32, ngraph::Shape(shape), blobs[0].data);
 
 #if INF_ENGINE_VER_MAJOR_GT(INF_ENGINE_RELEASE_2021_2)
-<<<<<<< HEAD
-        node = std::make_shared<ngraph::op::v1::Multiply>(node, weight, ngraph::op::AutoBroadcastType::NUMPY);
-#else
-        node = std::make_shared<ngraph::op::v0::Multiply>(node, weight, ngraph::op::AutoBroadcastType::NUMPY);
-=======
             node = std::make_shared<ngraph::op::v1::Multiply>(node, weight, ngraph::op::AutoBroadcastType::NUMPY);
 #else
             node = std::make_shared<ngraph::op::v0::Multiply>(node, weight, ngraph::op::AutoBroadcastType::NUMPY);
->>>>>>> 3764e93b
 #endif
         }
         if (hasBias || !hasWeights)
