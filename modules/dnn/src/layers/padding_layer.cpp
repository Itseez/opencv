// This file is part of OpenCV project.
// It is subject to the license terms in the LICENSE file found in the top-level directory
// of this distribution and at http://opencv.org/license.html.

// Copyright (C) 2017, Intel Corporation, all rights reserved.
// Third party copyrights are property of their respective owners.

/*
Implementation of padding layer, which adds paddings to input blob.
*/

#include "../precomp.hpp"
#include "layers_common.hpp"
#include "../op_cuda.hpp"
#include "../op_halide.hpp"
#include "../op_inf_engine.hpp"
#include "../ie_ngraph.hpp"
#include "../op_cann.hpp"

#include <vector>

#ifdef HAVE_CUDA
#include "../cuda4dnn/primitives/padding.hpp"
using namespace cv::dnn::cuda4dnn;
#endif

namespace cv
{
namespace dnn
{

class PaddingLayerImpl CV_FINAL : public PaddingLayer
{
public:
    PaddingLayerImpl(const LayerParams &params)
    {
        setParamsFrom(params);
        paddingValue = params.get<float>("value", 0);
        inputDims = params.get<int>("input_dims", -1);
        paddingType = params.get<String>("type", "constant");

        CV_Assert(params.has("paddings"));
        const DictValue& paddingsParam = params.get("paddings");
        CV_Assert((paddingsParam.size() & 1) == 0);

        paddings.resize(paddingsParam.size() / 2);
        for (int i = 0; i < paddings.size(); ++i)
        {
            paddings[i].first = paddingsParam.get<int>(i * 2);  // Pad before.
            paddings[i].second = paddingsParam.get<int>(i * 2 + 1);  // Pad after.
            CV_Assert_N(paddings[i].first >= 0, paddings[i].second >= 0);
        }
    }

    bool getMemoryShapes(const std::vector<MatShape> &inputs,
                         const int requiredOutputs,
                         std::vector<MatShape> &outputs,
                         std::vector<MatShape> &internals) const CV_OVERRIDE
    {
        CV_Assert(inputs.size() == 1);
        const MatShape& inpShape = inputs[0];
        CV_Assert(inpShape.size() >= paddings.size());
        CV_Assert(inputDims == -1 || inpShape.size() == inputDims || inpShape.size() > paddings.size());

        outputs.resize(1, inpShape);
        int offset = (inputDims == -1 ? 0 : (inpShape.size() > inputDims ? 1 : 0));
        for (int i = 0; i < paddings.size(); ++i)
        {
            outputs[0][offset + i] = inpShape[offset + i] + paddings[i].first + paddings[i].second;
        }
        return false;
    }

    void finalize(InputArrayOfArrays inputs_arr, OutputArrayOfArrays) CV_OVERRIDE
    {
        std::vector<Mat> inputs;
        inputs_arr.getMatVector(inputs);

        // Compute dstRanges.
        const MatSize& inpShape = inputs[0].size;

        if (inputDims != -1 && inputs[0].dims != inputDims)
        {
            paddings.insert(paddings.begin(), std::make_pair(0, 0));
        }

        dstRanges.resize(paddings.size());
        for (int i = 0; i < paddings.size(); ++i)
        {
            dstRanges[i].start = paddings[i].first;
            dstRanges[i].end = paddings[i].first + inpShape[i];
        }

        // Add the rest of dimensions.
        for (int i = dstRanges.size(); i < inputs[0].dims; ++i)
        {
            dstRanges.push_back(Range::all());
            paddings.push_back(std::make_pair(0, 0));
        }
        inputDims = -1;  // Next time paddings are filled for all the dimensions.
    }

    virtual bool supportBackend(int backendId) CV_OVERRIDE
    {
#ifdef HAVE_INF_ENGINE
        if (backendId == DNN_BACKEND_INFERENCE_ENGINE_NGRAPH)
        {
            bool isMyriad = preferableTarget == DNN_TARGET_MYRIAD || preferableTarget == DNN_TARGET_HDDL;
            if (isMyriad)
                return dstRanges.size() == 4 && paddings[0].first == 0 && paddings[0].second == 0;

            return (dstRanges.size() <= 4 || !isArmComputePlugin());
        }
#endif
        return backendId == DNN_BACKEND_OPENCV ||
               backendId == DNN_BACKEND_CUDA ||
               (backendId == DNN_BACKEND_HALIDE && haveHalide() && dstRanges.size() == 4) ||
               backendId == DNN_BACKEND_CANN;
    }

    void forward(InputArrayOfArrays inputs_arr, OutputArrayOfArrays outputs_arr, OutputArrayOfArrays internals_arr) CV_OVERRIDE
    {
        CV_TRACE_FUNCTION();
        CV_TRACE_ARG_VALUE(name, "name", name.c_str());

        std::vector<Mat> inputs, outputs;
        inputs_arr.getMatVector(inputs);
        outputs_arr.getMatVector(outputs);

        if (paddingType == "constant")
        {
            if (inputs_arr.depth() == CV_16S)
            {
                std::vector<float> paddingValue_fp32(1, paddingValue);
                std::vector<int16_t> paddingValue_fp16(1);
                cv::convertFp16(paddingValue_fp32, paddingValue_fp16);
                outputs[0].setTo(paddingValue_fp16[0]);
            }
            else if (inputs_arr.depth() == CV_8S)
                outputs[0].setTo(saturate_cast<int8_t>(paddingValue));
            else
                outputs[0].setTo(paddingValue);
            inputs[0].copyTo(outputs[0](dstRanges));
        }
        else if (paddingType == "reflect" || paddingType == "edge")
        {
            CV_Assert(inputs.size() == 1);
            CV_Assert(outputs.size() == 1);
            CV_Assert(inputs[0].dims == 4);
            CV_Assert(outputs[0].dims == 4);
            int borderType = paddingType == "reflect" ? BORDER_REFLECT_101 : BORDER_REPLICATE;

            if (inputs[0].size[0] != outputs[0].size[0] || inputs[0].size[1] != outputs[0].size[1])
                CV_Error(Error::StsNotImplemented, "Only spatial reflection padding is supported.");

            const int inpHeight = inputs[0].size[2];
            const int inpWidth = inputs[0].size[3];
            const int outHeight = outputs[0].size[2];
            const int outWidth = outputs[0].size[3];
            const int padTop = dstRanges[2].start;
            const int padBottom = outHeight - dstRanges[2].end;
            const int padLeft = dstRanges[3].start;
            const int padRight = outWidth - dstRanges[3].end;
            CV_CheckLE(padTop, inpHeight, ""); CV_CheckLE(padBottom, inpHeight, "");
            CV_CheckLE(padLeft, inpWidth, ""); CV_CheckLE(padRight, inpWidth, "");

            for (size_t n = 0; n < inputs[0].size[0]; ++n)
            {
                for (size_t ch = 0; ch < inputs[0].size[1]; ++ch)
                {
                    copyMakeBorder(getPlane(inputs[0], n, ch),
                                   getPlane(outputs[0], n, ch),
                                   padTop, padBottom, padLeft, padRight,
                                   borderType);
                }
            }
        }
        else
            CV_Error(Error::StsNotImplemented, "Unknown padding type: " + paddingType);
    }

#ifdef HAVE_CUDA
    Ptr<BackendNode> initCUDA(
        void *context_,
        const std::vector<Ptr<BackendWrapper>>& inputs,
        const std::vector<Ptr<BackendWrapper>>& outputs
    ) override
    {
        auto context = reinterpret_cast<csl::CSLContext*>(context_);

        cuda4dnn::PaddingType ptype;
        if (paddingType == "constant")
            ptype = PaddingType::CONSTANT;
        else if (paddingType == "reflect")
            ptype = PaddingType::REFLECTION101;
        else
            CV_Error(Error::StsNotImplemented, "Unsupported padding mode");

        return make_cuda_node<cuda4dnn::PaddingOp>(preferableTarget, std::move(context->stream), ptype, paddingValue, dstRanges);
    }
#endif

    virtual Ptr<BackendNode> initHalide(const std::vector<Ptr<BackendWrapper> > &inputs) CV_OVERRIDE
    {
#ifdef HAVE_HALIDE
        int inW, inH, inC, inN;
        int minN = std::max(dstRanges[0].start, 0);
        int minC = std::max(dstRanges[1].start, 0);
        int minY = std::max(dstRanges[2].start, 0);
        int minX = std::max(dstRanges[3].start, 0);
        Halide::Buffer<float> inputBuffer = halideBuffer(inputs[0]);
        getCanonicalSize(inputBuffer, &inW, &inH, &inC, &inN);

        Halide::Var x("x"), y("y"), c("c"), n("n");
        Halide::Func top = (name.empty() ? Halide::Func() : Halide::Func(name));
        Halide::Func padded =
            Halide::BoundaryConditions::constant_exterior(inputBuffer, paddingValue);
        top(x, y, c, n) = padded(x - minX, y - minY, c - minC, n - minN);
        return Ptr<BackendNode>(new HalideBackendNode(top));
#endif  // HAVE_HALIDE
        return Ptr<BackendNode>();
    }

#ifdef HAVE_CANN
<<<<<<< HEAD
    virtual Ptr<BackendNode> initCann(const std::vector<Ptr<BackendWrapper> > &inputsWrapper, const int index, const std::vector<Ptr<BackendNode> >& nodes) CV_OVERRIDE
=======
    virtual Ptr<BackendNode> initCann(const std::vector<Ptr<BackendWrapper> > &inputsWrapper,
                                      const std::vector<Ptr<BackendNode> >& nodes) CV_OVERRIDE
>>>>>>> d0f51972
    {
        auto x = inputsWrapper[0].dynamicCast<CannBackendWrapper>();

        // create operator
<<<<<<< HEAD
        std::string op_name = cv::format("pad_%d", index);
        auto op = std::make_shared<ge::op::PadV3>(op_name);
=======
        auto op = std::make_shared<ge::op::PadV3>(name);
>>>>>>> d0f51972

        // set attributes
        op->set_attr_mode(paddingType.c_str());

        // set inputs
        // set inputs : x
        auto op_x = nodes[0].dynamicCast<CannBackendNode>()->getOp();
<<<<<<< HEAD
        op->set_input_x_by_name(*op_x, "y");
=======
        op->set_input_x_by_name(*op_x, x->name.c_str());
>>>>>>> d0f51972
        auto x_desc = x->getTensorDesc();
        op->update_input_desc_x(*x_desc);
        // set inputs : paddings
        std::vector<int> pads;
        for (int i = 0; i < paddings.size(); i++)
        {
            pads.push_back(paddings[i].first);
            pads.push_back(paddings[i].second);
        }
        std::vector<int> pads_shape{(int)pads.size()};
        Mat paddings_mat(pads_shape, CV_32S, &pads[0]);
<<<<<<< HEAD
        auto op_const_paddings = std::make_shared<CannConstOp>(paddings_mat.data, paddings_mat.type(), pads_shape, cv::format("%s_paddings", op_name.c_str()));
=======
        auto op_const_paddings = std::make_shared<CannConstOp>(paddings_mat.data, paddings_mat.type(), pads_shape, cv::format("%s_paddings", name.c_str()));
>>>>>>> d0f51972
        op->set_input_paddings(*(op_const_paddings->getOp()));
        op->update_input_desc_paddings(*(op_const_paddings->getTensorDesc()));
        // set inputs : constant_values
        std::vector<int> constant_values_shape{1};
        Mat constant_values_mat(1, 1, CV_32F, Scalar(paddingValue));
<<<<<<< HEAD
        auto op_const_constant_values = std::make_shared<CannConstOp>(constant_values_mat.data, constant_values_mat.type(), constant_values_shape, cv::format("%s_constant_values", op_name.c_str()));
=======
        auto op_const_constant_values = std::make_shared<CannConstOp>(constant_values_mat.data, constant_values_mat.type(), constant_values_shape, cv::format("%s_constant_values", name.c_str()));
>>>>>>> d0f51972
        op->set_input_constant_values(*(op_const_constant_values->getOp()));
        op->update_input_desc_constant_values(*(op_const_constant_values->getTensorDesc()));

        // set outputs
        auto output_y_desc = std::make_shared<ge::TensorDesc>(ge::Shape(), ge::FORMAT_NCHW, ge::DT_FLOAT);
        op->update_output_desc_y(*output_y_desc);

        return Ptr<BackendNode>(new CannBackendNode(op));
    }
#endif

#ifdef HAVE_DNN_NGRAPH
    virtual Ptr<BackendNode> initNgraph(const std::vector<Ptr<BackendWrapper> >& inputs,
                                        const std::vector<Ptr<BackendNode> >& nodes) CV_OVERRIDE
    {
        auto& ieInpNode = nodes[0].dynamicCast<InfEngineNgraphNode>()->node;
        std::vector<int64_t> begins(paddings.size(), 0), ends(paddings.size(), 0);
        for (int i = 0; i < paddings.size(); ++i)
        {
            begins[i] = static_cast<int64_t>(paddings[i].first);
            ends[i]   = static_cast<int64_t>(paddings[i].second);
        }
        auto padding_below = std::make_shared<ngraph::op::Constant>(ngraph::element::i64, ngraph::Shape{begins.size()}, begins.data());
        auto padding_above = std::make_shared<ngraph::op::Constant>(ngraph::element::i64, ngraph::Shape{ends.size()}, ends.data());
        auto pad_mode = paddingType == "constant" ? ngraph::op::PadMode::CONSTANT : ngraph::op::PadMode::REFLECT; // SYMMETRIC
        auto arg_pad_value = std::make_shared<ngraph::op::Constant>(ngraph::element::f32, ngraph::Shape{}, &paddingValue);;

        auto pad = paddingType == "constant" ?
             std::make_shared<ngraph::op::v1::Pad>(ieInpNode, padding_below, padding_above, arg_pad_value, pad_mode) :
             std::make_shared<ngraph::op::v1::Pad>(ieInpNode, padding_below, padding_above, pad_mode);
        return Ptr<BackendNode>(new InfEngineNgraphNode(pad));
    }
#endif

    virtual bool tryQuantize(const std::vector<std::vector<float> > &scales,
                             const std::vector<std::vector<int> > &zeropoints, LayerParams& params) CV_OVERRIDE
    {
        float outputScale = scales[1][0];
        int outputZp = zeropoints[1][0];
        float padValue = outputZp + std::round(params.get<float>("value", 0)/outputScale);
        params.set("value", padValue);
        return true;
    }

private:
    std::vector<std::pair<int, int> > paddings;  // Pairs pad before, pad after.
    std::vector<Range> dstRanges;
    int inputDims;
    float paddingValue;
    std::string paddingType;
};

Ptr<PaddingLayer> PaddingLayer::create(const LayerParams &params)
{
    return Ptr<PaddingLayer>(new PaddingLayerImpl(params));
}

}
}<|MERGE_RESOLUTION|>--- conflicted
+++ resolved
@@ -222,22 +222,13 @@
     }
 
 #ifdef HAVE_CANN
-<<<<<<< HEAD
-    virtual Ptr<BackendNode> initCann(const std::vector<Ptr<BackendWrapper> > &inputsWrapper, const int index, const std::vector<Ptr<BackendNode> >& nodes) CV_OVERRIDE
-=======
     virtual Ptr<BackendNode> initCann(const std::vector<Ptr<BackendWrapper> > &inputsWrapper,
                                       const std::vector<Ptr<BackendNode> >& nodes) CV_OVERRIDE
->>>>>>> d0f51972
     {
         auto x = inputsWrapper[0].dynamicCast<CannBackendWrapper>();
 
         // create operator
-<<<<<<< HEAD
-        std::string op_name = cv::format("pad_%d", index);
-        auto op = std::make_shared<ge::op::PadV3>(op_name);
-=======
         auto op = std::make_shared<ge::op::PadV3>(name);
->>>>>>> d0f51972
 
         // set attributes
         op->set_attr_mode(paddingType.c_str());
@@ -245,11 +236,7 @@
         // set inputs
         // set inputs : x
         auto op_x = nodes[0].dynamicCast<CannBackendNode>()->getOp();
-<<<<<<< HEAD
-        op->set_input_x_by_name(*op_x, "y");
-=======
         op->set_input_x_by_name(*op_x, x->name.c_str());
->>>>>>> d0f51972
         auto x_desc = x->getTensorDesc();
         op->update_input_desc_x(*x_desc);
         // set inputs : paddings
@@ -261,21 +248,13 @@
         }
         std::vector<int> pads_shape{(int)pads.size()};
         Mat paddings_mat(pads_shape, CV_32S, &pads[0]);
-<<<<<<< HEAD
-        auto op_const_paddings = std::make_shared<CannConstOp>(paddings_mat.data, paddings_mat.type(), pads_shape, cv::format("%s_paddings", op_name.c_str()));
-=======
         auto op_const_paddings = std::make_shared<CannConstOp>(paddings_mat.data, paddings_mat.type(), pads_shape, cv::format("%s_paddings", name.c_str()));
->>>>>>> d0f51972
         op->set_input_paddings(*(op_const_paddings->getOp()));
         op->update_input_desc_paddings(*(op_const_paddings->getTensorDesc()));
         // set inputs : constant_values
         std::vector<int> constant_values_shape{1};
         Mat constant_values_mat(1, 1, CV_32F, Scalar(paddingValue));
-<<<<<<< HEAD
-        auto op_const_constant_values = std::make_shared<CannConstOp>(constant_values_mat.data, constant_values_mat.type(), constant_values_shape, cv::format("%s_constant_values", op_name.c_str()));
-=======
         auto op_const_constant_values = std::make_shared<CannConstOp>(constant_values_mat.data, constant_values_mat.type(), constant_values_shape, cv::format("%s_constant_values", name.c_str()));
->>>>>>> d0f51972
         op->set_input_constant_values(*(op_const_constant_values->getOp()));
         op->update_input_desc_constant_values(*(op_const_constant_values->getTensorDesc()));
 
