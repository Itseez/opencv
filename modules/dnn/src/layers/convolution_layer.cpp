--- conflicted
+++ resolved
@@ -324,20 +324,12 @@
 #ifdef HAVE_INF_ENGINE
         if (backendId == DNN_BACKEND_INFERENCE_ENGINE_NN_BUILDER_2019 || backendId == DNN_BACKEND_INFERENCE_ENGINE_NGRAPH)
         {
-            bool isArmTarget = preferableTarget == DNN_TARGET_CPU && isArmComputePlugin();
-            if (isArmTarget && blobs.empty())
+            if (ksize == 1)
                 return false;
-            if (ksize == 1)
-                return isArmTarget;
             if (ksize == 3)
-<<<<<<< HEAD
-                return preferableTarget != DNN_TARGET_MYRIAD && !isArmTarget;
-            if ((backendId == DNN_BACKEND_INFERENCE_ENGINE_NN_BUILDER_2019 || preferableTarget != DNN_TARGET_MYRIAD) && blobs.empty())
-=======
                 return preferableTarget == DNN_TARGET_CPU;
             bool isMyriad = preferableTarget == DNN_TARGET_MYRIAD || preferableTarget == DNN_TARGET_HDDL;
             if ((backendId == DNN_BACKEND_INFERENCE_ENGINE_NN_BUILDER_2019 || !isMyriad) && blobs.empty())
->>>>>>> 3764e93b
                 return false;
             return (!isMyriad || dilation.width == dilation.height);
         }
@@ -813,7 +805,7 @@
         CV_Assert_N(inputs.size() >= 1, nodes.size() >= 1);
         auto& ieInpNode = nodes[0].dynamicCast<InfEngineNgraphNode>()->node;
         std::vector<size_t> dims = ieInpNode->get_shape();
-        CV_Check(dims.size(), dims.size() >= 3 && dims.size() <= 5, "");
+        CV_Assert(dims.size() == 4 || dims.size() == 5);
         std::shared_ptr<ngraph::Node> ieWeights = nodes.size() > 1 ? nodes[1].dynamicCast<InfEngineNgraphNode>()->node : nullptr;
         if (nodes.size() > 1)
             CV_Assert(ieWeights);  // dynamic_cast should not fail
@@ -851,7 +843,7 @@
         else
         {
             auto shape = std::make_shared<ngraph::op::Constant>(ngraph::element::i64,
-                             ngraph::Shape{kernel_shape.size()}, std::vector<int64_t>(kernel_shape.begin(), kernel_shape.end()));
+                             ngraph::Shape{kernel_shape.size()}, kernel_shape.data());
             ieWeights  = std::make_shared<ngraph::op::v1::Reshape>(ieWeights, shape, true);
         }
 
@@ -886,7 +878,7 @@
             if (nodes.size() == 3)
             {
                 auto bias_shape = std::make_shared<ngraph::op::Constant>(ngraph::element::i64,
-                                    ngraph::Shape{shape.size()}, std::vector<int64_t>(shape.begin(), shape.end()));
+                                    ngraph::Shape{shape.size()}, shape.data());
                 bias = std::make_shared<ngraph::op::v1::Reshape>(nodes[2].dynamicCast<InfEngineNgraphNode>()->node, bias_shape, true);
             }
             else
