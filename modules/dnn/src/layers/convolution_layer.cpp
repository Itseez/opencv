/*M///////////////////////////////////////////////////////////////////////////////////////
//
//  IMPORTANT: READ BEFORE DOWNLOADING, COPYING, INSTALLING OR USING.
//
//  By downloading, copying, installing or using the software you agree to this license.
//  If you do not agree to this license, do not download, install,
//  copy or use the software.
//
//
//                           License Agreement
//                For Open Source Computer Vision Library
//
// Copyright (C) 2013, OpenCV Foundation, all rights reserved.
// Copyright (C) 2017, Intel Corporation, all rights reserved.
// Third party copyrights are property of their respective owners.
//
// Redistribution and use in source and binary forms, with or without modification,
// are permitted provided that the following conditions are met:
//
//   * Redistribution's of source code must retain the above copyright notice,
//     this list of conditions and the following disclaimer.
//
//   * Redistribution's in binary form must reproduce the above copyright notice,
//     this list of conditions and the following disclaimer in the documentation
//     and/or other materials provided with the distribution.
//
//   * The name of the copyright holders may not be used to endorse or promote products
//     derived from this software without specific prior written permission.
//
// This software is provided by the copyright holders and contributors "as is" and
// any express or implied warranties, including, but not limited to, the implied
// warranties of merchantability and fitness for a particular purpose are disclaimed.
// In no event shall the Intel Corporation or contributors be liable for any direct,
// indirect, incidental, special, exemplary, or consequential damages
// (including, but not limited to, procurement of substitute goods or services;
// loss of use, data, or profits; or business interruption) however caused
// and on any theory of liability, whether in contract, strict liability,
// or tort (including negligence or otherwise) arising in any way out of
// the use of this software, even if advised of the possibility of such damage.
//
//M*/

#include "../precomp.hpp"
#include "layers_common.hpp"
#include "../op_cuda.hpp"
#include "../op_halide.hpp"
#include "../op_inf_engine.hpp"
#include "../ie_ngraph.hpp"
#include "../op_vkcom.hpp"
#include "../op_webnn.hpp"
#include "../op_cann.hpp"

#include <opencv2/core/utils/configuration.private.hpp>
#include <opencv2/core/utils/logger.hpp>

#include "opencv2/core/hal/hal.hpp"
#include "opencv2/core/hal/intrin.hpp"
#include <iostream>
#include <numeric>

#ifdef HAVE_OPENCL
#include "opencl_kernels_dnn.hpp"
using namespace cv::dnn::ocl4dnn;
#endif
#ifdef HAVE_TENGINE
#include "../tengine4dnn/include/tengine_graph_convolution.hpp"
#endif

#ifdef HAVE_CUDA
#include "../cuda4dnn/primitives/convolution.hpp"
#include "../cuda4dnn/primitives/transpose_convolution.hpp"
using namespace cv::dnn::cuda4dnn;
#endif

#include "cpu_kernels/convolution.hpp"

namespace cv
{
namespace dnn
{

class BaseConvolutionLayerImpl : public ConvolutionLayer
{
public:
    bool fusedWeights, fusedBias;
    std::vector<double> weightsMultipliers;
#ifdef HAVE_WEBNN
    int groups;
#endif
    BaseConvolutionLayerImpl(const LayerParams &params)
    {
        setParamsFrom(params);
        getConvolutionKernelParams(params, kernel_size, pads_begin, pads_end, strides, dilations,
                                   padMode, adjust_pads, useWinograd);

        numOutput = params.get<int>("num_output");
        int ngroups = params.get<int>("group", 1);
#ifdef HAVE_WEBNN
        groups = ngroups;
#endif
        CV_Assert(numOutput % ngroups == 0);

        if (kernel_size.size() == 2) {
            kernel = Size(kernel_size[1], kernel_size[0]);
            stride = Size(strides[1], strides[0]);
            pad = Size(pads_begin[1], pads_begin[0]);
            dilation = Size(dilations[1], dilations[0]);

            adjustPad.height = adjust_pads[0];
            adjustPad.width = adjust_pads[1];
        }

        for (int i = 0; i < adjust_pads.size(); i++) {
            CV_Assert(adjust_pads[i] < strides[i]);
        }

        fusedWeights = false;
        fusedBias = false;

        if (kernel_size.size() == 2)
            isConv2D = true;
    }

    virtual void finalize(InputArrayOfArrays inputs_arr, OutputArrayOfArrays outputs_arr) CV_OVERRIDE
    {
        std::vector<Mat> inputs, outputs;
        inputs_arr.getMatVector(inputs);
        outputs_arr.getMatVector(outputs);

        CV_Assert((inputs.size() > outputs.size() && blobs.empty()) ||
                  (!inputs.empty() && (blobs.size() == 1 || blobs.size() == 2)));
        MatSize weightShape = blobs.empty() ? inputs[1].size : blobs[0].size;

        CV_Assert(inputs[0].dims == outputs[0].dims);
        if (weightShape.dims() == 3)
        {
            kernel_size.assign(1, kernel_size[0]);
            strides.assign(1, strides[0]);
            dilations.assign(1, dilations[0]);
            pads_begin.assign(1, pads_begin[0]);
            pads_end.assign(1, pads_end[0]);
        }
        CV_Assert(weightShape.dims() == kernel_size.size() + 2);
        for (int i = 0; i < kernel_size.size(); i++) {
            CV_Assert(weightShape[i + 2] == kernel_size[i]);
        }

        const Mat &input = inputs[0];
        CV_Assert(((input.dims == 3 && kernel_size.size() == 1) || input.dims == 4 || input.dims == 5) && (input.type() == CV_32F || input.type() == CV_16S));
        for (size_t i = 0; i < outputs.size(); i++)
        {
            CV_Assert(inputs[i].type() == input.type());
            CV_Assert(((input.dims == 3 && kernel_size.size() == 1) || inputs[i].dims == 4 || inputs[i].dims == 5) && inputs[i].size[1] == input.size[1]);
            for (int j = 0; j < inputs[i].dims; j++) {
                CV_Assert(inputs[i].size[j] == input.size[j]);
            }
        }

        std::vector<int> inpShape;
        std::vector<int> outShape;
        for (int i = 2; i < inputs[0].dims; i++) {
            inpShape.push_back(inputs[0].size[i]);
            outShape.push_back(outputs[0].size[i]);
        }
        getConvPoolPaddings(inpShape, kernel_size, strides, padMode, pads_begin, pads_end);
        if (pads_begin.size() == 2) {
            pad = Size(pads_begin[1], pads_begin[0]);
        }
        fusedWeights = false;
        fusedBias = false;
    }

    bool hasBias() const
    {
        return blobs.size() >= 2;
    }

    virtual MatShape computeColRowShape(const MatShape &inpShape, const MatShape &outShape) const = 0;
    bool is1x1() const
    {
        return (kernel.height == 1 && kernel.width == 1) &&
               (stride.height == 1 && stride.width == 1) &&
               (dilation.height == 1 && dilation.width == 1);
    }

    virtual bool tryFuse(Ptr<Layer>& top) CV_OVERRIDE
    {
        if (fusedAdd)   // If the Conv layer has fused Add layer, it cannot fuse other layers.
            return false;

        Ptr<BlankLayer> blank_layer = top.dynamicCast<BlankLayer>();
        if (blank_layer)
            return true;

        Mat w, b;
        top->getScaleShift(w, b);
        if (!w.empty() || !b.empty())
        {
            fuseWeights(w, b);
            fusedWeights = fusedWeights || !w.empty();
            fusedBias = fusedBias || (hasBias() && !w.empty()) || !b.empty();
            return true;
        }
        return false;
    }

    virtual void fuseWeights(const Mat& w_, const Mat& b_) = 0;

    virtual void applyHalideScheduler(Ptr<BackendNode>& node,
                                      const std::vector<Mat*> &inputs,
                                      const std::vector<Mat> &outputs,
                                      int targetId) const CV_OVERRIDE
    {
#ifdef HAVE_HALIDE
        if (targetId != DNN_TARGET_CPU)
        {
            Layer::applyHalideScheduler(node, inputs, outputs, targetId);
            return;
        }
        Halide::Var x("x"), y("y"), c("c"), n("n"), tile("tile"), yi("yi"), yo("yo"), co("co"), ci("ci");
        Halide::Func& top = node.dynamicCast<HalideBackendNode>()->funcs[1];
        Halide::Func& padded_input = node.dynamicCast<HalideBackendNode>()->funcs[0];

        int outW, outH, outC, outN;
        getCanonicalSize(outputs[0].size, &outW, &outH, &outC, &outN);

        if (outW == 1 || outH <= 2)
            return;

        if (is1x1() || outC <= 16)
            top.reorder(x, c, y)
               .split(y, yo, yi, 2)
               .fuse(yo, n, tile)
               .parallel(tile)
               .unroll(yi)
               .vectorize(x, outW >= 16 ? 16 : outW);
        else
            top.reorder(x, c, y)
               .split(y, yo, yi, 2)
               .split(c, co, ci, 16)
               .fuse(yo, co, tile).fuse(n, tile, tile)
               .parallel(tile)
               .unroll(yi)
               .vectorize(x, outW >= 16 ? 16 : outW);
        padded_input.compute_at(top, yi);
#endif  // HAVE_HALIDE
    }
};


#define IS_POWER_LAYER(layer) \
            (!layer.empty() && !layer->type.compare("Power"))
//TODO: simultaneously convolution and bias addition for cache optimization
class ConvolutionLayerImpl CV_FINAL : public BaseConvolutionLayerImpl
{
public:
    enum { VEC_ALIGN = 8, DFT_TYPE = CV_32F };
    Mat weightsMat;  // Used to store weight params. It will be used for layer fusion and memory alignment.
    std::vector<float> biasvec;
    std::vector<float> reluslope;
    Ptr<ActivationLayer> activ;

    Ptr<FastConv> fastConvImpl;

#ifdef HAVE_OPENCL
    Ptr<OCL4DNNConvSpatial<float> > convolutionOp;
    std::vector<UMat> umat_blobs;
    bool newActiv;
    ocl4dnnFusedActiv_t activType;
    float power;
#endif

#ifdef HAVE_TENGINE
    teng_graph_t tengine_graph;
#endif

#ifdef HAVE_CUDA
    cuda4dnn::ConvolutionConfiguration::FusionMode cudaFusionMode;
    cuda4dnn::ConvolutionConfiguration::ActivationType cudaActType;
    float cuda_relu_slope, cuda_crelu_floor, cuda_crelu_ceil;
    float cuda_power_exp, cuda_power_scale, cuda_power_shift;
#endif

    ConvolutionLayerImpl(const LayerParams &params) : BaseConvolutionLayerImpl(params)
    {
#ifdef HAVE_OPENCL
        newActiv = false;
        activType = OCL4DNN_CONV_FUSED_ACTIV_NONE;
        power = 0.f;
#endif

#ifdef HAVE_CUDA
        cudaFusionMode = cuda4dnn::ConvolutionConfiguration::FusionMode::NONE;
        cudaActType = cuda4dnn::ConvolutionConfiguration::ActivationType::IDENTITY;
#endif
#ifdef HAVE_TENGINE
        tengine_graph=NULL;
#endif
    }
#ifdef HAVE_TENGINE
    ~ConvolutionLayerImpl()
    {
        if(NULL != tengine_graph )
        {
            tengine_release(tengine_graph);
        }
    }
#endif

    MatShape computeColRowShape(const MatShape &inpShape, const MatShape &outShape) const CV_OVERRIDE
    {
        CV_Assert(!blobs.empty());
        int dims = inpShape.size();
        int inpD = dims == 5 ? inpShape[2] : 1;
        int inpH = inpShape[dims - 2];
        int inpW = inpShape.back();
        int inpGroupCn = blobs[0].size[1];
        int ksize = inpGroupCn * std::accumulate(kernel_size.begin(), kernel_size.end(),
                                                 1, std::multiplies<size_t>());
        return shape(inpD * inpH * inpW, ksize);
    }

    virtual bool supportBackend(int backendId) CV_OVERRIDE
    {
        size_t ksize = kernel_size.size();
#ifdef HAVE_CUDA
        if (backendId == DNN_BACKEND_CUDA)
        {
            /* only 1d, 2d and 3d convolutions supported */
            if (ksize > 0 && ksize <= 3)
                return true;

            return false;
        }
#endif
#ifdef HAVE_INF_ENGINE
        if (backendId == DNN_BACKEND_INFERENCE_ENGINE_NGRAPH)
        {
            bool isArmTarget = preferableTarget == DNN_TARGET_CPU && isArmComputePlugin();
            if (isArmTarget && blobs.empty())
                return false;
            if (ksize == 1)
                return isArmTarget;
            if (ksize == 3)
                return preferableTarget != DNN_TARGET_MYRIAD && !isArmTarget;
            bool isMyriad = preferableTarget == DNN_TARGET_MYRIAD || preferableTarget == DNN_TARGET_HDDL;
            if (!isMyriad && blobs.empty())
                return false;
            return (!isMyriad || dilation.width == dilation.height);
        }
#endif
        if (backendId == DNN_BACKEND_OPENCV)
            return ksize >= 1 && ksize <= 3;
#ifdef HAVE_HALIDE
        if (backendId == DNN_BACKEND_HALIDE)
            return ksize == 2 && !blobs.empty();
#endif
#ifdef HAVE_VULKAN
        if (backendId == DNN_BACKEND_VKCOM)
            return ksize == 2;
#endif
#ifdef HAVE_WEBNN
        if (backendId == DNN_BACKEND_WEBNN)
        {
            if (ksize != 2)
            {
                CV_LOG_WARNING(NULL, "WebNN only supports Conv2d.");
                return false;
            }
            return true;
        }
#endif
#ifdef HAVE_CANN
        if (backendId == DNN_BACKEND_CANN)
        {
            if (ksize != 2)
            {
                CV_LOG_WARNING(NULL, "CANN supports Conv2D for now");
                return false;
            }
            return true;
        }
#endif // HAVE_CANN
        return false;
    }

    bool getMemoryShapes(const std::vector<MatShape> &inputs,
                         const int requiredOutputs,
                         std::vector<MatShape> &outputs,
                         std::vector<MatShape> &internals) const CV_OVERRIDE
    {
        CV_Assert(!blobs.empty() || inputs.size() > 1);
        const int* weightShape = blobs.empty() ? &inputs[1][0] : blobs[0].size.p;
        CV_Assert(!hasBias() || blobs[1].total() == (size_t)weightShape[0]);

        internals.clear();

        CV_Assert(inputs.size() != 0);
        std::vector<int> inpShape(inputs[0].begin() + 2, inputs[0].end());

        int outCn = weightShape[0];
        std::vector<int> outShape;
        outShape.push_back(inputs[0][0]);
        outShape.push_back(outCn);

        int inpCn = inputs[0][1];
        if (padMode.empty())
        {
            for (int i = 0; i < inpShape.size(); i++)
                outShape.push_back((inpShape[i] + pads_begin[i] + pads_end[i] - dilations[i] * (kernel_size[i] - 1) - 1) / strides[i] + 1);
        }
        else
        {
            getConvPoolOutParams(inpShape, kernel_size, strides, padMode, dilations, outShape);
        }

        int ngroups = inpCn / weightShape[1];
        if (ngroups == 0 || ngroups * weightShape[1] != inpCn)
            CV_Error(Error::StsError, format("Number of input channels should "
                     "be multiple of %d but got %d", weightShape[1], inpCn));
        CV_Assert(ngroups > 0 && inpCn % ngroups == 0 && outCn % ngroups == 0);

        outputs.resize(1, outShape);

        return false;
    }

    virtual void finalize(InputArrayOfArrays inputs_arr, OutputArrayOfArrays outputs_arr) CV_OVERRIDE
    {
        BaseConvolutionLayerImpl::finalize(inputs_arr, outputs_arr);

        std::vector<Mat> inputs;
        inputs_arr.getMatVector(inputs);
        // prepare weightsMat where each row is aligned and has enough zero padding on the right to
        // use vectorized (i.e. with intrinsics) loops without tail processing
        if (!blobs.empty())
        {
            Mat wm = blobs[0].reshape(1, numOutput);
            if ((wm.step1() % VEC_ALIGN != 0) ||
                !isAligned<VEC_ALIGN * sizeof(float)>(wm.data)
            )
            {
                int newcols = (int)alignSize(wm.step1(), VEC_ALIGN);
                Mat wm_buffer = Mat(numOutput, newcols, wm.type());
                Mat wm_padding = wm_buffer.colRange(wm.cols, newcols);
                wm_padding.setTo(Scalar::all(0.));
                Mat wm_aligned = wm_buffer.colRange(0, wm.cols);
                wm.copyTo(wm_aligned);
                wm = wm_aligned;
            }
            weightsMat = wm;
        }
        else
        {
            // initialized in .forward()
            weightsMat.release();
        }

        weightsMultipliers.assign(numOutput, 1.0);

        Mat biasMat = hasBias() ? blobs[1].reshape(1, numOutput) : Mat();
        biasvec.resize(numOutput+2);
        if( biasMat.empty() )
        {
            for(int i = 0; i < numOutput; i++ )
                biasvec[i] = 0.f;
        }
        else
        {
            for(int i = 0; i < numOutput; i++ )
                biasvec[i] = biasMat.at<float>(i);
        }
#ifdef HAVE_TENGINE
        if(NULL != tengine_graph )
        {
            tengine_release(tengine_graph);
            tengine_graph = NULL ;
        }
#endif
#ifdef HAVE_OPENCL
        convolutionOp.release();
#endif
    }

    bool setActivation(const Ptr<ActivationLayer>& layer) CV_OVERRIDE
    {
        if ((!activ.empty() && !layer.empty()) || blobs.empty())
            return false;

        activ = layer;
        if (activ.empty())
            reluslope.clear();
#ifdef HAVE_OPENCL
        newActiv = true;
        activType = OCL4DNN_CONV_FUSED_ACTIV_NONE;

        if (IS_DNN_OPENCL_TARGET(preferableTarget))
        {
            Ptr<PowerLayer> activ_power = activ.dynamicCast<PowerLayer>();
            if (!activ_power.empty())
            {
                if (activ_power->scale != 1.0f)  // not supported well by implementation, #17964
                {
                    // FIXIT no way to check number of blobs (like, eltwise input)
                    CV_LOG_DEBUG(NULL, "DNN/OpenCL: can't configure Power activation (scale != 1.0f)");
                    activ.release();
                    newActiv = false;
                    return false;
                }
                if (activ_power->scale != 1.f || activ_power->shift != 0.f)
                {
                    const int outCh = blobs[0].size[0];
                    fuseWeights(Mat(1, outCh, CV_32F, Scalar(activ_power->scale)),
                                Mat(1, outCh, CV_32F, Scalar(activ_power->shift)));
                }

                power = activ_power->power;
                activType = OCL4DNN_CONV_FUSED_ACTIV_POWER;
            }
            Ptr<TanHLayer> activ_tanh = activ.dynamicCast<TanHLayer>();
            if (!activ_tanh.empty())
            {
                activType = OCL4DNN_CONV_FUSED_ACTIV_TANH;
            }
        }
#endif

#ifdef HAVE_CUDA
        if (activ.empty())
        {
            /* setActivation was called with empty argument => reset all fusions */
            cudaFusionMode = cuda4dnn::ConvolutionConfiguration::FusionMode::NONE;
            cudaActType = cuda4dnn::ConvolutionConfiguration::ActivationType::IDENTITY;
        }

        if(IS_DNN_CUDA_TARGET(preferableTarget))
        {
            CV_Assert(cudaFusionMode == ConvolutionConfiguration::FusionMode::NONE ||
                      cudaFusionMode == ConvolutionConfiguration::FusionMode::ELTWISE_SUM);

            Ptr<ReLULayer> activ_relu = activ.dynamicCast<ReLULayer>();
            if(!activ_relu.empty())
            {
                cudaActType = cuda4dnn::ConvolutionConfiguration::ActivationType::RELU;
                cuda_relu_slope = activ_relu->negativeSlope;
            }

            Ptr<ReLU6Layer> activ_relu6 = activ.dynamicCast<ReLU6Layer>();
            if(!activ_relu6.empty())
            {
                cudaActType = cuda4dnn::ConvolutionConfiguration::ActivationType::CLIPPED_RELU;
                cuda_crelu_floor = activ_relu6->minValue;
                cuda_crelu_ceil = activ_relu6->maxValue;
            }

            Ptr<PowerLayer> activ_power = activ.dynamicCast<PowerLayer>();
            if (!activ_power.empty())
            {
                cuda_power_scale = activ_power->scale;
                cuda_power_shift = activ_power->shift;
                cuda_power_exp = activ_power->power;
                cudaActType = cuda4dnn::ConvolutionConfiguration::ActivationType::POWER;
            }

            Ptr<TanHLayer> activ_tanh = activ.dynamicCast<TanHLayer>();
            if(!activ_tanh.empty())
                cudaActType = cuda4dnn::ConvolutionConfiguration::ActivationType::TANH;

            Ptr<SigmoidLayer> activ_sigmoid = activ.dynamicCast<SigmoidLayer>();
            if(!activ_sigmoid.empty())
                cudaActType = cuda4dnn::ConvolutionConfiguration::ActivationType::SIGMOID;

            Ptr<SwishLayer> activ_swish = activ.dynamicCast<SwishLayer>();
            if(!activ_swish.empty())
                cudaActType = cuda4dnn::ConvolutionConfiguration::ActivationType::SWISH;

            Ptr<MishLayer> activ_mish = activ.dynamicCast<MishLayer>();
            if(!activ_mish.empty())
                cudaActType = cuda4dnn::ConvolutionConfiguration::ActivationType::MISH;

            if (cudaActType == cuda4dnn::ConvolutionConfiguration::ActivationType::IDENTITY)
            {
                /* no activation fused */
                activ.reset();
            }
            else
            {
                /* activation was fused */
                if (cudaFusionMode == ConvolutionConfiguration::FusionMode::NONE) /* no previous fusion */
                    cudaFusionMode = ConvolutionConfiguration::FusionMode::ACTIVATION; /* now activation */
                else if (cudaFusionMode == ConvolutionConfiguration::FusionMode::ELTWISE_SUM) /* previously eltwise was fused */
                    cudaFusionMode = ConvolutionConfiguration::FusionMode::ELTWISE_SUM_THEN_ACTIVATION; /* now activation on eltwise output */
            }
        }
#endif
        fusedActivation = !activ.empty();
        return fusedActivation;
    }

    virtual bool tryFuse(Ptr<Layer>& top) CV_OVERRIDE
    {
        if (fusedAdd)   // If the Conv layer has fused Add layer, it cannot fuse other layers.
            return false;

#ifdef HAVE_CUDA
        if(IS_DNN_CUDA_TARGET(preferableTarget))
        {
            Ptr<EltwiseLayer> eltwise = top.dynamicCast<EltwiseLayer>();
            Ptr<NaryEltwiseLayer> naryEltwise = top.dynamicCast<NaryEltwiseLayer>();
            if (!eltwise.empty() || !naryEltwise.empty())
            {
                /* we also need to check that the eltwise input does not require shortcut mechanism
                 * it's difficult to verify it here but we hope that `fuseLayers` has done the check already
                 */
                if (cudaFusionMode == ConvolutionConfiguration::FusionMode::NONE)
                {
                    /* no previous fusion */
                    cudaFusionMode = ConvolutionConfiguration::FusionMode::ELTWISE_SUM; /* now eltwise */
                    return true;
                }
                else if(cudaFusionMode == ConvolutionConfiguration::FusionMode::ACTIVATION)
                {
                    /* previously an activation was fused */
                    cudaFusionMode = ConvolutionConfiguration::FusionMode::ACTIVATION_THEN_ELTWISE_SUM;
                    return true;
                }
                return false;
            }
        }
#endif
        return BaseConvolutionLayerImpl::tryFuse(top);
    }

    void fuseWeights(const Mat& w_, const Mat& b_) CV_OVERRIDE
    {
        // Convolution weights have OIHW data layout. Parameters fusion in case of
        // (conv(I) + b1 ) * w + b2
        // means to replace convolution's weights to [w*conv(I)] and bias to [b1 * w + b2]
        const int outCn = weightsMat.size[0];
        Mat w = w_.total() == 1 ? Mat(1, outCn, CV_32F, Scalar(w_.at<float>(0))) : w_;
        Mat b = b_.total() == 1 ? Mat(1, outCn, CV_32F, Scalar(b_.at<float>(0))) : b_;
        CV_Assert_N(!weightsMat.empty(), biasvec.size() == outCn + 2,
                    w.empty() || outCn == w.total(), b.empty() || outCn == b.total());

        if (!w.empty())
        {
            // Keep origin weights unchanged.
            if (weightsMat.data == blobs[0].data)
                weightsMat = weightsMat.clone();

            Mat originWeights = blobs[0].reshape(1, outCn);
            for (int i = 0; i < outCn; ++i)
            {
                double wi = w.at<float>(i);
                weightsMultipliers[i] *= wi;
                cv::multiply(originWeights.row(i), weightsMultipliers[i], weightsMat.row(i));
                biasvec[i] *= wi;
            }
        }

        if (!b.empty())
        {
            for (int i = 0; i < outCn; ++i)
                biasvec[i] += b.at<float>(i);
        }
        biasvec[outCn] = biasvec[outCn+1] = biasvec[outCn-1];
    }

    virtual Ptr<BackendNode> initVkCom(const std::vector<Ptr<BackendWrapper> > &inputs) CV_OVERRIDE
    {
#ifdef HAVE_VULKAN
        CV_Assert(!blobs.empty());
        int out_channel = blobs[0].size[0];
        bool has_bias = hasBias() || fusedBias;
        int filter_size[2] = {kernel.height, kernel.width};
        int pad_size[2] = {pad.height, pad.width};
        int stride_size[2] = {stride.height, stride.width};
        int dilation_size[2] = {dilation.height, dilation.width};
        int activation = 0;
        vkcom::Tensor input_tensor = VkComTensor(inputs[0]);
        int in_channel = input_tensor.dimSize(1);
        int group = in_channel / blobs[0].size[1];

        // TODO: support group > 1
        if (group != 1)
            return Ptr<BackendNode>();

        int padding_mode;
        if (padMode.empty())
        {
            padding_mode = vkcom::kPaddingModeCaffe;
        }
        else if (padMode == "VALID")
        {
            padding_mode = vkcom::kPaddingModeValid;
        }
        else if (padMode == "SAME")
        {
            padding_mode = vkcom::kPaddingModeSame;
        }
        else
            CV_Error(Error::StsError, "Unsupported padding mode " + padMode);

        std::shared_ptr<vkcom::OpBase> op(new vkcom::OpConv(out_channel, has_bias,
                    filter_size, pad_size,
                    stride_size, dilation_size,
                    activation, group,
                    padding_mode));

        std::vector<Ptr<BackendWrapper> > blobsWrapper;

        if (fusedWeights)
        {
            Mat wm;
            weightsMat.copyTo(wm); // to handle the case of isContinuous() == false
            wm = wm.reshape(1, blobs[0].dims, blobs[0].size);
            blobsWrapper.push_back(Ptr<BackendWrapper>(new VkComBackendWrapper(wm)));
        }
        else
        {
            blobsWrapper.push_back(Ptr<BackendWrapper>(new VkComBackendWrapper(blobs[0])));
        }

        if (has_bias)
        {
            Mat biasesMat({out_channel}, CV_32F, &biasvec[0]);
            blobsWrapper.push_back(Ptr<BackendWrapper>(new VkComBackendWrapper(biasesMat)));
        }

        return Ptr<BackendNode>(new VkComBackendNode(inputs, op, blobsWrapper));
#endif  // HAVE_VULKAN
        return Ptr<BackendNode>();
    }

    virtual Ptr<BackendNode> initHalide(const std::vector<Ptr<BackendWrapper> > &inputs) CV_OVERRIDE
    {
#ifdef HAVE_HALIDE
        CV_Assert(!blobs.empty());
        Halide::Buffer<float> inputBuffer = halideBuffer(inputs[0]);

        const int inpCn = inputBuffer.channels();
        const int outCn = blobs[0].size[0];
        const int inpGroupCn = blobs[0].size[1];
        const int group = inpCn / inpGroupCn;
        const int outGroupCn = outCn / group;

        Halide::Buffer<float> weights = wrapToHalideBuffer(blobs[0]);

        Halide::Var x("x"), y("y"), c("c"), n("n");
        Halide::Func top = (name.empty() ? Halide::Func() : Halide::Func(name));
        Halide::Func padded_input(name + "_constant_exterior");
        if (pad.width || pad.height)
        {
            Halide::Func bounded =
                Halide::BoundaryConditions::constant_exterior(inputBuffer, 0);
            padded_input(x, y, c, n) = bounded(x, y, c, n);
        }
        else
        {
            padded_input(x, y, c, n) = inputBuffer(x, y, c, n);
        }

        Halide::RDom r(0, kernel.width, 0, kernel.height, 0, inpGroupCn);
        Halide::Expr kx = x * stride.width - pad.width + r.x * dilation.width;
        Halide::Expr ky = y * stride.height - pad.height + r.y * dilation.height;
        Halide::Expr kc = r.z;
        for (int i = 1; i < group; ++i)
        {
            kc = select(c < outGroupCn * i, kc, inpGroupCn * i + r.z);
        }
        Halide::Expr topExpr = sum(padded_input(kx, ky, kc, n) *
                                   weights(r.x, r.y, r.z, c));
        if (hasBias())
        {
            Halide::Buffer<float> bias = wrapToHalideBuffer(blobs[1], {outCn});
            topExpr += bias(c);
        }
        top(x, y, c, n) = topExpr;
        return Ptr<BackendNode>(new HalideBackendNode({ padded_input, top }));
#endif  // HAVE_HALIDE
        return Ptr<BackendNode>();
    }

#ifdef HAVE_CANN
<<<<<<< HEAD
    virtual Ptr<BackendNode> initCann(const std::vector<Ptr<BackendWrapper> > &inputsWrapper, const int index, const std::vector<Ptr<BackendNode> >& nodes) CV_OVERRIDE
=======
    virtual Ptr<BackendNode> initCann(const std::vector<Ptr<BackendWrapper> > &inputsWrapper,
                                      const std::vector<Ptr<BackendNode> >& nodes) CV_OVERRIDE
>>>>>>> d0f51972
    {
        CV_Assert(!blobs.empty());
        CV_Assert(inputsWrapper.size() == 1);
        CV_Assert(nodes.size() == 1);

        bool has_bias = hasBias() || fusedBias;

        auto x = inputsWrapper[0].dynamicCast<CannBackendWrapper>();
<<<<<<< HEAD
        const int x_in_channel = x->host->size[1];
        const int filter_out_channel = blobs[0].size[1];
        const int groups = x_in_channel / filter_out_channel;

        // create operator
        std::string op_name = cv::format("conv2d_%d", index);
        auto op = std::make_shared<ge::op::Conv2D>(op_name);
=======
        const auto shape_x = x->host->size; // [b, c, h, w]
        const int filter_out_channel = blobs[0].size[1];
        const int groups = shape_x[1] / filter_out_channel;

        // create operator
        auto op = std::make_shared<ge::op::Conv2D>(name);
>>>>>>> d0f51972

        // set attributes
        op->set_attr_strides(ge::Operator::OpListInt(
            {1, 1, (int64_t)strides[0], (int64_t)strides[1]}
        ));
<<<<<<< HEAD
=======
        // recalculate pads in case of "SAME" padMode with odd pads
        // since in 'getConvPoolPaddings' pads are divided equally
        // leading to the loss of one pad
        if (padMode == "SAME")
        {
            for (int i = 0; i < pads_begin.size(); i++) {
                if (strides[i] <= kernel_size[i])
                {
                    int pads_at_i = kernel_size[i] - 1 - (shape_x[i+2] - 1 + strides[i]) % strides[i];
                    pads_begin[i] = pads_at_i / 2;
                    // if odd, add extra padding to the end for SAME_UPPER
                    // or to the beginning for SAME_LOWER. Since here we cannot
                    // identity SAME_UPPER and SAME_LOWER, extra padding is always
                    // added to the end.
                    pads_end[i] = pads_at_i - pads_begin[i];
                }
            }
        }
>>>>>>> d0f51972
        op->set_attr_pads(ge::Operator::OpListInt(
            {(int64_t)pads_begin[1], (int64_t)pads_end[1], (int64_t)pads_begin[0], (int64_t)pads_end[0]}
        ));
        op->set_attr_dilations(ge::Operator::OpListInt(
            {1, 1, (int64_t)dilations[0], (int64_t)dilations[1]}
        ));
        op->set_attr_groups(groups);
        op->set_attr_data_format("NCHW");

        // set inputs
        // set inputs : x
        auto op_x = nodes[0].dynamicCast<CannBackendNode>()->getOp();
<<<<<<< HEAD
        op->set_input_x_by_name(*op_x, "y");
=======
        op->set_input_x_by_name(*op_x, x->name.c_str());
>>>>>>> d0f51972
        auto x_desc = x->getTensorDesc();
        op->update_input_desc_x(*x_desc);
        // set inputs : weight
        const Mat& w_mat = blobs[0];
<<<<<<< HEAD
        auto op_const_weight = std::make_shared<CannConstOp>(w_mat.data, w_mat.type(), shape(w_mat), cv::format("%s_w", op_name.c_str()));
=======
        auto op_const_weight = std::make_shared<CannConstOp>(w_mat.data, w_mat.type(), shape(w_mat), cv::format("%s_w", name.c_str()));
>>>>>>> d0f51972
        op->set_input_filter(*(op_const_weight->getOp()));
        op->update_input_desc_filter(*(op_const_weight->getTensorDesc()));
        // set inputs : bias
        if (has_bias)
        {
            int out_channel = blobs[0].size[0];
            Mat b_mat({out_channel}, CV_32F, &biasvec[0]);

            std::vector<int> bias_shape{out_channel};
<<<<<<< HEAD
            auto op_const_bias = std::make_shared<CannConstOp>(b_mat.data, b_mat.type(), bias_shape, cv::format("%s_b", op_name.c_str()));
=======
            auto op_const_bias = std::make_shared<CannConstOp>(b_mat.data, b_mat.type(), bias_shape, cv::format("%s_b", name.c_str()));
>>>>>>> d0f51972
            op->set_input_bias(*(op_const_bias->getOp()));
            op->update_input_desc_bias(*(op_const_bias->getTensorDesc()));
        }

        // set outputs
        auto output_desc = std::make_shared<ge::TensorDesc>(ge::Shape(), ge::FORMAT_NCHW, ge::DT_FLOAT);
        op->update_output_desc_y(*output_desc);

        return Ptr<BackendNode>(new CannBackendNode(op));
    }
#endif


#ifdef HAVE_DNN_NGRAPH
    virtual Ptr<BackendNode> initNgraph(const std::vector<Ptr<BackendWrapper> > &inputs,
                                        const std::vector<Ptr<BackendNode> >& nodes) CV_OVERRIDE
    {
        CV_Assert(!blobs.empty());
        CV_Assert_N(inputs.size() >= 1, nodes.size() >= 1);
        auto& ieInpNode = nodes[0].dynamicCast<InfEngineNgraphNode>()->node;
        std::vector<size_t> dims = ieInpNode->get_shape();
        CV_Check(dims.size(), dims.size() >= 3 && dims.size() <= 5, "");
        std::shared_ptr<ngraph::Node> ieWeights = nodes.size() > 1 ? nodes[1].dynamicCast<InfEngineNgraphNode>()->node : nullptr;
        if (nodes.size() > 1)
            CV_Assert(ieWeights);  // dynamic_cast should not fail
        const int inpCn = dims[1];
        const int inpGroupCn = nodes.size() > 1 ? ieWeights->get_shape()[1] : blobs[0].size[1];
        const int group = inpCn / inpGroupCn;

        std::vector<size_t> kernel_shape;
        if (group != 1)
        {
            kernel_shape.push_back(group);
        }
        kernel_shape.push_back(numOutput / group);
        kernel_shape.push_back(inpCn / group);
        std::copy(kernel_size.begin(), kernel_size.end(), back_inserter(kernel_shape));

        if (nodes.size() == 1)
        {
            ieWeights = std::make_shared<ngraph::op::Constant>(ngraph::element::f32, kernel_shape, blobs[0].data);
            if (fusedWeights)
            {
                if (weightsMat.isContinuous())
                {
                    ieWeights = std::make_shared<ngraph::op::Constant>(ngraph::element::f32, kernel_shape, weightsMat.data);
                }
                else
                {
                    Mat newWeights;
                    Mat cvWeights = weightsMat.colRange(0, blobs[0].total() / numOutput);
                    cvWeights.copyTo(newWeights);
                    ieWeights = std::make_shared<ngraph::op::Constant>(ngraph::element::f32, kernel_shape, newWeights.data);
                }
            }
        }
        else
        {
            auto shape = std::make_shared<ngraph::op::Constant>(ngraph::element::i64,
                             ngraph::Shape{kernel_shape.size()}, std::vector<int64_t>(kernel_shape.begin(), kernel_shape.end()));
            ieWeights  = std::make_shared<ngraph::op::v1::Reshape>(ieWeights, shape, true);
        }

        ngraph::op::PadType pad_type = ngraph::op::PadType::EXPLICIT;
        if (!padMode.empty())
            pad_type = padMode == "VALID" ? ngraph::op::PadType::VALID : ngraph::op::PadType::SAME_UPPER;

        std::shared_ptr<ngraph::Node> conv_node;
        if (group != 1) {
            conv_node = std::make_shared<ngraph::op::v1::GroupConvolution>(
                                ieInpNode, ieWeights,
                                ngraph::Strides(strides),
                                ngraph::CoordinateDiff(std::vector<std::ptrdiff_t>(pads_begin.begin(), pads_begin.end())),
                                ngraph::CoordinateDiff(std::vector<std::ptrdiff_t>(pads_end.begin(),   pads_end.end())),
                                ngraph::Strides(dilations),
                                pad_type);
        } else {
            conv_node = std::make_shared<ngraph::op::v1::Convolution>(
                                ieInpNode, ieWeights,
                                ngraph::Strides(strides),
                                ngraph::CoordinateDiff(std::vector<std::ptrdiff_t>(pads_begin.begin(), pads_begin.end())),
                                ngraph::CoordinateDiff(std::vector<std::ptrdiff_t>(pads_end.begin(), pads_end.end())),
                                ngraph::Strides(dilations),
                                pad_type);
        }

        if (hasBias() || fusedBias || nodes.size() == 3)
        {
            std::vector<size_t> shape(conv_node->get_shape().size(), 1);
            shape[1] = conv_node->get_shape()[1];
            std::shared_ptr<ngraph::Node> bias;
            if (nodes.size() == 3)
            {
                auto bias_shape = std::make_shared<ngraph::op::Constant>(ngraph::element::i64,
                                    ngraph::Shape{shape.size()}, std::vector<int64_t>(shape.begin(), shape.end()));
                bias = std::make_shared<ngraph::op::v1::Reshape>(nodes[2].dynamicCast<InfEngineNgraphNode>()->node, bias_shape, true);
            }
            else
            {
                bias = std::make_shared<ngraph::op::Constant>(ngraph::element::f32, ngraph::Shape(shape), biasvec.data());
            }
            auto conv_bias = std::make_shared<ngraph::op::v1::Add>(conv_node, bias, ngraph::op::AutoBroadcastType::NUMPY);
            return Ptr<BackendNode>(new InfEngineNgraphNode(conv_bias));
        }
        return Ptr<BackendNode>(new InfEngineNgraphNode(conv_node));
    }
#endif  // HAVE_DNN_NGRAPH

#ifdef HAVE_WEBNN
    virtual Ptr<BackendNode> initWebnn(const std::vector<Ptr<BackendWrapper> >& inputs, const std::vector<Ptr<BackendNode> >& nodes) CV_OVERRIDE
    {
        CV_Assert(!blobs.empty());
        CV_Assert_N(inputs.size() >= 1, nodes.size() >= 1);
        Ptr<WebnnBackendNode> node = nodes[0].dynamicCast<WebnnBackendNode>();
        auto& webnnInpOperand = node->operand;
        auto& webnnGraphBuilder = node->net->builder;
        ml::Operand webnnWeights = nodes.size() > 1 ? nodes[1].dynamicCast<WebnnBackendNode>()->operand : nullptr;
        if (nodes.size() > 1)
            CV_Assert(webnnWeights);
        const int inpCn = weightsMat.total()/(kernel_size[0]*kernel_size[1]*numOutput);
        const int group = groups;
        const int inpGroupCn = inpCn / group;
        std::vector<int32_t> kernel_shape;
        if (group != 1)
        {
            kernel_shape.push_back(group);
        }
        kernel_shape.push_back(numOutput / group);
        kernel_shape.push_back(inpGroupCn);
        std::copy(kernel_size.begin(), kernel_size.end(), back_inserter(kernel_shape));

        if (nodes.size() == 1)
        {
            webnnWeights = webnn::BuildConstant(webnnGraphBuilder, webnn::getShape(blobs[0]), blobs[0].data, blobs[0].total()*blobs[0].elemSize(), ml::OperandType::Float32);
            if (fusedWeights)
            {
                if (weightsMat.isContinuous())
                {
                    webnnWeights = webnn::BuildConstant(webnnGraphBuilder, webnn::getShape(weightsMat), weightsMat.data, weightsMat.total()*weightsMat.elemSize(), ml::OperandType::Float32);
                }
                else
                {
                    Mat newWeights;
                    Mat cvWeights = weightsMat.colRange(0, blobs[0].total() / numOutput);
                    cvWeights.copyTo(newWeights);
                    webnnWeights = webnn::BuildConstant(webnnGraphBuilder, webnn::getShape(newWeights), newWeights.data, newWeights.total()*newWeights.elemSize(), ml::OperandType::Float32);
                }
            }
        }
        else
        {
            webnnWeights  = webnnGraphBuilder.Reshape(webnnWeights, kernel_shape.data(), kernel_shape.size());
        }

        ml::AutoPad pad_type = ml::AutoPad::Explicit;
        if (!padMode.empty())
            pad_type = padMode == "VALID" ? ml::AutoPad::Explicit : ml::AutoPad::SameUpper;

        ml::Conv2dOptions options = {};
        options.groups = group;
        options.autoPad = pad_type;
        std::vector<int32_t> Strides(strides.begin(), strides.end());
        if (!Strides.empty())
        {
            options.stridesCount = Strides.size();
            options.strides = Strides.data();
        }
        std::vector<int32_t> Padding;
        if (padMode.empty())
        {
            Padding = {static_cast<int32_t>(pads_begin[0]),
                       static_cast<int32_t>(pads_end[0]),
                       static_cast<int32_t>(pads_begin[1]),
                       static_cast<int32_t>(pads_end[1])};
        }
        else if (padMode == "VALID")
        {
            Padding = {0, 0, 0, 0};
        }
        if (!Padding.empty())
        {
            options.paddingCount = Padding.size();
            options.padding = Padding.data();
        }
        std::vector<int32_t> Dilations(dilations.begin(), dilations.end());
        if (!Dilations.empty())
        {
            options.dilationsCount = Dilations.size();
            options.dilations = Dilations.data();
        }
        ml::Operand operand = webnnGraphBuilder.Conv2d(webnnInpOperand, webnnWeights, &options);

        // ml::Operand result = operand;
        if (hasBias() || fusedBias || nodes.size() == 3)
        {
            ml::Operand webnnBias = nullptr;
            if (nodes.size() == 3)
            {
                std::vector<int32_t> bias_shape = {1, numOutput, 1, 1};
                webnnBias = webnnGraphBuilder.Reshape(nodes[2].dynamicCast<WebnnBackendNode>()->operand, bias_shape.data(), bias_shape.size());
            }
            else
            {
                webnnBias = webnn::BuildConstant(webnnGraphBuilder, {1, numOutput, 1, 1}, biasvec.data(), (numOutput) * sizeof(float), ml::OperandType::Float32);
            }
            operand = webnnGraphBuilder.Add(operand, webnnBias);
        }
        return Ptr<BackendNode>(new WebnnBackendNode(operand));
    }
#endif // HAVE_WEBNN

#ifdef HAVE_OPENCL
    bool forward_ocl(InputArrayOfArrays inps, OutputArrayOfArrays outs, OutputArrayOfArrays internals)
    {
        if (kernel_size.size() != 2)
        {
            // no OpenCL optimizations, see .supportedBacked()
            return false;
        }

        std::vector<UMat> inputs;
        std::vector<UMat> outputs;

        bool use_half = (inps.depth() == CV_16S);
        inps.getUMatVector(inputs);
        outs.getUMatVector(outputs);

        CV_Assert(outputs.size() == 1);
        for (int i = 0; i < inputs.size(); ++i)
            CV_Assert(inputs[i].u != outputs[0].u);

        if (blobs.empty())
        {
            size_t n = inputs.size() - 1;
            umat_blobs.resize(n);
            for (size_t i = 0; i < n; i++)
            {
                inputs[i + 1].copyTo(umat_blobs[i]);
            }
            inputs.resize(1);
        }

        if (umat_blobs.empty())
        {
            size_t n = blobs.size();
            umat_blobs.resize(n);
            for (size_t i = 0; i < n; i++)
            {
                if (use_half)
                    convertFp16(blobs[i], umat_blobs[i]);
                else
                    blobs[i].copyTo(umat_blobs[i]);
            }
        }

        if (convolutionOp.empty() || blobs.empty())
        {
            OCL4DNNConvConfig config;
            config.in_shape = shape(inputs[0]);
            config.out_shape = shape(outputs[0]);
            config.kernel = kernel;
            // pads_begin: 0 - pad_top, 1 - pad_left
            // pads_end: 0 - pad_bottom, 1 - pad_right
            std::vector<int> pads = {int(pads_begin[0]), int(pads_end[0]), int(pads_begin[1]), int(pads_end[1])};
            config.pads = pads;
            config.stride = stride;
            config.dilation = dilation;
            if (inputs[0].dims != 4 && inputs[0].dims != umat_blobs[0].dims)
            {
                static bool bypassCheck = utils::getConfigurationParameterBool("OPENCV_OCL4DNN_CONVOLUTION_IGNORE_INPUT_DIMS_4_CHECK", false);
                if (!bypassCheck)
                {
                    CV_LOG_ERROR(NULL, "DNN/OpenCL: Unsupported configuration: inputs[0].dims=" << inputs[0].dims << "  umat_blobs[0].dims=" << umat_blobs[0].dims
                        << ". Consider reporting complete reproducer to https://github.com/opencv/opencv/issues/20833."
                        << " You can skip this check temporary through OPENCV_OCL4DNN_CONVOLUTION_IGNORE_INPUT_DIMS_4_CHECK=1"
                    );
                    return false;
                }
            }
            config.group = inputs[0].size[1] / umat_blobs[0].size[1];
            if (config.group < 1)  // config.group == 0 causes div by zero in ocl4dnn code
            {
                CV_LOG_WARNING(NULL, "DNN/OpenCL: Unsupported config.group=" << config.group
                    << ". Consider reporting complete reproducer to https://github.com/opencv/opencv/issues/20833"
                );
                return false;
            }
            config.bias_term = umat_blobs.size() == 2;
            config.use_half = use_half;

            convolutionOp = Ptr<OCL4DNNConvSpatial<float> >(new OCL4DNNConvSpatial<float>(config));
        }

        int outCn = umat_blobs[0].size[0];

        reluslope.clear();
        if( activ )
        {
            Ptr<ReLULayer> activ_relu = activ.dynamicCast<ReLULayer>();
            if( !activ_relu.empty() )
            {
                reluslope.assign(outCn+2, activ_relu->negativeSlope);
                activType = OCL4DNN_CONV_FUSED_ACTIV_RELU;
            }

            Ptr<ReLU6Layer> activ_relu6 = activ.dynamicCast<ReLU6Layer>();
            if( !activ_relu6.empty() )
            {
                reluslope.resize(2);
                reluslope[0] = activ_relu6->minValue;
                reluslope[1] = activ_relu6->maxValue;
                activType = OCL4DNN_CONV_FUSED_ACTIV_RELU6;
            }

            Ptr<ChannelsPReLULayer> activ_chprelu = activ.dynamicCast<ChannelsPReLULayer>();
            if( !activ_chprelu.empty() )
            {
                const Mat& m = activ_chprelu->blobs[0];
                CV_Assert(m.isContinuous() && m.type() == CV_32F && (int)m.total() == outCn);
                const float* mdata = m.ptr<float>();
                reluslope.resize(outCn+2);
                std::copy(mdata, mdata + outCn, reluslope.begin());
                reluslope[outCn] = reluslope[outCn+1] = reluslope[outCn-1];
                activType = OCL4DNN_CONV_FUSED_ACTIV_PRELU;
            }
        }

        if (fusedWeights)
        {
            if (use_half)
                convertFp16(weightsMat, umat_blobs[0]);
            else
                weightsMat.copyTo(umat_blobs[0]);
            fusedWeights = false;
        }
        if (fusedBias)
        {
            if ( umat_blobs.size() < 2 )
                umat_blobs.resize(2);
            if (use_half)
                convertFp16(Mat(biasvec, true), umat_blobs[1]);
            else
                Mat(biasvec, true).copyTo(umat_blobs[1]);
            convolutionOp->setBias(true);
            fusedBias = false;
        }

        if ( newActiv )
        {
            if ( activType == OCL4DNN_CONV_FUSED_ACTIV_RELU )
            {
                CV_Assert(!reluslope.empty());
                convolutionOp->setActivReLU(true, reluslope[0]);
            }
            else if ( activType == OCL4DNN_CONV_FUSED_ACTIV_PRELU)
            {
                CV_Assert(!reluslope.empty());
                convolutionOp->setActivPReLU(true, reluslope);
            }
            else if ( activType == OCL4DNN_CONV_FUSED_ACTIV_POWER)
            {
                convolutionOp->setActivPower(true, power);
            }
            else if ( activType == OCL4DNN_CONV_FUSED_ACTIV_TANH)
            {
                convolutionOp->setActivTanh(true);
            }
            else if ( activType == OCL4DNN_CONV_FUSED_ACTIV_RELU6)
            {
                convolutionOp->setActivReLU6(true, reluslope[0], reluslope[1]);
            }
            else
            {
                convolutionOp->setActivReLU(false, 0);
                convolutionOp->setActivPReLU(false, reluslope);
                convolutionOp->setActivPower(false, 1.f);
                convolutionOp->setActivTanh(false);
                convolutionOp->setActivReLU6(false, 0, 0);
            }
            newActiv = false;
        }

        UMat& inpMat = inputs[0];
        UMat& outMat = outputs[0];
        int batch_size = inpMat.size[0];

        return convolutionOp->Forward(inpMat,
                                      inputs.size() == 2 ? inputs[1] : UMat(),
                                      umat_blobs[0],
                                      umat_blobs.size() > 1 ? umat_blobs[1] : UMat(),
                                      outMat,
                                      batch_size);
    }
#endif

    void forward(InputArrayOfArrays inputs_arr, OutputArrayOfArrays outputs_arr, OutputArrayOfArrays internals_arr) CV_OVERRIDE
    {
        CV_TRACE_FUNCTION();
        CV_TRACE_ARG_VALUE(name, "name", name.c_str());

        CV_OCL_RUN(IS_DNN_OPENCL_TARGET(preferableTarget),
                   forward_ocl(inputs_arr, outputs_arr, internals_arr))

        if (inputs_arr.depth() == CV_16S)
        {
            forward_fallback(inputs_arr, outputs_arr, internals_arr);
            return;
        }

        std::vector<Mat> inputs, outputs;
        inputs_arr.getMatVector(inputs);
        outputs_arr.getMatVector(outputs);

        int outCn = blobs.empty() ? inputs[1].size[0] : blobs[0].size[0];
        // Need to align non-const blobs
        bool variableWeight = false;
        if (blobs.empty())
        {
            variableWeight = true;
            Mat wm = inputs[1].reshape(1, outCn);
            if (wm.data != weightsMat.data)
            {
                int newcols = (int)alignSize(wm.step1(), VEC_ALIGN);
                Mat wm_buffer = Mat(numOutput, newcols, wm.type());
                Mat wm_padding = wm_buffer.colRange(wm.cols, newcols);
                wm_padding.setTo(Scalar::all(0.));
                weightsMat = wm_buffer.colRange(0, wm.cols);

                wm.copyTo((const Mat&)weightsMat);
                if (inputs.size() > 2)
                {
                    Mat biasMat = inputs[2].reshape(1, outCn);
                    biasMat.col(0).copyTo(biasvec);
                }
                biasvec.resize(outCn + 2, 0);
            }
        }
        /*if (inputs[0].dims > 3) {
            printf("conv %s: input (%d x %d x %d x %d), kernel (%d x %d), pad (%d x %d), stride (%d x %d), dilation (%d x %d)\n",
                   name.c_str(), inputs[0].size[0], inputs[0].size[1], inputs[0].size[2], inputs[0].size[3],
                   kernel.width, kernel.height, pad.width, pad.height,
                   stride.width, stride.height, dilation.width, dilation.height);
        }
        else {
            printf("conv %s: input (%d x %d x %d), kernel (%d x %d), pad (%d x %d), stride (%d x %d), dilation (%d x %d)\n",
                   name.c_str(), inputs[0].size[0], inputs[0].size[1], inputs[0].size[2],
                   kernel.width, kernel.height, pad.width, pad.height,
                   stride.width, stride.height, dilation.width, dilation.height);
        }*/
        int inpGroupCn = blobs.empty() ? inputs[1].size[1] : blobs[0].size[1];
        CV_Assert_N(inputs.size() >= (size_t)1, inputs[0].size[1] % inpGroupCn == 0,
                    outputs.size() == 1, inputs[0].data != outputs[0].data);

        int ngroups = inputs[0].size[1] / inpGroupCn;
        CV_Assert(outputs[0].size[1] % ngroups == 0);

        reluslope.clear();
        if( activ )
        {
            Ptr<ReLULayer> activ_relu = activ.dynamicCast<ReLULayer>();
            if( !activ_relu.empty() )
            {
                reluslope.assign(outCn+2, activ_relu->negativeSlope);
            }

            Ptr<ChannelsPReLULayer> activ_chprelu = activ.dynamicCast<ChannelsPReLULayer>();
            if( !activ_chprelu.empty() )
            {
                const Mat& m = activ_chprelu->blobs[0];
                CV_Assert(m.isContinuous() && m.type() == CV_32F && (int)m.total() == outCn);
                const float* mdata = m.ptr<float>();
                reluslope.resize(outCn+2);
                std::copy(mdata, mdata + outCn, reluslope.begin());
                reluslope[outCn] = reluslope[outCn+1] = reluslope[outCn-1];
            }
        }

#ifdef HAVE_TENGINE
        bool tengine_ret = false;

        std::vector<Mat> teng_in, teng_out;
        inputs_arr.getMatVector(teng_in);
        outputs_arr.getMatVector(teng_out);

        int inch = teng_in[0].size[1];    // inch
        int in_h = teng_in[0].size[2];    // in_h
        int in_w = teng_in[0].size[3];    // in_w

        int out_b = teng_out[0].size[0];  // out batch size
        int outch = teng_out[0].size[1];  // outch
        int out_h = teng_out[0].size[2];  // out_h
        int out_w = teng_out[0].size[3];  // out_w

        float *input_  = teng_in[0].ptr<float>();
        float *output_ = teng_out[0].ptr<float>();
        float *kernel_ = weightsMat.ptr<float>();
        float *teg_bias = &biasvec[0];

        int nstripes = std::max(getNumThreads(), 1);

        /* tengine_init will run when first time. */
        if(NULL == tengine_graph)
        {
            // pads_begin: 0 - pad_top,    1 - pad_left
            // pads_end:   0 - pad_bottom, 1 - pad_right
            // pad_h0: pad_top,  pad_h1: pad_bottom
            // pad_w0: pad_left, pad_w1: pad_right
            tengine_graph = tengine_init(name.c_str(), input_, inch, ngroups, in_h, in_w,
                                         output_, out_b, outch, out_h, out_w,
                                         kernel_, kernel_size.size(), kernel.height, kernel.width,
                                         teg_bias, stride.height, stride.width,
                                         pads_begin[0], pads_end[0], pads_begin[1], pads_end[1], dilation.height, dilation.width,
                                         weightsMat.step1(), padMode, tengine_graph, nstripes);
            // printf("Init(%s):  input=%p(%d %d %d %d ),output=%p(%d %d %d %d ),kernel=%p(%ld %d %d ), bias=%p ,"
            //        "stride(%d %d), pad(%d %d %d %d), dilation(%d %d) ,weightsMat=%ld, padMode=%s ,tengine_graph = %p \n",
            //        name.c_str(),input_, inch, ngroups, in_h, in_w,
            //        output_, out_b, outch, out_h, out_w,
            //        kernel_, kernel_size.size(), kernel.height, kernel.width,
            //        teg_bias, stride.height, stride.width,
            //        pads_begin[0], pads_end[0], pads_begin[1], pads_end[1], dilation.height, dilation.width,
            //        weightsMat.step1(), padMode.c_str() ,tengine_graph);
        }
        if(NULL != tengine_graph)
        {
            tengine_ret = tengine_forward(tengine_graph);
        }
        /* activation */
        if((true == tengine_ret) && activ )
        {
            int out_cstep = out_h * out_w;	    // out_cstep

            ActivationLayer* activ_ = activ.get();
            activ_->forwardSlice(output_, output_, out_cstep, out_cstep, 0, outch);
        }
        if(false == tengine_ret)
#endif
        {
            int nstripes = std::max(getNumThreads(), 1);
            int conv_dim = CONV_2D;
            if (inputs[0].dims == 3)
                conv_dim = CONV_1D;
            if (inputs[0].dims == 5)
                conv_dim = CONV_3D;

            // Initialization of FastCovn2d, pack weight.
            if (!fastConvImpl || variableWeight)
            {
                int K = outputs[0].size[1];
                int C = inputs[0].size[1];

                // Winograd only works when input h and w >= 12.
                bool canUseWinograd = useWinograd && conv_dim == CONV_2D && inputs[0].size[2] >= 12 && inputs[0].size[3] >= 12;

                CV_Assert(outputs[0].size[1] % ngroups == 0);
                fastConvImpl = initFastConv(weightsMat, &biasvec[0], ngroups, K, C, kernel_size, strides,
                                            dilations, pads_begin, pads_end, conv_dim, canUseWinograd);
            }

            runFastConv(inputs[0], outputs[0], fastConvImpl, nstripes, activ, reluslope, fusedAdd);
        }
    }

#ifdef HAVE_CUDA
    Ptr<BackendNode> initCUDA(
        void *context_,
        const std::vector<Ptr<BackendWrapper>>& inputs,
        const std::vector<Ptr<BackendWrapper>>& outputs
    ) override
    {
        auto context = reinterpret_cast<csl::CSLContext*>(context_);

        // TODO: extract bias from inputs and pass it
        CV_Assert(inputs.size() == 1 || inputs.size() == 2);
        auto input_wrapper = inputs[0].dynamicCast<CUDABackendWrapper>();
        auto input_shape = input_wrapper->getShape();

        CV_Assert(outputs.size() == 1);
        auto output_wrapper = outputs[0].dynamicCast<CUDABackendWrapper>();
        auto output_shape = output_wrapper->getShape();

        CV_Assert(!blobs.empty());
        const auto output_feature_maps = blobs[0].size[0];
        const auto input_feature_maps = input_shape[1];
        const auto input_feature_maps_per_group = blobs[0].size[1];
        const auto groups = input_feature_maps / input_feature_maps_per_group;

        ConvolutionConfiguration config;

        if (input_shape.size() == 3)
        {
            // Conv1D
            // We add an extra dim for input and output tensors, because CuDNN doesn't support convolution with 3D tensors
            input_shape.insert(std::end(input_shape) - 1, 1);
            output_shape.insert(std::end(output_shape) - 1, 1);

            // Do the similar thing for the other parameters
            pads_begin.insert(std::begin(pads_begin), 0);
            pads_end.insert(std::begin(pads_end), 0);
            strides.insert(std::begin(strides), 1);
            dilations.insert(std::begin(dilations), 1);
            kernel_size.insert(std::begin(kernel_size), 1);
        }
        config.kernel_size.assign(std::begin(kernel_size), std::end(kernel_size));
        config.dilations.assign(std::begin(dilations), std::end(dilations));
        config.strides.assign(std::begin(strides), std::end(strides));

        if (padMode.empty())
        {
            config.padMode = ConvolutionConfiguration::PaddingMode::MANUAL;
            config.pads_begin.assign(std::begin(pads_begin), std::end(pads_begin));
            config.pads_end.assign(std::begin(pads_end), std::end(pads_end));
        }
        else if (padMode == "VALID")
        {
            config.padMode = ConvolutionConfiguration::PaddingMode::VALID;
        }
        else if (padMode == "SAME")
        {
            config.padMode = ConvolutionConfiguration::PaddingMode::SAME;
        }
        else
        {
            CV_Error(Error::StsNotImplemented, padMode + " padding mode not supported by ConvolutionLayer");
        }

        config.input_shape.assign(std::begin(input_shape), std::end(input_shape));
        config.output_shape.assign(std::begin(output_shape), std::end(output_shape));
        config.groups = groups;

        config.fusion_mode = cudaFusionMode;
        config.activation_type = cudaActType;
        config.relu_negative_slope = cuda_relu_slope;
        config.crelu_floor = cuda_crelu_floor;
        config.crelu_ceil = cuda_crelu_ceil;
        config.power_exp = cuda_power_exp;
        config.power_scale = cuda_power_scale;
        config.power_shift = cuda_power_shift;

        Mat filtersMat = fusedWeights ? weightsMat : blobs[0];
        Mat biasMat = (hasBias() || fusedBias) ? Mat(output_feature_maps, 1, CV_32F, biasvec.data()) : Mat();
        if (countNonZero(biasMat) == 0)
            biasMat = Mat();

        return make_cuda_node<cuda4dnn::ConvolutionOp>(
            preferableTarget, std::move(context->stream), std::move(context->cudnn_handle), config, filtersMat, biasMat);
    }
#endif

    virtual bool tryQuantize(const std::vector<std::vector<float> > &scales,
                             const std::vector<std::vector<int> > &zeropoints, LayerParams& params) CV_OVERRIDE
    {
        // References - https://arxiv.org/pdf/1712.05877.pdf

        // Quantized convolution with variable weights is not supported.
        if (blobs.empty())
            return false;

        float inputScale = scales[0][0], outputScale = scales[1][0];
        int inputZp = zeropoints[0][0];
        params.set("input_zeropoint", inputZp);
        params.set("input_scale", inputScale);

        Mat weightsQuantized(weightsMat.rows, weightsMat.cols, CV_8S);
        Mat biasQuantized(1, numOutput, CV_32S);
        Mat outputMultiplier(1, numOutput, CV_32F);
        bool perChannel = params.get<bool>("per_channel", true);

        if (perChannel) // per-Channel quantization.
        {
            for (int i = 0; i < numOutput; i++)
            {
                double weightsScale = getWeightScale(weightsMat.row(i));

                weightsMat.row(i).convertTo(weightsQuantized.row(i), CV_8S, 1.f/weightsScale);
                float biasScale = inputScale * weightsScale;
                biasQuantized.at<int>(i) = cvRound(biasvec[i]/biasScale) - inputZp*(cv::sum(weightsQuantized.row(i))[0]);
                outputMultiplier.at<float>(i) = biasScale / outputScale;
            }
        }
        else // per-Tensor quantization.
        {
            double weightsScale = getWeightScale(weightsMat);

            weightsMat.convertTo(weightsQuantized, CV_8S, 1.f/weightsScale);
            float biasScale = inputScale * weightsScale;

            for (int i = 0; i < numOutput; i++)
            {
                biasQuantized.at<int>(i) = cvRound(biasvec[i]/biasScale) - inputZp*(cv::sum(weightsQuantized.row(i))[0]);
                outputMultiplier.at<float>(i) = biasScale / outputScale;
            }
        }

        params.blobs.clear();
        params.set("per_channel", perChannel);
        params.blobs.push_back(weightsQuantized.reshape(1, shape(blobs[0])));
        params.blobs.push_back(biasQuantized);
        params.blobs.push_back(outputMultiplier);
        return true;
    }

    virtual int64 getFLOPS(const std::vector<MatShape> &inputs,
                           const std::vector<MatShape> &outputs) const CV_OVERRIDE
    {
        CV_Assert(inputs.size() == outputs.size() || inputs.size() == outputs.size() + blobs.size());

        int64 flops = 0;
        int karea = std::accumulate(kernel_size.begin(), kernel_size.end(), 1, std::multiplies<size_t>());
        for (int i = 0; i < outputs.size(); i++)
        {
            flops += total(outputs[i])*(CV_BIG_INT(2)*karea*inputs[i][1] + 1);
        }

        return flops;
    }
};

class DeConvolutionLayerImpl CV_FINAL : public BaseConvolutionLayerImpl
{
public:
    Mat weightsMat, biasesMat;
    UMat umat_weights;
    UMat umat_biases;

    DeConvolutionLayerImpl(const LayerParams& params) : BaseConvolutionLayerImpl(params) {}

    MatShape computeColRowShape(const MatShape &inpShape, const MatShape &outShape) const CV_OVERRIDE
    {
        int dims = inpShape.size();
        int inpCn = inpShape[1];
        int inpD = dims == 5 ? inpShape[2] : 1;
        int inpH = inpShape[dims - 2];
        int inpW = inpShape.back();
        int outCn = outShape[1];
        int ngroups = inpCn / blobs[0].size[0];
        int outGroupCn = outCn / ngroups;
        int ksize = outGroupCn * std::accumulate(kernel_size.begin(), kernel_size.end(),
                                                 1, std::multiplies<size_t>());
        return shape(ksize, inpD * inpH * inpW);
    }

    virtual bool supportBackend(int backendId) CV_OVERRIDE
    {
        if (backendId == DNN_BACKEND_CUDA)
        {
            /* only deconvolution 2d and 3d supported */
            if (kernel_size.size() == 2 || kernel_size.size() == 3)
                return true;

            return false;
        }

#ifdef HAVE_INF_ENGINE
        const int outGroupCn = blobs[0].size[1];  // Weights are in IOHW or IODHW layout
        const int group = numOutput / outGroupCn;

        if (backendId == DNN_BACKEND_INFERENCE_ENGINE_NGRAPH) {
            return group == 1;
        }
#endif  // HAVE_INF_ENGINE
        {
            return backendId == DNN_BACKEND_CUDA ||
            (kernel_size.size() == 2 && (backendId == DNN_BACKEND_OPENCV || backendId == DNN_BACKEND_HALIDE));
        }
    }

    bool getMemoryShapes(const std::vector<MatShape> &inputs,
                         const int requiredOutputs,
                         std::vector<MatShape> &outputs,
                         std::vector<MatShape> &internals) const CV_OVERRIDE
    {
        CV_Assert(!hasBias() || blobs[1].total() == (size_t)numOutput);
        CV_Assert(inputs.size() != 0);

        int outCn = numOutput;
        std::vector<int> outShape;
        outShape.push_back(inputs[0][0]);  // batch
        outShape.push_back(outCn);
        if (padMode.empty())
        {
            for (int i = 0; i < kernel_size.size(); i++)
                outShape.push_back(strides[i] * (inputs[0][2 + i] - 1) + kernel_size[i] - pads_begin[i] - pads_end[i] + adjust_pads[i]);
        }
        else if (padMode == "VALID")
        {
            for (int i = 0; i < kernel_size.size(); i++)
                outShape.push_back(strides[i] * (inputs[0][2 + i] - 1) + kernel_size[i] + adjust_pads[i]);
        }
        else if (padMode == "SAME")
        {
            for (int i = 0; i < kernel_size.size(); i++)
                outShape.push_back(strides[i] * (inputs[0][2 + i] - 1) + 1 + adjust_pads[i]);
        }
        else
            CV_Error(Error::StsError, "Unsupported padding mode " + padMode);

        CV_Assert(outCn % blobs[0].size[1] == 0);
        int ngroups = outCn / blobs[0].size[1];

        int inpCn = inputs[0][1];
        CV_Assert(inpCn % ngroups == 0 && outCn % ngroups == 0);
        CV_Assert(blobs[0].size[0] == inpCn);

        outputs.resize(1, outShape);

        if (!is1x1())
            internals.push_back(computeColRowShape(inputs[0], outputs[0]));

        return false;
    }

    void finalize(InputArrayOfArrays inputs_arr, OutputArrayOfArrays outputs_arr) CV_OVERRIDE
    {
        BaseConvolutionLayerImpl::finalize(inputs_arr, outputs_arr);

        std::vector<Mat> inputs, outputs;
        inputs_arr.getMatVector(inputs);
        outputs_arr.getMatVector(outputs);

        std::vector<int> inpShape;
        std::vector<int> outShape;
        for (int i = 2; i < inputs[0].dims; i++) {
            inpShape.push_back(inputs[0].size[i]);
            outShape.push_back(outputs[0].size[i]);
        }
        getConvPoolPaddings(outShape, kernel_size, strides, padMode, pads_begin, pads_end);
        if (pads_begin.size() == 2) {
            for (int i = 0; i < pads_begin.size(); i++) {
                if (pads_begin[i] != pads_end[i])
                    CV_Error(Error::StsNotImplemented, "Unsupported asymmetric padding in deconvolution layer");
            }
            pad = Size(pads_begin[1], pads_begin[0]);
        }

        weightsMultipliers.assign(numOutput, 1.0);
        if (weightsMat.empty())
        {
            transpose(blobs[0].reshape(1, blobs[0].size[0]), weightsMat);
            biasesMat = hasBias() ? blobs[1].reshape(1, numOutput)
                                  : Mat::zeros(numOutput, 1, CV_32F);
        }
    }

    void fuseWeights(const Mat& w_, const Mat& b_) CV_OVERRIDE
    {
        Mat w = w_.total() == 1 ? Mat(1, numOutput, CV_32F, Scalar(w_.at<float>(0))) : w_;
        Mat b = b_.total() == 1 ? Mat(1, numOutput, CV_32F, Scalar(b_.at<float>(0))) : b_;

        CV_Assert_N(!weightsMat.empty(),
                     w.empty() || numOutput == w.total(),
                     b.empty() || numOutput == b.total());

        if (!w.empty())
        {
            transpose(blobs[0].reshape(1, blobs[0].size[0]), weightsMat);
            weightsMat = weightsMat.reshape(1, numOutput);
            for (int i = 0; i < numOutput; ++i)
            {
                double wi = w.at<float>(i);
                weightsMultipliers[i] *= wi;
                cv::multiply(weightsMat.row(i), weightsMultipliers[i], weightsMat.row(i));
                biasesMat.at<float>(i) *= wi;
            }
            weightsMat = weightsMat.reshape(1, weightsMat.total() / blobs[0].size[0]);
        }

        if (!b.empty())
        {
            cv::add(biasesMat, b.reshape(1, numOutput), biasesMat);
        }
    }

    class MatMulInvoker : public ParallelLoopBody
    {
    public:
        MatMulInvoker(const Mat& a, const Mat& b, Mat& c, int nstripes)
        {
            a_ = &a;
            b_ = &b;
            c_ = &c;
            nstripes_ = nstripes;
            useAVX = checkHardwareSupport(CPU_AVX);
            useAVX2 = checkHardwareSupport(CPU_AVX2);
            useAVX512 = CV_CPU_HAS_SUPPORT_AVX512_SKX;
            useRVV = checkHardwareSupport(CPU_RVV);
            useLASX = checkHardwareSupport(CPU_LASX);
        }

        void operator()(const Range& range_) const CV_OVERRIDE
        {
            int stripeSize = (int)alignSize((b_->cols + nstripes_ - 1)/nstripes_, 16);
            Range range(range_.start*stripeSize, std::min(range_.end*stripeSize, b_->cols));
            int mmax = a_->rows;
            int nmax = range.end - range.start;
            int kmax = a_->cols;
            int m, n, k;
            const float* aptr = a_->ptr<float>();
            const float* bptr = b_->ptr<float>() + range.start;
            float* cptr = c_->ptr<float>() + range.start;
            size_t astep = a_->step1();
            size_t bstep = b_->step1();
            size_t cstep = c_->step1();

        #if CV_TRY_AVX512_SKX
            if( useAVX512 )
                opt_AVX512_SKX::fastGEMM( aptr, astep, bptr, bstep, cptr, cstep, mmax, kmax, nmax );
            else
        #endif
        #if CV_TRY_AVX2
            if( useAVX2 )
                opt_AVX2::fastGEMM( aptr, astep, bptr, bstep, cptr, cstep, mmax, kmax, nmax );
            else
        #endif
        #if CV_TRY_AVX
            if( useAVX )
                opt_AVX::fastGEMM( aptr, astep, bptr, bstep, cptr, cstep, mmax, kmax, nmax );
            else
        #endif
        #if CV_TRY_RVV
            if( useRVV ) {
                opt_RVV::fastGEMM( aptr, astep, bptr, bstep, cptr, cstep, mmax, kmax, nmax );
            }
            else
        #endif
        #if CV_TRY_LASX
            if( useLASX )
                opt_LASX::fastGEMM( aptr, astep, bptr, bstep, cptr, cstep, mmax, kmax, nmax );
            else
        #endif
            for( m = 0; m < mmax; m += 2 )
            {
                float* dst0 = cptr + cstep*m;
                float* dst1 = cptr + cstep*std::min(m+1, mmax-1);
                const float* aptr0 = aptr + astep*m;
                const float* aptr1 = aptr + astep*std::min(m+1, mmax-1);

                for( n = 0; n < nmax; n++ )
                {
                    dst0[n] = 0.f;
                    dst1[n] = 0.f;
                }

                for( k = 0; k < kmax; k += 4 )
                {
                    float alpha00 = aptr0[k];
                    float alpha01 = aptr1[k];
                    float alpha10 = 0.f, alpha11 = 0.f;
                    float alpha20 = 0.f, alpha21 = 0.f;
                    float alpha30 = 0.f, alpha31 = 0.f;
                    const float* bptr0 = bptr + k*bstep;
                    const float* bptr1 = bptr0;
                    const float* bptr2 = bptr0;
                    const float* bptr3 = bptr0;

                    if( k+1 < kmax )
                    {
                        alpha10 = aptr0[k+1];
                        alpha11 = aptr1[k+1];
                        bptr1 = bptr0 + bstep;
                        if( k+2 < kmax )
                        {
                            alpha20 = aptr0[k+2];
                            alpha21 = aptr1[k+2];
                            bptr2 = bptr1 + bstep;
                            if( k+3 < kmax )
                            {
                                alpha30 = aptr0[k+3];
                                alpha31 = aptr1[k+3];
                                bptr3 = bptr2 + bstep;
                            }
                        }
                    }
                    n = 0;

                #if CV_SIMD128
                    v_float32x4 a00 = v_setall_f32(alpha00);
                    v_float32x4 a01 = v_setall_f32(alpha01);
                    v_float32x4 a10 = v_setall_f32(alpha10);
                    v_float32x4 a11 = v_setall_f32(alpha11);
                    v_float32x4 a20 = v_setall_f32(alpha20);
                    v_float32x4 a21 = v_setall_f32(alpha21);
                    v_float32x4 a30 = v_setall_f32(alpha30);
                    v_float32x4 a31 = v_setall_f32(alpha31);

                    for( ; n <= nmax - 4; n += 4 )
                    {
                        v_float32x4 d0 = v_load(dst0 + n);
                        v_float32x4 d1 = v_load(dst1 + n);
                        v_float32x4 b0 = v_load(bptr0 + n);
                        v_float32x4 b1 = v_load(bptr1 + n);
                        v_float32x4 b2 = v_load(bptr2 + n);
                        v_float32x4 b3 = v_load(bptr3 + n);
                        // TODO try to improve pipeline width
                        d0 = v_fma(b0, a00, d0);
                        d1 = v_fma(b0, a01, d1);
                        d0 = v_fma(b1, a10, d0);
                        d1 = v_fma(b1, a11, d1);
                        d0 = v_fma(b2, a20, d0);
                        d1 = v_fma(b2, a21, d1);
                        d0 = v_fma(b3, a30, d0);
                        d1 = v_fma(b3, a31, d1);
                        v_store(dst0 + n, d0);
                        v_store(dst1 + n, d1);
                    }
                #endif

                    for( ; n < nmax; n++ )
                    {
                        float b0 = bptr0[n];
                        float b1 = bptr1[n];
                        float b2 = bptr2[n];
                        float b3 = bptr3[n];
                        float d0 = dst0[n] + alpha00*b0 + alpha10*b1 + alpha20*b2 + alpha30*b3;
                        float d1 = dst1[n] + alpha01*b0 + alpha11*b1 + alpha21*b2 + alpha31*b3;
                        dst0[n] = d0;
                        dst1[n] = d1;
                    }
                }
            }
        }

        const Mat *a_, *b_;
        Mat* c_;
        int nstripes_;
        bool useAVX;
        bool useAVX2;
        bool useAVX512;
        bool useRVV;
        bool useLASX;
    };

    class Col2ImInvoker : public cv::ParallelLoopBody
    {
    public:
        const float* data_col;
        const float* biasvec;
        int channels, height, width;
        int kernel_h, kernel_w;
        int pad_h, pad_w;
        int stride_h, stride_w;
        float* data_im;
        int height_col, width_col;
        int nstripes;
        bool is1x1;

        Col2ImInvoker()
            : data_col(0), biasvec(0), channels(0), height(0), width(0),
              kernel_h(0), kernel_w(0), pad_h(0), pad_w(0), stride_h(0), stride_w(0), data_im(0),
              height_col(0), width_col(0), nstripes(0), is1x1(0)
        {}

        static void run(const float* data_col,
                        int channels, int height, int width,
                        int kernel_h, int kernel_w,
                        int pad_h, int pad_w,
                        int stride_h, int stride_w,
                        int height_col, int width_col,
                        float* data_im,
                        const float* biasvec,
                        bool is1x1)
        {
            const int nstripes = getNumThreads();

            Col2ImInvoker t;
            t.data_col = data_col;
            t.data_im = data_im;
            t.channels = channels; t.height = height; t.width = width;
            t.kernel_h = kernel_h; t.kernel_w = kernel_w;
            t.pad_h = pad_h; t.pad_w = pad_w;
            t.stride_h = stride_h; t.stride_w = stride_w;
            t.height_col = height_col;
            t.width_col = width_col;
            t.nstripes = nstripes;
            t.is1x1 = is1x1;
            t.biasvec = biasvec;

            parallel_for_(Range(0, nstripes), t, nstripes);
        }

        virtual void operator ()(const Range &r) const CV_OVERRIDE
        {
            const float* data_col_ = data_col;
            float* data_im_ = data_im;
            int coeff_h = (1 - stride_h * kernel_w * height_col) * width_col;
            int coeff_w = (1 - stride_w * height_col * width_col);
            size_t total = (size_t)channels * height * width;
            size_t stripeSize = (total + nstripes - 1)/nstripes;
            size_t startIndex = r.start*stripeSize;
            size_t endIndex = std::min(r.end*stripeSize, total);
            int w = (int)(startIndex % width + pad_w);
            int h = (int)((startIndex / width) % height + pad_h);
            int c = (int)(startIndex / (width * height));
            int h_col_start = (h < kernel_h) ? 0 : (h - kernel_h) / stride_h + 1;
            int h_col_end = std::min(h / stride_h + 1, height_col);
            int plane_size_col = height_col * width_col;
            int offset = (c * kernel_h * kernel_w + h * kernel_w + w) * plane_size_col;
            bool is1x1_ = is1x1;
            const float* biasvec_ = biasvec;

            for (size_t index = startIndex; index < endIndex; index++)
            {
                // compute the start and end of the output
                int w_col_start = (w < kernel_w) ? 0 : (w - kernel_w) / stride_w + 1;
                int w_col_end = std::min(w / stride_w + 1, width_col);
                float val;

                if( is1x1_ )
                    val = data_im_[index];
                else
                {
                    val = 0.f;
                    for (int h_col = h_col_start; h_col < h_col_end; ++h_col) {
                        for (int w_col = w_col_start; w_col < w_col_end; ++w_col) {
                            val += data_col_[offset + h_col * coeff_h + w_col * coeff_w];
                        }
                    }
                }
                data_im_[index] = val + biasvec_[c];

                offset += plane_size_col;
                if( ++w >= width + pad_w )
                {
                    w = (int)((index + 1)% width + pad_w);
                    h = (int)(((index + 1) / width) % height + pad_h);
                    c = (int)((index + 1) / (width * height));
                    h_col_start = (h < kernel_h) ? 0 : (h - kernel_h) / stride_h + 1;
                    h_col_end = std::min(h / stride_h + 1, height_col);
                    offset = (c * kernel_h * kernel_w + h * kernel_w + w) * plane_size_col;
                }
            }
        }
    };

#ifdef HAVE_OPENCL
    bool forward_ocl(InputArrayOfArrays inputs_, OutputArrayOfArrays outputs_, OutputArrayOfArrays internals_)
    {
        std::vector<UMat> inputs;
        std::vector<UMat> outputs;
        std::vector<UMat> internals;

        if (inputs_.depth() == CV_16S)
            return false;

        inputs_.getUMatVector(inputs);
        outputs_.getUMatVector(outputs);
        internals_.getUMatVector(internals);

        int outCn = numOutput;
        int inpCn = inputs[0].size[1];

        if (is1x1())
            return false;

        if (umat_weights.empty())
        {
            if (fusedWeights)
                weightsMat.copyTo(umat_weights);
            else
                transpose(blobs[0].reshape(1, inpCn), umat_weights);

            if (fusedBias)
                biasesMat.copyTo(umat_biases);
            else
            {
                if (hasBias())
                    blobs[1].reshape(1, outCn).copyTo(umat_biases);
                else
                    umat_biases = UMat::zeros(outCn, 1, CV_32F);
            }
        }

        String buildopt = format("-DT=%s ", ocl::typeToStr(inputs[0].type()));
        buildopt += format("-DPAD_H=%d -DPAD_W=%d -DKERNEL_H=%d -DKERNEL_W=%d -DSTRIDE_H=%d -DSTRIDE_W=%d ",
                           pad.height, pad.width, kernel.height, kernel.width, stride.height, stride.width);

        for (size_t ii = 0; ii < outputs.size(); ii++)
        {
            int ngroups = outCn / blobs[0].size[1];
            int inpGroupCn = inpCn / ngroups;
            int outGroupCn = blobs[0].size[1];
            const UMat& inp = inputs[ii];
            UMat& out = outputs[ii];
            int numImg = inp.size[0];
            int inpH = inp.size[2], inpW = inp.size[3];
            int outH = out.size[2], outW = out.size[3];

            MatShape inpshape = shape(numImg*inpCn, inpH*inpW);
            MatShape outshape = shape(numImg*outCn, outH*outW);
            UMat convBlob = inputs[ii].reshape(1, inpshape.size(), &inpshape[0]);
            UMat decnBlob = out.reshape(1, outshape.size(), &outshape[0]);
            int rows = internals[0].rows / ngroups;

            for (int n = 0; n < numImg; n++)
            {
                for (int g = 0; g < ngroups; g++)
                {
                    UMat colMat = internals[0].rowRange(_Range(g * rows, rows));
                    UMat convMat = convBlob.rowRange(_Range((g + n * ngroups) * inpGroupCn, inpGroupCn));
                    UMat wghtMat = umat_weights.colRange(_Range(g * inpGroupCn, inpGroupCn));
                    gemm(wghtMat, convMat, 1, noArray(), 0, colMat, 0);
                }

                for (int g = 0; g < ngroups; g++)
                {
                    int total = outGroupCn * decnBlob.cols;
                    int index = 0;
                    int height_col = inpH;
                    int width_col = inpW;
                    int coeff_h = (1 - stride.height * kernel.width * height_col) * width_col;
                    int coeff_w = (1 - stride.width * height_col * width_col);

                    ocl::Kernel k("col2im", ocl::dnn::col2im_oclsrc, buildopt);
                    k.set(index++, total);
                    k.set(index++, ocl::KernelArg::PtrReadOnly(internals[0]));
                    k.set(index++, (int)(g * rows * internals[0].cols));
                    k.set(index++, outGroupCn);
                    k.set(index++, outH);
                    k.set(index++, outW);
                    k.set(index++, height_col);
                    k.set(index++, width_col);
                    k.set(index++, coeff_h);
                    k.set(index++, coeff_w);
                    k.set(index++, ocl::KernelArg::PtrReadOnly(umat_biases));
                    k.set(index++, (int)(g * outGroupCn * umat_biases.cols));
                    k.set(index++, ocl::KernelArg::PtrWriteOnly(decnBlob));
                    k.set(index++, (int)((g + n * ngroups) * outGroupCn * decnBlob.cols));

                    size_t global[] = { (size_t)total };
                    bool ret = k.run(1, global, NULL, false);
                    if (!ret)
                        return false;
                }
            }
        }

        return true;
    }
#endif

    void forward(InputArrayOfArrays inputs_arr, OutputArrayOfArrays outputs_arr, OutputArrayOfArrays internals_arr) CV_OVERRIDE
    {
        CV_TRACE_FUNCTION();
        CV_TRACE_ARG_VALUE(name, "name", name.c_str());

        CV_OCL_RUN(IS_DNN_OPENCL_TARGET(preferableTarget),
                   forward_ocl(inputs_arr, outputs_arr, internals_arr));

        if (inputs_arr.depth() == CV_16S)
        {
            forward_fallback(inputs_arr, outputs_arr, internals_arr);
            return;
        }

        std::vector<Mat> inputs, outputs, internals;
        inputs_arr.getMatVector(inputs);
        outputs_arr.getMatVector(outputs);
        internals_arr.getMatVector(internals);

        int outCn = numOutput;
        int inpCn = inputs[0].size[1];
        bool is1x1flag = is1x1();
        int nstripes = getNumThreads();

        if( weightsMat.empty() )
        {
            transpose(blobs[0].reshape(1, inpCn), weightsMat);
            biasesMat = hasBias() ? blobs[1].reshape(1, outCn) : Mat::zeros(outCn, 1, CV_32F);
        }

        for (size_t ii = 0; ii < outputs.size(); ii++)
        {
            int ngroups = outCn / blobs[0].size[1];
            int inpGroupCn = inpCn / ngroups;
            int outGroupCn = blobs[0].size[1];
            const Mat& inp = inputs[ii];
            Mat& out = outputs[ii];
            int numImg = inp.size[0];
            int inpH = inp.size[2], inpW = inp.size[3];
            int outH = out.size[2], outW = out.size[3];

            Mat convBlob = inputs[ii].reshape(1, numImg*inpCn);
            Mat decnBlob = out.reshape(1, numImg*outCn);

            for (int n = 0; n < numImg; n++)
            {
                for (int g = 0; g < ngroups; g++)
                {
                    Mat dstMat = decnBlob.rowRange(_Range((g + n * ngroups) * outGroupCn, outGroupCn));
                    Mat &colMat = is1x1flag ? dstMat : internals[0];

                    Mat convMat = convBlob.rowRange(_Range((g + n * ngroups) * inpGroupCn, inpGroupCn));
                    Mat wghtMat = weightsMat.colRange(_Range(g * inpGroupCn, inpGroupCn));
                    Mat curBiasMat = biasesMat.rowRange(_Range(g * outGroupCn, outGroupCn));

                    //gemm(wghtMat, convMat, 1, colMat, 0, colMat, 0);
                    MatMulInvoker mminvoker(wghtMat, convMat, colMat, nstripes);
                    parallel_for_(Range(0, nstripes), mminvoker, nstripes);

                    Col2ImInvoker::run(colMat.ptr<float>(), outGroupCn, outH, outW,
                                       kernel.height, kernel.width, pad.height, pad.width,
                                       stride.height, stride.width, inpH, inpW, dstMat.ptr<float>(),
                                       curBiasMat.ptr<float>(), is1x1flag);
                }
            }
        }
    }

#ifdef HAVE_CUDA
    Ptr<BackendNode> initCUDA(
        void *context_,
        const std::vector<Ptr<BackendWrapper>>& inputs,
        const std::vector<Ptr<BackendWrapper>>& outputs
    ) override
    {
        CV_Assert(!blobs.empty());
        auto context = reinterpret_cast<csl::CSLContext*>(context_);

        CV_Assert(inputs.size() == 1);
        auto input_wrapper = inputs[0].dynamicCast<CUDABackendWrapper>();
        auto input_shape = input_wrapper->getShape();

        CV_Assert(outputs.size() == 1);
        auto output_wrapper = outputs[0].dynamicCast<CUDABackendWrapper>();
        auto output_shape = output_wrapper->getShape();

        const auto output_feature_maps = numOutput;
        const auto output_feature_maps_per_group = blobs[0].size[1];
        const auto groups = output_feature_maps / output_feature_maps_per_group;

        TransposeConvolutionConfiguration config;
        config.kernel_size.assign(std::begin(kernel_size), std::end(kernel_size));
        config.dilations.assign(std::begin(dilations), std::end(dilations));
        config.strides.assign(std::begin(strides), std::end(strides));

        if (padMode.empty())
        {
            config.padMode = TransposeConvolutionConfiguration::PaddingMode::MANUAL;
            config.pads_begin.assign(std::begin(pads_begin), std::end(pads_begin));
            config.pads_end.assign(std::begin(pads_end), std::end(pads_end));
        }
        else if (padMode == "VALID")
        {
            config.padMode = TransposeConvolutionConfiguration::PaddingMode::VALID;
        }
        else if (padMode == "SAME")
        {
            config.padMode = TransposeConvolutionConfiguration::PaddingMode::SAME;
        }
        else
        {
            CV_Error(Error::StsNotImplemented, padMode + " padding mode not supported by DeconvolutionLayer");
        }

        config.input_shape.assign(std::begin(input_shape), std::end(input_shape));
        config.output_shape.assign(std::begin(output_shape), std::end(output_shape));
        config.groups = groups;

        CV_Assert(blobs.size() >= 1);
        Mat filtersMat = fusedWeights ? weightsMat.t() : blobs[0];

        Mat biasMat = (hasBias() || fusedBias) ? biasesMat : Mat();
        if (countNonZero(biasMat) == 0)
            biasMat = Mat();

        return make_cuda_node<cuda4dnn::TransposeConvolutionOp>(
            preferableTarget, std::move(context->stream), std::move(context->cudnn_handle), config, filtersMat, biasMat);
    }
#endif

    virtual Ptr<BackendNode> initHalide(const std::vector<Ptr<BackendWrapper> > &inputs) CV_OVERRIDE
    {
#ifdef HAVE_HALIDE
        CV_Assert(!blobs.empty());
        Halide::Buffer<float> inputBuffer = halideBuffer(inputs[0]);

        int inW, inH, inC, inN;
        getCanonicalSize(inputBuffer, &inW, &inH, &inC, &inN);
        const int outGroupCn = blobs[0].size[1];
        const int group = numOutput / outGroupCn;
        const int inpGroupCn = blobs[0].size[0] / group;

        Halide::Var x("x"), y("y"), c("c"), n("n");
        Halide::Func top = (name.empty() ? Halide::Func() : Halide::Func(name));
        Halide::Func padded_input(name + "_constant_exterior");
        auto weights = wrapToHalideBuffer(blobs[0]);

        Halide::Func dilated_input("dilated_input");
        dilated_input(x, y, c, n) = 0.0f;
        Halide::RDom r1(0, inW, 0, inH);
        dilated_input(r1.x * stride.width, r1.y * stride.height, c, n) =
              inputBuffer(r1.x, r1.y, c, n);
        dilated_input.compute_root();

        Halide::Func bounded =
            Halide::BoundaryConditions::constant_exterior(dilated_input, 0,
                                                          0, (inW - 1) * stride.width + 1,
                                                          0, (inH - 1) * stride.height + 1,
                                                          0, inC, 0, inN);
        padded_input(x, y, c, n) = bounded(x, y, c, n);

        Halide::RDom r(0, kernel.width, 0, kernel.height, 0, inpGroupCn);
        Halide::Expr kx = x + pad.width - r.x;
        Halide::Expr ky = y + pad.height - r.y;
        Halide::Expr kInC = r.z;
        Halide::Expr kOutC = c;
        for (int i = 1; i < group; ++i)
        {
            kInC = select(c < outGroupCn * i, kInC, inpGroupCn * i + r.z);
            kOutC = select(c < outGroupCn * i, kOutC, c - outGroupCn * i);
        }
        Halide::Expr topExpr = sum(padded_input(kx, ky, kInC, n) *
                                   weights(r.x, r.y, kOutC, kInC));
        if (hasBias())
        {
            auto bias = wrapToHalideBuffer(blobs[1], {numOutput});
            topExpr += bias(c);
        }
        top(x, y, c, n) = topExpr;
        return Ptr<BackendNode>(new HalideBackendNode({ padded_input, top }));
#endif  // HAVE_HALIDE
        return Ptr<BackendNode>();
    }


#ifdef HAVE_DNN_NGRAPH
    virtual Ptr<BackendNode> initNgraph(const std::vector<Ptr<BackendWrapper> > &inputs,
                                        const std::vector<Ptr<BackendNode> >& nodes) CV_OVERRIDE
    {
       CV_Assert(!blobs.empty());
       const int outGroupCn = blobs[0].size[1];
       const int group = numOutput / outGroupCn;
       CV_Assert(group == 1);

       auto& ieInpNode = nodes[0].dynamicCast<InfEngineNgraphNode>()->node;
       std::vector<size_t> kernel_shape = getShape<size_t>(blobs[0]);
       auto ieWeights = std::make_shared<ngraph::op::Constant>(ngraph::element::f32, kernel_shape, blobs[0].data);

        if (fusedWeights)
        {
            Mat newWeights;
            transpose(weightsMat, newWeights);
            ieWeights = std::make_shared<ngraph::op::Constant>(ngraph::element::f32, kernel_shape, newWeights.data);
        }
        std::vector<size_t> paddings_end;
        if (padMode == "SAME")
        {
            for (int i = 0; i < pads_begin.size(); i++) {
                paddings_end.push_back(kernel_size[i] - pads_begin[i] - 1 - adjust_pads[i]);
            }
            adjust_pads = std::vector<size_t>(pads_begin.size(), 0);
        } else {
            paddings_end = pads_end;
        }
        ngraph::op::PadType pad_type = padMode == "VALID" ? ngraph::op::PadType::VALID : ngraph::op::PadType::EXPLICIT;

        auto deconv = std::make_shared<ngraph::op::v1::ConvolutionBackpropData>(
                          ieInpNode,
                          ieWeights,
                          ngraph::Strides(strides),
                          ngraph::CoordinateDiff(std::vector<std::ptrdiff_t>(pads_begin.begin(), pads_begin.end())),
                          ngraph::CoordinateDiff(std::vector<std::ptrdiff_t>(paddings_end.begin(), paddings_end.end())),
                          ngraph::Strides(dilations),
                          pad_type,
                          ngraph::CoordinateDiff(std::vector<std::ptrdiff_t>(adjust_pads.begin(), adjust_pads.end())));

        if (hasBias() || fusedBias)
        {
            std::vector<size_t> shape(deconv->get_shape().size(), 1);
            shape[1] = numOutput;
            auto bias = std::make_shared<ngraph::op::Constant>(ngraph::element::f32, ngraph::Shape(shape), blobs[1].data);
            auto deconv_bias = std::make_shared<ngraph::op::v1::Add>(deconv, bias, ngraph::op::AutoBroadcastType::NUMPY);
            return Ptr<BackendNode>(new InfEngineNgraphNode(deconv_bias));
        }


        return Ptr<BackendNode>(new InfEngineNgraphNode(deconv));
    }
#endif  // HAVE_DNN_NGRAPH

    virtual int64 getFLOPS(const std::vector<MatShape> &inputs,
                           const std::vector<MatShape> &outputs) const CV_OVERRIDE
    {
        CV_Assert(inputs.size() == outputs.size());

        float flops = 0;
        int outChannels = blobs[0].size[0];
        size_t karea = std::accumulate(kernel_size.begin(), kernel_size.end(),
                                       1, std::multiplies<size_t>());

        for (int i = 0; i < inputs.size(); i++)
        {
            flops += CV_BIG_INT(2)*outChannels*karea*total(inputs[i]);
        }

        return flops;
    }
};

Ptr<BaseConvolutionLayer> ConvolutionLayer::create(const LayerParams &params)
{
    Ptr<ConvolutionLayerImpl> l(new ConvolutionLayerImpl(params));
    return l;
}

Ptr<BaseConvolutionLayer> DeconvolutionLayer::create(const LayerParams &params)
{
    return Ptr<BaseConvolutionLayer>(new DeConvolutionLayerImpl(params));
}

}
}<|MERGE_RESOLUTION|>--- conflicted
+++ resolved
@@ -782,12 +782,8 @@
     }
 
 #ifdef HAVE_CANN
-<<<<<<< HEAD
-    virtual Ptr<BackendNode> initCann(const std::vector<Ptr<BackendWrapper> > &inputsWrapper, const int index, const std::vector<Ptr<BackendNode> >& nodes) CV_OVERRIDE
-=======
     virtual Ptr<BackendNode> initCann(const std::vector<Ptr<BackendWrapper> > &inputsWrapper,
                                       const std::vector<Ptr<BackendNode> >& nodes) CV_OVERRIDE
->>>>>>> d0f51972
     {
         CV_Assert(!blobs.empty());
         CV_Assert(inputsWrapper.size() == 1);
@@ -796,29 +792,17 @@
         bool has_bias = hasBias() || fusedBias;
 
         auto x = inputsWrapper[0].dynamicCast<CannBackendWrapper>();
-<<<<<<< HEAD
-        const int x_in_channel = x->host->size[1];
-        const int filter_out_channel = blobs[0].size[1];
-        const int groups = x_in_channel / filter_out_channel;
-
-        // create operator
-        std::string op_name = cv::format("conv2d_%d", index);
-        auto op = std::make_shared<ge::op::Conv2D>(op_name);
-=======
         const auto shape_x = x->host->size; // [b, c, h, w]
         const int filter_out_channel = blobs[0].size[1];
         const int groups = shape_x[1] / filter_out_channel;
 
         // create operator
         auto op = std::make_shared<ge::op::Conv2D>(name);
->>>>>>> d0f51972
 
         // set attributes
         op->set_attr_strides(ge::Operator::OpListInt(
             {1, 1, (int64_t)strides[0], (int64_t)strides[1]}
         ));
-<<<<<<< HEAD
-=======
         // recalculate pads in case of "SAME" padMode with odd pads
         // since in 'getConvPoolPaddings' pads are divided equally
         // leading to the loss of one pad
@@ -837,7 +821,6 @@
                 }
             }
         }
->>>>>>> d0f51972
         op->set_attr_pads(ge::Operator::OpListInt(
             {(int64_t)pads_begin[1], (int64_t)pads_end[1], (int64_t)pads_begin[0], (int64_t)pads_end[0]}
         ));
@@ -850,20 +833,12 @@
         // set inputs
         // set inputs : x
         auto op_x = nodes[0].dynamicCast<CannBackendNode>()->getOp();
-<<<<<<< HEAD
-        op->set_input_x_by_name(*op_x, "y");
-=======
         op->set_input_x_by_name(*op_x, x->name.c_str());
->>>>>>> d0f51972
         auto x_desc = x->getTensorDesc();
         op->update_input_desc_x(*x_desc);
         // set inputs : weight
         const Mat& w_mat = blobs[0];
-<<<<<<< HEAD
-        auto op_const_weight = std::make_shared<CannConstOp>(w_mat.data, w_mat.type(), shape(w_mat), cv::format("%s_w", op_name.c_str()));
-=======
         auto op_const_weight = std::make_shared<CannConstOp>(w_mat.data, w_mat.type(), shape(w_mat), cv::format("%s_w", name.c_str()));
->>>>>>> d0f51972
         op->set_input_filter(*(op_const_weight->getOp()));
         op->update_input_desc_filter(*(op_const_weight->getTensorDesc()));
         // set inputs : bias
@@ -873,11 +848,7 @@
             Mat b_mat({out_channel}, CV_32F, &biasvec[0]);
 
             std::vector<int> bias_shape{out_channel};
-<<<<<<< HEAD
-            auto op_const_bias = std::make_shared<CannConstOp>(b_mat.data, b_mat.type(), bias_shape, cv::format("%s_b", op_name.c_str()));
-=======
             auto op_const_bias = std::make_shared<CannConstOp>(b_mat.data, b_mat.type(), bias_shape, cv::format("%s_b", name.c_str()));
->>>>>>> d0f51972
             op->set_input_bias(*(op_const_bias->getOp()));
             op->update_input_desc_bias(*(op_const_bias->getTensorDesc()));
         }
