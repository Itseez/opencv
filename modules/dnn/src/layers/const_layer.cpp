--- conflicted
+++ resolved
@@ -34,19 +34,13 @@
 
     virtual bool supportBackend(int backendId) CV_OVERRIDE
     {
-<<<<<<< HEAD
-        return backendId == DNN_BACKEND_OPENCV ||
-               backendId == DNN_BACKEND_INFERENCE_ENGINE_NN_BUILDER_2019 ||
-               backendId == DNN_BACKEND_INFERENCE_ENGINE_NGRAPH ||
-               backendId == DNN_BACKEND_WEBNN ||
-               backendId == DNN_BACKEND_CUDA;
-=======
 #ifdef HAVE_INF_ENGINE
         if (backendId == DNN_BACKEND_INFERENCE_ENGINE_NGRAPH)
             return true;
 #endif
-        return backendId == DNN_BACKEND_OPENCV;
->>>>>>> 1620a1e0
+        return backendId == DNN_BACKEND_OPENCV ||
+               backendId == DNN_BACKEND_WEBNN ||
+               backendId == DNN_BACKEND_CUDA;
     }
 
     virtual bool getMemoryShapes(const std::vector<MatShape> &inputs,
@@ -85,19 +79,6 @@
         blobs[0].copyTo(outputs[0]);
     }
 
-<<<<<<< HEAD
-
-#ifdef HAVE_DNN_IE_NN_BUILDER_2019
-    virtual Ptr<BackendNode> initInfEngine(const std::vector<Ptr<BackendWrapper> >&) CV_OVERRIDE
-    {
-        InferenceEngine::Builder::ConstLayer ieLayer(name);
-        ieLayer.setData(wrapToInfEngineBlob(blobs[0]));
-        return Ptr<BackendNode>(new InfEngineBackendNode(ieLayer));
-    }
-#endif  // HAVE_DNN_IE_NN_BUILDER_2019
-
-=======
->>>>>>> 1620a1e0
 
 #ifdef HAVE_DNN_NGRAPH
     virtual Ptr<BackendNode> initNgraph(const std::vector<Ptr<BackendWrapper> >& inputs,
