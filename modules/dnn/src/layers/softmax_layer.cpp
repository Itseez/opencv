/*M///////////////////////////////////////////////////////////////////////////////////////
//
//  IMPORTANT: READ BEFORE DOWNLOADING, COPYING, INSTALLING OR USING.
//
//  By downloading, copying, installing or using the software you agree to this license.
//  If you do not agree to this license, do not download, install,
//  copy or use the software.
//
//
//                           License Agreement
//                For Open Source Computer Vision Library
//
// Copyright (C) 2013, OpenCV Foundation, all rights reserved.
// Copyright (C) 2017, Intel Corporation, all rights reserved.
// Third party copyrights are property of their respective owners.
//
// Redistribution and use in source and binary forms, with or without modification,
// are permitted provided that the following conditions are met:
//
//   * Redistribution's of source code must retain the above copyright notice,
//     this list of conditions and the following disclaimer.
//
//   * Redistribution's in binary form must reproduce the above copyright notice,
//     this list of conditions and the following disclaimer in the documentation
//     and/or other materials provided with the distribution.
//
//   * The name of the copyright holders may not be used to endorse or promote products
//     derived from this software without specific prior written permission.
//
// This software is provided by the copyright holders and contributors "as is" and
// any express or implied warranties, including, but not limited to, the implied
// warranties of merchantability and fitness for a particular purpose are disclaimed.
// In no event shall the Intel Corporation or contributors be liable for any direct,
// indirect, incidental, special, exemplary, or consequential damages
// (including, but not limited to, procurement of substitute goods or services;
// loss of use, data, or profits; or business interruption) however caused
// and on any theory of liability, whether in contract, strict liability,
// or tort (including negligence or otherwise) arising in any way out of
// the use of this software, even if advised of the possibility of such damage.
//
//M*/

#include "../precomp.hpp"
#include "layers_common.hpp"
#include "../op_halide.hpp"
#include "../op_inf_engine.hpp"
#include "../op_vkcom.hpp"
#include <algorithm>
#include <stdlib.h>
using std::max;

#ifdef HAVE_OPENCL
#include "opencl_kernels_dnn.hpp"
using namespace cv::dnn::ocl4dnn;
#endif

namespace cv
{
namespace dnn
{

class SoftMaxLayerImpl CV_FINAL : public SoftmaxLayer
{
public:

    SoftMaxLayerImpl(const LayerParams& params)
    {
        axisRaw = params.get<int>("axis", 1);
        logSoftMax = params.get<bool>("log_softmax", false);
        setParamsFrom(params);
    }

#ifdef HAVE_OPENCL
    Ptr<OCL4DNNSoftmax<float> > softmaxOp;
#endif

    bool getMemoryShapes(const std::vector<MatShape> &inputs,
                         const int requiredOutputs,
                         std::vector<MatShape> &outputs,
                         std::vector<MatShape> &internals) const CV_OVERRIDE
    {
        bool inplace = Layer::getMemoryShapes(inputs, requiredOutputs, outputs, internals);
        MatShape shape = inputs[0];
        int cAxis = clamp(axisRaw, shape.size());
        shape[cAxis] = 1;
        internals.assign(1, shape);
        return inplace;
    }

    virtual bool supportBackend(int backendId) CV_OVERRIDE
    {
        return backendId == DNN_BACKEND_OPENCV ||
<<<<<<< HEAD
               backendId == DNN_BACKEND_HALIDE && haveHalide() && axisRaw == 1 ||
               backendId == DNN_BACKEND_INFERENCE_ENGINE && haveInfEngine() && !logSoftMax ||
               backendId == DNN_BACKEND_VKCOM && haveVulkan();
=======
               (backendId == DNN_BACKEND_HALIDE && haveHalide() && axisRaw == 1) ||
               (backendId == DNN_BACKEND_INFERENCE_ENGINE && haveInfEngine() && !logSoftMax);
>>>>>>> 183bc5c2
    }

#ifdef HAVE_OPENCL
    virtual void finalize(const std::vector<Mat*> &inputs, std::vector<Mat> &outputs) CV_OVERRIDE
    {
        softmaxOp.release();
    }

    bool forward_ocl(InputArrayOfArrays inputs_, OutputArrayOfArrays outputs_, OutputArrayOfArrays internals_)
    {
        std::vector<UMat> inputs;
        std::vector<UMat> outputs;
        std::vector<UMat> internals;

        bool use_half = (inputs_.depth() == CV_16S);
        inputs_.getUMatVector(inputs);
        outputs_.getUMatVector(outputs);
        internals_.getUMatVector(internals);

        UMat& src = inputs[0];
        UMat& dstMat = outputs[0];
        int axis = clamp(axisRaw, src.dims);

        if (softmaxOp.empty())
        {
            OCL4DNNSoftmaxConfig config;
            config.in_shape = shape(inputs[0]);
            config.axis = axis;
            config.channels = inputs[0].size[axis];
            config.logsoftmax = logSoftMax;
            config.use_half = use_half;

            softmaxOp = Ptr<OCL4DNNSoftmax<float> >(new OCL4DNNSoftmax<float>(config));
        }

        if (softmaxOp->Forward(src, dstMat))
            return true;

        UMat& bufMat = internals[0];
        MatShape s = shape(src);
        size_t outerSize = total(s, 0, axis);
        size_t channels = src.size[axis];
        size_t innerSize = total(s, axis + 1);

        String buildOpts = format("-DT=%s", use_half ? "half" : "float");
        ocl::Kernel kmax, ksub, ksum, kdiv;

        if (!kmax.create("kernel_channel_max", ocl::dnn::softmax_oclsrc, buildOpts))
            return false;

        if (!ksub.create("kernel_channel_subtract", ocl::dnn::softmax_oclsrc, buildOpts))
            return false;

        if (!ksum.create("kernel_channel_sum", ocl::dnn::softmax_oclsrc, buildOpts))
            return false;

        if (logSoftMax) buildOpts += " -DLOG_SOFTMAX ";
        if (!kdiv.create("kernel_channel_div", ocl::dnn::softmax_oclsrc, buildOpts))
            return false;

        size_t bufSize = internals[0].total();
        size_t totalSize = src.total();

        size_t internal_globalSize[1] = { bufSize };
        size_t total_globalSize[1] = { totalSize };

        kmax.args((int)outerSize, (int)channels, (int)innerSize,
                  ocl::KernelArg::PtrReadOnly(src), ocl::KernelArg::PtrReadWrite(bufMat));
        if (!kmax.run(1, internal_globalSize, NULL, false))
            return false;

        ksub.args((int)totalSize, (int)outerSize, (int)channels, (int)innerSize,
                  ocl::KernelArg::PtrReadOnly(bufMat),
                  ocl::KernelArg::PtrReadOnly(src), ocl::KernelArg::PtrWriteOnly(dstMat));
        if (!ksub.run(1, total_globalSize, NULL, false))
            return false;

        ksum.args((int)outerSize, (int)channels, (int)innerSize,
                  ocl::KernelArg::PtrReadOnly(dstMat), ocl::KernelArg::PtrReadWrite(bufMat));
        if (!ksum.run(1, internal_globalSize, NULL, false))
            return false;

        kdiv.args((int)totalSize, (int)outerSize, (int)channels, (int)innerSize,
                  ocl::KernelArg::PtrReadOnly(bufMat), ocl::KernelArg::PtrReadWrite(dstMat));
        if (!kdiv.run(1, total_globalSize, NULL, false))
            return false;

        return true;
    }
#endif

    void forward(InputArrayOfArrays inputs_arr, OutputArrayOfArrays outputs_arr, OutputArrayOfArrays internals_arr) CV_OVERRIDE
    {
        CV_TRACE_FUNCTION();
        CV_TRACE_ARG_VALUE(name, "name", name.c_str());

        CV_OCL_RUN(IS_DNN_OPENCL_TARGET(preferableTarget),
                   forward_ocl(inputs_arr, outputs_arr, internals_arr))

        if (inputs_arr.depth() == CV_16S)
        {
            forward_fallback(inputs_arr, outputs_arr, internals_arr);
            return;
        }

        std::vector<Mat> inputs, outputs, internals;
        inputs_arr.getMatVector(inputs);
        outputs_arr.getMatVector(outputs);
        internals_arr.getMatVector(internals);

        const Mat &src = inputs[0];
        Mat &dst = outputs[0];

        int axis = clamp(axisRaw, src.dims);
        size_t outerSize = src.total(0, axis), channels = src.size[axis],
                innerSize = src.total(axis + 1);

        CV_Assert(src.type() == CV_32F);
        CV_Assert(src.isContinuous() && dst.isContinuous());

        const float *srcPtr = src.ptr<float>();
        float *dstPtr = dst.ptr<float>();
        float *bufPtr = internals[0].ptr<float>();

        size_t outerStep = src.total(axis);
        size_t cnStep = src.total(axis + 1);

        //compute max along axis
        for (size_t outerDim = 0; outerDim < outerSize; outerDim++)
        {
            size_t srcOffset = outerDim * outerStep;
            size_t bufOffset = outerDim * cnStep;

            memcpy(bufPtr + bufOffset, srcPtr + srcOffset, innerSize * sizeof(float));

            for (size_t cnDim = 1; cnDim < channels; cnDim++)
            {
                for (size_t i = 0; i < innerSize; i++)
                    bufPtr[bufOffset + i] = std::max(bufPtr[bufOffset + i], srcPtr[srcOffset + cnDim * cnStep + i]);
            }
        }

        //subtract max
        for (size_t outerDim = 0; outerDim < outerSize; outerDim++)
        {
            size_t srcOffset = outerDim * outerStep;
            size_t bufOffset = outerDim * cnStep;

            for (size_t cnDim = 0; cnDim < channels; cnDim++)
            {
                const int offset = srcOffset + cnDim * cnStep;
                for (size_t i = 0; i < innerSize; i++)
                    dstPtr[offset + i] = srcPtr[offset + i] - bufPtr[bufOffset + i];
            }
        }

        cv::exp(dst, dst);

        for (size_t outerDim = 0; outerDim < outerSize; outerDim++)
        {
            size_t srcOffset = outerDim * outerStep;
            size_t bufOffset = outerDim * cnStep;

            //sum exp along axis
            for (size_t i = 0; i < innerSize; i++)
                bufPtr[bufOffset + i] = 0.f;

            for (size_t cnDim = 0; cnDim < channels; cnDim++)
            {
                const int offset = srcOffset + cnDim * cnStep;
                for (size_t i = 0; i < innerSize; i++)
                    bufPtr[bufOffset + i] += dstPtr[offset + i];
            }

            //divide by computed sum
            for (size_t cnDim = 0; cnDim < channels; cnDim++)
            {
                const int offset = srcOffset + cnDim * cnStep;
                for (size_t i = 0; i < innerSize; i++)
                    dstPtr[offset + i] /= bufPtr[bufOffset + i];
            }
            if (logSoftMax)
            {
                for (size_t cnDim = 0; cnDim < channels; cnDim++)
                {
                    const int offset = srcOffset + cnDim * cnStep;
                    for (size_t i = 0; i < innerSize; i++)
                        dstPtr[offset + i] = log(dstPtr[offset + i]);
                }
            }
        }
    }

    virtual Ptr<BackendNode> initVkCom(const std::vector<Ptr<BackendWrapper> > &inputs) CV_OVERRIDE
    {
#ifdef HAVE_VULKAN
        vkcom::Tensor in = VkComTensor(inputs[0]);
        int cAxis = clamp(axisRaw, in.dimNum());
        std::shared_ptr<vkcom::OpBase> op(new vkcom::OpSoftmax(cAxis, logSoftMax));
        return Ptr<BackendNode>(new VkComBackendNode(inputs, op));
#endif  // HAVE_VULKAN
        return Ptr<BackendNode>();
    }


    virtual Ptr<BackendNode> initHalide(const std::vector<Ptr<BackendWrapper> > &inputs) CV_OVERRIDE
    {
#ifdef HAVE_HALIDE
        Halide::Buffer<float> inputBuffer = halideBuffer(inputs[0]);
        int inW, inH, inC, inN;
        getCanonicalSize(inputBuffer, &inW, &inH, &inC, &inN);

        if (inW != 1 || inH != 1)
            CV_Error(cv::Error::StsNotImplemented,
                     "Halide backend for SoftMax with spatial size "
                     "more than 1x1 is not implemented");

        Halide::Var x("x"), y("y"), c("c"), n("n");
        Halide::Func top = (name.empty() ? Halide::Func() : Halide::Func(name));

        Halide::Func expInput("expInput");
        Halide::RDom r(0, inW, 0, inH, 0, inC);
        expInput(x, y, c, n) = exp(inputBuffer(x, y, c, n));
        Halide::Expr globalSum = sum(expInput(r.x, r.y, r.z, n));
        top(x, y, c, n) = expInput(x, y, c, n) / globalSum;
        return Ptr<BackendNode>(new HalideBackendNode(top));
#endif  // HAVE_HALIDE
        return Ptr<BackendNode>();
    }

    virtual Ptr<BackendNode> initInfEngine(const std::vector<Ptr<BackendWrapper> >& inputs) CV_OVERRIDE
    {
#ifdef HAVE_INF_ENGINE
        InferenceEngine::DataPtr input = infEngineDataNode(inputs[0]);

        InferenceEngine::LayerParams lp;
        lp.name = name;
        lp.type = "SoftMax";
        lp.precision = InferenceEngine::Precision::FP32;
        std::shared_ptr<InferenceEngine::SoftMaxLayer> ieLayer(new InferenceEngine::SoftMaxLayer(lp));
        ieLayer->axis = clamp(axisRaw, input->dims.size());
        return Ptr<BackendNode>(new InfEngineBackendNode(ieLayer));
#endif  // HAVE_INF_ENGINE
        return Ptr<BackendNode>();
    }

    int64 getFLOPS(const std::vector<MatShape> &inputs,
                  const std::vector<MatShape> &outputs) const CV_OVERRIDE
    {
        CV_UNUSED(outputs); // suppress unused variable warning
        int64 flops = 0;

        for (int i = 0; i < inputs.size(); i++)
        {
            flops += 4*total(inputs[i]);
        }

        return flops;
    }

    int axisRaw;
};

Ptr<SoftmaxLayer> SoftmaxLayer::create(const LayerParams& params)
{
    return Ptr<SoftmaxLayer>(new SoftMaxLayerImpl(params));
}

}
}<|MERGE_RESOLUTION|>--- conflicted
+++ resolved
@@ -90,14 +90,9 @@
     virtual bool supportBackend(int backendId) CV_OVERRIDE
     {
         return backendId == DNN_BACKEND_OPENCV ||
-<<<<<<< HEAD
-               backendId == DNN_BACKEND_HALIDE && haveHalide() && axisRaw == 1 ||
-               backendId == DNN_BACKEND_INFERENCE_ENGINE && haveInfEngine() && !logSoftMax ||
-               backendId == DNN_BACKEND_VKCOM && haveVulkan();
-=======
                (backendId == DNN_BACKEND_HALIDE && haveHalide() && axisRaw == 1) ||
-               (backendId == DNN_BACKEND_INFERENCE_ENGINE && haveInfEngine() && !logSoftMax);
->>>>>>> 183bc5c2
+               (backendId == DNN_BACKEND_INFERENCE_ENGINE && haveInfEngine() && !logSoftMax) ||
+               (backendId == DNN_BACKEND_VKCOM && haveVulkan());
     }
 
 #ifdef HAVE_OPENCL
