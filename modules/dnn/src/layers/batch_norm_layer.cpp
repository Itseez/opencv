// This file is part of OpenCV project.
// It is subject to the license terms in the LICENSE file found in the top-level directory
// of this distribution and at http://opencv.org/license.html.

// Copyright (C) 2016, Intel Corporation, all rights reserved.
// Third party copyrights are property of their respective owners.

/*
Implementation of Batch Normalization layer.
*/

#include "../precomp.hpp"
#include "layers_common.hpp"
#include "../op_cuda.hpp"
#include "../op_halide.hpp"
#include "../op_inf_engine.hpp"
#include "../ie_ngraph.hpp"
#include "../op_webnn.hpp"
#include "../op_cann.hpp"

#include <opencv2/dnn/shape_utils.hpp>

#ifdef HAVE_OPENCL
#include "opencl_kernels_dnn.hpp"
#endif

#ifdef HAVE_CUDA
#include "../cuda4dnn/primitives/batch_norm.hpp"
using namespace cv::dnn::cuda4dnn;
#endif

namespace cv
{
namespace dnn
{

class BatchNormLayerImpl CV_FINAL : public BatchNormLayer
{
public:
    Mat origin_weights, origin_bias;
    Mat weights_, bias_;
    UMat umat_weight, umat_bias;
    mutable int dims;
    float momentum;


    BatchNormLayerImpl(const LayerParams& params)
        : dims(-1)
    {
        setParamsFrom(params);
        CV_Assert(blobs.size() >= 2);

        hasWeights = params.get<bool>("has_weight", false);
        hasBias = params.get<bool>("has_bias", false);
        useGlobalStats = params.get<bool>("use_global_stats", true);
        if(params.get<bool>("scale_bias", false))
            hasWeights = hasBias = true;
        epsilon = params.get<float>("eps", 1E-5);

        // std::cout << params.get<float>("momentum", 0.9) << std::endl;
        momentum = params.get<float>("momentum", 0.9);

        size_t n = blobs[0].total();
        CV_Assert(blobs[1].total() == n &&
                  blobs[0].isContinuous() && blobs[1].isContinuous() &&
                  blobs[0].type() == CV_32F && blobs[1].type() == CV_32F);

        float varMeanScale = 1.f;
        if (!hasWeights && !hasBias && blobs.size() > 2 && useGlobalStats) {
            CV_Assert(blobs.size() == 3); CV_CheckTypeEQ(blobs[2].type(), CV_32FC1, "");
            varMeanScale = blobs[2].at<float>(0);
            if (varMeanScale != 0)
                varMeanScale = 1/varMeanScale;
        }

        const int biasBlobIndex = blobs.size() - 1;
        const int weightsBlobIndex = biasBlobIndex - hasBias;

        if( hasWeights )
        {
            CV_Assert((size_t)weightsBlobIndex < blobs.size());
            const Mat& w = blobs[weightsBlobIndex];
            CV_Assert(w.isContinuous() && w.type() == CV_32F && w.total() == (size_t)n);
        }

        if( hasBias )
        {
            CV_Assert((size_t)biasBlobIndex < blobs.size());
            const Mat& b = blobs[weightsBlobIndex];
            CV_Assert(b.isContinuous() && b.type() == CV_32F && b.total() == (size_t)n);
        }

        const float* meanData = blobs[0].ptr<float>();
        const float* stdData = blobs[1].ptr<float>();
        const float* weightsData = hasWeights ? blobs[weightsBlobIndex].ptr<float>() : 0;
        const float* biasData = hasBias ? blobs[biasBlobIndex].ptr<float>() : 0;

        origin_weights.create(1, (int)n, CV_32F);
        origin_bias.create(1, (int)n, CV_32F);

        float* dstWeightsData = origin_weights.ptr<float>();
        float* dstBiasData = origin_bias.ptr<float>();

        for (size_t i = 0; i < n; ++i)
        {
            float w = (hasWeights ? weightsData[i] : 1.0f) / sqrt(stdData[i] * varMeanScale + epsilon);
            dstWeightsData[i] = w;
            dstBiasData[i] = (hasBias ? biasData[i] : 0.0f) - w * meanData[i] * varMeanScale;
        }
    }

    virtual void finalize(InputArrayOfArrays, OutputArrayOfArrays) CV_OVERRIDE
    {
        origin_weights.reshape(1, 1).copyTo(weights_);
        origin_bias.reshape(1, 1).copyTo(bias_);
    }

    void getScaleShift(Mat& scale, Mat& shift) const CV_OVERRIDE
    {
        scale = weights_;
        shift = bias_;
    }

    virtual bool tryFuse(Ptr<Layer>& top) CV_OVERRIDE
    {
        Mat w, b;
        top->getScaleShift(w, b);
        if (w.empty() && b.empty())
            return false;

        const int numChannels = weights_.total();
        const int numFusedWeights = w.total();
        const int numFusedBias = b.total();

        if ((numFusedWeights != numChannels && numFusedWeights != 1 && !w.empty()) ||
            (numFusedBias != numChannels && numFusedBias != 1 && !b.empty()))
            return false;

        if (!w.empty())
        {
            w = w.reshape(1, 1);
            if (numFusedWeights == 1)
            {
                multiply(weights_, w.at<float>(0), weights_);
                multiply(bias_, w.at<float>(0), bias_);
            }
            else
            {
                multiply(weights_, w, weights_);
                multiply(bias_, w, bias_);
            }
        }
        if (!b.empty())
        {
            b = b.reshape(1, 1);
            if (numFusedBias == 1)
                add(bias_, b.at<float>(0), bias_);
            else
                add(bias_, b.reshape(1, 1), bias_);
        }
        return true;
    }

    bool getMemoryShapes(const std::vector<MatShape> &inputs,
                         const int requiredOutputs,
                         std::vector<MatShape> &outputs,
                         std::vector<MatShape> &internals) const CV_OVERRIDE
    {
        dims = inputs[0].size();
        if (!useGlobalStats && inputs[0][0] != 1)
            CV_Error(Error::StsNotImplemented, "Batch normalization in training mode with batch size > 1");
        Layer::getMemoryShapes(inputs, requiredOutputs, outputs, internals);
        return true;
    }

    virtual bool supportBackend(int backendId) CV_OVERRIDE
    {
#ifdef HAVE_INF_ENGINE
        if (backendId == DNN_BACKEND_INFERENCE_ENGINE_NGRAPH)
            return preferableTarget == DNN_TARGET_CPU || dims == 4;
#endif
        return (backendId == DNN_BACKEND_OPENCV) ||
               backendId == DNN_BACKEND_CUDA ||
               (backendId == DNN_BACKEND_HALIDE && haveHalide()) ||
               backendId == DNN_BACKEND_WEBNN ||
               backendId == DNN_BACKEND_CANN;
    }

#ifdef HAVE_OPENCL
    bool forward_ocl(InputArrayOfArrays inputs_, OutputArrayOfArrays outputs_, OutputArrayOfArrays internals_)
    {
        std::vector<UMat> inputs;
        std::vector<UMat> outputs;

        bool use_half = (inputs_.depth() == CV_16S);
        inputs_.getUMatVector(inputs);
        outputs_.getUMatVector(outputs);

        CV_Assert(blobs.size() >= 2);
        CV_Assert(inputs.size() == 1);

        if (use_half && inputs[0].dims == 2)
            return false;

        if (umat_weight.empty())
        {
            weights_.copyTo(umat_weight);
            bias_.copyTo(umat_bias);
        }

        UMat &inpBlob = inputs[0];
        int groups = inpBlob.size[0];
        int channels = inpBlob.size[1];
        int planeSize = 1;
        for (size_t i = 2; i < inpBlob.dims; i++) {
            planeSize *= inpBlob.size[i];
        }

        String opts = (use_half) ? " -DDtype=half" : " -DDtype=float";
        for (size_t ii = 0; ii < outputs.size(); ii++)
        {
            if (inpBlob.dims == 2)
            {
                UMat& src = inputs[ii];
                UMat& dst = outputs[ii];
                multiply(src, weights_, dst);
                add(dst, bias_, dst);
            }
            else
            {
                MatShape s = shape(groups * channels, planeSize);
                UMat src = inputs[ii].reshape(1, s.size(), &s[0]);
                UMat dst = outputs[ii].reshape(1, s.size(), &s[0]);
                int number = (s[1] % 8 == 0) ? 8 : ((s[1] % 4 == 0) ? 4 : 1);
                String buildopt = format("-DNUM=%d", number) + opts;
                String kname = format("batch_norm%d", number);
                if (number == 1)
                    buildopt += format(" -Dconvert_T=convert_%s", use_half ? "half" : "float");
                else
                    buildopt += format(" -Dconvert_T=convert_%s%d", use_half ? "half" : "float", number);
                ocl::Kernel kernel(kname.c_str(), ocl::dnn::batchnorm_oclsrc, buildopt);
                if (kernel.empty())
                    return false;
                size_t global[] = { (size_t)s[0], (size_t)(s[1] / number) };
                kernel.set(0, ocl::KernelArg::PtrReadOnly(src));
                kernel.set(1, (int)s[0]);
                kernel.set(2, (int)s[1]);
                kernel.set(3, (int)channels);
                kernel.set(4, ocl::KernelArg::PtrReadOnly(umat_weight));
                kernel.set(5, ocl::KernelArg::PtrReadOnly(umat_bias));
                kernel.set(6, ocl::KernelArg::PtrWriteOnly(dst));
                bool ret = kernel.run_(2, global, NULL, false);
                if (!ret)
                    return false;
            }
        }
        return true;
    }
#endif

    void forward(InputArrayOfArrays inputs_arr, OutputArrayOfArrays outputs_arr, OutputArrayOfArrays internals_arr) CV_OVERRIDE
    {
        CV_TRACE_FUNCTION();
        CV_TRACE_ARG_VALUE(name, "name", name.c_str());

        CV_OCL_RUN(IS_DNN_OPENCL_TARGET(preferableTarget),
                   forward_ocl(inputs_arr, outputs_arr, internals_arr))

        if (inputs_arr.depth() == CV_16S)
        {
            forward_fallback(inputs_arr, outputs_arr, internals_arr);
            return;
        }

        std::vector<Mat> inputs, outputs;
        inputs_arr.getMatVector(inputs);
        outputs_arr.getMatVector(outputs);

        CV_Assert(blobs.size() >= 2);
        CV_Assert(inputs.size() == 1);

        Mat &inpBlob = inputs[0];
        int planeSize = 1;
        for (size_t i = 2; i < inpBlob.dims; i++) {
            planeSize *= inpBlob.size[i];
        }

        for (size_t ii = 0; ii < outputs.size(); ii++)
        {
            Mat &outBlob = outputs[ii];

            for(int num = 0; num < outBlob.size[0]; num++)
            {
                for (int n = 0; n < outBlob.size[1]; n++)
                {
                    float w = weights_.at<float>(n);
                    float b = bias_.at<float>(n);
                    Mat inpBlobPlane(1, planeSize, CV_32F, inpBlob.ptr<float>(num, n));
                    Mat outBlobPlane(1, planeSize, CV_32F, outBlob.ptr<float>(num, n));
                    inpBlobPlane.convertTo(outBlobPlane, CV_32F, w, b);
                }
            }
        }
    }

    void forwardSlice(const float* srcptr, float* dstptr, int len, size_t planeSize, int cn0, int cn1) const CV_OVERRIDE
    {
        for( int cn = cn0; cn < cn1; cn++, srcptr += planeSize, dstptr += planeSize )
        {
            int i = 0;
            float w = weights_.at<float>(cn);
            float b = bias_.at<float>(cn);
#if CV_SIMD128
            v_float32x4 wV = v_setall_f32(w), bV = v_setall_f32(b);
            for( ; i <= len - 16; i += 16 )
            {
                v_float32x4 x0 = v_load(srcptr + i);
                v_float32x4 x1 = v_load(srcptr + i + 4);
                v_float32x4 x2 = v_load(srcptr + i + 8);
                v_float32x4 x3 = v_load(srcptr + i + 12);
                x0 = v_muladd(x0, wV, bV);
                x1 = v_muladd(x1, wV, bV);
                x2 = v_muladd(x2, wV, bV);
                x3 = v_muladd(x3, wV, bV);
                v_store(dstptr + i, x0);
                v_store(dstptr + i + 4, x1);
                v_store(dstptr + i + 8, x2);
                v_store(dstptr + i + 12, x3);
            }
#endif
            for( ; i < len; i++ )
                dstptr[i] = w * srcptr[i] + b;
        }
    }

#ifdef HAVE_CUDA
    Ptr<BackendNode> initCUDA(
        void *context_,
        const std::vector<Ptr<BackendWrapper>>& inputs,
        const std::vector<Ptr<BackendWrapper>>& outputs
    ) override
    {
        auto context = reinterpret_cast<csl::CSLContext*>(context_);
        return make_cuda_node<cuda4dnn::BatchNormOp>(preferableTarget, std::move(context->stream), weights_, bias_);
    }
#endif

    virtual Ptr<BackendNode> tryAttach(const Ptr<BackendNode>& node) CV_OVERRIDE
    {
        switch (node->backendId)
        {
            case DNN_BACKEND_HALIDE:
            {
#ifdef HAVE_HALIDE
                auto base = node.dynamicCast<HalideBackendNode>();
                Halide::Func& input = base->funcs.back();
                Halide::Var x("x"), y("y"), c("c"), n("n");
                Halide::Func top = attachHalide(input(x, y, c, n));
                return Ptr<BackendNode>(new HalideBackendNode(base, top));
#endif  // HAVE_HALIDE
                break;
            }
        }
        return Ptr<BackendNode>();
    }

    virtual Ptr<BackendNode> initHalide(const std::vector<Ptr<BackendWrapper> > &inputs) CV_OVERRIDE
    {
#ifdef HAVE_HALIDE
        Halide::Buffer<float> input = halideBuffer(inputs[0]);
        Halide::Var x("x"), y("y"), c("c"), n("n");
        Halide::Func top = attachHalide(input(x, y, c, n));
        return Ptr<BackendNode>(new HalideBackendNode(top));
#endif  // HAVE_HALIDE
        return Ptr<BackendNode>();
    }

#ifdef HAVE_HALIDE
    // attachHalide can work both with Halide::Buffer and Halide::Func. In the
    // second case it will be a fusion.
    Halide::Func attachHalide(const Halide::Expr& input)
    {
        Halide::Func top = (name.empty() ? Halide::Func() : Halide::Func(name));
        Halide::Var x("x"), y("y"), c("c"), n("n");

        const int numChannels = weights_.total();
        auto weights = wrapToHalideBuffer(weights_, {numChannels});
        auto bias = wrapToHalideBuffer(bias_, {numChannels});
        top(x, y, c, n) = input * weights(c) + bias(c);
        return top;
    }
#endif  // HAVE_HALIDE

#ifdef HAVE_CANN
<<<<<<< HEAD
    virtual Ptr<BackendNode> initCann(const std::vector<Ptr<BackendWrapper> > &inputsWrapper, const int index, const std::vector<Ptr<BackendNode> >& nodes) CV_OVERRIDE
=======
    virtual Ptr<BackendNode> initCann(const std::vector<Ptr<BackendWrapper> > &inputsWrapper,
                                      const std::vector<Ptr<BackendNode> >& nodes) CV_OVERRIDE
>>>>>>> d0f51972
    {
        CV_Assert(nodes.size() == 1);
        CV_Assert(blobs.size() == 4); // must have scale, offset, mean and variance

        auto x = inputsWrapper[0].dynamicCast<CannBackendWrapper>();
        auto channel = x->host->size[1];

        // create operator
<<<<<<< HEAD
        std::string op_name = cv::format("bn_%d", index);
        auto op = std::make_shared<ge::op::BatchNorm>(op_name);
=======
        auto op = std::make_shared<ge::op::BatchNorm>(name);
>>>>>>> d0f51972

        // set attributes
        op->set_attr_epsilon(epsilon);
        op->set_attr_data_format("NCHW");
        op->set_attr_is_training(false);

        // set inputs
        // set inputs : x
        auto op_x = nodes[0].dynamicCast<CannBackendNode>()->getOp();
<<<<<<< HEAD
        op->set_input_x_by_name(*op_x, "y");
=======
        op->set_input_x_by_name(*op_x, x->name.c_str());
>>>>>>> d0f51972
        auto x_desc = x->getTensorDesc();
        op->update_input_desc_x(*x_desc);
        // set inputs : scale (blobs[2])
        std::vector<int> shape_{channel};
<<<<<<< HEAD
        auto op_const_scale = std::make_shared<CannConstOp>(blobs[2].data, blobs[2].type(), shape_, cv::format("%s_scale", op_name.c_str()));
        op->set_input_scale(*(op_const_scale->getOp()));
        op->update_input_desc_scale(*(op_const_scale->getTensorDesc()));
        // set inputs : offset (blobs[3])
        auto op_const_offset = std::make_shared<CannConstOp>(blobs[3].data, blobs[3].type(), shape_, cv::format("%s_offset", op_name.c_str()));
        op->set_input_offset(*(op_const_offset->getOp()));
        op->update_input_desc_offset(*(op_const_offset->getTensorDesc()));
        // set inputs : mean (blobs[0])
        auto op_const_mean = std::make_shared<CannConstOp>(blobs[0].data, blobs[0].type(), shape_, cv::format("%s_mean", op_name.c_str()));
        op->set_input_mean(*(op_const_mean->getOp()));
        op->update_input_desc_mean(*(op_const_mean->getTensorDesc()));
        // set inputs : variance (blobs[1])
        auto op_const_var = std::make_shared<CannConstOp>(blobs[1].data, blobs[1].type(), shape_, cv::format("%s_var", op_name.c_str()));
=======
        auto op_const_scale = std::make_shared<CannConstOp>(blobs[2].data, blobs[2].type(), shape_, cv::format("%s_scale", name.c_str()));
        op->set_input_scale(*(op_const_scale->getOp()));
        op->update_input_desc_scale(*(op_const_scale->getTensorDesc()));
        // set inputs : offset (blobs[3])
        auto op_const_offset = std::make_shared<CannConstOp>(blobs[3].data, blobs[3].type(), shape_, cv::format("%s_offset", name.c_str()));
        op->set_input_offset(*(op_const_offset->getOp()));
        op->update_input_desc_offset(*(op_const_offset->getTensorDesc()));
        // set inputs : mean (blobs[0])
        auto op_const_mean = std::make_shared<CannConstOp>(blobs[0].data, blobs[0].type(), shape_, cv::format("%s_mean", name.c_str()));
        op->set_input_mean(*(op_const_mean->getOp()));
        op->update_input_desc_mean(*(op_const_mean->getTensorDesc()));
        // set inputs : variance (blobs[1])
        auto op_const_var = std::make_shared<CannConstOp>(blobs[1].data, blobs[1].type(), shape_, cv::format("%s_var", name.c_str()));
>>>>>>> d0f51972
        op->set_input_variance(*(op_const_var->getOp()));
        op->update_input_desc_variance(*(op_const_var->getTensorDesc()));

        // set outputs
        auto output_y_desc = std::make_shared<ge::TensorDesc>(ge::Shape(), ge::FORMAT_NCHW, ge::DT_FLOAT);
        op->update_output_desc_y(*output_y_desc);
        auto output_bm_desc = std::make_shared<ge::TensorDesc>(ge::Shape(), ge::FORMAT_NCHW, ge::DT_FLOAT);
        op->update_output_desc_batch_mean(*output_bm_desc);
        auto output_bv_desc = std::make_shared<ge::TensorDesc>(ge::Shape(), ge::FORMAT_NCHW, ge::DT_FLOAT);
        op->update_output_desc_batch_variance(*output_bv_desc);
        auto output_rs1_desc = std::make_shared<ge::TensorDesc>(ge::Shape(), ge::FORMAT_NCHW, ge::DT_FLOAT);
        op->update_output_desc_reserve_space_1(*output_rs1_desc);
        auto output_rs2_desc = std::make_shared<ge::TensorDesc>(ge::Shape(), ge::FORMAT_NCHW, ge::DT_FLOAT);
        op->update_output_desc_reserve_space_2(*output_rs2_desc);
        auto output_rs3_desc = std::make_shared<ge::TensorDesc>(ge::Shape(), ge::FORMAT_NCHW, ge::DT_FLOAT);
        op->update_output_desc_reserve_space_3(*output_rs3_desc);

        return Ptr<BackendNode>(new CannBackendNode(op));
    }
#endif // HAVE_CANN


#ifdef HAVE_DNN_NGRAPH
    virtual Ptr<BackendNode> initNgraph(const std::vector<Ptr<BackendWrapper> >& inputs, const std::vector<Ptr<BackendNode> >& nodes) CV_OVERRIDE
    {
        auto ieInpNode = nodes[0].dynamicCast<InfEngineNgraphNode>()->node;
        std::vector<size_t> shape(ieInpNode->get_shape().size(), 1);
        shape[1] = weights_.total();
        auto weight = std::make_shared<ngraph::op::Constant>(ngraph::element::f32, ngraph::Shape(shape), weights_.data);
        auto bias = std::make_shared<ngraph::op::Constant>(ngraph::element::f32, ngraph::Shape(shape), bias_.data);
#if INF_ENGINE_VER_MAJOR_GT(INF_ENGINE_RELEASE_2021_2)
        auto scale_node = std::make_shared<ngraph::op::v1::Multiply>(ieInpNode, weight, ngraph::op::AutoBroadcastType::NUMPY);
#else
        auto scale_node = std::make_shared<ngraph::op::v0::Multiply>(ieInpNode, weight, ngraph::op::AutoBroadcastType::NUMPY);
#endif
        auto scale_shift = std::make_shared<ngraph::op::v1::Add>(scale_node, bias, ngraph::op::AutoBroadcastType::NUMPY);
        return Ptr<BackendNode>(new InfEngineNgraphNode(scale_shift));
    }
#endif  // HAVE_DNN_NGRAPH

    virtual bool tryQuantize(const std::vector<std::vector<float> > &scales,
                             const std::vector<std::vector<int> > &zeropoints, LayerParams& params) CV_OVERRIDE
    {
        params.set("input_scale", scales[0][0]);
        params.set("input_zeropoint", zeropoints[0][0]);
        params.set("eps", epsilon);

        params.blobs.clear();
        params.blobs.push_back(origin_weights);
        params.blobs.push_back(origin_bias);
        return true;
    }

#ifdef HAVE_WEBNN
    virtual Ptr<BackendNode> initWebnn(const std::vector<Ptr<BackendWrapper> >& inputs, const std::vector<Ptr<BackendNode> >& nodes) CV_OVERRIDE
    {
        Ptr<WebnnBackendNode> node = nodes[0].dynamicCast<WebnnBackendNode>();
        auto& webnnInpOperand = node->operand;
        auto& webnnGraphBuilder = node->net->builder;
        std::vector<int32_t> weights_shape = webnn::getShape(weights_);
        ml::Operand weights = webnn::BuildConstant(webnnGraphBuilder, weights_shape, weights_.data, weights_.total()*weights_.elemSize(), ml::OperandType::Float32);
        std::vector<int32_t> shape(dims, 1);
        shape[1] = weights_shape[1];
        ml::Operand weights_reshaped = webnnGraphBuilder.Reshape(weights, shape.data(), shape.size());
        ml::Operand mul_res = webnnGraphBuilder.Mul(webnnInpOperand, weights_reshaped);
        std::vector<int32_t> bias_shape = webnn::getShape(bias_);
        ml::Operand bias = webnn::BuildConstant(webnnGraphBuilder, bias_shape, bias_.data, bias_.total()*bias_.elemSize(), ml::OperandType::Float32);
        shape[1] = bias_shape[1];
        ml::Operand bias_reshaped = webnnGraphBuilder.Reshape(bias, shape.data(), shape.size());
        ml::Operand add_res = webnnGraphBuilder.Add(mul_res, bias_reshaped);
        return Ptr<BackendNode>(new WebnnBackendNode(add_res));
    }
#endif

    virtual int64 getFLOPS(const std::vector<MatShape> &inputs,
                           const std::vector<MatShape> &outputs) const CV_OVERRIDE
    {
        CV_UNUSED(outputs); // suppress unused variable warning

        int64 flops = 0;
        for(int i = 0; i < inputs.size(); i++)
        {
            flops += 3*total(inputs[i]);
        }
        return flops;
    }

private:
    bool useGlobalStats;
};

Ptr<BatchNormLayer> BatchNormLayer::create(const LayerParams& params)
{
    return Ptr<BatchNormLayer>(new BatchNormLayerImpl(params));
}

}  // namespace dnn
}  // namespace cv<|MERGE_RESOLUTION|>--- conflicted
+++ resolved
@@ -392,12 +392,8 @@
 #endif  // HAVE_HALIDE
 
 #ifdef HAVE_CANN
-<<<<<<< HEAD
-    virtual Ptr<BackendNode> initCann(const std::vector<Ptr<BackendWrapper> > &inputsWrapper, const int index, const std::vector<Ptr<BackendNode> >& nodes) CV_OVERRIDE
-=======
     virtual Ptr<BackendNode> initCann(const std::vector<Ptr<BackendWrapper> > &inputsWrapper,
                                       const std::vector<Ptr<BackendNode> >& nodes) CV_OVERRIDE
->>>>>>> d0f51972
     {
         CV_Assert(nodes.size() == 1);
         CV_Assert(blobs.size() == 4); // must have scale, offset, mean and variance
@@ -406,12 +402,7 @@
         auto channel = x->host->size[1];
 
         // create operator
-<<<<<<< HEAD
-        std::string op_name = cv::format("bn_%d", index);
-        auto op = std::make_shared<ge::op::BatchNorm>(op_name);
-=======
         auto op = std::make_shared<ge::op::BatchNorm>(name);
->>>>>>> d0f51972
 
         // set attributes
         op->set_attr_epsilon(epsilon);
@@ -421,30 +412,11 @@
         // set inputs
         // set inputs : x
         auto op_x = nodes[0].dynamicCast<CannBackendNode>()->getOp();
-<<<<<<< HEAD
-        op->set_input_x_by_name(*op_x, "y");
-=======
         op->set_input_x_by_name(*op_x, x->name.c_str());
->>>>>>> d0f51972
         auto x_desc = x->getTensorDesc();
         op->update_input_desc_x(*x_desc);
         // set inputs : scale (blobs[2])
         std::vector<int> shape_{channel};
-<<<<<<< HEAD
-        auto op_const_scale = std::make_shared<CannConstOp>(blobs[2].data, blobs[2].type(), shape_, cv::format("%s_scale", op_name.c_str()));
-        op->set_input_scale(*(op_const_scale->getOp()));
-        op->update_input_desc_scale(*(op_const_scale->getTensorDesc()));
-        // set inputs : offset (blobs[3])
-        auto op_const_offset = std::make_shared<CannConstOp>(blobs[3].data, blobs[3].type(), shape_, cv::format("%s_offset", op_name.c_str()));
-        op->set_input_offset(*(op_const_offset->getOp()));
-        op->update_input_desc_offset(*(op_const_offset->getTensorDesc()));
-        // set inputs : mean (blobs[0])
-        auto op_const_mean = std::make_shared<CannConstOp>(blobs[0].data, blobs[0].type(), shape_, cv::format("%s_mean", op_name.c_str()));
-        op->set_input_mean(*(op_const_mean->getOp()));
-        op->update_input_desc_mean(*(op_const_mean->getTensorDesc()));
-        // set inputs : variance (blobs[1])
-        auto op_const_var = std::make_shared<CannConstOp>(blobs[1].data, blobs[1].type(), shape_, cv::format("%s_var", op_name.c_str()));
-=======
         auto op_const_scale = std::make_shared<CannConstOp>(blobs[2].data, blobs[2].type(), shape_, cv::format("%s_scale", name.c_str()));
         op->set_input_scale(*(op_const_scale->getOp()));
         op->update_input_desc_scale(*(op_const_scale->getTensorDesc()));
@@ -458,7 +430,6 @@
         op->update_input_desc_mean(*(op_const_mean->getTensorDesc()));
         // set inputs : variance (blobs[1])
         auto op_const_var = std::make_shared<CannConstOp>(blobs[1].data, blobs[1].type(), shape_, cv::format("%s_var", name.c_str()));
->>>>>>> d0f51972
         op->set_input_variance(*(op_const_var->getOp()));
         op->update_input_desc_variance(*(op_const_var->getTensorDesc()));
 
