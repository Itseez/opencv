// This file is part of OpenCV project.
// It is subject to the license terms in the LICENSE file found in the top-level directory
// of this distribution and at http://opencv.org/license.html.

#include "../precomp.hpp"
#include "layers_common.hpp"
#include "cpu_kernels/fast_norm.hpp"

// CANN backend
#include "../op_cann.hpp"
<<<<<<< HEAD
=======

// OpenVINO backend
#include "../op_inf_engine.hpp"
#include "../ie_ngraph.hpp"

// CUDA backend
#include "../op_cuda.hpp"
#ifdef HAVE_CUDA
#include "../cuda4dnn/primitives/layer_norm.hpp"
using namespace cv::dnn::cuda4dnn;
#endif

// OpenCL backend
#ifdef HAVE_OPENCL
#include "../ocl4dnn/include/math_functions.hpp"
#include "opencl_kernels_dnn.hpp"
#endif
>>>>>>> a8ec6586

namespace cv { namespace dnn {

// https://github.com/onnx/onnx/blob/main/docs/Operators.md#LayerNormalization
class LayerNormLayerImpl CV_FINAL : public LayerNormLayer
{
public:
    LayerNormLayerImpl(const LayerParams& params)
    {
        setParamsFrom(params);

        // standard attr
        axis = params.get<int>("axis", -1);
        epsilon = params.get<float>("epsilon", 1e-5);
    }

    virtual bool supportBackend(int backendId) CV_OVERRIDE
    {
<<<<<<< HEAD
        return backendId == DNN_BACKEND_OPENCV ||
=======
#ifdef HAVE_INF_ENGINE
        if (backendId == DNN_BACKEND_INFERENCE_ENGINE_NGRAPH)
            return true;
#endif
        return backendId == DNN_BACKEND_OPENCV ||
               backendId == DNN_BACKEND_CUDA   ||
>>>>>>> a8ec6586
               (backendId == DNN_BACKEND_CANN && axis != -1); // axis=-1 not supported due to 1d mat shape problem
    }

    virtual bool getMemoryShapes(const std::vector<MatShape> &inputs,
                                 const int requiredOutputs,
                                 std::vector<MatShape> &outputs,
                                 std::vector<MatShape> &internals) const CV_OVERRIDE
    {
        // check shapes of weight and bias if existed
        // inputs >= 2 (X and Weight are requested, bias is optional)
        CV_Check(inputs.size(), inputs.size() >= 2 && inputs.size() <= 3, "LayerNorm: require two (x, weight) or three (x, weight, bias) inputs");

        auto x_shape = inputs[0];
        int x_ndims = static_cast<int>(x_shape.size());

        auto w_shape = inputs[1];
        // if axis == last_dim, scale and b are both 1d tensor (represented as 2d mat nx1)
        int w_ndims = static_cast<int>(w_shape.size());
        w_ndims = (axis == x_ndims - 1 && w_ndims == 2) ? w_ndims - 1 : w_ndims;
        CV_CheckEQ(x_ndims - axis, w_ndims, "LayerNorm: shape of weight does not match with given axis and shape of input");
        for (int i = 0; i < w_ndims; ++i)
            CV_CheckEQ(x_shape[axis+i], w_shape[i], "LayerNorm: weight dimensions does not match with input dimensions");
        if (inputs.size() == static_cast<int>(3))
        {
            auto b_shape = inputs[2];
            CV_CheckEQ(w_shape.size(), b_shape.size(), "LayerNorm: shape of weight does not match with shape of bias");
            for (size_t i = 0; i < w_shape.size(); ++i)
                CV_CheckEQ(w_shape[i], b_shape[i], "LayerNorm: bias dimensions does not match with weight dimensions");
        }

        outputs.assign(1, inputs[0]);
        return false;
    }

    virtual void finalize(InputArrayOfArrays inputs_arr, OutputArrayOfArrays outputs_arr) CV_OVERRIDE {
        std::vector<Mat> inputs;
        inputs_arr.getMatVector(inputs);

        const auto input_shape = shape(inputs[0]);
        axis = normalize_axis(axis, static_cast<int>(input_shape.size()));
    }

    void forward(InputArrayOfArrays inputs_arr, OutputArrayOfArrays outputs_arr, OutputArrayOfArrays internals_arr) CV_OVERRIDE
    {
        CV_TRACE_FUNCTION();
        CV_TRACE_ARG_VALUE(name, "name", name.c_str());

        CV_OCL_RUN(IS_DNN_OPENCL_TARGET(preferableTarget),
                   forward_ocl(inputs_arr, outputs_arr, internals_arr))

        if (inputs_arr.depth() == CV_16S)
        {
            forward_fallback(inputs_arr, outputs_arr, internals_arr);
            return;
        }

        std::vector<Mat> inputs, outputs;
        inputs_arr.getMatVector(inputs);
        outputs_arr.getMatVector(outputs);

        const auto &input = inputs[0];
        const auto &scale = inputs[1];
        auto &output = outputs[0];

        if (inputs.size() == 3) {
            const auto &bias = inputs[2];
            fastNorm(input, scale, bias, output, epsilon, static_cast<size_t>(axis));
        } else {
            fastNorm(input, scale, output, epsilon, static_cast<size_t>(axis));
<<<<<<< HEAD
=======
        }
    }

#ifdef HAVE_OPENCL
    bool forward_ocl(InputArrayOfArrays inputs_, OutputArrayOfArrays outputs_, OutputArrayOfArrays internals_) {
        std::vector<UMat> inputs;
        std::vector<UMat> outputs;

        inputs_.getUMatVector(inputs);
        outputs_.getUMatVector(outputs);

        const auto &input = inputs[0], &scale = inputs[1]; // &bias = inputs[2]; // bias is optional
        auto &output = outputs[0];

        const auto input_shape = shape(input);
        size_t loops = static_cast<size_t>(total(input_shape, 0, axis)),
               norm_size = static_cast<size_t>(total(input_shape, axis));
        float inv_norm_size = 1.f / norm_size;

        const auto &bias = inputs.size() == 3 ? inputs[2] : UMat::zeros(norm_size, 1, CV_32F);

        // no fp16 support
        if (input.depth() == CV_16S) {
            return false;
        }

        String base_opts = format(" -DT=float -DT4=float4 -Dconvert_T=convert_float4");

        // Calculate mean
        UMat one = UMat::ones(norm_size, 1, CV_32F);
        UMat mean = UMat(loops, 1, CV_32F);
        UMat mean_square = UMat(loops, 1, CV_32F);
        UMat tmp = UMat(loops, norm_size, CV_32F);
        bool ret = ocl4dnn::ocl4dnnGEMV<float>(ocl4dnn::CblasNoTrans, loops, norm_size, inv_norm_size,
                                               input, 0, one, 0, 0.f, mean, 0);
        if (!ret) {
            return false;
        }
        // Calculate mean_square
        int num_vector = (norm_size % 8 == 0) ? 8 : ((norm_size % 4 == 0) ? 4 : 1);
        size_t global[] = {loops, static_cast<size_t>(norm_size / num_vector)};
        String build_opt = format(" -DNUM=%d", num_vector) + base_opts;
        String mean_square_kernel_name = format("calc_mean%d", num_vector);
        ocl::Kernel mean_square_kernel(mean_square_kernel_name.c_str(), ocl::dnn::mvn_oclsrc, build_opt + " -DKERNEL_MEAN");
        if (mean_square_kernel.empty()) {
            return false;
        }
        mean_square_kernel.set(0, ocl::KernelArg::PtrReadOnly(input));
        mean_square_kernel.set(1, (int)loops);
        mean_square_kernel.set(2, (int)norm_size);
        mean_square_kernel.set(3, ocl::KernelArg::PtrReadOnly(mean));
        mean_square_kernel.set(4, ocl::KernelArg::PtrWriteOnly(tmp));
        ret = mean_square_kernel.run(2, global, NULL, false);
        if (!ret) {
            return false;
        }
        ret = ocl4dnn::ocl4dnnGEMV<float>(ocl4dnn::CblasNoTrans, loops, norm_size, inv_norm_size,
                                          tmp, 0, one, 0, 0.f, mean_square, 0);
        if (!ret) {
            return false;
>>>>>>> a8ec6586
        }
        // Calculate instance norm: output = scale * (x - mean) / sqrt(var + eps) + bias
        String mvn_kernel_name = format("mvn%d", num_vector);
        build_opt += " -DNORM_VARIANCE -DLAYER_NORM -DKERNEL_MVN";
        ocl::Kernel mvn_kernel(mvn_kernel_name.c_str(), ocl::dnn::mvn_oclsrc, build_opt);
        if (mvn_kernel.empty()) {
            return false;
        }
        mvn_kernel.set(0, ocl::KernelArg::PtrReadOnly(input));
        mvn_kernel.set(1, (int)loops);
        mvn_kernel.set(2, (int)norm_size);
        mvn_kernel.set(3, (float)epsilon);
        mvn_kernel.set(4, ocl::KernelArg::PtrReadOnly(mean));
        mvn_kernel.set(5, ocl::KernelArg::PtrReadOnly(mean_square));
        mvn_kernel.set(6, ocl::KernelArg::PtrReadOnly(scale));
        mvn_kernel.set(7, ocl::KernelArg::PtrReadOnly(bias));
        mvn_kernel.set(8, (int)1);
        mvn_kernel.set(9, (float)0.f);
        mvn_kernel.set(10, ocl::KernelArg::PtrWriteOnly(output));
        ret = mvn_kernel.run(2, global, NULL, false);
        if (!ret) {
            return false;
        }

        return true;
    }
<<<<<<< HEAD
=======
#endif
>>>>>>> a8ec6586

#ifdef HAVE_CANN
    virtual Ptr<BackendNode> initCann(const std::vector<Ptr<BackendWrapper> > &inputs,
                                      const std::vector<Ptr<BackendWrapper> > &outputs,
                                      const std::vector<Ptr<BackendNode> >& nodes) CV_OVERRIDE {
        CV_CheckEQ(inputs.size(), static_cast<size_t>(3), "LayerNorm/CANN: requires three input wrappers");
        CV_CheckEQ(nodes.size(), static_cast<size_t>(3), "LayerNorm/CANN: requires three input nodes");

        auto input_tensor_wrapper = inputs[0].dynamicCast<CannBackendWrapper>();
        auto input_tensor_desc = input_tensor_wrapper->getTensorDesc();

        CV_CheckNE(axis, static_cast<int>(input_tensor_desc->GetShape().GetDimNum() - 1), "LayerNorm: CANN does not support axis set as last axis due to 1D mat compatibility issue");

        auto scale_tensor_wrapper = inputs[1].dynamicCast<CannBackendWrapper>();
        auto scale_tensor_desc = scale_tensor_wrapper->getTensorDesc();

        auto bias_tensor_wrapper = inputs[2].dynamicCast<CannBackendWrapper>();
        auto bias_tensor_desc = bias_tensor_wrapper->getTensorDesc();

        auto last_node = nodes[0].dynamicCast<CannBackendNode>()->getOp();
        auto scale_node = nodes[1].dynamicCast<CannBackendNode>()->getOp();
        auto bias_node = nodes[2].dynamicCast<CannBackendNode>()->getOp();

        auto op = std::make_shared<ge::op::LayerNorm>(name);

        // set attrs
        op->set_attr_begin_norm_axis(axis);
        op->set_attr_begin_params_axis(axis);
        op->set_attr_epsilon(epsilon);

        // set inputs
        // set inputs : x
        op->set_input_x_by_name(*last_node, input_tensor_wrapper->name.c_str());
        op->update_input_desc_x(*input_tensor_desc);
        // set inputs : gamma
        op->set_input_gamma_by_name(*scale_node, scale_tensor_wrapper->name.c_str());
        op->update_input_desc_gamma(*scale_tensor_desc);
        // set inputs : beta
        op->set_input_beta_by_name(*bias_node, bias_tensor_wrapper->name.c_str());
        op->update_input_desc_beta(*bias_tensor_desc);

        // set outputs
        auto output_desc_y = std::make_shared<ge::TensorDesc>(ge::Shape(), ge::FORMAT_NCHW, ge::DT_FLOAT);
        op->update_output_desc_y(*output_desc_y);
        auto output_desc_mean = std::make_shared<ge::TensorDesc>(ge::Shape(), ge::FORMAT_NCHW, ge::DT_FLOAT);
        op->update_output_desc_mean(*output_desc_mean);
        auto output_desc_var = std::make_shared<ge::TensorDesc>(ge::Shape(), ge::FORMAT_NCHW, ge::DT_FLOAT);
        op->update_output_desc_variance(*output_desc_var);

        return Ptr<BackendNode>(new CannBackendNode(op));
    }
#endif // HAVE_CANN

<<<<<<< HEAD
=======
#ifdef HAVE_DNN_NGRAPH
    virtual Ptr<BackendNode> initNgraph(const std::vector<Ptr<BackendWrapper> >& inputs,
                                        const std::vector<Ptr<BackendNode> >& nodes) CV_OVERRIDE {
        auto ieInpNode = nodes[0].dynamicCast<InfEngineNgraphNode>()->node;
        const auto &input_shape = ieInpNode.get_shape();
        std::shared_ptr<ngraph::Node> mvn, result;

        // mvn
#if INF_ENGINE_VER_MAJOR_LE(INF_ENGINE_RELEASE_2021_2)
        // https://docs.openvino.ai/2021.4/api/ngraph_python_api/_autosummary/ngraph.opset3.mvn.html?highlight=mvn#ngraph.opset3.mvn
        bool across_channels = false;
        bool normalize_variance = true;
        mvn = std::make_shared<ngraph::op::MVN>(ieInpNode, across_channels, normalize_variance, epsilon);
#else
        // https://docs.openvino.ai/2023.1/openvino_docs_ops_normalization_MVN_6.html
        std::vector<int64_t> axes_v(input_shape.size() - axis);
        std::iota(axes_v.begin(), axes_v.end(), axis);
        auto axes = std::make_shared<ngraph::op::Constant>(ngraph::element::i64, ngraph::Shape{axes_v.size()}, axes_v.data());
        bool normalize_variance = true;
        mvn = std::make_shared<ngraph::op::v6::MVN>(ieInpNode, axes, normalize_variance, epsilon, ngraph::op::MVNEpsMode::INSIDE_SQRT);
#endif

        // layer norm = scale * mvn + bias
        auto scale = nodes[1].dynamicCast<InfEngineNgraphNode>()->node;
        ngraph::Output<ngraph::Node> bias;
        if (nodes.size() == 3) {
            bias = nodes[2].dynamicCast<InfEngineNgraphNode>()->node;
        }
        if (axis == -1 || axis == input_shape.size() - 1) { // special case for 1D tensor (2D mat)
            std::vector<int64_t> shared_shape_v(input_shape.size(), 1);
            shared_shape_v.back() = -1;
            auto shared_shape = std::make_shared<ngraph::op::Constant>(ngraph::element::i64, ngraph::Shape{shared_shape_v.size()}, shared_shape_v.data());
            scale  = std::make_shared<ngraph::op::v1::Reshape>(scale, shared_shape, true);
            if (nodes.size() == 3) {
                bias  = std::make_shared<ngraph::op::v1::Reshape>(bias, shared_shape, true);
            }
        }

        result = std::make_shared<ngraph::op::v1::Multiply>(mvn, scale);
        if (nodes.size() == 3) {
            result = std::make_shared<ngraph::op::v1::Add>(result, bias);
        }

        return Ptr<BackendNode>(new InfEngineNgraphNode(result));
    }
#endif // HAVE_DNN_NGRAPH

#ifdef HAVE_CUDA
    Ptr<BackendNode> initCUDA(void *context_,
                              const std::vector<Ptr<BackendWrapper>>& inputs,
                              const std::vector<Ptr<BackendWrapper>>& outputs) override {
        auto context = reinterpret_cast<csl::CSLContext*>(context_);

        auto input_wrapper = inputs[0].dynamicCast<CUDABackendWrapper>();
        auto input_shape = input_wrapper->getShape();
        size_t loops = static_cast<size_t>(total(input_shape, 0, axis));

        return make_cuda_node<cuda4dnn::LayerNormOp>(preferableTarget, std::move(context->stream), axis, epsilon, loops);
    }
#endif // HAVE_CUDA

>>>>>>> a8ec6586
};

Ptr<LayerNormLayer> LayerNormLayer::create(const LayerParams& params)
{
    return makePtr<LayerNormLayerImpl>(params);
}

}} // cv::dnn<|MERGE_RESOLUTION|>--- conflicted
+++ resolved
@@ -8,8 +8,6 @@
 
 // CANN backend
 #include "../op_cann.hpp"
-<<<<<<< HEAD
-=======
 
 // OpenVINO backend
 #include "../op_inf_engine.hpp"
@@ -27,7 +25,6 @@
 #include "../ocl4dnn/include/math_functions.hpp"
 #include "opencl_kernels_dnn.hpp"
 #endif
->>>>>>> a8ec6586
 
 namespace cv { namespace dnn {
 
@@ -46,16 +43,12 @@
 
     virtual bool supportBackend(int backendId) CV_OVERRIDE
     {
-<<<<<<< HEAD
-        return backendId == DNN_BACKEND_OPENCV ||
-=======
 #ifdef HAVE_INF_ENGINE
         if (backendId == DNN_BACKEND_INFERENCE_ENGINE_NGRAPH)
             return true;
 #endif
         return backendId == DNN_BACKEND_OPENCV ||
                backendId == DNN_BACKEND_CUDA   ||
->>>>>>> a8ec6586
                (backendId == DNN_BACKEND_CANN && axis != -1); // axis=-1 not supported due to 1d mat shape problem
     }
 
@@ -125,8 +118,6 @@
             fastNorm(input, scale, bias, output, epsilon, static_cast<size_t>(axis));
         } else {
             fastNorm(input, scale, output, epsilon, static_cast<size_t>(axis));
-<<<<<<< HEAD
-=======
         }
     }
 
@@ -187,7 +178,6 @@
                                           tmp, 0, one, 0, 0.f, mean_square, 0);
         if (!ret) {
             return false;
->>>>>>> a8ec6586
         }
         // Calculate instance norm: output = scale * (x - mean) / sqrt(var + eps) + bias
         String mvn_kernel_name = format("mvn%d", num_vector);
@@ -214,10 +204,7 @@
 
         return true;
     }
-<<<<<<< HEAD
-=======
-#endif
->>>>>>> a8ec6586
+#endif
 
 #ifdef HAVE_CANN
     virtual Ptr<BackendNode> initCann(const std::vector<Ptr<BackendWrapper> > &inputs,
@@ -271,8 +258,6 @@
     }
 #endif // HAVE_CANN
 
-<<<<<<< HEAD
-=======
 #ifdef HAVE_DNN_NGRAPH
     virtual Ptr<BackendNode> initNgraph(const std::vector<Ptr<BackendWrapper> >& inputs,
                                         const std::vector<Ptr<BackendNode> >& nodes) CV_OVERRIDE {
@@ -334,7 +319,6 @@
     }
 #endif // HAVE_CUDA
 
->>>>>>> a8ec6586
 };
 
 Ptr<LayerNormLayer> LayerNormLayer::create(const LayerParams& params)
