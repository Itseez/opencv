// This file is part of OpenCV project.
// It is subject to the license terms in the LICENSE file found in the top-level directory
// of this distribution and at http://opencv.org/license.html.

#ifndef OPENCV_FAST_CONVOLUTION_HPP
#define OPENCV_FAST_CONVOLUTION_HPP

#include "opencv2/core/hal/intrin.hpp"

#ifndef CONV_PRAM
#define CONV_PRAM
#if CV_NEON && CV_NEON_AARCH64  // 32 registers.
#define CONV_MR_FP32 4
#define CONV_NR_FP32 28

// The FP16 can only be supported by ARM64 and with FP16 FMA supported.
<<<<<<< HEAD
#if defined(__ARM_FEATURE_FP16_VECTOR_ARITHMETIC) && CV_FP16 // check FP16 FMA.
=======
#if CV_FP16 && CV_TRY_NEON_FP16 // check FP16 FMA.
>>>>>>> a8ec6586
#define CONV_ARM_FP16 1
#endif

#ifdef CONV_ARM_FP16
// Currently, only ARM 64 support FP16.
#define CONV_MR_FP16 8
#define CONV_NR_FP16 24
<<<<<<< HEAD
typedef __fp16 float16_t; // Fix conflict between float16_t in arm_neon.h and float16_t in cvdef.h.
=======
>>>>>>> a8ec6586
#endif

#elif CV_NEON              // 16 registers.
#define CONV_MR_FP32 4
#define CONV_NR_FP32 12
#else // SIMD 128, AVX or AVX2
#define CONV_MR_FP32 4
#define CONV_NR_FP32 24
#endif

enum {
    CONV_WINO_STEP=6,
    CONV_WINO_KSIZE=3,
    CONV_WINO_SIZE=CONV_WINO_STEP+CONV_WINO_KSIZE - 1, // 8
    CONV_WINO_AREA=CONV_WINO_SIZE*CONV_WINO_SIZE,
};

// NOTE that: CONV_TYPE_DEPTHWISE is for 3x3 depthwise conv, and others depthwise will be set as CONV_TYPE_DEPTHWISE_REMAIN.
enum { CONV_TYPE_GENERIC=0, CONV_TYPE_DEPTHWISE=1, CONV_TYPE_WINOGRAD3X3=2, CONV_TYPE_DEPTHWISE_REMAIN=3 };
enum { CONV_1D = 0, CONV_2D = 1, CONV_3D = 2 };

#endif

namespace cv {
namespace dnn {

struct FastConv
{
    int ngroups;
    int K, C, Hk, Wk, Dk;
    int stride_h, stride_w, stride_d;
    int dilation_h, dilation_w, dilation_d;
    int pad_top, pad_bottom, pad_left, pad_right, pad_front, pad_behind;

    std::vector<float> weightsBuf;     // For generic Conv 2D
    std::vector<float> weightsWinoBuf; // For Winograd F(6x6, 3x3).
    std::vector<float> biasBuf;
<<<<<<< HEAD

#if CV_NEON && CV_NEON_AARCH64 && CV_FP16
    std::vector<float16_t> weightsBuf_FP16;
    float16_t* weightsBufPtr_FP16;
    std::vector<float16_t> weightsWinoBuf_FP16;
    float16_t* weightsWinoBufPtr_FP16;
#endif
=======
    float* getWeights();
    float* getWeightsWino();

    std::vector<float16_t> weightsBuf_FP16;
    std::vector<float16_t> weightsWinoBuf_FP16;
    float16_t* getWeightsFP16();
    float16_t* getWeightsWinoFP16();
>>>>>>> a8ec6586

    int conv_type;
    int conv_dim;  // Flag for conv1d, conv2d, or conv3d.
    bool useFP16 = false; // Only ARMv8 is supported.
#if CV_SIMD128
    bool useSIMD128 = true;
#else
    bool useSIMD128 = false;
#endif

#if CV_NEON
    bool useNEON = checkHardwareSupport(CPU_NEON);
#else
    bool useNEON = false;
#endif

    bool useAVX   = checkHardwareSupport(CPU_AVX);
    bool useAVX2  = checkHardwareSupport(CPU_AVX2);
    bool useRVV   = checkHardwareSupport(CPU_RVV);
};

// return a FastConv instance.
Ptr<FastConv> initFastConv(
        InputArray weightsMat,
        float* srcBias,
        int ngroups,
        int K, int C,
        const std::vector<size_t>& kernel_size,
        const std::vector<size_t>& strides,
        const std::vector<size_t>& dilations,
        const std::vector<size_t>& pads_begin,
        const std::vector<size_t>& pads_end,
        int conv_dim,
        const bool useFP16,
        bool useWinograd);

// It contains different computing branches, like winograd, 1x1 conv.
void runFastConv(InputArray _input, OutputArray _output, const Ptr<FastConv>& conv, int ntasks,
                   const Ptr<ActivationLayer>& actLayer, const std::vector<float>& reluslope, bool fusedAdd);

void runDepthwise(InputArray _input, OutputArray _output, const Ptr<FastConv>& conv, ActivationLayer* activ,
                  const std::vector<float>& reluslope, bool fusedAdd);

int runWinograd63(InputArray _input, InputArray _fusedAddMat, OutputArray _output, const Ptr<FastConv>& conv, int ntasks,
                  float minval, float maxval, ActivationLayer* activ, bool ifMinMaxAct);

// Work around of NEON, the following functions are only used internally.
namespace opt_NEON {
#if CV_NEON
void convBlock_F32(int np, const float* a, const float* b, float* c, int ldc, bool init_c, int width, const int convMR, const int convNR);

void convBlockMR1_F32(int np, const float* a, const float* b, float* c, const float bias, bool init_c,
                      const float minval, const float maxval, bool ifMinMaxAct, const int width, const int convNR);

#if CV_NEON_AARCH64
/* Accumulate */
void winofunc_accum_F32(const float* inwptr, const float* wptr, float* outbuf, int Cg, int iblock,
                    const int winoIblock, const int winoKblock, const int winoAtom, const int winoNatom);

/*Input transform*/
void winofunc_BtXB_8x8_F32(const float* inptr, int inpstep,
                       float* outptr, int Cg, const int winoIblock, const int winoAtom);

/*Output transform*/
void winofunc_AtXA_8x8_F32(const float* inptr, int inpstep,
                       float* bpptr, int bpstep, float* outptr, int outstep,
                       float bias, float minval, float maxval, bool ifMinMaxAct);
#endif // CV_NEON_AARCH64
#endif // CV_NEON
} // namespace opt_NEON.


} // namespace dnn
} // namespace cv

#endif //OPENCV_FAST_CONVOLUTION_HPP<|MERGE_RESOLUTION|>--- conflicted
+++ resolved
@@ -14,11 +14,7 @@
 #define CONV_NR_FP32 28
 
 // The FP16 can only be supported by ARM64 and with FP16 FMA supported.
-<<<<<<< HEAD
-#if defined(__ARM_FEATURE_FP16_VECTOR_ARITHMETIC) && CV_FP16 // check FP16 FMA.
-=======
 #if CV_FP16 && CV_TRY_NEON_FP16 // check FP16 FMA.
->>>>>>> a8ec6586
 #define CONV_ARM_FP16 1
 #endif
 
@@ -26,10 +22,6 @@
 // Currently, only ARM 64 support FP16.
 #define CONV_MR_FP16 8
 #define CONV_NR_FP16 24
-<<<<<<< HEAD
-typedef __fp16 float16_t; // Fix conflict between float16_t in arm_neon.h and float16_t in cvdef.h.
-=======
->>>>>>> a8ec6586
 #endif
 
 #elif CV_NEON              // 16 registers.
@@ -67,15 +59,6 @@
     std::vector<float> weightsBuf;     // For generic Conv 2D
     std::vector<float> weightsWinoBuf; // For Winograd F(6x6, 3x3).
     std::vector<float> biasBuf;
-<<<<<<< HEAD
-
-#if CV_NEON && CV_NEON_AARCH64 && CV_FP16
-    std::vector<float16_t> weightsBuf_FP16;
-    float16_t* weightsBufPtr_FP16;
-    std::vector<float16_t> weightsWinoBuf_FP16;
-    float16_t* weightsWinoBufPtr_FP16;
-#endif
-=======
     float* getWeights();
     float* getWeightsWino();
 
@@ -83,7 +66,6 @@
     std::vector<float16_t> weightsWinoBuf_FP16;
     float16_t* getWeightsFP16();
     float16_t* getWeightsWinoFP16();
->>>>>>> a8ec6586
 
     int conv_type;
     int conv_dim;  // Flag for conv1d, conv2d, or conv3d.
