--- conflicted
+++ resolved
@@ -114,13 +114,9 @@
         return backendId == DNN_BACKEND_OPENCV ||
                backendId == DNN_BACKEND_CUDA ||
                (backendId == DNN_BACKEND_HALIDE && haveHalide() && axis == 1 && !padding) ||  // By channels
-<<<<<<< HEAD
-               ((backendId == DNN_BACKEND_INFERENCE_ENGINE_NN_BUILDER_2019 || backendId == DNN_BACKEND_INFERENCE_ENGINE_NGRAPH) && haveInfEngine() && !padding) ||
+               (backendId == DNN_BACKEND_INFERENCE_ENGINE_NN_BUILDER_2019 && haveInfEngine() && !padding) ||
+               backendId == DNN_BACKEND_INFERENCE_ENGINE_NGRAPH ||
                (backendId == DNN_BACKEND_VKCOM && haveVulkan() && !padding);
-=======
-               (backendId == DNN_BACKEND_INFERENCE_ENGINE_NN_BUILDER_2019 && haveInfEngine() && !padding) ||
-               backendId == DNN_BACKEND_INFERENCE_ENGINE_NGRAPH;
->>>>>>> a67228cd
     }
 
     class ChannelConcatInvoker : public ParallelLoopBody
