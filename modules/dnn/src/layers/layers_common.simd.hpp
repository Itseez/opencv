--- conflicted
+++ resolved
@@ -46,19 +46,6 @@
 namespace dnn {
 CV_CPU_OPTIMIZATION_NAMESPACE_BEGIN
 
-<<<<<<< HEAD
-void fastDepthwiseConv( const float* weights,
-                      int kernel_h, int kernel_w,
-                      int stride_h, int stride_w,
-                      int dilation_h, int dilation_w,
-                      int pad_t, int pad_l,
-                      const float* bias, const float* relu,
-                      const float* inptr,
-                      int height, int width,
-                      float* outptr,
-                      int out_d, int outH, int outW );
-=======
->>>>>>> d0f51972
 void fastGEMM1T( const float* vec, const float* weights,
                  size_t wstep, const float* bias,
                  float* dst, int nvecs, int vecsize );
@@ -73,188 +60,6 @@
 #define _mm256_fmadd_ps(a, b, c) _mm256_add_ps(c, _mm256_mul_ps(a, b))
 #endif
 
-<<<<<<< HEAD
-static inline void _mm256_load_deinterleave(const float* ptr, __m256& a, __m256& b)
-{
-    __m256 t0 = _mm256_loadu_ps(ptr);
-    __m256 t1 = _mm256_loadu_ps(ptr + 8);
-
-    __m256 lo = _mm256_permute2f128_ps(t0, t1, 0+2*16);
-    __m256 hi = _mm256_permute2f128_ps(t0, t1, 1+3*16);
-    a = _mm256_shuffle_ps(lo, hi, 0x88);
-    b = _mm256_shuffle_ps(lo, hi, 0xdd);
-}
-
-void fastDepthwiseConv( const float* wptr,
-                     int kernel_h, int kernel_w,
-                     int stride_h, int stride_w,
-                     int dilation_h, int dilation_w,
-                     int pad_t, int pad_l,
-                     const float* biasptr, const float* relu,
-                     const float* inptr_,
-                     int height, int width,
-                     float* outptr_,
-                     int out_d, int outH, int outW )
-{
-    const float w00_ = wptr[0], w01_ = wptr[1], w02_ = wptr[2],
-                w10 = wptr[3], w11 = wptr[4], w12 = wptr[5],
-                w20_ = wptr[6], w21_ = wptr[7], w22_ = wptr[8];
-    int outW1 = min(outW, (width - dilation_w*(kernel_w - 1) + pad_l)/stride_w);
-    float relu_coeff = relu ? relu[out_d] : 1.f, bias = biasptr[out_d];
-
-    for (int out_i = 0; out_i < outH; out_i++)
-    {
-        int in_i = out_i * stride_h - pad_t, out_j = 0;
-        const float* imgptr0 = inptr_ + in_i*width;
-        const float* imgptr1 = imgptr0 + dilation_h*width;
-        const float* imgptr2 = imgptr0 + (dilation_h*2)*width;
-        float out, w00 = w00_, w01 = w01_, w02 = w02_;
-        float w20 = w20_, w21 = w21_, w22 = w22_;
-        if (in_i < 0)
-        {
-            w00 = w01 = w02 = 0.f;
-            imgptr0 = imgptr1;
-        }
-        else if (in_i + dilation_h*(kernel_h-1) >= height)
-        {
-            w20 = w21 = w22 = 0.f;
-            imgptr2 = imgptr1;
-        }
-        float* outptr = outptr_ + out_i*outW;
-        if (pad_l > 0)
-        {
-            out = imgptr0[0]*w01 + imgptr0[dilation_w]*w02 +
-                  imgptr1[0]*w11 + imgptr1[dilation_w]*w12 +
-                  imgptr2[0]*w21 + imgptr2[dilation_w]*w22 + bias;
-            if (relu)
-                out = out > 0.f ? out : out*relu_coeff;
-            outptr[0] = out;
-            out_j = 1;
-        }
-
-        if (stride_w == 1 || (stride_w == 2 && dilation_w == 1))
-        {
-            const int VECSZ = 8;
-            __m256 vw00 = _mm256_set1_ps(w00), vw01 = _mm256_set1_ps(w01), vw02 = _mm256_set1_ps(w02),
-                      vw10 = _mm256_set1_ps(w10), vw11 = _mm256_set1_ps(w11), vw12 = _mm256_set1_ps(w12),
-                      vw20 = _mm256_set1_ps(w20), vw21 = _mm256_set1_ps(w21), vw22 = _mm256_set1_ps(w22);
-            __m256 z = _mm256_setzero_ps(), vbias = _mm256_set1_ps(bias), vrc = _mm256_set1_ps(relu_coeff);
-
-            if( stride_w == 1 )
-                for( ; out_j < outW1; out_j += VECSZ )
-                {
-                    if (out_j + VECSZ > outW1 && out_j > pad_l)
-                        out_j = outW1 - VECSZ;
-                    int in_j = out_j * stride_w - pad_l;
-                    __m256 v00 = _mm256_loadu_ps(imgptr0 + in_j),
-                           v01 = _mm256_loadu_ps(imgptr0 + in_j + dilation_w),
-                           v02 = _mm256_loadu_ps(imgptr0 + in_j + dilation_w*2),
-                           v10 = _mm256_loadu_ps(imgptr1 + in_j),
-                           v11 = _mm256_loadu_ps(imgptr1 + in_j + dilation_w),
-                           v12 = _mm256_loadu_ps(imgptr1 + in_j + dilation_w*2),
-                           v20 = _mm256_loadu_ps(imgptr2 + in_j),
-                           v21 = _mm256_loadu_ps(imgptr2 + in_j + dilation_w),
-                           v22 = _mm256_loadu_ps(imgptr2 + in_j + dilation_w*2);
-
-                    __m256 vout0 = _mm256_fmadd_ps(v00, vw00, vbias);
-                    __m256 vout1 = _mm256_mul_ps(v01, vw01);
-                    __m256 vout2 = _mm256_mul_ps(v02, vw02);
-
-                    vout0 = _mm256_fmadd_ps(v10, vw10, vout0);
-                    vout1 = _mm256_fmadd_ps(v11, vw11, vout1);
-                    vout2 = _mm256_fmadd_ps(v12, vw12, vout2);
-
-                    vout0 = _mm256_fmadd_ps(v20, vw20, vout0);
-                    vout1 = _mm256_fmadd_ps(v21, vw21, vout1);
-                    vout2 = _mm256_fmadd_ps(v22, vw22, vout2);
-
-                    vout0 = _mm256_add_ps(_mm256_add_ps(vout0, vout1), vout2);
-                    if (relu)
-                    {
-                        __m256 m = _mm256_cmp_ps(vout0, z, _CMP_GT_OQ);
-                        vout0 = _mm256_blendv_ps(_mm256_mul_ps(vout0, vrc), vout0, m);
-                    }
-                    _mm256_storeu_ps(outptr + out_j, vout0);
-                }
-            else
-                for( ; out_j < outW1; out_j += VECSZ )
-                {
-                    if (out_j + VECSZ > outW1 && out_j > pad_l)
-                        out_j = outW1 - VECSZ;
-                    int in_j = out_j * stride_w - pad_l;
-                    __m256 v00, v01, v02, v10, v11, v12, v20, v21, v22, unused;
-                    _mm256_load_deinterleave(imgptr0 + in_j, v00, v01);
-                    _mm256_load_deinterleave(imgptr0 + in_j + 2, v02, unused);
-                    _mm256_load_deinterleave(imgptr1 + in_j, v10, v11);
-                    _mm256_load_deinterleave(imgptr1 + in_j + 2, v12, unused);
-                    _mm256_load_deinterleave(imgptr2 + in_j, v20, v21);
-                    _mm256_load_deinterleave(imgptr2 + in_j + 2, v22, unused);
-
-                    __m256 vout0 = _mm256_fmadd_ps(v00, vw00, vbias);
-                    __m256 vout1 = _mm256_mul_ps(v01, vw01);
-                    __m256 vout2 = _mm256_mul_ps(v02, vw02);
-
-                    vout0 = _mm256_fmadd_ps(v10, vw10, vout0);
-                    vout1 = _mm256_fmadd_ps(v11, vw11, vout1);
-                    vout2 = _mm256_fmadd_ps(v12, vw12, vout2);
-
-                    vout0 = _mm256_fmadd_ps(v20, vw20, vout0);
-                    vout1 = _mm256_fmadd_ps(v21, vw21, vout1);
-                    vout2 = _mm256_fmadd_ps(v22, vw22, vout2);
-
-                    vout0 = _mm256_add_ps(_mm256_add_ps(vout0, vout1), vout2);
-                    if (relu)
-                    {
-                        __m256 m = _mm256_cmp_ps(vout0, z, _CMP_GT_OQ);
-                        vout0 = _mm256_blendv_ps(_mm256_mul_ps(vout0, vrc), vout0, m);
-                    }
-                    _mm256_storeu_ps(outptr + out_j, vout0);
-                }
-        }
-
-        for (; out_j < outW1; out_j++)
-        {
-            int in_j = out_j * stride_w - pad_l;
-            out = imgptr0[in_j]*w00 + imgptr0[in_j + dilation_w]*w01 + imgptr0[in_j + dilation_w*2]*w02 +
-                  imgptr1[in_j]*w10 + imgptr1[in_j + dilation_w]*w11 + imgptr1[in_j + dilation_w*2]*w12 +
-                  imgptr2[in_j]*w20 + imgptr2[in_j + dilation_w]*w21 + imgptr2[in_j + dilation_w*2]*w22 + bias;
-            if (relu)
-                out = out > 0.f ? out : out*relu_coeff;
-            outptr[out_j] = out;
-        }
-
-        for (; out_j < outW; out_j++ )
-        {
-            int in_j0 = out_j * stride_w - pad_l, in_j1 = in_j0 + dilation_w, in_j2 = in_j0 + dilation_w*2;
-            float s0 = 1.f, s1 = 1.f, s2 = 1.f;
-            if (in_j0 >= width)
-            {
-                in_j0 = 0;
-                s0 = 0.f;
-            }
-            if (in_j1 >= width)
-            {
-                in_j1 = 0;
-                s1 = 0.f;
-            }
-            if (in_j2 >= width)
-            {
-                in_j2 = 0;
-                s2 = 0.f;
-            }
-            out = imgptr0[in_j0]*w00*s0 + imgptr0[in_j1]*w01*s1 + imgptr0[in_j2]*w02*s2 +
-                  imgptr1[in_j0]*w10*s0 + imgptr1[in_j1]*w11*s1 + imgptr1[in_j2]*w12*s2 +
-                  imgptr2[in_j0]*w20*s0 + imgptr2[in_j1]*w21*s1 + imgptr2[in_j2]*w22*s2 + bias;
-            if (relu)
-                out = out > 0.f ? out : out*relu_coeff;
-            outptr[out_j] = out;
-        }
-    }
-    _mm256_zeroupper();
-}
-
-=======
->>>>>>> d0f51972
 // Used to generate the mask used when calculating tails
 static const uint32_t tailMaskArray[15] = {
     0, 0, 0, 0, 0, 0, 0, 0,
@@ -660,388 +465,10 @@
     }
 }
 
-<<<<<<< HEAD
-/*
-Example for load_deinterleave:
-    input: ptr[16] = {1,2,3, ... ,14,15,16}
-    output: a = {1, 3, 5, 7, 9, 11, 13, 15}
-    output: b = {2, 4, 6, 8,10, 12, 14, 16}
-*/
-static inline void vfloat32m2_load_deinterleave(const float* ptr, vfloat32m2_t& a, vfloat32m2_t& b, int vl)
-{
-    vuint64m4_t mask = vmv_v_x_u64m4(1,vl*2);
-    vuint32m4_t mask_re = vreinterpret_v_u64m4_u32m4(mask);
-    vbool8_t mask0 = vmseq_vx_u32m4_b8 (mask_re, 1, vl*2);
-    vbool8_t mask1 = vmseq_vx_u32m4_b8 (mask_re, 0, vl*2);
-    vfloat32m4_t tempa = vundefined_f32m4(), tempb = vundefined_f32m4();
-    vfloat32m4_t vw = vle32_v_f32m4(ptr, vl*2);
-    tempa = vcompress_vm_f32m4(mask0, tempa, vw, vl*2);
-    tempb = vcompress_vm_f32m4(mask1, tempb, vw, vl*2);
-    /* The following instructions have not to be supported by the GNU toolchain.
-       So we temporarily use store and load instead.
-    // a = vlmul_trunc_v_f32m4_f32m2(tempa);
-    // b = vlmul_trunc_v_f32m4_f32m2(tempb);
-    */
-    cv::AutoBuffer<float> cvBuffer(sizeof(float)*vl*2);
-    float* buffer = (float*)cvBuffer.data();
-    vse32_v_f32m4(buffer, tempa, vl);
-    a = vle32_v_f32m2(buffer, vl);
-    vse32_v_f32m4(buffer, tempb, vl);
-    b = vle32_v_f32m2(buffer, vl);
-}
-
-void fastDepthwiseConv( const float* wptr,
-                     int kernel_h, int kernel_w,
-                     int stride_h, int stride_w,
-                     int dilation_h, int dilation_w,
-                     int pad_t, int pad_l,
-                     const float* biasptr, const float* relu,
-                     const float* inptr_,
-                     int height, int width,
-                     float* outptr_,
-                     int out_d, int outH, int outW )
-{
-    int vl;
-    const float w00_ = wptr[0], w01_ = wptr[1], w02_ = wptr[2],
-                w10 = wptr[3], w11 = wptr[4], w12 = wptr[5],
-                w20_ = wptr[6], w21_ = wptr[7], w22_ = wptr[8];
-    int outW1 = std::min(outW, (width - dilation_w*(kernel_w - 1) + pad_l)/stride_w);
-    float relu_coeff = relu ? relu[out_d] : 1.f, bias = biasptr[out_d];
-
-    for (int out_i = 0; out_i < outH; out_i++)
-    {
-        int in_i = out_i * stride_h - pad_t, out_j = 0;
-        const float* imgptr0 = inptr_ + in_i*width;
-        const float* imgptr1 = imgptr0 + dilation_h*width;
-        const float* imgptr2 = imgptr0 + (dilation_h*2)*width;
-        float out, w00 = w00_, w01 = w01_, w02 = w02_;
-        float w20 = w20_, w21 = w21_, w22 = w22_;
-        if (in_i < 0)
-        {
-            w00 = w01 = w02 = 0.f;
-            imgptr0 = imgptr1;
-        }
-        else if (in_i + dilation_h*(kernel_h-1) >= height)
-        {
-            w20 = w21 = w22 = 0.f;
-            imgptr2 = imgptr1;
-        }
-        float* outptr = outptr_ + out_i*outW;
-        if (pad_l > 0)
-        {
-            out = imgptr0[0]*w01 + imgptr0[dilation_w]*w02 +
-                  imgptr1[0]*w11 + imgptr1[dilation_w]*w12 +
-                  imgptr2[0]*w21 + imgptr2[dilation_w]*w22 + bias;
-            if (relu)
-                out = out > 0.f ? out : out*relu_coeff;
-            outptr[0] = out;
-            out_j = 1;
-        }
-
-        if (stride_w == 1 || (stride_w == 2 && dilation_w == 1))
-        {
-            int avl = outW1 - out_j;
-            if( stride_w == 1 )
-                for( ; out_j < outW1; out_j += vl, avl -= vl)
-                {
-                    vl = vsetvl_e32m2(avl);
-                    int in_j = out_j * stride_w - pad_l;
-                    vfloat32m2_t v00 = vle32_v_f32m2(imgptr0 + in_j, vl),
-                           v01 = vle32_v_f32m2(imgptr0 + in_j + dilation_w, vl),
-                           v02 = vle32_v_f32m2(imgptr0 + in_j + dilation_w*2, vl),
-                           v10 = vle32_v_f32m2(imgptr1 + in_j, vl),
-                           v11 = vle32_v_f32m2(imgptr1 + in_j + dilation_w, vl),
-                           v12 = vle32_v_f32m2(imgptr1 + in_j + dilation_w*2, vl),
-                           v20 = vle32_v_f32m2(imgptr2 + in_j, vl),
-                           v21 = vle32_v_f32m2(imgptr2 + in_j + dilation_w, vl),
-                           v22 = vle32_v_f32m2(imgptr2 + in_j + dilation_w*2, vl);
-
-                    vfloat32m2_t vout0 = vfmul_vf_f32m2(v00, w00, vl);
-                    vfloat32m2_t vout1 = vfmul_vf_f32m2(v01, w01, vl);
-                    vfloat32m2_t vout2 = vfmul_vf_f32m2(v02, w02, vl);
-                    vout0 = vfadd_vf_f32m2(vout0, bias, vl);
-
-                    vout0 = vfmacc_vf_f32m2(vout0, w10, v10, vl);
-                    vout1 = vfmacc_vf_f32m2(vout1, w11, v11, vl);
-                    vout2 = vfmacc_vf_f32m2(vout2, w12, v12, vl);
-
-                    vout0 = vfmacc_vf_f32m2(vout0, w20, v20, vl);
-                    vout1 = vfmacc_vf_f32m2(vout1, w21, v21, vl);
-                    vout2 = vfmacc_vf_f32m2(vout2, w22, v22, vl);
-
-                    vout0 = vfadd_vv_f32m2(vfadd_vv_f32m2(vout0, vout1, vl), vout2, vl);
-                    if (relu)
-                    {
-                        vbool16_t m = vmfgt_vf_f32m2_b16(vout0, 0, vl);
-                        vout0 = vmerge_vvm_f32m2(m, vfmul_vf_f32m2(vout0, relu_coeff, vl), vout0, vl);
-                    }
-                    vse32_v_f32m2(outptr + out_j, vout0, vl);
-                }
-            else //stride_w == 2 && dilation_w == 1
-                for( ; out_j < outW1; out_j += vl, avl -= vl)
-                {
-                    vl = vsetvl_e32m2(avl);
-                    int in_j = out_j * stride_w - pad_l;
-                    vfloat32m2_t v00, v01, v02, v10, v11, v12, v20, v21, v22, unused;
-                    vfloat32m2_load_deinterleave(imgptr0 + in_j, v00, v01, vl);
-                    vfloat32m2_load_deinterleave(imgptr0 + in_j + 2, v02, unused, vl);
-                    vfloat32m2_load_deinterleave(imgptr1 + in_j, v10, v11, vl);
-                    vfloat32m2_load_deinterleave(imgptr1 + in_j + 2, v12, unused, vl);
-                    vfloat32m2_load_deinterleave(imgptr2 + in_j, v20, v21, vl);
-                    vfloat32m2_load_deinterleave(imgptr2 + in_j + 2, v22, unused, vl);
-
-                    vfloat32m2_t vout0 = vfmul_vf_f32m2(v00, w00, vl);
-                    vfloat32m2_t vout1 = vfmul_vf_f32m2(v01, w01, vl);
-                    vfloat32m2_t vout2 = vfmul_vf_f32m2(v02, w02, vl);
-                    vout0 = vfadd_vf_f32m2(vout0, bias, vl);
-
-                    vout0 = vfmacc_vf_f32m2(vout0, w10, v10, vl);
-                    vout1 = vfmacc_vf_f32m2(vout1, w11, v11, vl);
-                    vout2 = vfmacc_vf_f32m2(vout2, w12, v12, vl);
-
-                    vout0 = vfmacc_vf_f32m2(vout0, w20, v20, vl);
-                    vout1 = vfmacc_vf_f32m2(vout1, w21, v21, vl);
-                    vout2 = vfmacc_vf_f32m2(vout2, w22, v22, vl);
-
-                    vout0 = vfadd_vv_f32m2(vfadd_vv_f32m2(vout0, vout1, vl), vout2, vl);
-                    if (relu)
-                    {
-                        vbool16_t m = vmfgt_vf_f32m2_b16(vout0, 0, vl);
-                        vout0 = vmerge_vvm_f32m2(m, vfmul_vf_f32m2(vout0, relu_coeff, vl), vout0, vl);
-                    }
-                    vse32_v_f32m2(outptr + out_j, vout0, vl);
-                }
-        }
-
-        for (; out_j < outW1; out_j++)
-        {
-            int in_j = out_j * stride_w - pad_l;
-            out = imgptr0[in_j]*w00 + imgptr0[in_j + dilation_w]*w01 + imgptr0[in_j + dilation_w*2]*w02 +
-                  imgptr1[in_j]*w10 + imgptr1[in_j + dilation_w]*w11 + imgptr1[in_j + dilation_w*2]*w12 +
-                  imgptr2[in_j]*w20 + imgptr2[in_j + dilation_w]*w21 + imgptr2[in_j + dilation_w*2]*w22 + bias;
-            if (relu)
-                out = out > 0.f ? out : out*relu_coeff;
-            outptr[out_j] = out;
-        }
-
-        for (; out_j < outW; out_j++ )
-        {
-            int in_j0 = out_j * stride_w - pad_l, in_j1 = in_j0 + dilation_w, in_j2 = in_j0 + dilation_w*2;
-            float s0 = 1.f, s1 = 1.f, s2 = 1.f;
-            if (in_j0 >= width)
-            {
-                in_j0 = 0;
-                s0 = 0.f;
-            }
-            if (in_j1 >= width)
-            {
-                in_j1 = 0;
-                s1 = 0.f;
-            }
-            if (in_j2 >= width)
-            {
-                in_j2 = 0;
-                s2 = 0.f;
-            }
-            out = imgptr0[in_j0]*w00*s0 + imgptr0[in_j1]*w01*s1 + imgptr0[in_j2]*w02*s2 +
-                  imgptr1[in_j0]*w10*s0 + imgptr1[in_j1]*w11*s1 + imgptr1[in_j2]*w12*s2 +
-                  imgptr2[in_j0]*w20*s0 + imgptr2[in_j1]*w21*s1 + imgptr2[in_j2]*w22*s2 + bias;
-            if (relu)
-                out = out > 0.f ? out : out*relu_coeff;
-            outptr[out_j] = out;
-        }
-    }
-}
-
-=======
->>>>>>> d0f51972
 #endif // CV_RVV
 
 #if !defined(CV_CPU_OPTIMIZATION_DECLARATIONS_ONLY) && CV_LASX
 
-<<<<<<< HEAD
-static inline void _v256_load_deinterleave(const float* ptr, __m256& a, __m256& b)
-{
-    __m256 t0 = (__m256)__lasx_xvld(ptr, 0);
-    __m256 t1 = (__m256)__lasx_xvld(ptr, 8*4);
-
-    __m256 lo = (__m256)__lasx_xvpermi_q(t0, t1, 2+0*16);
-    __m256 hi = (__m256)__lasx_xvpermi_q(t0, t1, 3+1*16);
-
-    a = (__m256)__lasx_xvpermi_w(hi, lo, 0x88);
-    b = (__m256)__lasx_xvpermi_w(hi, lo, 0xdd);
-}
-
-void fastDepthwiseConv( const float* wptr,
-                     int kernel_h, int kernel_w,
-                     int stride_h, int stride_w,
-                     int dilation_h, int dilation_w,
-                     int pad_t, int pad_l,
-                     const float* biasptr, const float* relu,
-                     const float* inptr_,
-                     int height, int width,
-                     float* outptr_,
-                     int out_d, int outH, int outW )
-{
-    const float w00_ = wptr[0], w01_ = wptr[1], w02_ = wptr[2],
-                w10 = wptr[3], w11 = wptr[4], w12 = wptr[5],
-                w20_ = wptr[6], w21_ = wptr[7], w22_ = wptr[8];
-    int outW1 = min(outW, (width - dilation_w*(kernel_w - 1) + pad_l)/stride_w);
-    float relu_coeff = relu ? relu[out_d] : 1.f, bias = biasptr[out_d];
-
-    for (int out_i = 0; out_i < outH; out_i++)
-    {
-        int in_i = out_i * stride_h - pad_t, out_j = 0;
-        const float* imgptr0 = inptr_ + in_i*width;
-        const float* imgptr1 = imgptr0 + dilation_h*width;
-        const float* imgptr2 = imgptr0 + (dilation_h*2)*width;
-        float out, w00 = w00_, w01 = w01_, w02 = w02_;
-        float w20 = w20_, w21 = w21_, w22 = w22_;
-        if (in_i < 0)
-        {
-            w00 = w01 = w02 = 0.f;
-            imgptr0 = imgptr1;
-        }
-        else if (in_i + dilation_h*(kernel_h-1) >= height)
-        {
-            w20 = w21 = w22 = 0.f;
-            imgptr2 = imgptr1;
-        }
-        float* outptr = outptr_ + out_i*outW;
-        if (pad_l > 0)
-        {
-            out = imgptr0[0]*w01 + imgptr0[dilation_w]*w02 +
-                  imgptr1[0]*w11 + imgptr1[dilation_w]*w12 +
-                  imgptr2[0]*w21 + imgptr2[dilation_w]*w22 + bias;
-            if (relu)
-                out = out > 0.f ? out : out*relu_coeff;
-            outptr[0] = out;
-            out_j = 1;
-        }
-
-        if (stride_w == 1 || (stride_w == 2 && dilation_w == 1))
-        {
-            const int VECSZ = 8;
-            __m256 vw00 = _v256_setall_ps(w00), vw01 = _v256_setall_ps(w01), vw02 = _v256_setall_ps(w02),
-                   vw10 = _v256_setall_ps(w10), vw11 = _v256_setall_ps(w11), vw12 = _v256_setall_ps(w12),
-                   vw20 = _v256_setall_ps(w20), vw21 = _v256_setall_ps(w21), vw22 = _v256_setall_ps(w22);
-            __m256 z = (__m256)__lasx_xvxor_v((__m256i)vw00, (__m256i)vw00),
-            vbias = _v256_setall_ps(bias), vrc = _v256_setall_ps(relu_coeff);
-
-            if( stride_w == 1 )
-                for( ; out_j < outW1; out_j += VECSZ )
-                {
-                    if (out_j + VECSZ > outW1 && out_j > pad_l)
-                        out_j = outW1 - VECSZ;
-                    int in_j = out_j * stride_w - pad_l;
-                    __m256 v00 = (__m256)__lasx_xvld(imgptr0 + in_j, 0),
-                           v01 = (__m256)__lasx_xvld(imgptr0 + in_j + dilation_w, 0),
-                           v02 = (__m256)__lasx_xvld(imgptr0 + in_j + dilation_w*2, 0),
-                           v10 = (__m256)__lasx_xvld(imgptr1 + in_j, 0),
-                           v11 = (__m256)__lasx_xvld(imgptr1 + in_j + dilation_w, 0),
-                           v12 = (__m256)__lasx_xvld(imgptr1 + in_j + dilation_w*2, 0),
-                           v20 = (__m256)__lasx_xvld(imgptr2 + in_j, 0),
-                           v21 = (__m256)__lasx_xvld(imgptr2 + in_j + dilation_w, 0),
-                           v22 = (__m256)__lasx_xvld(imgptr2 + in_j + dilation_w*2, 0);
-
-                    __m256 vout0 = __lasx_xvfmadd_s(v00, vw00, vbias);
-                    __m256 vout1 = __lasx_xvfmul_s(v01, vw01);
-                    __m256 vout2 = __lasx_xvfmul_s(v02, vw02);
-
-                    vout0 = __lasx_xvfmadd_s(v10, vw10, vout0);
-                    vout1 = __lasx_xvfmadd_s(v11, vw11, vout1);
-                    vout2 = __lasx_xvfmadd_s(v12, vw12, vout2);
-
-                    vout0 = __lasx_xvfmadd_s(v20, vw20, vout0);
-                    vout1 = __lasx_xvfmadd_s(v21, vw21, vout1);
-                    vout2 = __lasx_xvfmadd_s(v22, vw22, vout2);
-
-                    vout0 = __lasx_xvfadd_s(__lasx_xvfadd_s(vout0, vout1), vout2);
-                    if (relu)
-                    {
-                        __m256i m = __lasx_xvfcmp_clt_s(z, vout0);
-                        vout0 = (__m256)__lasx_xvbitsel_v((__m256i)__lasx_xvfmul_s(vout0, vrc), (__m256i)vout0, m);
-                    }
-                    __lasx_xvst(vout0, outptr + out_j, 0);
-                }
-            else
-                for( ; out_j < outW1; out_j += VECSZ )
-                {
-                    if (out_j + VECSZ > outW1 && out_j > pad_l)
-                        out_j = outW1 - VECSZ;
-                    int in_j = out_j * stride_w - pad_l;
-                    __m256 v00, v01, v02, v10, v11, v12, v20, v21, v22, unused;
-                    _v256_load_deinterleave(imgptr0 + in_j, v00, v01);
-                    _v256_load_deinterleave(imgptr0 + in_j + 2, v02, unused);
-                    _v256_load_deinterleave(imgptr1 + in_j, v10, v11);
-                    _v256_load_deinterleave(imgptr1 + in_j + 2, v12, unused);
-                    _v256_load_deinterleave(imgptr2 + in_j, v20, v21);
-                    _v256_load_deinterleave(imgptr2 + in_j + 2, v22, unused);
-
-                    __m256 vout0 = __lasx_xvfmadd_s(v00, vw00, vbias);
-                    __m256 vout1 = __lasx_xvfmul_s(v01, vw01);
-                    __m256 vout2 = __lasx_xvfmul_s(v02, vw02);
-
-                    vout0 = __lasx_xvfmadd_s(v10, vw10, vout0);
-                    vout1 = __lasx_xvfmadd_s(v11, vw11, vout1);
-                    vout2 = __lasx_xvfmadd_s(v12, vw12, vout2);
-
-                    vout0 = __lasx_xvfmadd_s(v20, vw20, vout0);
-                    vout1 = __lasx_xvfmadd_s(v21, vw21, vout1);
-                    vout2 = __lasx_xvfmadd_s(v22, vw22, vout2);
-
-                    vout0 = __lasx_xvfadd_s(__lasx_xvfadd_s(vout0, vout1), vout2);
-                    if (relu)
-                    {
-                        __m256i m = __lasx_xvfcmp_clt_s(z, vout0);
-                        vout0 = (__m256)__lasx_xvbitsel_v((__m256i)__lasx_xvfmul_s(vout0, vrc), (__m256i)vout0, m);
-                    }
-                    __lasx_xvst(vout0, outptr + out_j, 0);
-                }
-        }
-
-        for (; out_j < outW1; out_j++)
-        {
-            int in_j = out_j * stride_w - pad_l;
-            out = imgptr0[in_j]*w00 + imgptr0[in_j + dilation_w]*w01 + imgptr0[in_j + dilation_w*2]*w02 +
-                  imgptr1[in_j]*w10 + imgptr1[in_j + dilation_w]*w11 + imgptr1[in_j + dilation_w*2]*w12 +
-                  imgptr2[in_j]*w20 + imgptr2[in_j + dilation_w]*w21 + imgptr2[in_j + dilation_w*2]*w22 + bias;
-            if (relu)
-                out = out > 0.f ? out : out*relu_coeff;
-            outptr[out_j] = out;
-        }
-
-        for (; out_j < outW; out_j++ )
-        {
-            int in_j0 = out_j * stride_w - pad_l, in_j1 = in_j0 + dilation_w, in_j2 = in_j0 + dilation_w*2;
-            float s0 = 1.f, s1 = 1.f, s2 = 1.f;
-            if (in_j0 >= width)
-            {
-                in_j0 = 0;
-                s0 = 0.f;
-            }
-            if (in_j1 >= width)
-            {
-                in_j1 = 0;
-                s1 = 0.f;
-            }
-            if (in_j2 >= width)
-            {
-                in_j2 = 0;
-                s2 = 0.f;
-            }
-            out = imgptr0[in_j0]*w00*s0 + imgptr0[in_j1]*w01*s1 + imgptr0[in_j2]*w02*s2 +
-                  imgptr1[in_j0]*w10*s0 + imgptr1[in_j1]*w11*s1 + imgptr1[in_j2]*w12*s2 +
-                  imgptr2[in_j0]*w20*s0 + imgptr2[in_j1]*w21*s1 + imgptr2[in_j2]*w22*s2 + bias;
-            if (relu)
-                out = out > 0.f ? out : out*relu_coeff;
-            outptr[out_j] = out;
-        }
-    }
-}
-
-=======
->>>>>>> d0f51972
 // dst = vec * weights^t + bias
 void fastGEMM1T( const float* vec, const float* weights,
                  size_t wstep, const float* bias,
