/*M///////////////////////////////////////////////////////////////////////////////////////
//
//  IMPORTANT: READ BEFORE DOWNLOADING, COPYING, INSTALLING OR USING.
//
//  By downloading, copying, installing or using the software you agree to this license.
//  If you do not agree to this license, do not download, install,
//  copy or use the software.
//
//
//                           License Agreement
//                For Open Source Computer Vision Library
//
// Copyright (C) 2013, OpenCV Foundation, all rights reserved.
// Copyright (C) 2017, Intel Corporation, all rights reserved.
// Third party copyrights are property of their respective owners.
//
// Redistribution and use in source and binary forms, with or without modification,
// are permitted provided that the following conditions are met:
//
//   * Redistribution's of source code must retain the above copyright notice,
//     this list of conditions and the following disclaimer.
//
//   * Redistribution's in binary form must reproduce the above copyright notice,
//     this list of conditions and the following disclaimer in the documentation
//     and/or other materials provided with the distribution.
//
//   * The name of the copyright holders may not be used to endorse or promote products
//     derived from this software without specific prior written permission.
//
// This software is provided by the copyright holders and contributors "as is" and
// any express or implied warranties, including, but not limited to, the implied
// warranties of merchantability and fitness for a particular purpose are disclaimed.
// In no event shall the Intel Corporation or contributors be liable for any direct,
// indirect, incidental, special, exemplary, or consequential damages
// (including, but not limited to, procurement of substitute goods or services;
// loss of use, data, or profits; or business interruption) however caused
// and on any theory of liability, whether in contract, strict liability,
// or tort (including negligence or otherwise) arising in any way out of
// the use of this software, even if advised of the possibility of such damage.
//
//M*/

#include "../precomp.hpp"
#include "layers_common.hpp"
#include "../op_cuda.hpp"
#include "../op_halide.hpp"
#include "../op_inf_engine.hpp"
#include "../ie_ngraph.hpp"
#include "../op_webnn.hpp"
#include "../op_cann.hpp"

#include <opencv2/dnn/shape_utils.hpp>

#ifdef HAVE_OPENCL
#include "opencl_kernels_dnn.hpp"
using namespace cv::dnn::ocl4dnn;
#endif

#ifdef HAVE_CUDA
#include "../cuda4dnn/primitives/matmul.hpp"
#include "../cuda4dnn/primitives/inner_product.hpp"
using namespace cv::dnn::cuda4dnn;
#endif

namespace cv
{
namespace dnn
{

class FullyConnectedLayerImpl CV_FINAL : public InnerProductLayer
{
public:
    enum { VEC_ALIGN = 8 };

#ifdef HAVE_OPENCL
    Ptr<OCL4DNNInnerProduct<float> > innerProductOp;
    std::vector<UMat> umat_blobs;
    std::vector<UMat> half_blobs;
#endif

    FullyConnectedLayerImpl(const LayerParams& params)
    {
        setParamsFrom(params);
        transA = params.get<bool>("transA", false);
        transB = params.get<bool>("transB", false);

        bias = params.get<bool>("bias_term", true);
        axis = params.get<int>("axis", 1);
        isMatMul = params.get<bool>("is_matmul", false);
        if (!blobs.empty())
        {
            CV_Assert(1 <= blobs.size() && blobs.size() <= 2);
            int numOutput = params.get<int>("num_output");
            int innerSize = (int)blobs[0].total() / numOutput;

            CV_Assert(blobs[0].dims >= 2 && (size_t)(innerSize * numOutput) == blobs[0].total());
            CV_Assert(!bias || (blobs.size() == 2 && (size_t)numOutput == blobs[1].total()));

            blobs[0].copyTo(oriMat);
            weightsMat = blobs[0] = blobs[0].reshape(1, numOutput);
            int vecsize = weightsMat.cols;
            if (vecsize % VEC_ALIGN != 0)
            {
                int vecsize_aligned = (int)alignSize(vecsize, VEC_ALIGN);
                Mat weightsBuf(weightsMat.rows, vecsize_aligned, weightsMat.type());
                Mat wpadding = weightsBuf.colRange(vecsize, vecsize_aligned);
                wpadding.setTo(Scalar::all(0.));
                weightsMat = weightsBuf.colRange(0, vecsize);
                blobs[0].copyTo(weightsMat);
            }

            if (bias)
                biasMat = blobs[1] = blobs[1].reshape(1, 1);
            else if(isMatMul)
                biasMat = Mat::zeros(1, oriMat.size[oriMat.dims - 2], weightsMat.type());
            else
                biasMat = Mat::zeros(1, numOutput, weightsMat.type());

            transB = !transB;
        }
    }

    bool getMemoryShapes(const std::vector<MatShape> &inputs,
                         const int requiredOutputs,
                         std::vector<MatShape> &outputs,
                         std::vector<MatShape> &) const CV_OVERRIDE
    {
        int numOutput, cAxis;

        std::vector<MatShape> inputsTmp;
        inputsTmp.assign(inputs.begin(), inputs.end());

        if (blobs.empty())
        {
            CV_CheckEQ(inputsTmp.size(), (size_t)2, "");

            if (transA)
            {
                CV_CheckEQ(inputsTmp[0].size(), (size_t)2, "");
                std::swap(inputsTmp[0][0], inputsTmp[0][1]);
            }

            if (transB)
            {
                CV_CheckEQ(inputsTmp[1].size(), (size_t)2, "");
                std::swap(inputsTmp[1][0], inputsTmp[1][1]);
            }

            numOutput = inputsTmp[1].back();
            cAxis = inputsTmp[0].size() - 1;
            int dims = inputsTmp[0].size();
            CV_CheckEQ(inputsTmp[1].size(), (size_t)dims, "");
            CV_CheckGE(dims, 2, "");
            for (int i = 0; i < dims - 2; i++)
                CV_CheckEQ(inputsTmp[0][i], inputsTmp[1][i], "");
            CV_CheckEQ(inputsTmp[0].back(), inputsTmp[1][dims - 2], "");
        }
        else
        {
            CV_CheckEQ(inputsTmp.size(), (size_t)1, "");
            CV_CheckEQ(blobs[0].dims, 2, "");
            if(isMatMul)
                numOutput = oriMat.size[oriMat.dims - 2];
            else
                numOutput = blobs[0].size[0];
            CV_Assert(!bias || (size_t)numOutput == blobs[1].total());
            cAxis = normalize_axis(axis, inputsTmp[0]);
        }

        MatShape outShape(cAxis + 1);
        for (int i = 0; i < cAxis; ++i)
            outShape[i] = inputsTmp[0][i];
        outShape.back() = numOutput;

        outputs.resize(1, outShape);
        return false;
    }

    virtual bool supportBackend(int backendId) CV_OVERRIDE
    {
        bool tranAorB = transA || transB;
#ifdef HAVE_INF_ENGINE
        if (backendId == DNN_BACKEND_INFERENCE_ENGINE_NGRAPH)
            return axis == 1 && !tranAorB;
#endif
        return backendId == DNN_BACKEND_OPENCV ||
               backendId == DNN_BACKEND_CUDA ||
               (backendId == DNN_BACKEND_HALIDE && haveHalide() && axis == 1 && !tranAorB) ||
               (backendId == DNN_BACKEND_WEBNN && axis == 1 && !tranAorB) ||
               backendId == DNN_BACKEND_CANN;;
    }

    virtual bool setActivation(const Ptr<ActivationLayer>& layer) CV_OVERRIDE
    {
        if (activ.empty() || layer.empty())
        {
            activ = layer;
            return !activ.empty();
        }
        else
            return false;
    }

    class FullyConnected : public ParallelLoopBody
    {
    public:
        FullyConnected() : srcMat(0), weights(0), biasMat(0), activ(0), dstMat(0), nstripes(0), useAVX(false), useAVX2(false), useAVX512(false), useRVV(false), useLASX(false) {}

        static void run(const Mat& srcMat, const Mat& weights, const Mat& biasMat,
                        Mat& dstMat, const ActivationLayer* activ, int nstripes)
        {
            CV_Assert( srcMat.dims == 2 && srcMat.cols == weights.cols &&
                       dstMat.rows == srcMat.rows && dstMat.cols == weights.rows &&
                       srcMat.type() == weights.type() && weights.type() == dstMat.type() &&
                       srcMat.type() == CV_32F &&
                       (biasMat.empty() || (biasMat.type() == srcMat.type() &&
                                           biasMat.isContinuous() && (int)biasMat.total() == dstMat.cols)) );

            FullyConnected p;

            p.srcMat = &srcMat;
            p.weights = &weights;
            p.biasMat = &biasMat;
            p.dstMat = &dstMat;
            p.nstripes = nstripes;
            p.activ = activ;
            p.useAVX = checkHardwareSupport(CPU_AVX);
            p.useAVX2 = checkHardwareSupport(CPU_AVX2);
            p.useAVX512 = CV_CPU_HAS_SUPPORT_AVX512_SKX;
            p.useRVV = checkHardwareSupport(CPU_RVV);
            p.useLASX = checkHardwareSupport(CPU_LASX);

            parallel_for_(Range(0, nstripes), p, nstripes);
        }

        void operator()(const Range& r) const CV_OVERRIDE
        {
            int valign = FullyConnectedLayerImpl::VEC_ALIGN;
            int nsamples = srcMat->rows;
            int nw0 = weights->rows;
            int k, vecsize = srcMat->cols;
            int vecsize_aligned = (int)alignSize(vecsize, VEC_ALIGN);
            size_t total = (size_t)nsamples*nw0;
            size_t stripeSize = (total + nstripes - 1)/nstripes;
            size_t stripeStart = r.start*stripeSize;
            size_t stripeEnd = r.end == nstripes ? total : std::min(r.end*stripeSize, total);
            size_t wstep = weights->step1();
            AutoBuffer<float> srcbuf(vecsize_aligned + valign);
            float* sptr = alignPtr(srcbuf.data(), (int)(valign*sizeof(float)));

            for( k = vecsize; k < vecsize_aligned; k++ )
                sptr[k] = 0.f;

            for( size_t ofs = stripeStart; ofs < stripeEnd; )
            {
                int sampleIdx = (int)(ofs / nw0);
                int delta = (int)(ofs - (size_t)sampleIdx*nw0);
                const float* sptr_ = srcMat->ptr<float>(sampleIdx);
                const float* wptr = weights->ptr<float>(delta);
                float* dptr = dstMat->ptr<float>(sampleIdx) + delta;
                const float* biasptr = biasMat->ptr<float>() + delta;
                int nw = std::min(nw0 - delta, (int)(stripeEnd - ofs));

                memcpy(sptr, sptr_, vecsize*sizeof(sptr[0]));

            #if CV_TRY_AVX512_SKX
                if( useAVX512 )
                    opt_AVX512_SKX::fastGEMM1T( sptr, wptr, wstep, biasptr, dptr, nw, vecsize_aligned);
                else
            #endif
            #if CV_TRY_AVX2
                if( useAVX2 )
                    opt_AVX2::fastGEMM1T( sptr, wptr, wstep, biasptr, dptr, nw, vecsize_aligned);
                else
            #endif
            #if CV_TRY_AVX
                if( useAVX )
                    opt_AVX::fastGEMM1T( sptr, wptr, wstep, biasptr, dptr, nw, vecsize_aligned);
                else
            #endif
            #if CV_TRY_RVV
                if( useRVV )
                    opt_RVV::fastGEMM1T( sptr, wptr, wstep, biasptr, dptr, nw, vecsize);
                else
            #endif
            #if CV_TRY_LASX
                if( useLASX )
                    opt_LASX::fastGEMM1T( sptr, wptr, wstep, biasptr, dptr, nw, vecsize);
                else
            #endif
                {
                    int i = 0;

            #if CV_SIMD128
                    for( ; i <= nw - 4; i += 4, wptr += 4*wstep )
                    {
                        v_float32x4 vs0 = v_setall_f32(0.f);
                        v_float32x4 vs1 = v_setall_f32(0.f);
                        v_float32x4 vs2 = v_setall_f32(0.f);
                        v_float32x4 vs3 = v_setall_f32(0.f);

                        for( k = 0; k < vecsize; k += 4 )
                        {
                            v_float32x4 v = v_load_aligned(sptr + k);
                            vs0 = v_fma(v, v_load_aligned(wptr + k), vs0);
                            vs1 = v_fma(v, v_load_aligned(wptr + wstep + k), vs1);
                            vs2 = v_fma(v, v_load_aligned(wptr + wstep*2 + k), vs2);
                            vs3 = v_fma(v, v_load_aligned(wptr + wstep*3 + k), vs3);
                        }

                        v_float32x4 s = v_reduce_sum4(vs0, vs1, vs2, vs3);
                        s += v_load(biasptr + i);
                        v_store(dptr + i, s);
                    }
            #endif

                    for( ; i < nw; i++, wptr += wstep )
                    {
                        float s0=biasptr[i];

                        for( k = 0; k < vecsize; k++ )
                        {
                            float v = sptr[k];
                            s0 += v*wptr[k];
                        }
                        dptr[i] = s0;
                    }
                }

                if(activ)
                    activ->forwardSlice(dptr, dptr, 1, 1, delta, delta + nw);

                ofs += nw;
            }
        }

        const Mat *srcMat, *weights, *biasMat;
        const ActivationLayer* activ;
        Mat* dstMat;
        int nstripes;
        bool useAVX;
        bool useAVX2;
        bool useAVX512;
        bool useRVV;
        bool useLASX;
    };

#ifdef HAVE_OPENCL
    virtual void finalize(InputArrayOfArrays, OutputArrayOfArrays) CV_OVERRIDE
    {
        innerProductOp.release();
        umat_blobs.clear();
        half_blobs.clear();
    }

    bool forward_ocl(InputArrayOfArrays inps, OutputArrayOfArrays outs, InputArrayOfArrays internals)
    {
        std::vector<UMat> inputs;
        std::vector<UMat> outputs;

        bool use_half = (inps.depth() == CV_16S);
        inps.getUMatVector(inputs);
        outs.getUMatVector(outputs);

        if (inputs.size() == 2)
        {
            int dims = outputs[0].dims;
            int m = inputs[0].size[dims - 2];
            int n = inputs[0].size[dims - 1];
            int k = inputs[1].size[dims - 1];
            int rows = inputs[0].total() / (m * n);

            MatShape sh_A = shape(rows, m * n);
            MatShape sh_B = shape(rows, n * k);
            MatShape sh_C = shape(rows, m * k);
            UMat inp = inputs[0].reshape(1, sh_A.size(), &sh_A[0]);
            UMat weight = inputs[1].reshape(1, sh_B.size(), &sh_B[0]);
            UMat out = outputs[0].reshape(1, sh_C.size(), &sh_C[0]);

            UMat A, B, C, A_fp32, B_fp32, C_fp32;
            for (int i = 0; i < rows; ++i)
            {
                A = inp.row(i).reshape(1, m);
                B = weight.row(i).reshape(1, n);
                C = out.row(i).reshape(1, m);

                if (use_half)
                {
                    convertFp16(A, A_fp32);
                    convertFp16(B, B_fp32);
                    convertFp16(C, C_fp32);
                }
                else
                {
                    A_fp32 = A;
                    B_fp32 = B;
                    C_fp32 = C;
                }
                cv::gemm(A_fp32, B_fp32, 1, noArray(), 0, C_fp32);
                if (use_half)
                {
                    convertFp16(A_fp32, A);
                    convertFp16(B_fp32, B);
                    convertFp16(C_fp32, C);
                }
            }
            return true;
        }

        int axisCan = normalize_axis(axis, inputs[0].dims);
        int numOutput = blobs[0].size[0];
        int innerSize = blobs[0].size[1];
        int outerSize = total(shape(inputs[0]), 0, axisCan);
        bool ret = true;

        if (innerProductOp.empty())
        {
            size_t n = blobs.size();
            umat_blobs.resize(n);
            for (int i = 0; i < n; i++) blobs[i].copyTo(umat_blobs[i]);

            OCL4DNNInnerProductConfig config;
            config.num_output = numOutput;
            config.bias_term = bias;
            config.M = outerSize;
            config.K = innerSize;
            config.use_half = use_half;

            if (use_half)
            {
                half_blobs.resize(umat_blobs.size());
                for (int i = 0; i < umat_blobs.size(); i++)
                {
                    if (!umat_blobs[i].empty())
                        convertFp16(umat_blobs[i], half_blobs[i]);
                }
            }

            innerProductOp = Ptr<OCL4DNNInnerProduct<float> >(new OCL4DNNInnerProduct<float>(config));
        }

        for (size_t i = 0; i < inputs.size(); i++)
        {
            MatShape inshape, outshape;
            inshape = shape(outerSize, innerSize);
            outshape = shape(outerSize, numOutput);

            UMat srcMat, dstMat;
            srcMat = inputs[i].reshape(1, inshape.size(), &inshape[0]);
            dstMat = outputs[i].reshape(1, outshape.size(), &outshape[0]);

            if (!innerProductOp->Forward(srcMat, (use_half) ? half_blobs[0] : umat_blobs[0],
                                         (bias) ? (use_half ? half_blobs[1] : umat_blobs[1]) : UMat(),
                                         dstMat))
            {
                ret = false;
                break;
            }

            if (!use_half && bias && (outerSize > 1))
            {
                UMat biasOnesMat = UMat::ones(outerSize, 1, umat_blobs[0].type());
                UMat& biases = umat_blobs[1];
                cv::gemm(biasOnesMat, biases, 1, dstMat, 1, dstMat, 0);
            }
        }

        if (ret) return true;

        UMat& weights = umat_blobs[0];
        for (size_t i = 0; i < inputs.size(); i++)
        {
            MatShape inshape, outshape;
            inshape = shape(outerSize, innerSize);
            outshape = shape(outerSize, numOutput);

            UMat srcMat, dstMat, srcMat_fp32, dstMat_fp32;
            srcMat = inputs[i].reshape(1, inshape.size(), &inshape[0]);
            dstMat = outputs[i].reshape(1, outshape.size(), &outshape[0]);

            if (use_half)
            {
                convertFp16(srcMat, srcMat_fp32);
                convertFp16(dstMat, dstMat_fp32);
            }
            else
            {
                srcMat_fp32 = srcMat;
                dstMat_fp32 = dstMat;
            }

            cv::gemm(srcMat_fp32, weights, 1, noArray(), 0, dstMat_fp32, GEMM_2_T);

            if (bias)
            {
                UMat biasOnesMat = UMat::ones(outerSize, 1, umat_blobs[0].type());
                UMat& biases = umat_blobs[1];
                cv::gemm(biasOnesMat, biases, 1, dstMat_fp32, 1, dstMat_fp32, 0);
            }
            if (use_half)
            {
                convertFp16(srcMat_fp32, srcMat);
                convertFp16(dstMat_fp32, dstMat);
            }
        }

        return true;
    }
#endif

    void forward(InputArrayOfArrays inputs_arr, OutputArrayOfArrays outputs_arr, OutputArrayOfArrays internals_arr) CV_OVERRIDE
    {
        CV_TRACE_FUNCTION();
        CV_TRACE_ARG_VALUE(name, "name", name.c_str());

        CV_OCL_RUN(IS_DNN_OPENCL_TARGET(preferableTarget) && !isMatMul,
                   forward_ocl(inputs_arr, outputs_arr, internals_arr))

        if (inputs_arr.depth() == CV_16S)
        {
            forward_fallback(inputs_arr, outputs_arr, internals_arr);
            return;
        }

        std::vector<Mat> input, output;
        inputs_arr.getMatVector(input);
        outputs_arr.getMatVector(output);

        if (!blobs.empty())
        {
            int inp1Dim = input[0].dims;
            if (isMatMul)
            {
                int matNum = input[0].total(0, inp1Dim - 2);
                int rowMatMul = oriMat.size[oriMat.dims - 2];
                Mat srcMatTmp = input[0].reshape(1, matNum);
                Mat dstMatTmp = output[0].reshape(1, matNum);

                int outerSize = input[0].size[inp1Dim - 2];
                int rowStart = -rowMatMul;
                for (int n = 0; n < matNum; ++n)
                {
                    Mat srcMat = srcMatTmp.row(n).reshape(1, outerSize);
                    Mat dstMat = dstMatTmp.row(n).reshape(1, outerSize);
                    rowStart = (rowStart + rowMatMul) % weightsMat.rows;
                    Mat weiMat = weightsMat.rowRange(rowStart, rowStart + rowMatMul);

                    const int nstripes = getNumThreads();
                    FullyConnected::run(srcMat, weiMat, biasMat, dstMat, activ.get(), nstripes);
                }
            }
            else
            {
                int axisCan = normalize_axis(axis, inp1Dim);
                int outerSize = input[0].total(0, axisCan);

                for (size_t i = 0; i < input.size(); i++)
                {
                    Mat srcMat = input[i].reshape(1, outerSize);
                    Mat dstMat = output[i].reshape(1, outerSize);

                    const int nstripes = getNumThreads();
                    FullyConnected::run(srcMat, weightsMat, biasMat, dstMat, activ.get(), nstripes);
                }
            }
        }
        else
        {
            Mat input0 = input[0];
            Mat input1 = input[1];

            if (transA)
            {
                CV_Assert(input0.dims == 2);
                input0 = input0.t();
            }

            if (transB)
            {
                CV_Assert(input1.dims == 2);
                input1 = input1.t();
            }

            float* inpData = input0.ptr<float>();
            float* weightData = input1.ptr<float>();
            float* outData = output[0].ptr<float>();

            int dims = output[0].dims;
            int numSlice = output[0].total() / output[0].total(dims - 2);
            int m = input0.size[dims - 2];
            int n = input0.size[dims - 1];
            int k = input1.size[dims - 1];
            for (int i = 0; i < numSlice; i++)
            {
                Mat inpSlice(m, n, CV_32F, inpData);
                Mat weightSlice(n, k, CV_32F, weightData);
                Mat outSlice(m, k, CV_32F, outData);

                outSlice = inpSlice * weightSlice;
                inpData += inpSlice.total();
                weightData += weightSlice.total();
                outData += outSlice.total();
            }
        }
    }

#ifdef HAVE_CUDA
    Ptr<BackendNode> initCUDA(
        void *context_,
        const std::vector<Ptr<BackendWrapper>>& inputs,
        const std::vector<Ptr<BackendWrapper>>& outputs
    ) override
    {
        auto biasMat_ = bias ? biasMat : Mat();
        auto context = reinterpret_cast<csl::CSLContext*>(context_);
        auto input_wrapper = inputs[0].dynamicCast<CUDABackendWrapper>();

        if (weightsMat.empty() || isMatMul)
        {
            int inp2Dim;
            // broadcast is not supported with CUDA
            if(weightsMat.empty())
            {
                auto input_wrapper2 = inputs[1].dynamicCast<CUDABackendWrapper>();
                inp2Dim = input_wrapper2->getRank();
            }else
                inp2Dim = oriMat.dims;

            if(input_wrapper->getRank() == inp2Dim)
                return make_cuda_node<cuda4dnn::MatMulOp>(preferableTarget, std::move(context->stream), std::move(context->cublas_handle), oriMat, biasMat_, transA, transB);
            else
                return Ptr<BackendNode>();
        }

        auto flatten_start_axis = normalize_axis(axis, input_wrapper->getRank());
        return make_cuda_node<cuda4dnn::InnerProductOp>(preferableTarget, std::move(context->stream), std::move(context->cublas_handle), flatten_start_axis, weightsMat, biasMat_);
    }
#endif

    virtual Ptr<BackendNode> initHalide(const std::vector<Ptr<BackendWrapper> > &inputs) CV_OVERRIDE
    {
#ifdef HAVE_HALIDE
        int inW, inH, inC, inN, outC = blobs[0].size[0];
        Halide::Buffer<float> inputBuffer = halideBuffer(inputs[0]);
        getCanonicalSize(inputBuffer, &inW, &inH, &inC, &inN);
        auto weights = wrapToHalideBuffer(blobs[0], {inW, inH, inC, outC});

        Halide::Var x("x"), y("y"), c("c"), n("n");
        Halide::Func top = (name.empty() ? Halide::Func() : Halide::Func(name));
        Halide::RDom r(0, inW, 0, inH, 0, inC);
        Halide::Expr topExpr = sum(inputBuffer(r.x, r.y, r.z, n) *
                                   weights(r.x, r.y, r.z, c));
        if (bias)
        {
            Halide::Buffer<float> bias = wrapToHalideBuffer(blobs[1], {outC});
            topExpr += bias(c);
        }
        top(x, y, c, n) = topExpr;
        return Ptr<BackendNode>(new HalideBackendNode(top));
#endif  // HAVE_HALIDE
        return Ptr<BackendNode>();
    }

#ifdef HAVE_CANN
<<<<<<< HEAD
    virtual Ptr<BackendNode> initCann(const std::vector<Ptr<BackendWrapper> > &inputsWrapper, const int index, const std::vector<Ptr<BackendNode> >& nodes) CV_OVERRIDE
=======
    virtual Ptr<BackendNode> initCann(const std::vector<Ptr<BackendWrapper> > &inputsWrapper,
                                      const std::vector<Ptr<BackendNode> >& nodes) CV_OVERRIDE
>>>>>>> d0f51972
    {
        auto x1 = inputsWrapper[0].dynamicCast<CannBackendWrapper>();
        auto x1_desc = x1->getTensorDesc();
        auto op_x1 = nodes[0].dynamicCast<CannBackendNode>()->getOp();
        auto output_desc = std::make_shared<ge::TensorDesc>(ge::Shape(), ge::FORMAT_NCHW, ge::DT_FLOAT);

<<<<<<< HEAD
        std::string op_name = cv::format("matmul_%d", index);
        auto op = std::make_shared<ge::op::MatMulV2>(op_name);
=======
        auto op = std::make_shared<ge::op::MatMulV2>(name);
>>>>>>> d0f51972

        if (!blobs.empty()) // if B is const
        {
            // set attributes
            op->set_attr_transpose_x1(false);
            // weightMat always needs to be transposed, since CPU backend
            // implementation is input * weight.im2row
            op->set_attr_transpose_x2(true);

            // set inputs
            // set inputs : x2 (weight)
<<<<<<< HEAD
            auto op_const_weight = std::make_shared<CannConstOp>(weightsMat.data, weightsMat.type(), shape(weightsMat), cv::format("%s_w", op_name.c_str()));
=======
            auto op_const_weight = std::make_shared<CannConstOp>(weightsMat.data, weightsMat.type(), shape(weightsMat), cv::format("%s_w", name.c_str()));
>>>>>>> d0f51972
            op->set_input_x2_by_name(*(op_const_weight->getOp()), "y");
            op->update_input_desc_x2(*(op_const_weight->getTensorDesc()));
        }
        else
        {
            // A and B are variable inputs; non-const bias is not considered
            CV_Assert(inputsWrapper.size() == 2);
            CV_Assert(nodes.size() == 2);

            // set attributes
            op->set_attr_transpose_x1(transA);
            op->set_attr_transpose_x2(transB);

            // set inputs : x2 (weight)
            auto op_x2 = nodes[1].dynamicCast<CannBackendNode>()->getOp();
            auto x2_desc = inputsWrapper[1].dynamicCast<CannBackendWrapper>()->getTensorDesc();
            op->set_input_x2_by_name(*op_x2, "y");
            op->update_input_desc_x2(*x2_desc);
        }

        // set inputs
        // set inputs : x1 (input)
<<<<<<< HEAD
        op->set_input_x1_by_name(*op_x1, "y");
=======
        op->set_input_x1_by_name(*op_x1, x1->name.c_str());
>>>>>>> d0f51972
        op->update_input_desc_x1(*x1_desc);
        // set inputs : bias (bias)
        auto bias_mat = bias ? biasMat : Mat::zeros(1, weightsMat.size[0], weightsMat.type());
        std::vector<int> bias_shape{weightsMat.size[0]};
<<<<<<< HEAD
        auto op_const_bias = std::make_shared<CannConstOp>(bias_mat.data, bias_mat.type(), bias_shape, cv::format("%s_b", op_name.c_str()));
=======
        auto op_const_bias = std::make_shared<CannConstOp>(bias_mat.data, bias_mat.type(), bias_shape, cv::format("%s_b", name.c_str()));
>>>>>>> d0f51972
        op->set_input_bias(*(op_const_bias->getOp()));
        op->update_input_desc_bias(*(op_const_bias->getTensorDesc()));

        // set outputs
        op->update_output_desc_y(*output_desc);

        return Ptr<BackendNode>(new CannBackendNode(op));
    }
#endif

#ifdef HAVE_DNN_NGRAPH
    virtual Ptr<BackendNode> initNgraph(const std::vector<Ptr<BackendWrapper> >& inputs,
                                        const std::vector<Ptr<BackendNode> >& nodes) CV_OVERRIDE
    {
        auto& ieInpNode = nodes[0].dynamicCast<InfEngineNgraphNode>()->node;
        std::shared_ptr<ngraph::Node> matmul;

        if (nodes.size() == 2)
        {
            auto& inp2 = nodes[1].dynamicCast<InfEngineNgraphNode>()->node;
            matmul = std::make_shared<ngraph::op::MatMul>(ieInpNode, inp2, false, false);
        }
        else
        {
            std::vector<int64_t> data = {(int64_t)ieInpNode->get_shape()[0], (int64_t)blobs[0].size[1]};
            auto new_shape = std::make_shared<ngraph::op::Constant>(ngraph::element::i64, ngraph::Shape{2}, data.data());
            auto inp = std::make_shared<ngraph::op::v1::Reshape>(ieInpNode, new_shape, true);

            std::vector<size_t> weight_shape{(size_t)blobs[0].size[0], (size_t)blobs[0].size[1]};
            auto ieWeights = std::make_shared<ngraph::op::Constant>(ngraph::element::f32, weight_shape, blobs[0].data);
            matmul = std::make_shared<ngraph::op::MatMul>(inp, ieWeights, false, true);
        }

        if (bias) {
            auto bias_node = std::make_shared<ngraph::op::Constant>(ngraph::element::f32,
                                              ngraph::Shape{(size_t)blobs[1].size[1]}, blobs[1].data);
            matmul = std::make_shared<ngraph::op::v1::Add>(matmul, bias_node, ngraph::op::AutoBroadcastType::NUMPY);
        }
        return Ptr<BackendNode>(new InfEngineNgraphNode(matmul));
    }
#endif  // HAVE_DNN_NGRAPH

    virtual bool tryQuantize(const std::vector<std::vector<float> > &scales,
                             const std::vector<std::vector<int> > &zeropoints, LayerParams& params) CV_OVERRIDE
    {
        if (blobs.empty())
            return false;

        int numOutput = blobs[0].size[0];
        float inputScale = scales[0][0], outputScale = scales[1][0];
        int inputZp = zeropoints[0][0];

        Mat weightsQuantized(weightsMat.rows, weightsMat.cols, CV_8S);
        Mat biasQuantized(1, numOutput, CV_32S);
        Mat outputMultiplier(1, numOutput, CV_32F);
        bool perChannel = params.get<bool>("per_channel", true);

        if (perChannel) // per-Channel quantization.
        {
            for (int i = 0; i < numOutput; i++)
            {
                double weightsScale = getWeightScale(weightsMat.row(i));

                weightsMat.row(i).convertTo(weightsQuantized.row(i), CV_8S, 1.f/weightsScale);
                float biasScale = inputScale * weightsScale;
                biasQuantized.at<int>(i) = cvRound(biasMat.at<float>(i)/biasScale) - inputZp*(cv::sum(weightsQuantized.row(i))[0]);
                outputMultiplier.at<float>(i) = biasScale / outputScale;
            }
        }
        else // per-Tensor quantization.
        {
            double weightsScale = getWeightScale(weightsMat);

            weightsMat.convertTo(weightsQuantized, CV_8S, 1.f/weightsScale);
            float biasScale = inputScale * weightsScale;

            for (int i = 0; i < numOutput; i++)
            {
                biasQuantized.at<int>(i) = cvRound(biasMat.at<float>(i)/biasScale) - inputZp*(cv::sum(weightsQuantized.row(i))[0]);
                outputMultiplier.at<float>(i) = biasScale / outputScale;
            }
        }

        params.blobs.clear();
        params.set("per_channel", perChannel);
        params.blobs.push_back(weightsQuantized.reshape(1, shape(blobs[0])));
        params.blobs.push_back(biasQuantized);
        params.blobs.push_back(outputMultiplier);
        params.set("input_scale", inputScale);
        params.set("input_zeropoint", inputZp);
        return true;
    }

#ifdef HAVE_WEBNN
    virtual Ptr<BackendNode> initWebnn(const std::vector<Ptr<BackendWrapper> >& inputs, const std::vector<Ptr<BackendNode> >& nodes) CV_OVERRIDE
    {
        Ptr<WebnnBackendNode> node = nodes[0].dynamicCast<WebnnBackendNode>();
        auto& webnnInpOperand = node->operand;
        auto& webnnGraphBuilder = node->net->builder;
        ml::GemmOptions gemmOptions = {};
        if (bias)
        {
            std::vector<int32_t> biasDims = {(int32_t)blobs[1].size[1]};
            ml::Operand bias = webnn::BuildConstant(webnnGraphBuilder, biasDims, blobs[1].data, blobs[1].total()*blobs[1].elemSize(), ml::OperandType::Float32);
            gemmOptions.c = bias;
        }
        ml::Operand result = nullptr;
        if (nodes.size() == 2)
        {
            auto& inp2 = nodes[1].dynamicCast<WebnnBackendNode>()->operand;
            result = webnnGraphBuilder.Gemm(webnnInpOperand, inp2, &gemmOptions);
        }
        else
        {
            std::vector<int32_t> input_shape(2, -1);
            input_shape[1] = blobs[0].size[1];
            ml::Operand webnnInpOperand_reshaped = webnnGraphBuilder.Reshape(webnnInpOperand, input_shape.data(), input_shape.size());
            std::vector<int32_t> weight_shape = {(int32_t)blobs[0].size[0], (int32_t)blobs[0].size[1]};
            // std::cout<<"weight size: "<<weight_shape[1]<<" "<<weight_shape[0]<<std::endl;
            ml::Operand inp2 = webnn::BuildConstant(webnnGraphBuilder, weight_shape, blobs[0].data, blobs[0].total()*blobs[0].elemSize(), ml::OperandType::Float32);
            gemmOptions.bTranspose = true;
            result = webnnGraphBuilder.Gemm(webnnInpOperand_reshaped, inp2, &gemmOptions);
        }
        return Ptr<BackendNode>(new WebnnBackendNode(result));
    }
#endif // HAVE_WEBNN

    virtual int64 getFLOPS(const std::vector<MatShape> &inputs,
                           const std::vector<MatShape> &outputs) const CV_OVERRIDE
    {
        CV_UNUSED(inputs); // suppress unused variable warning
        long flops = 0;

        int innerSize = blobs[0].size[1];
        for(int i = 0; i < outputs.size(); i++)
        {
            flops += CV_BIG_INT(3)*innerSize*total(outputs[i]);
        }

        return flops;

    }

    bool bias;
    Mat weightsMat, biasMat, oriMat;
    bool transA, transB;
    bool isMatMul = false;
    Ptr<ActivationLayer> activ;
};

Ptr<InnerProductLayer> InnerProductLayer::create(const LayerParams& params)
{
    return Ptr<InnerProductLayer>(new FullyConnectedLayerImpl(params));
}

}
}<|MERGE_RESOLUTION|>--- conflicted
+++ resolved
@@ -662,24 +662,15 @@
     }
 
 #ifdef HAVE_CANN
-<<<<<<< HEAD
-    virtual Ptr<BackendNode> initCann(const std::vector<Ptr<BackendWrapper> > &inputsWrapper, const int index, const std::vector<Ptr<BackendNode> >& nodes) CV_OVERRIDE
-=======
     virtual Ptr<BackendNode> initCann(const std::vector<Ptr<BackendWrapper> > &inputsWrapper,
                                       const std::vector<Ptr<BackendNode> >& nodes) CV_OVERRIDE
->>>>>>> d0f51972
     {
         auto x1 = inputsWrapper[0].dynamicCast<CannBackendWrapper>();
         auto x1_desc = x1->getTensorDesc();
         auto op_x1 = nodes[0].dynamicCast<CannBackendNode>()->getOp();
         auto output_desc = std::make_shared<ge::TensorDesc>(ge::Shape(), ge::FORMAT_NCHW, ge::DT_FLOAT);
 
-<<<<<<< HEAD
-        std::string op_name = cv::format("matmul_%d", index);
-        auto op = std::make_shared<ge::op::MatMulV2>(op_name);
-=======
         auto op = std::make_shared<ge::op::MatMulV2>(name);
->>>>>>> d0f51972
 
         if (!blobs.empty()) // if B is const
         {
@@ -691,11 +682,7 @@
 
             // set inputs
             // set inputs : x2 (weight)
-<<<<<<< HEAD
-            auto op_const_weight = std::make_shared<CannConstOp>(weightsMat.data, weightsMat.type(), shape(weightsMat), cv::format("%s_w", op_name.c_str()));
-=======
             auto op_const_weight = std::make_shared<CannConstOp>(weightsMat.data, weightsMat.type(), shape(weightsMat), cv::format("%s_w", name.c_str()));
->>>>>>> d0f51972
             op->set_input_x2_by_name(*(op_const_weight->getOp()), "y");
             op->update_input_desc_x2(*(op_const_weight->getTensorDesc()));
         }
@@ -718,20 +705,12 @@
 
         // set inputs
         // set inputs : x1 (input)
-<<<<<<< HEAD
-        op->set_input_x1_by_name(*op_x1, "y");
-=======
         op->set_input_x1_by_name(*op_x1, x1->name.c_str());
->>>>>>> d0f51972
         op->update_input_desc_x1(*x1_desc);
         // set inputs : bias (bias)
         auto bias_mat = bias ? biasMat : Mat::zeros(1, weightsMat.size[0], weightsMat.type());
         std::vector<int> bias_shape{weightsMat.size[0]};
-<<<<<<< HEAD
-        auto op_const_bias = std::make_shared<CannConstOp>(bias_mat.data, bias_mat.type(), bias_shape, cv::format("%s_b", op_name.c_str()));
-=======
         auto op_const_bias = std::make_shared<CannConstOp>(bias_mat.data, bias_mat.type(), bias_shape, cv::format("%s_b", name.c_str()));
->>>>>>> d0f51972
         op->set_input_bias(*(op_const_bias->getOp()));
         op->update_input_desc_bias(*(op_const_bias->getTensorDesc()));
 
