/*M///////////////////////////////////////////////////////////////////////////////////////
//
//  IMPORTANT: READ BEFORE DOWNLOADING, COPYING, INSTALLING OR USING.
//
//  By downloading, copying, installing or using the software you agree to this license.
//  If you do not agree to this license, do not download, install,
//  copy or use the software.
//
//
//                           License Agreement
//                For Open Source Computer Vision Library
//
// Copyright (C) 2013, OpenCV Foundation, all rights reserved.
// Copyright (C) 2017, Intel Corporation, all rights reserved.
// Third party copyrights are property of their respective owners.
//
// Redistribution and use in source and binary forms, with or without modification,
// are permitted provided that the following conditions are met:
//
//   * Redistribution's of source code must retain the above copyright notice,
//     this list of conditions and the following disclaimer.
//
//   * Redistribution's in binary form must reproduce the above copyright notice,
//     this list of conditions and the following disclaimer in the documentation
//     and/or other materials provided with the distribution.
//
//   * The name of the copyright holders may not be used to endorse or promote products
//     derived from this software without specific prior written permission.
//
// This software is provided by the copyright holders and contributors "as is" and
// any express or implied warranties, including, but not limited to, the implied
// warranties of merchantability and fitness for a particular purpose are disclaimed.
// In no event shall the Intel Corporation or contributors be liable for any direct,
// indirect, incidental, special, exemplary, or consequential damages
// (including, but not limited to, procurement of substitute goods or services;
// loss of use, data, or profits; or business interruption) however caused
// and on any theory of liability, whether in contract, strict liability,
// or tort (including negligence or otherwise) arising in any way out of
// the use of this software, even if advised of the possibility of such damage.
//
//M*/

#include "../precomp.hpp"
#include "layers_common.hpp"
#include "../op_halide.hpp"
#include "../op_inf_engine.hpp"

#include <opencv2/dnn/shape_utils.hpp>

#ifdef HAVE_OPENCL
#include "opencl_kernels_dnn.hpp"
using namespace cv::dnn::ocl4dnn;
#endif


namespace cv
{
namespace dnn
{

class FullyConnectedLayerImpl CV_FINAL : public InnerProductLayer
{
public:
    enum { VEC_ALIGN = 8 };

#ifdef HAVE_OPENCL
    Ptr<OCL4DNNInnerProduct<float> > innerProductOp;
    std::vector<UMat> umat_blobs;
    std::vector<UMat> half_blobs;
#endif

    FullyConnectedLayerImpl(const LayerParams& params)
    {
        setParamsFrom(params);
        bias = params.get<bool>("bias_term", true);
        axis = params.get<int>("axis", 1);
        if (!blobs.empty())
        {
            CV_Assert(1 <= blobs.size() && blobs.size() <= 2);
            int numOutput = params.get<int>("num_output");
            int innerSize = (int)blobs[0].total() / numOutput;

            CV_Assert(blobs[0].dims >= 2 && (size_t)(innerSize * numOutput) == blobs[0].total());
            CV_Assert(!bias || (blobs.size() == 2 && (size_t)numOutput == blobs[1].total()));

            weightsMat = blobs[0] = blobs[0].reshape(1, numOutput);
            int vecsize = weightsMat.cols;
            if (vecsize % VEC_ALIGN != 0)
            {
                int vecsize_aligned = (int)alignSize(vecsize, VEC_ALIGN);
                Mat weightsBuf(weightsMat.rows, vecsize_aligned, weightsMat.type());
                Mat wpadding = weightsBuf.colRange(vecsize, vecsize_aligned);
                wpadding.setTo(Scalar::all(0.));
                weightsMat = weightsBuf.colRange(0, vecsize);
                blobs[0].copyTo(weightsMat);
            }

            if (bias)
                biasMat = blobs[1] = blobs[1].reshape(1, 1);
            else
                biasMat = Mat::zeros(1, numOutput, weightsMat.type());
        }
    }

    bool getMemoryShapes(const std::vector<MatShape> &inputs,
                         const int requiredOutputs,
                         std::vector<MatShape> &outputs,
                         std::vector<MatShape> &) const CV_OVERRIDE
    {
        int numOutput, cAxis;
        if (blobs.empty())
        {
            CV_CheckEQ(inputs.size(), (size_t)2, "");
            numOutput = inputs[1].back();
            cAxis = inputs[0].size() - 1;
            CV_CheckEQ(numOutput, inputs[0][cAxis - 1], "");
            int dims = inputs[0].size();
            CV_CheckEQ(inputs[1].size(), (size_t)dims, "");
            CV_CheckGE(dims, 2, "");
            for (int i = 0; i < dims - 2; i++)
                CV_CheckEQ(inputs[0][i], inputs[1][i], "");
            CV_CheckEQ(inputs[0].back(), inputs[1][dims - 2], "");
        }
        else
        {
            CV_CheckEQ(inputs.size(), (size_t)1, "");
            CV_CheckEQ(blobs[0].dims, 2, "");
            numOutput = blobs[0].size[0];
            CV_Assert(!bias || (size_t)numOutput == blobs[1].total());
            cAxis = clamp(axis, inputs[0]);
        }

        MatShape outShape(cAxis + 1);
        for (int i = 0; i < cAxis; ++i)
            outShape[i] = inputs[0][i];
        outShape.back() = numOutput;

        outputs.resize(1, outShape);
        return false;
    }

    virtual bool supportBackend(int backendId) CV_OVERRIDE
    {
        return backendId == DNN_BACKEND_OPENCV ||
               (backendId == DNN_BACKEND_HALIDE && haveHalide() && axis == 1) ||
<<<<<<< HEAD
               (backendId == DNN_BACKEND_INFERENCE_ENGINE_NGRAPH && axis == 1);
=======
               (backendId == DNN_BACKEND_INFERENCE_ENGINE && axis == 1);
>>>>>>> 9ac98f27
    }

    virtual bool setActivation(const Ptr<ActivationLayer>& layer) CV_OVERRIDE
    {
        if (activ.empty() || layer.empty())
        {
            activ = layer;
            return !activ.empty();
        }
        else
            return false;
    }

    class FullyConnected : public ParallelLoopBody
    {
    public:
        FullyConnected() : srcMat(0), weights(0), biasMat(0), activ(0), dstMat(0), nstripes(0), useAVX(false), useAVX2(false), useAVX512(false) {}

        static void run(const Mat& srcMat, const Mat& weights, const Mat& biasMat,
                        Mat& dstMat, const ActivationLayer* activ, int nstripes)
        {
            CV_Assert( srcMat.dims == 2 && srcMat.cols == weights.cols &&
                       dstMat.rows == srcMat.rows && dstMat.cols == weights.rows &&
                       srcMat.type() == weights.type() && weights.type() == dstMat.type() &&
                       srcMat.type() == CV_32F &&
                       (biasMat.empty() || (biasMat.type() == srcMat.type() &&
                                           biasMat.isContinuous() && (int)biasMat.total() == dstMat.cols)) );

            FullyConnected p;

            p.srcMat = &srcMat;
            p.weights = &weights;
            p.biasMat = &biasMat;
            p.dstMat = &dstMat;
            p.nstripes = nstripes;
            p.activ = activ;
            p.useAVX = checkHardwareSupport(CPU_AVX);
            p.useAVX2 = checkHardwareSupport(CPU_AVX2);
            p.useAVX512 = CV_CPU_HAS_SUPPORT_AVX512_SKX;

            parallel_for_(Range(0, nstripes), p, nstripes);
        }

        void operator()(const Range& r) const CV_OVERRIDE
        {
            int valign = FullyConnectedLayerImpl::VEC_ALIGN;
            int nsamples = srcMat->rows;
            int nw0 = weights->rows;
            int k, vecsize = srcMat->cols;
            int vecsize_aligned = (int)alignSize(vecsize, VEC_ALIGN);
            size_t total = (size_t)nsamples*nw0;
            size_t stripeSize = (total + nstripes - 1)/nstripes;
            size_t stripeStart = r.start*stripeSize;
            size_t stripeEnd = r.end == nstripes ? total : std::min(r.end*stripeSize, total);
            size_t wstep = weights->step1();
            AutoBuffer<float> srcbuf(vecsize_aligned + valign);
            float* sptr = alignPtr(srcbuf.data(), (int)(valign*sizeof(float)));

            for( k = vecsize; k < vecsize_aligned; k++ )
                sptr[k] = 0.f;

            for( size_t ofs = stripeStart; ofs < stripeEnd; )
            {
                int sampleIdx = (int)(ofs / nw0);
                int delta = (int)(ofs - (size_t)sampleIdx*nw0);
                const float* sptr_ = srcMat->ptr<float>(sampleIdx);
                const float* wptr = weights->ptr<float>(delta);
                float* dptr = dstMat->ptr<float>(sampleIdx) + delta;
                const float* biasptr = biasMat->ptr<float>() + delta;
                int nw = std::min(nw0 - delta, (int)(stripeEnd - ofs));

                memcpy(sptr, sptr_, vecsize*sizeof(sptr[0]));

            #if CV_TRY_AVX512_SKX
                if( useAVX512 )
                    opt_AVX512_SKX::fastGEMM1T( sptr, wptr, wstep, biasptr, dptr, nw, vecsize);
                else
            #endif
            #if CV_TRY_AVX2
                if( useAVX2 )
                    opt_AVX2::fastGEMM1T( sptr, wptr, wstep, biasptr, dptr, nw, vecsize);
                else
            #endif
            #if CV_TRY_AVX
                if( useAVX )
                    opt_AVX::fastGEMM1T( sptr, wptr, wstep, biasptr, dptr, nw, vecsize);
                else
            #endif
                {
                    int i = 0;

            #if CV_SIMD128
                    for( ; i <= nw - 4; i += 4, wptr += 4*wstep )
                    {
                        v_float32x4 vs0 = v_setall_f32(0.f), vs1 = v_setall_f32(0.f);
                        v_float32x4 vs2 = v_setall_f32(0.f), vs3 = v_setall_f32(0.f);

                        for( k = 0; k < vecsize; k += 4 )
                        {
                            v_float32x4 v = v_load_aligned(sptr + k);
                            vs0 += v*v_load_aligned(wptr + k);
                            vs1 += v*v_load_aligned(wptr + wstep + k);
                            vs2 += v*v_load_aligned(wptr + wstep*2 + k);
                            vs3 += v*v_load_aligned(wptr + wstep*3 + k);
                        }

                        v_float32x4 s = v_reduce_sum4(vs0, vs1, vs2, vs3);
                        s += v_load(biasptr + i);
                        v_store(dptr + i, s);
                    }
            #endif

                    for( ; i < nw; i++, wptr += wstep )
                    {
                        float s0=biasptr[i];

                        for( k = 0; k < vecsize; k++ )
                        {
                            float v = sptr[k];
                            s0 += v*wptr[k];
                        }
                        dptr[i] = s0;
                    }
                }

                if(activ)
                    activ->forwardSlice(dptr, dptr, 1, 1, delta, delta + nw);

                ofs += nw;
            }
        }

        const Mat *srcMat, *weights, *biasMat;
        const ActivationLayer* activ;
        Mat* dstMat;
        int nstripes;
        bool useAVX;
        bool useAVX2;
        bool useAVX512;
    };

#ifdef HAVE_OPENCL
    virtual void finalize(InputArrayOfArrays, OutputArrayOfArrays) CV_OVERRIDE
    {
        innerProductOp.release();
        umat_blobs.clear();
        half_blobs.clear();
    }

    bool forward_ocl(InputArrayOfArrays inps, OutputArrayOfArrays outs, InputArrayOfArrays internals)
    {
        std::vector<UMat> inputs;
        std::vector<UMat> outputs;

        bool use_half = (inps.depth() == CV_16S);
        inps.getUMatVector(inputs);
        outs.getUMatVector(outputs);

        if (inputs.size() == 2)
        {
            int dims = outputs[0].dims;
            int m = inputs[0].size[dims - 2];
            int n = inputs[0].size[dims - 1];
            int k = inputs[1].size[dims - 1];
            int rows = inputs[0].total() / (m * n);

            MatShape sh_A = shape(rows, m * n);
            MatShape sh_B = shape(rows, n * k);
            MatShape sh_C = shape(rows, m * k);
            UMat inp = inputs[0].reshape(1, sh_A.size(), &sh_A[0]);
            UMat weight = inputs[1].reshape(1, sh_B.size(), &sh_B[0]);
            UMat out = outputs[0].reshape(1, sh_C.size(), &sh_C[0]);

            UMat A, B, C, A_fp32, B_fp32, C_fp32;
            for (int i = 0; i < rows; ++i)
            {
                A = inp.row(i).reshape(1, m);
                B = weight.row(i).reshape(1, n);
                C = out.row(i).reshape(1, m);

                if (use_half)
                {
                    convertFp16(A, A_fp32);
                    convertFp16(B, B_fp32);
                    convertFp16(C, C_fp32);
                }
                else
                {
                    A_fp32 = A;
                    B_fp32 = B;
                    C_fp32 = C;
                }
                cv::gemm(A_fp32, B_fp32, 1, noArray(), 0, C_fp32);
                if (use_half)
                {
                    convertFp16(A_fp32, A);
                    convertFp16(B_fp32, B);
                    convertFp16(C_fp32, C);
                }
            }
            return true;
        }

        int axisCan = clamp(axis, inputs[0].dims);
        int numOutput = blobs[0].size[0];
        int innerSize = blobs[0].size[1];
        int outerSize = total(shape(inputs[0]), 0, axisCan);
        bool ret = true;

        if (innerProductOp.empty())
        {
            size_t n = blobs.size();
            umat_blobs.resize(n);
            for (int i = 0; i < n; i++) blobs[i].copyTo(umat_blobs[i]);

            OCL4DNNInnerProductConfig config;
            config.num_output = numOutput;
            config.bias_term = bias;
            config.M = outerSize;
            config.K = innerSize;
            config.use_half = use_half;

            if (use_half)
            {
                half_blobs.resize(umat_blobs.size());
                for (int i = 0; i < umat_blobs.size(); i++)
                {
                    if (!umat_blobs[i].empty())
                        convertFp16(umat_blobs[i], half_blobs[i]);
                }
            }

            innerProductOp = Ptr<OCL4DNNInnerProduct<float> >(new OCL4DNNInnerProduct<float>(config));
        }

        for (size_t i = 0; i < inputs.size(); i++)
        {
            MatShape inshape, outshape;
            inshape = shape(outerSize, innerSize);
            outshape = shape(outerSize, numOutput);

            UMat srcMat, dstMat;
            srcMat = inputs[i].reshape(1, inshape.size(), &inshape[0]);
            dstMat = outputs[i].reshape(1, outshape.size(), &outshape[0]);

            if (!innerProductOp->Forward(srcMat, (use_half) ? half_blobs[0] : umat_blobs[0],
                                         (bias) ? (use_half ? half_blobs[1] : umat_blobs[1]) : UMat(),
                                         dstMat))
            {
                ret = false;
                break;
            }

            if (!use_half && bias && (outerSize > 1))
            {
                UMat biasOnesMat = UMat::ones(outerSize, 1, umat_blobs[0].type());
                UMat& biases = umat_blobs[1];
                cv::gemm(biasOnesMat, biases, 1, dstMat, 1, dstMat, 0);
            }
        }

        if (ret) return true;

        UMat& weights = umat_blobs[0];
        for (size_t i = 0; i < inputs.size(); i++)
        {
            MatShape inshape, outshape;
            inshape = shape(outerSize, innerSize);
            outshape = shape(outerSize, numOutput);

            UMat srcMat, dstMat, srcMat_fp32, dstMat_fp32;
            srcMat = inputs[i].reshape(1, inshape.size(), &inshape[0]);
            dstMat = outputs[i].reshape(1, outshape.size(), &outshape[0]);

            if (use_half)
            {
                convertFp16(srcMat, srcMat_fp32);
                convertFp16(dstMat, dstMat_fp32);
            }
            else
            {
                srcMat_fp32 = srcMat;
                dstMat_fp32 = dstMat;
            }

            cv::gemm(srcMat_fp32, weights, 1, noArray(), 0, dstMat_fp32, GEMM_2_T);

            if (bias)
            {
                UMat biasOnesMat = UMat::ones(outerSize, 1, umat_blobs[0].type());
                UMat& biases = umat_blobs[1];
                cv::gemm(biasOnesMat, biases, 1, dstMat_fp32, 1, dstMat_fp32, 0);
            }
            if (use_half)
            {
                convertFp16(srcMat_fp32, srcMat);
                convertFp16(dstMat_fp32, dstMat);
            }
        }

        return true;
    }
#endif

    void forward(InputArrayOfArrays inputs_arr, OutputArrayOfArrays outputs_arr, OutputArrayOfArrays internals_arr) CV_OVERRIDE
    {
        CV_TRACE_FUNCTION();
        CV_TRACE_ARG_VALUE(name, "name", name.c_str());

        CV_OCL_RUN(IS_DNN_OPENCL_TARGET(preferableTarget),
                   forward_ocl(inputs_arr, outputs_arr, internals_arr))

        if (inputs_arr.depth() == CV_16S)
        {
            forward_fallback(inputs_arr, outputs_arr, internals_arr);
            return;
        }

        std::vector<Mat> input, output;
        inputs_arr.getMatVector(input);
        outputs_arr.getMatVector(output);

        if (!blobs.empty())
        {
            int axisCan = clamp(axis, input[0].dims);
            int outerSize = input[0].total(0, axisCan);

            for (size_t i = 0; i < input.size(); i++)
            {
                Mat srcMat = input[i].reshape(1, outerSize);
                Mat dstMat = output[i].reshape(1, outerSize);

                const int nstripes = getNumThreads();
                FullyConnected::run(srcMat, weightsMat, biasMat, dstMat, activ.get(), nstripes);
            }
        }
        else
        {
            float* inpData = input[0].ptr<float>();
            float* weightData = input[1].ptr<float>();
            float* outData = output[0].ptr<float>();

            int dims = output[0].dims;
            int numSlice = output[0].total() / output[0].total(dims - 2);
            int m = input[0].size[dims - 2];
            int n = input[0].size[dims - 1];
            int k = input[1].size[dims - 1];
            for (int i = 0; i < numSlice; i++)
            {
                Mat inpSlice(m, n, CV_32F, inpData);
                Mat weightSlice(n, k, CV_32F, weightData);
                Mat outSlice(m, k, CV_32F, outData);

                outSlice = inpSlice * weightSlice;
                inpData += inpSlice.total();
                weightData += weightSlice.total();
                outData += outSlice.total();
            }
        }
    }

    virtual Ptr<BackendNode> initHalide(const std::vector<Ptr<BackendWrapper> > &inputs) CV_OVERRIDE
    {
#ifdef HAVE_HALIDE
        int inW, inH, inC, inN, outC = blobs[0].size[0];
        Halide::Buffer<float> inputBuffer = halideBuffer(inputs[0]);
        getCanonicalSize(inputBuffer, &inW, &inH, &inC, &inN);
        auto weights = wrapToHalideBuffer(blobs[0], {inW, inH, inC, outC});

        Halide::Var x("x"), y("y"), c("c"), n("n");
        Halide::Func top = (name.empty() ? Halide::Func() : Halide::Func(name));
        Halide::RDom r(0, inW, 0, inH, 0, inC);
        Halide::Expr topExpr = sum(inputBuffer(r.x, r.y, r.z, n) *
                                   weights(r.x, r.y, r.z, c));
        if (bias)
        {
            Halide::Buffer<float> bias = wrapToHalideBuffer(blobs[1], {outC});
            topExpr += bias(c);
        }
        top(x, y, c, n) = topExpr;
        return Ptr<BackendNode>(new HalideBackendNode(top));
#endif  // HAVE_HALIDE
        return Ptr<BackendNode>();
    }

#ifdef HAVE_INF_ENGINE
    virtual Ptr<BackendNode> initNgraph(const std::vector<Ptr<BackendWrapper> >& inputs,
                                        const std::vector<Ptr<BackendNode> >& nodes) CV_OVERRIDE
    {
        auto& ieInpNode = nodes[0].dynamicCast<InfEngineNgraphNode>()->node;
        std::shared_ptr<ngraph::Node> matmul;

        if (nodes.size() == 2)
        {
            auto& inp2 = nodes[1].dynamicCast<InfEngineNgraphNode>()->node;
            matmul = std::make_shared<ngraph::op::MatMul>(ieInpNode, inp2, false, false);
        }
        else
        {
            std::vector<size_t> data = {(size_t)ieInpNode->get_shape()[0], (size_t)blobs[0].size[1]};
            auto new_shape = std::make_shared<ngraph::op::Constant>(ngraph::element::i64, ngraph::Shape{2}, data.data());
            auto inp = std::make_shared<ngraph::op::v1::Reshape>(ieInpNode, new_shape, true);

            std::vector<size_t> weight_shape{(size_t)blobs[0].size[0], (size_t)blobs[0].size[1]};
            auto ieWeights = std::make_shared<ngraph::op::Constant>(ngraph::element::f32, weight_shape, blobs[0].data);
            matmul = std::make_shared<ngraph::op::MatMul>(inp, ieWeights, false, true);
        }

        if (bias) {
            auto bias_node = std::make_shared<ngraph::op::Constant>(ngraph::element::f32,
                                              ngraph::Shape{(size_t)blobs[1].size[1]}, blobs[1].data);
            matmul = std::make_shared<ngraph::op::v1::Add>(matmul, bias_node, ngraph::op::AutoBroadcastType::NUMPY);
        }
        return Ptr<BackendNode>(new InfEngineNgraphNode(matmul));
    }
#endif  // HAVE_INF_ENGINE

    virtual int64 getFLOPS(const std::vector<MatShape> &inputs,
                           const std::vector<MatShape> &outputs) const CV_OVERRIDE
    {
        CV_UNUSED(inputs); // suppress unused variable warning
        long flops = 0;

        int innerSize = blobs[0].size[1];
        for(int i = 0; i < outputs.size(); i++)
        {
            flops += CV_BIG_INT(3)*innerSize*total(outputs[i]);
        }

        return flops;

    }

    bool bias;
    Mat weightsMat, biasMat;
    Ptr<ActivationLayer> activ;
};

Ptr<InnerProductLayer> InnerProductLayer::create(const LayerParams& params)
{
    return Ptr<InnerProductLayer>(new FullyConnectedLayerImpl(params));
}

}
}<|MERGE_RESOLUTION|>--- conflicted
+++ resolved
@@ -143,11 +143,7 @@
     {
         return backendId == DNN_BACKEND_OPENCV ||
                (backendId == DNN_BACKEND_HALIDE && haveHalide() && axis == 1) ||
-<<<<<<< HEAD
-               (backendId == DNN_BACKEND_INFERENCE_ENGINE_NGRAPH && axis == 1);
-=======
                (backendId == DNN_BACKEND_INFERENCE_ENGINE && axis == 1);
->>>>>>> 9ac98f27
     }
 
     virtual bool setActivation(const Ptr<ActivationLayer>& layer) CV_OVERRIDE
