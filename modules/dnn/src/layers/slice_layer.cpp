--- conflicted
+++ resolved
@@ -634,20 +634,6 @@
     }
 
 #ifdef HAVE_CANN
-<<<<<<< HEAD
-    virtual Ptr<BackendNode> initCann(const std::vector<Ptr<BackendWrapper> > &inputsWrapper, const int index, const std::vector<Ptr<BackendNode> >& nodes) CV_OVERRIDE
-    {
-        CV_Assert(sliceRanges.size() == 1);
-        CV_Assert(sliceSteps.size() == 1);
-        CV_Assert(sliceRanges[0].size() == sliceSteps[0].size());
-
-        auto x = inputsWrapper[0].dynamicCast<CannBackendWrapper>();
-        const int dims = x->host->dims;
-
-        // create operator
-        std::string op_name = cv::format("slice_%d", index);
-        auto op = std::make_shared<ge::op::StridedSliceV2>(op_name);
-=======
     virtual Ptr<BackendNode> initCann(const std::vector<Ptr<BackendWrapper> > &inputsWrapper,
                                       const std::vector<Ptr<BackendNode> >& nodes) CV_OVERRIDE
     {
@@ -716,7 +702,6 @@
 
         // create operator
         auto op = std::make_shared<ge::op::StridedSliceV2>(name);
->>>>>>> d0f51972
 
         // retrieve begins, ends, axes and steps
         std::vector<int> begins, ends, axes, steps;
@@ -725,61 +710,37 @@
             begins.push_back(sliceRanges[0][i].start);
             ends.push_back(sliceRanges[0][i].end);
             axes.push_back(i);
-<<<<<<< HEAD
-            steps.push_back(sliceSteps[0][i]);
-=======
             if (hasSteps)
                 steps.push_back(sliceSteps[0][i]);
             else
                 steps.push_back(1); // put 1 by default
->>>>>>> d0f51972
         }
         std::vector<int> shape_{dims};
 
         // set inputs
         // set inputs : x
         auto op_x = nodes[0].dynamicCast<CannBackendNode>()->getOp();
-<<<<<<< HEAD
-        op->set_input_x_by_name(*op_x, "y");
-=======
         op->set_input_x_by_name(*op_x, x->name.c_str());
->>>>>>> d0f51972
         auto x_desc = x->getTensorDesc();
         op->update_input_desc_x(*x_desc);
         // set inputs : begin
         Mat begin_mat(shape_, CV_32S, &begins[0]);
-<<<<<<< HEAD
-        auto op_const_begin = std::make_shared<CannConstOp>(begin_mat.data, begin_mat.type(), shape_, cv::format("%s_begin", op_name.c_str()));
-=======
         auto op_const_begin = std::make_shared<CannConstOp>(begin_mat.data, begin_mat.type(), shape_, cv::format("%s_begin", name.c_str()));
->>>>>>> d0f51972
         op->set_input_begin(*(op_const_begin->getOp()));
         op->update_input_desc_begin(*(op_const_begin->getTensorDesc()));
         // set inputs : end
         Mat end_mat(shape_, CV_32S, &ends[0]);
-<<<<<<< HEAD
-        auto op_const_end = std::make_shared<CannConstOp>(end_mat.data, end_mat.type(), shape_, cv::format("%s_end", op_name.c_str()));
-=======
         auto op_const_end = std::make_shared<CannConstOp>(end_mat.data, end_mat.type(), shape_, cv::format("%s_end", name.c_str()));
->>>>>>> d0f51972
         op->set_input_end(*(op_const_end->getOp()));
         op->update_input_desc_end(*(op_const_end->getTensorDesc()));
         // set inputs : axes
         Mat axes_mat(shape_, CV_32S, &axes[0]);
-<<<<<<< HEAD
-        auto op_const_axes = std::make_shared<CannConstOp>(axes_mat.data, axes_mat.type(), shape_, cv::format("%s_axes", op_name.c_str()));
-=======
         auto op_const_axes = std::make_shared<CannConstOp>(axes_mat.data, axes_mat.type(), shape_, cv::format("%s_axes", name.c_str()));
->>>>>>> d0f51972
         op->set_input_axes(*(op_const_axes->getOp()));
         op->update_input_desc_axes(*(op_const_axes->getTensorDesc()));
         // set inputs : strides
         Mat strides_mat(shape_, CV_32S, &steps[0]);
-<<<<<<< HEAD
-        auto op_const_strides = std::make_shared<CannConstOp>(strides_mat.data, strides_mat.type(), shape_, cv::format("%s_strides", op_name.c_str()));
-=======
         auto op_const_strides = std::make_shared<CannConstOp>(strides_mat.data, strides_mat.type(), shape_, cv::format("%s_strides", name.c_str()));
->>>>>>> d0f51972
         op->set_input_strides(*(op_const_strides->getOp()));
         op->update_input_desc_strides(*(op_const_strides->getTensorDesc()));
 
