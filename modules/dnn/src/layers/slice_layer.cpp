--- conflicted
+++ resolved
@@ -362,7 +362,6 @@
     }
 #endif  // HAVE_DNN_NGRAPH
 
-<<<<<<< HEAD
 
 #ifdef HAVE_CUDA
     Ptr<BackendNode> initCUDA(
@@ -386,11 +385,10 @@
     }
 #endif
 
-=======
+
 protected:
     // The actual non-negative values determined from @p sliceRanges depends on input size.
     std::vector<std::vector<Range> > finalSliceRanges;
->>>>>>> 014a5a86
 };
 
 class CropLayerImpl CV_FINAL : public SliceLayerImpl
