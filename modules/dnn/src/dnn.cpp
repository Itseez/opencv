/*M///////////////////////////////////////////////////////////////////////////////////////
//
//  IMPORTANT: READ BEFORE DOWNLOADING, COPYING, INSTALLING OR USING.
//
//  By downloading, copying, installing or using the software you agree to this license.
//  If you do not agree to this license, do not download, install,
//  copy or use the software.
//
//
//                           License Agreement
//                For Open Source Computer Vision Library
//
// Copyright (C) 2013, OpenCV Foundation, all rights reserved.
// Third party copyrights are property of their respective owners.
//
// Redistribution and use in source and binary forms, with or without modification,
// are permitted provided that the following conditions are met:
//
//   * Redistribution's of source code must retain the above copyright notice,
//     this list of conditions and the following disclaimer.
//
//   * Redistribution's in binary form must reproduce the above copyright notice,
//     this list of conditions and the following disclaimer in the documentation
//     and/or other materials provided with the distribution.
//
//   * The name of the copyright holders may not be used to endorse or promote products
//     derived from this software without specific prior written permission.
//
// This software is provided by the copyright holders and contributors "as is" and
// any express or implied warranties, including, but not limited to, the implied
// warranties of merchantability and fitness for a particular purpose are disclaimed.
// In no event shall the Intel Corporation or contributors be liable for any direct,
// indirect, incidental, special, exemplary, or consequential damages
// (including, but not limited to, procurement of substitute goods or services;
// loss of use, data, or profits; or business interruption) however caused
// and on any theory of liability, whether in contract, strict liability,
// or tort (including negligence or otherwise) arising in any way out of
// the use of this software, even if advised of the possibility of such damage.
//
//M*/

#include "precomp.hpp"
#include "op_halide.hpp"
#include "op_inf_engine.hpp"

#include "halide_scheduler.hpp"
#include <set>
#include <algorithm>
#include <iostream>
#include <sstream>
#include <fstream>
#include <iterator>
#include <numeric>
#include <opencv2/dnn/shape_utils.hpp>
#include <opencv2/imgproc.hpp>

#include <opencv2/core/utils/configuration.private.hpp>
#include <opencv2/core/utils/logger.hpp>

namespace cv {
namespace dnn {
CV__DNN_EXPERIMENTAL_NS_BEGIN

static size_t DNN_NETWORK_DUMP = utils::getConfigurationParameterSizeT("OPENCV_DNN_NETWORK_DUMP", 0);

// this option is useful to run valgrind memory errors detection
static bool DNN_DISABLE_MEMORY_OPTIMIZATIONS = utils::getConfigurationParameterBool("OPENCV_DNN_DISABLE_MEMORY_OPTIMIZATIONS", false);

#ifdef HAVE_OPENCL
static bool DNN_OPENCL_ALLOW_ALL_DEVICES = utils::getConfigurationParameterBool("OPENCV_DNN_OPENCL_ALLOW_ALL_DEVICES", false);
#endif

static int PARAM_DNN_BACKEND_DEFAULT = (int)utils::getConfigurationParameterSizeT("OPENCV_DNN_BACKEND_DEFAULT",
#ifdef HAVE_INF_ENGINE
    (size_t)DNN_BACKEND_INFERENCE_ENGINE
#else
    (size_t)DNN_BACKEND_OPENCV
#endif
);

// Additional checks (slowdowns execution!)
static bool DNN_CHECK_NAN_INF = utils::getConfigurationParameterBool("OPENCV_DNN_CHECK_NAN_INF", false);
static bool DNN_CHECK_NAN_INF_DUMP = utils::getConfigurationParameterBool("OPENCV_DNN_CHECK_NAN_INF_DUMP", false);
static bool DNN_CHECK_NAN_INF_RAISE_ERROR = utils::getConfigurationParameterBool("OPENCV_DNN_CHECK_NAN_INF_RAISE_ERROR", false);

using std::vector;
using std::map;
using std::make_pair;
using std::set;
using std::string;

//==================================================================================================

class BackendRegistry
{
public:
    typedef std::vector< std::pair<Backend, Target> > BackendsList;
    const BackendsList & getBackends() const { return backends; }
    static BackendRegistry & getRegistry()
    {
        static BackendRegistry impl;
        return impl;
    }

#ifdef HAVE_INF_ENGINE
    static inline bool checkIETarget(Target target)
    {
        // Lightweight detection
        const std::vector<std::string> devices = getCore("").GetAvailableDevices();
        for (std::vector<std::string>::const_iterator i = devices.begin(); i != devices.end(); ++i)
        {
            if (std::string::npos != i->find("MYRIAD") && target == DNN_TARGET_MYRIAD)
                return true;
            else if (std::string::npos != i->find("FPGA") && target == DNN_TARGET_FPGA)
                return true;
            else if (std::string::npos != i->find("CPU") && target == DNN_TARGET_CPU)
                return true;
            else if (std::string::npos != i->find("GPU") && (target == DNN_TARGET_OPENCL || target == DNN_TARGET_OPENCL_FP16))
                return true;
        }
        return false;
    }
#endif

private:
    BackendRegistry()
    {
#ifdef HAVE_HALIDE
        backends.push_back(std::make_pair(DNN_BACKEND_HALIDE, DNN_TARGET_CPU));
#  ifdef HAVE_OPENCL
        if (cv::ocl::useOpenCL())
            backends.push_back(std::make_pair(DNN_BACKEND_HALIDE, DNN_TARGET_OPENCL));
#  endif
#endif // HAVE_HALIDE

#ifdef HAVE_INF_ENGINE
        if (checkIETarget(DNN_TARGET_CPU)) {
            backends.push_back(std::make_pair(DNN_BACKEND_INFERENCE_ENGINE, DNN_TARGET_CPU));
        }
        if (checkIETarget(DNN_TARGET_MYRIAD)) {
            backends.push_back(std::make_pair(DNN_BACKEND_INFERENCE_ENGINE, DNN_TARGET_MYRIAD));
        }
        if (checkIETarget(DNN_TARGET_FPGA))
            backends.push_back(std::make_pair(DNN_BACKEND_INFERENCE_ENGINE, DNN_TARGET_FPGA));
#ifdef HAVE_OPENCL
        if (cv::ocl::useOpenCL() && ocl::Device::getDefault().isIntel())
        {
            if (checkIETarget(DNN_TARGET_OPENCL)) {
                backends.push_back(std::make_pair(DNN_BACKEND_INFERENCE_ENGINE, DNN_TARGET_OPENCL));
            }
            if (checkIETarget(DNN_TARGET_OPENCL_FP16)) {
                backends.push_back(std::make_pair(DNN_BACKEND_INFERENCE_ENGINE, DNN_TARGET_OPENCL_FP16));
            }
        }
#endif
#endif // HAVE_INF_ENGINE

#ifdef HAVE_OPENCL
        if (cv::ocl::useOpenCL())
        {
            backends.push_back(std::make_pair(DNN_BACKEND_OPENCV, DNN_TARGET_OPENCL));
            backends.push_back(std::make_pair(DNN_BACKEND_OPENCV, DNN_TARGET_OPENCL_FP16));
        }
#endif

        backends.push_back(std::make_pair(DNN_BACKEND_OPENCV, DNN_TARGET_CPU));
    }

    BackendsList backends;
};


std::vector< std::pair<Backend, Target> > getAvailableBackends()
{
    return BackendRegistry::getRegistry().getBackends();
}

std::vector<Target> getAvailableTargets(Backend be)
{
    if (be == DNN_BACKEND_DEFAULT)
        be = (Backend)PARAM_DNN_BACKEND_DEFAULT;

    std::vector<Target> result;
    const BackendRegistry::BackendsList all_backends = getAvailableBackends();
    for(BackendRegistry::BackendsList::const_iterator i = all_backends.begin(); i != all_backends.end(); ++i )
    {
        if (i->first == be)
            result.push_back(i->second);
    }
    return result;
}

//==================================================================================================

namespace
{
    typedef std::vector<MatShape> ShapesVec;

    struct LayerShapes
    {
        ShapesVec in, out, internal;
        // No guarantees that layer which support in-place computations
        // will be computed in-place (input.data_ptr == output.data_ptr).
        // If layer said that it could work in-place and layers after it
        // no longer use input blob, we'll set output = input.
        bool supportInPlace;
        LayerShapes() {supportInPlace = false;}
    };
}

Mat blobFromImage(InputArray image, double scalefactor, const Size& size,
                  const Scalar& mean, bool swapRB, bool crop, int ddepth)
{
    CV_TRACE_FUNCTION();
    Mat blob;
    blobFromImage(image, blob, scalefactor, size, mean, swapRB, crop, ddepth);
    return blob;
}

void blobFromImage(InputArray image, OutputArray blob, double scalefactor,
                   const Size& size, const Scalar& mean, bool swapRB, bool crop, int ddepth)
{
    CV_TRACE_FUNCTION();
    std::vector<Mat> images(1, image.getMat());
    blobFromImages(images, blob, scalefactor, size, mean, swapRB, crop, ddepth);
}

Mat blobFromImages(InputArrayOfArrays images, double scalefactor, Size size,
                   const Scalar& mean, bool swapRB, bool crop, int ddepth)
{
    CV_TRACE_FUNCTION();
    Mat blob;
    blobFromImages(images, blob, scalefactor, size, mean, swapRB, crop, ddepth);
    return blob;
}

void blobFromImages(InputArrayOfArrays images_, OutputArray blob_, double scalefactor,
                    Size size, const Scalar& mean_, bool swapRB, bool crop, int ddepth)
{
    CV_TRACE_FUNCTION();
    CV_CheckType(ddepth, ddepth == CV_32F || ddepth == CV_8U, "Blob depth should be CV_32F or CV_8U");
    if (ddepth == CV_8U)
    {
        CV_CheckEQ(scalefactor, 1.0, "Scaling is not supported for CV_8U blob depth");
        CV_Assert(mean_ == Scalar() && "Mean subtraction is not supported for CV_8U blob depth");
    }

    std::vector<Mat> images;
    images_.getMatVector(images);
    CV_Assert(!images.empty());
    for (size_t i = 0; i < images.size(); i++)
    {
        Size imgSize = images[i].size();
        if (size == Size())
            size = imgSize;
        if (size != imgSize)
        {
            if(crop)
            {
              float resizeFactor = std::max(size.width / (float)imgSize.width,
                                            size.height / (float)imgSize.height);
              resize(images[i], images[i], Size(), resizeFactor, resizeFactor, INTER_LINEAR);
              Rect crop(Point(0.5 * (images[i].cols - size.width),
                              0.5 * (images[i].rows - size.height)),
                        size);
              images[i] = images[i](crop);
            }
            else
              resize(images[i], images[i], size, 0, 0, INTER_LINEAR);
        }
        if(images[i].depth() == CV_8U && ddepth == CV_32F)
            images[i].convertTo(images[i], CV_32F);
        Scalar mean = mean_;
        if (swapRB)
            std::swap(mean[0], mean[2]);

        images[i] -= mean;
        images[i] *= scalefactor;
    }

    size_t nimages = images.size();
    Mat image0 = images[0];
    int nch = image0.channels();
    CV_Assert(image0.dims == 2);
    if (nch == 3 || nch == 4)
    {
        int sz[] = { (int)nimages, nch, image0.rows, image0.cols };
        blob_.create(4, sz, ddepth);
        Mat blob = blob_.getMat();
        Mat ch[4];

        for(size_t i = 0; i < nimages; i++ )
        {
            const Mat& image = images[i];
            CV_Assert(image.depth() == blob_.depth());
            nch = image.channels();
            CV_Assert(image.dims == 2 && (nch == 3 || nch == 4));
            CV_Assert(image.size() == image0.size());

            for( int j = 0; j < nch; j++ )
                ch[j] = Mat(image.rows, image.cols, ddepth, blob.ptr((int)i, j));
            if(swapRB)
                std::swap(ch[0], ch[2]);
            split(image, ch);
        }
    }
    else
    {
       CV_Assert(nch == 1);
       int sz[] = { (int)nimages, 1, image0.rows, image0.cols };
       blob_.create(4, sz, ddepth);
       Mat blob = blob_.getMat();

       for(size_t i = 0; i < nimages; i++ )
       {
           const Mat& image = images[i];
           CV_Assert(image.depth() == blob_.depth());
           nch = image.channels();
           CV_Assert(image.dims == 2 && (nch == 1));
           CV_Assert(image.size() == image0.size());

           image.copyTo(Mat(image.rows, image.cols, ddepth, blob.ptr((int)i, 0)));
       }
    }
}

void imagesFromBlob(const cv::Mat& blob_, OutputArrayOfArrays images_)
{
    CV_TRACE_FUNCTION();

    //A blob is a 4 dimensional matrix in floating point precision
    //blob_[0] = batchSize = nbOfImages
    //blob_[1] = nbOfChannels
    //blob_[2] = height
    //blob_[3] = width
    CV_Assert(blob_.depth() == CV_32F);
    CV_Assert(blob_.dims == 4);

    images_.create(cv::Size(1, blob_.size[0]), blob_.depth());

    std::vector<Mat> vectorOfChannels(blob_.size[1]);
    for (int n = 0; n <  blob_.size[0]; ++n)
    {
        for (int c = 0; c < blob_.size[1]; ++c)
        {
            vectorOfChannels[c] = getPlane(blob_, n, c);
        }
        cv::merge(vectorOfChannels, images_.getMatRef(n));
    }
}

#ifdef HAVE_OPENCL
class OpenCLBackendWrapper : public BackendWrapper
{
public:
    OpenCLBackendWrapper(Mat& m) : BackendWrapper(DNN_BACKEND_OPENCV, DNN_TARGET_OPENCL)
    {
        m.copyTo(umat);
        host = &m;
        hostDirty = false;
    }

    OpenCLBackendWrapper(const Ptr<BackendWrapper>& baseBuffer, Mat& m)
        : BackendWrapper(DNN_BACKEND_OPENCV, DNN_TARGET_OPENCL)
    {
        Ptr<OpenCLBackendWrapper> base = baseBuffer.dynamicCast<OpenCLBackendWrapper>();
        CV_Assert(!base.empty());

        host = &m;

        int shape[] = {1, (int)base->umat.total()};
        umat = base->umat.reshape(1, 2, &shape[0])
                         .colRange(0, host->total())
                         .reshape(1, host->dims, &host->size[0]);
        hostDirty = false;
    }

    static Ptr<BackendWrapper> create(Mat& m)
    {
        return Ptr<BackendWrapper>(new OpenCLBackendWrapper(m));
    }

    static Ptr<BackendWrapper> create(const Ptr<BackendWrapper>& baseBuffer, Mat& m)
    {
        return Ptr<BackendWrapper>(new OpenCLBackendWrapper(baseBuffer, m));
    }

    static std::vector<UMat> getUMatVector(const std::vector<Ptr<BackendWrapper> >& wrappers)
    {
        const int numWrappers = wrappers.size();
        std::vector<UMat> mats(wrappers.size());
        for (int i = 0; i < numWrappers; ++i)
        {
            Ptr<OpenCLBackendWrapper> umatWrapper = wrappers[i].dynamicCast<OpenCLBackendWrapper>();
            CV_Assert(!umatWrapper.empty());
            umatWrapper->copyToDevice();
            mats[i] = umatWrapper->umat;
        }
        return mats;
    }

    // Replaces all umats in wrappers to specific ones.
    static void update(const std::vector<Ptr<BackendWrapper> >& wrappers,
                       const std::vector<UMat>& umats)
    {
        CV_Assert(wrappers.size() == umats.size());
        for (int i = 0, n = umats.size(); i < n; ++i)
        {
            Ptr<OpenCLBackendWrapper> umatWrapper = wrappers[i].dynamicCast<OpenCLBackendWrapper>();
            CV_Assert(!umatWrapper.empty());
            umatWrapper->umat = umats[i];
        }
    }

    ~OpenCLBackendWrapper() {}

    // Copies data from device to a host memory.
    virtual void copyToHost() CV_OVERRIDE
    {
        umat.copyTo(*host);
    }

    virtual void setHostDirty() CV_OVERRIDE
    {
        hostDirty = true;
    };

    void copyToDevice()
    {
        if (hostDirty)
        {
            host->copyTo(umat);
            hostDirty = false;
        }
    }

private:
    UMat umat;
    Mat* host;
    bool hostDirty;
};
#endif

struct LayerPin
{
    int lid;
    int oid;

    LayerPin(int layerId = -1, int outputId = -1)
        : lid(layerId), oid(outputId) {}

    bool valid() const
    {
        return (lid >= 0 && oid >= 0);
    }

    bool equal(const LayerPin &r) const
    {
        return (lid == r.lid && oid == r.oid);
    }

    bool operator<(const LayerPin &r) const
    {
        return lid < r.lid || (lid == r.lid && oid < r.oid);
    }

    bool operator ==(const LayerPin &r) const
    {
        return lid == r.lid && oid == r.oid;
    }
};

struct LayerData
{
    LayerData() : id(-1), skip(false), flag(0) {}
    LayerData(int _id, const String &_name, const String &_type, LayerParams &_params)
        : id(_id), name(_name), type(_type), params(_params), skip(false), flag(0)
    {
        CV_TRACE_FUNCTION();

        //add logging info
        params.name = name;
        params.type = type;
    }

    int id;
    String name;
    String type;
    LayerParams params;

    std::vector<LayerPin> inputBlobsId;
    std::set<int> inputLayersId;
    std::set<int> requiredOutputs;
    std::vector<LayerPin> consumers;
    std::vector<Ptr<BackendWrapper> > outputBlobsWrappers;
    std::vector<Ptr<BackendWrapper> > inputBlobsWrappers;
    std::vector<Ptr<BackendWrapper> > internalBlobsWrappers;

    Ptr<Layer> layerInstance;
    std::vector<Mat> outputBlobs;
    std::vector<Mat*> inputBlobs;
    std::vector<Mat> internals;
    // Computation nodes of implemented backends (except DEFAULT).
    std::map<int, Ptr<BackendNode> > backendNodes;
    // Flag for skip layer computation for specific backend.
    bool skip;

    int flag;

    Ptr<Layer> getLayerInstance()
    {
        CV_TRACE_FUNCTION();
        CV_TRACE_ARG_VALUE(type, "type", type.c_str());

        if (layerInstance)
            return layerInstance;

        layerInstance = LayerFactory::createLayerInstance(type, params);
        if (!layerInstance)
        {
            CV_Error(Error::StsError, "Can't create layer \"" + name + "\" of type \"" + type + "\"");
        }

        return layerInstance;
    }
};

//fake layer containing network input blobs
struct DataLayer : public Layer
{
    DataLayer() : Layer()
    {
        skip = false;
    }

    virtual bool supportBackend(int backendId) CV_OVERRIDE
    {
        return backendId == DNN_BACKEND_OPENCV ||
              (backendId == DNN_BACKEND_INFERENCE_ENGINE && inputsData.size () == 1);
    }

    void forward(InputArrayOfArrays inputs_arr, OutputArrayOfArrays outputs_arr, OutputArrayOfArrays internals_arr) CV_OVERRIDE
    {
        CV_TRACE_FUNCTION();
        CV_TRACE_ARG_VALUE(name, "name", name.c_str());

        CV_OCL_RUN(IS_DNN_OPENCL_TARGET(preferableTarget),
                   forward_ocl(inputs_arr, outputs_arr, internals_arr))

        if (outputs_arr.depth() == CV_16S)
        {
            forward_fallback(inputs_arr, outputs_arr, internals_arr);
            return;
        }

        std::vector<Mat> outputs, internals;
        outputs_arr.getMatVector(outputs);
        internals_arr.getMatVector(internals);

        // Supported modes:
        // | Input type | Output type |
        // |       fp32 |        fp32 |
        // |      uint8 |        fp32 |
        for (int i = 0; i < inputsData.size(); ++i)
        {
            double scale = scaleFactors[i];
            Scalar& mean = means[i];
            CV_Assert(mean == Scalar() || inputsData[i].size[1] <= 4);
            CV_CheckTypeEQ(outputs[i].type(), CV_32FC1, "");

            bool singleMean = true;
            for (int j = 1; j < std::min(4, inputsData[i].size[1]) && singleMean; ++j)
            {
                singleMean = mean[j] == mean[j - 1];
            }

            if (singleMean)
            {
                inputsData[i].convertTo(outputs[i], CV_32F, scale, -mean[0] * scale);
            }
            else
            {
                for (int n = 0; n < inputsData[i].size[0]; ++n)
                    for (int c = 0; c < inputsData[i].size[1]; ++c)
                    {
                        Mat inp = getPlane(inputsData[i], n, c);
                        Mat out = getPlane(outputs[i], n, c);
                        inp.convertTo(out, CV_32F, scale, -mean[c] * scale);
                    }
            }
        }
    }

#ifdef HAVE_OPENCL
    std::vector<Mat> tmp_expressions;
    bool forward_ocl(InputArrayOfArrays, OutputArrayOfArrays outputs_, OutputArrayOfArrays internals_)
    {
        // Supported modes:
        // | Input type | Output type |
        // |       fp32 |        fp32 |
        // |       fp32 |        fp16 |
        // |      uint8 |        fp32 |
        std::vector<UMat> outputs;
        outputs_.getUMatVector(outputs);

        tmp_expressions.clear();
        for (int i = 0; i < inputsData.size(); ++i)
        {
            Mat inputData = inputsData[i];

            double scale = scaleFactors[i];
            Scalar& mean = means[i];

            CV_Assert(mean == Scalar() || inputsData[i].size[1] <= 4);
            bool singleMean = true;
            for (int j = 1; j < std::min(4, inputsData[i].size[1]) && singleMean; ++j)
            {
                singleMean = mean[j] == mean[j - 1];
            }

            if (outputs_.depth() == CV_16S)
            {
                if (singleMean)
                {
                    tmp_expressions.push_back(Mat(scale * (inputsData[i] - mean[0])));
                    convertFp16(tmp_expressions.back(), outputs[i]);
                }
                else
                {
                    for (int n = 0; n < inputsData[i].size[0]; ++n)
                        for (int c = 0; c < inputsData[i].size[1]; ++c)
                        {
                            Mat inp = getPlane(inputsData[i], n, c);

                            std::vector<cv::Range> plane(4, Range::all());
                            plane[0] = Range(n, n + 1);
                            plane[1] = Range(c, c + 1);
                            UMat out = outputs[i](plane).reshape(1, inp.dims, inp.size);

                            tmp_expressions.push_back(scale * (inp - mean[c]));
                            convertFp16(tmp_expressions.back(), out);
                        }
                }
            }
            else
            {
                CV_Assert(outputs_.depth() == CV_32F);
                if (singleMean)
                {
                    inputsData[i].convertTo(outputs[i], CV_32F, scale, -mean[0] * scale);
                }
                else
                {
                    for (int n = 0; n < inputsData[i].size[0]; ++n)
                        for (int c = 0; c < inputsData[i].size[1]; ++c)
                        {
                            Mat inp = getPlane(inputsData[i], n, c);

                            std::vector<cv::Range> plane(4, Range::all());
                            plane[0] = Range(n, n + 1);
                            plane[1] = Range(c, c + 1);
                            UMat out = outputs[i](plane).reshape(1, inp.dims, inp.size);

                            inp.convertTo(out, CV_32F, scale, -mean[c] * scale);
                        }
                }
            }
        }
        return true;
    }
#endif

    int outputNameToIndex(const String& tgtName) CV_OVERRIDE
    {
        int idx = (int)(std::find(outNames.begin(), outNames.end(), tgtName) - outNames.begin());
        return (idx < (int)outNames.size()) ? idx : -1;
    }

    void setNames(const std::vector<String> &names)
    {
        outNames.assign(names.begin(), names.end());
        shapes.clear(); shapes.resize(outNames.size());
    }

    void setInputShape(const String& tgtName, const MatShape& shape)
    {
        std::vector<String>::const_iterator it = std::find(outNames.begin(), outNames.end(), tgtName);
        CV_Check(tgtName, it != outNames.end(), "Unknown input");
        int idx = (int)(it - outNames.begin());

        CV_Assert(idx < (int)shapes.size());
        CV_Check(tgtName, shapes[idx].empty(), "Input shape redefinition is not allowed");
        shapes[idx] = shape;
    }

    bool getMemoryShapes(const std::vector<MatShape> &inputs,
                         const int requiredOutputs,
                         std::vector<MatShape> &outputs,
                         std::vector<MatShape> &internals) const CV_OVERRIDE
    {
        CV_Assert(inputs.size() == requiredOutputs);
        outputs.assign(inputs.begin(), inputs.end());
        return false;
    }

    virtual void finalize(InputArrayOfArrays, OutputArrayOfArrays outputs_arr) CV_OVERRIDE
    {
        std::vector<Mat> outputs;
        outputs_arr.getMatVector(outputs);

        CV_Assert_N(outputs.size() == scaleFactors.size(), outputs.size() == means.size(),
                  inputsData.size() == outputs.size());
        skip = true;
        for (int i = 0; skip && i < inputsData.size(); ++i)
        {
            if (inputsData[i].data != outputs[i].data || scaleFactors[i] != 1.0 || means[i] != Scalar())
                skip = false;
        }
    }

#ifdef HAVE_INF_ENGINE
    virtual Ptr<BackendNode> initNgraph(const std::vector<Ptr<BackendWrapper> >& inputs,
                                        const std::vector<Ptr<BackendNode> >& nodes) CV_OVERRIDE
    {
        CV_CheckEQ(nodes.size(), (size_t)1, "");
        CV_CheckEQ(inputsData[0].dims, 4, "");
        const size_t numChannels = inputsData[0].size[1];
        CV_Assert(numChannels <= 4);

        auto inp_node = nodes[0].dynamicCast<InfEngineNgraphNode>()->node;
        float scale = scaleFactors[0];
        auto weights = std::make_shared<ngraph::op::Constant>(ngraph::element::f32, ngraph::Shape{1}, &scale);
        auto scale_node = std::make_shared<ngraph::op::v1::Multiply>(inp_node, weights, ngraph::op::AutoBroadcastType::NUMPY);

        std::vector<float> bias_buf(numChannels);
        for (int i = 0; i < numChannels; ++i)
        {
            bias_buf[i] = -means[0][i] * scale;
        }

        std::vector<size_t> bias_shape(inputsData[0].dims, 1);
        bias_shape[1] = numChannels;
        auto bias = std::make_shared<ngraph::op::Constant>(ngraph::element::f32, ngraph::Shape(bias_shape), bias_buf.data());
        auto scale_shift_node = std::make_shared<ngraph::op::v1::Add>(scale_node, bias, ngraph::op::AutoBroadcastType::NUMPY);
        return Ptr<BackendNode>(new InfEngineNgraphNode(scale_shift_node));
    }
#endif  // HAVE_INF_ENGINE

    std::vector<String> outNames;
    std::vector<MatShape> shapes;
    // Preprocessing parameters for each network's input.
    std::vector<double> scaleFactors;
    std::vector<Scalar> means;
    std::vector<Mat> inputsData;
    bool skip;
};

struct BlobManager
{
public:
    // Increase references counter to layer output.
    void addReference(const LayerPin& lp)
    {
        std::map<LayerPin, int>::iterator it = refCounter.find(lp);
        if (it == refCounter.end())
            refCounter[lp] = 1;
        else
            it->second += 1;
    }

    void addReferences(const std::vector<LayerPin>& pins)
    {
        for (int i = 0; i < pins.size(); i++)
        {
            addReference(pins[i]);
        }
    }

    // Returns number of references to allocated memory that used in specific
    // layer blob.
    int numReferences(const LayerPin& lp)
    {
        std::map<LayerPin, LayerPin>::iterator mapIt = reuseMap.find(lp);
        CV_Assert(mapIt != reuseMap.end());
        LayerPin memHost = mapIt->second;

        std::map<LayerPin, int>::iterator refIt = refCounter.find(memHost);
        CV_Assert(refIt != refCounter.end());
        return refIt->second;
    }

    // Reuse data allocated in <host> inside the <user> blob.
    void reuse(const LayerPin& host, const LayerPin& user)
    {
        CV_Assert(reuseMap.find(user) == reuseMap.end());
        CV_Assert(reuseMap.find(host) != reuseMap.end());
        LayerPin memHost = reuseMap[host];
        reuseMap[user] = memHost;
        if (refCounter.find(memHost) != refCounter.end())
        {
            std::map<LayerPin, int>::iterator userRefIt = refCounter.find(user);
            if (userRefIt != refCounter.end())
            {
                refCounter[memHost] += userRefIt->second;
                refCounter.erase(userRefIt);
            }
            else
                refCounter[memHost] += 1;
        }
    }

    // Decrease references counter to allocated memory inside specific blob.
    void releaseReference(const LayerPin& lp)
    {
        std::map<LayerPin, LayerPin>::iterator mapIt = reuseMap.find(lp);
        CV_Assert(mapIt != reuseMap.end());

        std::map<LayerPin, int>::iterator refIt = refCounter.find(mapIt->second);
        CV_Assert(refIt != refCounter.end());
        CV_Assert(refIt->second > 0);
        refIt->second -= 1;
    }

    void releaseReferences(const std::vector<LayerPin>& pins)
    {
        for (int i = 0; i < pins.size(); i++)
        {
            releaseReference(pins[i]);
        }
    }

    void reuseOrCreate(const MatShape& shape, const LayerPin& lp, Mat& dst, bool use_half)
    {
        if (!DNN_DISABLE_MEMORY_OPTIMIZATIONS)
        {
            Mat bestBlob;
            LayerPin bestBlobPin;

            std::map<LayerPin, Mat>::iterator hostIt;
            std::map<LayerPin, int>::iterator refIt;

            const int targetTotal = total(shape);
            int bestBlobTotal = INT_MAX;

            for (hostIt = memHosts.begin(); hostIt != memHosts.end(); ++hostIt)
            {
                refIt = refCounter.find(hostIt->first);
                // Use only blobs that had references before because if not,
                // it might be used as output.
                if (refIt != refCounter.end() && refIt->second == 0)
                {
                    Mat& unusedBlob = hostIt->second;
                    if (unusedBlob.total() >= targetTotal &&
                        unusedBlob.total() < bestBlobTotal)
                    {
                        bestBlobPin = hostIt->first;
                        bestBlob = unusedBlob;
                        bestBlobTotal = unusedBlob.total();
                    }
                }
            }
            if (!bestBlob.empty())
            {
                reuse(bestBlobPin, lp);
                dst = bestBlob.reshape(1, 1).colRange(0, targetTotal).reshape(1, shape);
                return;
            }
        }

        {
            // if dst already has been allocated with total(shape) elements,
            // it won't be recreated and pointer of dst.data remains the same.
            dst.create(shape, use_half ? CV_16S : CV_32F);
            addHost(lp, dst);
        }
    }

    void allocateBlobsForLayer(LayerData &ld, const LayerShapes& layerShapes,
                               std::vector<LayerPin>& pinsForInternalBlobs,
                               bool use_half = false)
    {
        CV_TRACE_FUNCTION();

        pinsForInternalBlobs.clear();

        std::vector<Mat>& outputBlobs = ld.outputBlobs,
                &internalBlobs = ld.internals;

        const ShapesVec& outShapes = layerShapes.out,
                internalShapes = layerShapes.internal;

        outputBlobs.resize(std::max((size_t)1, outShapes.size())); //layer produce at least one output blob
        internalBlobs.resize(internalShapes.size());

        CV_Assert(ld.requiredOutputs.size() <= outShapes.size());

        // Check that layer could work in-place.
        bool inPlace = false;
        if (layerShapes.supportInPlace)
        {
            if (ld.inputBlobs.size() == 1)
            {
                // Get number of references to the input memory.
                int numRef = numReferences(ld.inputBlobsId[0]);
                // If current layer is one and only customer of this blob.
                inPlace = numRef == 1;
            }
        }

        ShapesVec shapes(outShapes);
        shapes.insert(shapes.end(), internalShapes.begin(), internalShapes.end());
        std::vector<Mat*> blobs;
        for(int i = 0; i < outputBlobs.size(); i++)
        {
            blobs.push_back(&outputBlobs[i]);
        }

        for(int i = 0; i < internalBlobs.size(); i++)
        {
            blobs.push_back(&internalBlobs[i]);
            if (total(internalShapes[i]))
            {
                pinsForInternalBlobs.push_back(LayerPin(ld.id, ld.outputBlobs.size() + i));
            }
        }

        addReferences(pinsForInternalBlobs);

        std::map<int, std::vector<int> > idxSizes;
        for(int i = 0; i < shapes.size(); i++)
        {
            idxSizes[total(shapes[i])].push_back(i);
        }

        std::map<int, std::vector<int> >::reverse_iterator it;
        for(it = idxSizes.rbegin(); it != idxSizes.rend(); it++)
        {
            for(int j = 0; j < it->second.size(); j++)
            {
                int index = it->second[j];
                if (total(shapes[index]))
                {
                    LayerPin blobPin(ld.id, index);
                    if (index < outShapes.size() && inPlace)
                    {
                        CV_Assert(ld.inputBlobs[0]->total() == total(shapes[index]));
                        ld.outputBlobs[index] = ld.inputBlobs[0]->reshape(1, shapes[index]);
                        reuse(ld.inputBlobsId[0], blobPin);
                    }
                    else
                        reuseOrCreate(shapes[index], blobPin, *blobs[index], use_half);
                }
            }
        }
    }

    // Clear internal state. Calls before an every reallocation.
    void reset()
    {
        CV_TRACE_FUNCTION();

        refCounter.clear();
        reuseMap.clear();
        memHosts.clear();
    }

private:
    // Register allocated memory.
    void addHost(const LayerPin& lp, const Mat& mat)
    {
        CV_Assert(memHosts.find(lp) == memHosts.end());
        reuseMap[lp] = lp;
        memHosts[lp] = mat;
    }

    std::map<LayerPin, int> refCounter;
    // Maps pin to origin blob (for whom memory was allocated firstly).
    // For origin blobs key == value.
    std::map<LayerPin, LayerPin> reuseMap;
    std::map<LayerPin, Mat> memHosts;
};

static Ptr<BackendWrapper> wrapMat(int backendId, int targetId, cv::Mat& m)
{
    if (backendId == DNN_BACKEND_OPENCV)
    {
        if (targetId == DNN_TARGET_CPU)
            return Ptr<BackendWrapper>();
#ifdef HAVE_OPENCL
        else if (IS_DNN_OPENCL_TARGET(targetId))
            return OpenCLBackendWrapper::create(m);
#endif
        else
            CV_Error(Error::StsNotImplemented, "Unknown/unsupported target identifier");
    }
    else if (backendId == DNN_BACKEND_HALIDE)
    {
        CV_Assert(haveHalide());
#ifdef HAVE_HALIDE
        return Ptr<BackendWrapper>(new HalideBackendWrapper(targetId, m));
#endif  // HAVE_HALIDE
    }
    else if (backendId == DNN_BACKEND_INFERENCE_ENGINE)
    {
#ifdef HAVE_INF_ENGINE
        return Ptr<BackendWrapper>(new NgraphBackendWrapper(targetId, m));
#else
        CV_Error(Error::StsNotImplemented, "This OpenCV version is built without support of Inference Engine");
#endif
    }
    else
        CV_Error(Error::StsNotImplemented, "Unknown backend identifier");
    return Ptr<BackendWrapper>();  // TODO Error?
}

static int g_networkId = 0;

struct Net::Impl
{
    typedef std::map<int, LayerShapes> LayersShapesMap;
    typedef std::map<int, LayerData> MapIdToLayerData;

    const int networkId; // network global identifier
    int networkDumpCounter; // dump counter

    Impl()
        : networkId(CV_XADD(&g_networkId, 1))
        , networkDumpCounter(0)
    {
        //allocate fake net input layer
        netInputLayer = Ptr<DataLayer>(new DataLayer());
        LayerData &inpl = layers.insert( make_pair(0, LayerData()) ).first->second;
        inpl.id = 0;
        netInputLayer->name = inpl.name = "_input";
        inpl.type = "__NetInputLayer__";
        inpl.layerInstance = netInputLayer;
        layerNameToId.insert(std::make_pair(inpl.name, inpl.id));

        lastLayerId = 0;
        netWasAllocated = false;
        fusion = true;
        isAsync = false;
        preferableBackend = DNN_BACKEND_DEFAULT;
        preferableTarget = DNN_TARGET_CPU;
        skipInfEngineInit = false;
    }

    Ptr<DataLayer> netInputLayer;
    std::vector<LayerPin> blobsToKeep;
    MapIdToLayerData layers;
    std::map<String, int> layerNameToId;
    BlobManager blobManager;
    int preferableBackend;
    int preferableTarget;
    String halideConfigFile;
    bool skipInfEngineInit;
    // Map host data to backend specific wrapper.
    std::map<void*, Ptr<BackendWrapper> > backendWrappers;

    int lastLayerId;

    bool netWasAllocated;
    bool fusion;
    bool isAsync;
    std::vector<int64> layersTimings;
    Mat output_blob;

    Ptr<BackendWrapper> wrap(Mat& host)
    {
        if (preferableBackend == DNN_BACKEND_OPENCV && preferableTarget == DNN_TARGET_CPU)
            return Ptr<BackendWrapper>();

        MatShape shape(host.dims);
        for (int i = 0; i < host.dims; ++i)
            shape[i] = host.size[i];

        void* data = host.data;
        if (backendWrappers.find(data) != backendWrappers.end())
        {
            Ptr<BackendWrapper> baseBuffer = backendWrappers[data];
            if (preferableBackend == DNN_BACKEND_OPENCV)
            {
#ifdef HAVE_OPENCL
                CV_Assert(IS_DNN_OPENCL_TARGET(preferableTarget));
                return OpenCLBackendWrapper::create(baseBuffer, host);
#else
                CV_Error(Error::StsInternal, "");
#endif
            }
            else if (preferableBackend == DNN_BACKEND_HALIDE)
            {
                CV_Assert(haveHalide());
#ifdef HAVE_HALIDE
                return Ptr<BackendWrapper>(new HalideBackendWrapper(baseBuffer, shape));
#endif
            }
            else if (preferableBackend == DNN_BACKEND_INFERENCE_ENGINE)
            {
                return wrapMat(preferableBackend, preferableTarget, host);
            }
            else
                CV_Error(Error::StsNotImplemented, "Unknown backend identifier");
        }

        Ptr<BackendWrapper> wrapper = wrapMat(preferableBackend, preferableTarget, host);
        backendWrappers[data] = wrapper;
        return wrapper;
    }

#ifdef HAVE_HALIDE
    void compileHalide()
    {
        CV_TRACE_FUNCTION();

        CV_Assert(preferableBackend == DNN_BACKEND_HALIDE);

        HalideScheduler scheduler(halideConfigFile);
        std::vector< std::reference_wrapper<LayerData> > compileList; compileList.reserve(64);
        for (MapIdToLayerData::iterator it = layers.begin(); it != layers.end(); ++it)
        {
            LayerData &ld = it->second;
            Ptr<Layer> layer = ld.layerInstance;
            if (layer->supportBackend(DNN_BACKEND_HALIDE) && !ld.skip)
            {
                CV_Assert(!ld.backendNodes[DNN_BACKEND_HALIDE].empty());
                bool scheduled = scheduler.process(ld.backendNodes[DNN_BACKEND_HALIDE]);
                if (!scheduled)
                {
                    // Use automatic scheduling provided by layer.
                    layer->applyHalideScheduler(ld.backendNodes[DNN_BACKEND_HALIDE],
                                                ld.inputBlobs, ld.outputBlobs,
                                                preferableTarget);
                }
                compileList.emplace_back(ld);
            }
        }
        std::atomic<int> progress(0);
        auto fn = ([&] () -> void
        {
            for (;;)
            {
                int id = progress.fetch_add(1);
                if ((size_t)id >= compileList.size())
                    return;
                const LayerData& ld = compileList[id].get();
                Ptr<BackendNode> node = ld.backendNodes.find(DNN_BACKEND_HALIDE)->second;
                dnn::compileHalide(ld.outputBlobs, node, preferableTarget);
            }
        });
        size_t num_threads = std::min(compileList.size(), (size_t)std::thread::hardware_concurrency());
        num_threads = std::max((size_t)1u, std::min((size_t)8u, num_threads));
        std::vector<std::thread> threads(num_threads - 1);
        for (auto& t: threads) t = std::thread(fn);
        fn(); // process own tasks
        for (auto& t: threads) t.join();
    }
#endif

    void clear()
    {
        CV_TRACE_FUNCTION();

        MapIdToLayerData::iterator it;
        for (it = layers.begin(); it != layers.end(); it++)
        {
            if (it->second.id != 0) {
                it->second.inputBlobs.clear();
                it->second.outputBlobs.clear();
                it->second.internals.clear();
            }
            it->second.skip = false;
            //it->second.consumers.clear();
            Ptr<Layer> currLayer = it->second.layerInstance;

            if( currLayer.empty() )
                continue;

            currLayer->unsetAttached();
        }

        layersTimings.clear();
    }

    void setUpNet(const std::vector<LayerPin>& blobsToKeep_ = std::vector<LayerPin>())
    {
        CV_TRACE_FUNCTION();

        if (DNN_NETWORK_DUMP > 0 && networkDumpCounter == 0)
        {
            dumpNetworkToFile();
        }

        if (preferableBackend == DNN_BACKEND_DEFAULT)
            preferableBackend = (Backend)PARAM_DNN_BACKEND_DEFAULT;

        CV_Assert(preferableBackend != DNN_BACKEND_OPENCV ||
                  preferableTarget == DNN_TARGET_CPU ||
                  preferableTarget == DNN_TARGET_OPENCL ||
                  preferableTarget == DNN_TARGET_OPENCL_FP16);
        CV_Assert(preferableBackend != DNN_BACKEND_HALIDE ||
                  preferableTarget == DNN_TARGET_CPU ||
                  preferableTarget == DNN_TARGET_OPENCL);
        if (preferableBackend == DNN_BACKEND_INFERENCE_ENGINE)
        {
            CV_Assert(
                  preferableTarget == DNN_TARGET_CPU ||
                  preferableTarget == DNN_TARGET_OPENCL ||
                  preferableTarget == DNN_TARGET_OPENCL_FP16 ||
                  preferableTarget == DNN_TARGET_MYRIAD ||
                  preferableTarget == DNN_TARGET_FPGA
            );
        }
        if (!netWasAllocated || this->blobsToKeep != blobsToKeep_)
        {
            if (preferableBackend == DNN_BACKEND_OPENCV && IS_DNN_OPENCL_TARGET(preferableTarget))
#ifndef HAVE_OPENCL
            {
                CV_LOG_WARNING(NULL, "DNN: OpenCL target is not available in this OpenCV build, switching to CPU.");
                preferableTarget = DNN_TARGET_CPU;
            }
#else
            {
                if (!DNN_OPENCL_ALLOW_ALL_DEVICES)
                {
                    // Current implementation is only valid for GPU (#11494)
                    if (ocl::Device::getDefault().type() != ocl::Device::TYPE_GPU)
                    {
                        CV_LOG_WARNING(NULL, "DNN: OpenCL target is not supported with current OpenCL device (tested with GPUs only), switching to CPU.");
                        preferableTarget = DNN_TARGET_CPU;
                    }
                    else if (preferableTarget == DNN_TARGET_OPENCL_FP16 && !ocl::Device::getDefault().isIntel())
                    {
                        CV_LOG_WARNING(NULL,
                            "DNN: OpenCL target with fp16 precision is not supported "
                            "with current OpenCL device (tested with Intel GPUs only), "
                            "switching to OpenCL with fp32 precision.");
                        preferableTarget = DNN_TARGET_OPENCL;
                    }
                }
            }
#endif
            clear();

            this->blobsToKeep = blobsToKeep_;

            allocateLayers(blobsToKeep_);

            MapIdToLayerData::iterator it = layers.find(0);
            CV_Assert(it != layers.end());
            it->second.skip = netInputLayer->skip;

            initBackend(blobsToKeep_);

            if (!netWasAllocated )
            {
#ifdef HAVE_HALIDE
                if (preferableBackend == DNN_BACKEND_HALIDE)
                    compileHalide();
#else
                CV_Assert(preferableBackend != DNN_BACKEND_HALIDE);
#endif
            }

            netWasAllocated = true;

            if (DNN_NETWORK_DUMP > 0)
            {
                dumpNetworkToFile();
            }
        }
    }

    int getLayerId(const String &layerName)
    {
        std::map<String, int>::iterator it = layerNameToId.find(layerName);
        return (it != layerNameToId.end()) ? it->second : -1;
    }

    int getLayerId(int id)
    {
        MapIdToLayerData::iterator it = layers.find(id);
        return (it != layers.end()) ? id : -1;
    }

    int getLayerId(DictValue &layerDesc)
    {
        if (layerDesc.isInt())
            return getLayerId(layerDesc.get<int>());
        else if (layerDesc.isString())
            return getLayerId(layerDesc.get<String>());

        CV_Assert(layerDesc.isInt() || layerDesc.isString());
        return -1;
    }

    String getLayerName(int id)
    {
        MapIdToLayerData::iterator it = layers.find(id);
        return (it != layers.end()) ? it->second.name : "(unknown layer)";
    }

    LayerData& getLayerData(int id)
    {
        MapIdToLayerData::iterator it = layers.find(id);

        if (it == layers.end())
            CV_Error(Error::StsObjectNotFound, format("Layer with requested id=%d not found", id));

        return it->second;
    }

    LayerData& getLayerData(const String &layerName)
    {
        int id = getLayerId(layerName);

        if (id < 0)
            CV_Error(Error::StsError, "Requested layer \"" + layerName + "\" not found");

        return getLayerData(id);
    }

    LayerData& getLayerData(const DictValue &layerDesc)
    {
        CV_Assert(layerDesc.isInt() || layerDesc.isString());
        if (layerDesc.isInt())
            return getLayerData(layerDesc.get<int>());
        else /*if (layerDesc.isString())*/
            return getLayerData(layerDesc.get<String>());
    }

    static void addLayerInput(LayerData &ld, int inNum, LayerPin from)
    {
        if ((int)ld.inputBlobsId.size() <= inNum)
        {
            ld.inputBlobsId.resize(inNum + 1);
        }
        else
        {
            LayerPin storedFrom = ld.inputBlobsId[inNum];
            if (storedFrom.valid() && !storedFrom.equal(from))
                CV_Error(Error::StsError, format("Input #%d of layer \"%s\" already was connected",
                                                 inNum, ld.name.c_str()));
        }

        ld.inputBlobsId[inNum] = from;
    }

    int resolvePinOutputName(LayerData &ld, const String &outName)
    {
        if (outName.empty())
            return 0;
        return ld.getLayerInstance()->outputNameToIndex(outName);
    }

    LayerPin getPinByAlias(const String &layerName)
    {
        LayerPin pin;
        pin.lid = (layerName.empty()) ? 0 : getLayerId(layerName);

        if (pin.lid >= 0)
            pin.oid = resolvePinOutputName(getLayerData(pin.lid), layerName);

        return pin;
    }

    std::vector<LayerPin> getLayerOutPins(const String &layerName)
    {
        int lid = (layerName.empty()) ? 0 : getLayerId(layerName);

        std::vector<LayerPin> pins;

        for (int i = 0; i < layers[lid].outputBlobs.size(); i++)
        {
            pins.push_back(LayerPin(lid, i));
        }

        return pins;
    }

    void connect(int outLayerId, int outNum, int inLayerId, int inNum)
    {
        CV_Assert(outLayerId < inLayerId);
        LayerData &ldOut = getLayerData(outLayerId);
        LayerData &ldInp = getLayerData(inLayerId);

        addLayerInput(ldInp, inNum, LayerPin(outLayerId, outNum));
        ldOut.requiredOutputs.insert(outNum);
        ldOut.consumers.push_back(LayerPin(inLayerId, outNum));
    }

    void initBackend(const std::vector<LayerPin>& blobsToKeep_)
    {
        CV_TRACE_FUNCTION();
        if (preferableBackend == DNN_BACKEND_OPENCV)
            CV_Assert(preferableTarget == DNN_TARGET_CPU || IS_DNN_OPENCL_TARGET(preferableTarget));
        else if (preferableBackend == DNN_BACKEND_HALIDE)
            initHalideBackend();
        else if (preferableBackend == DNN_BACKEND_INFERENCE_ENGINE)
        {
#ifdef HAVE_INF_ENGINE
            initInfEngineBackend(blobsToKeep_);
#else
            CV_Error(Error::StsNotImplemented, "This OpenCV version is built without support of Inference Engine");
#endif
        }
        else
            CV_Error(Error::StsNotImplemented, "Unknown backend identifier");
    }

    void initHalideBackend()
    {
        CV_TRACE_FUNCTION();
        CV_Assert_N(preferableBackend == DNN_BACKEND_HALIDE, haveHalide());

        // Iterator to current layer.
        MapIdToLayerData::iterator it = layers.begin();
        // Iterator to base layer for fusion. In example, in case of conv+bn+relu
        // it'll be a conv layer.
        MapIdToLayerData::iterator baseIt = layers.begin();
        for (; it != layers.end(); it++)
        {
            LayerData &ldTop = it->second;
            Ptr<Layer> layerTop = ldTop.layerInstance;
            if (!layerTop->supportBackend(preferableBackend))
            {
                // Move base iterator to layer that don't support preferable
                // backend to prevent fusion over layer of different backend.
                baseIt = it;
                continue;
            }
            // Try to do layers fusion.
            LayerData &ldBot = baseIt->second;
            Ptr<Layer> layerBot = ldBot.layerInstance;
            // 1. Check that bottom and top from the same backends.
            if (it != layers.begin() && layerBot->supportBackend(preferableBackend))
            {
                // 2. Check that current layer works in-place.
                bool inPlace = ldTop.inputBlobs.size() == 1 &&
                               ldBot.outputBlobs.size() == 1 &&
                               ldTop.inputBlobs[0]->data ==
                               ldBot.outputBlobs[0].data;
                if (inPlace)
                {
                    // 3. Try to attach node.
                    CV_Assert(!ldBot.backendNodes[preferableBackend].empty());
                    Ptr<BackendNode> fusedNode =
                        layerTop->tryAttach(ldBot.backendNodes[preferableBackend]);
                    if (!fusedNode.empty())
                    {
                        ldTop.skip = true;
                        ldBot.backendNodes[preferableBackend] = fusedNode;
                        ldBot.outputBlobsWrappers = ldTop.outputBlobsWrappers;
                        continue;
                    }
                }
            }
            // No layers fusion.
            ldTop.skip = false;
            ldTop.backendNodes[DNN_BACKEND_HALIDE] =
                layerTop->initHalide(ldTop.inputBlobsWrappers);
            baseIt = it;
        }
    }

#ifdef HAVE_INF_ENGINE
    void addNgraphOutputs(LayerData &ld)
    {
        CV_TRACE_FUNCTION();

        Ptr<InfEngineNgraphNet> layerNet;
        auto it = ld.backendNodes.find(preferableBackend);
        if (it != ld.backendNodes.end())
        {
            Ptr<BackendNode> node = it->second;
            if (!node.empty())
            {
                Ptr<InfEngineNgraphNode> ieNode = node.dynamicCast<InfEngineNgraphNode>();
                CV_Assert(!ieNode.empty()); CV_Assert(!ieNode->net.empty());
                layerNet = ieNode->net;
            }
        }

        for (int i = 0; i < ld.inputBlobsId.size(); ++i)
        {
            LayerData &inpLd = layers[ld.inputBlobsId[i].lid];
            Ptr<BackendNode> inpNode = inpLd.backendNodes[preferableBackend];
            if (!inpNode.empty())
            {
                Ptr<InfEngineNgraphNode> ieInpNode = inpNode.dynamicCast<InfEngineNgraphNode>();
                CV_Assert(!ieInpNode.empty()); CV_Assert(!ieInpNode->net.empty());
                if (layerNet != ieInpNode->net)
                {
                    ieInpNode->net->addOutput(ieInpNode->node->get_friendly_name());
                    ieInpNode->net->setUnconnectedNodes(ieInpNode);
                }
            }
        }
    }

    void initInfEngineBackend(const std::vector<LayerPin>& blobsToKeep_)
    {
        CV_TRACE_FUNCTION();
        CV_CheckEQ(preferableBackend, DNN_BACKEND_INFERENCE_ENGINE, "");

        MapIdToLayerData::iterator it;
        Ptr<InfEngineNgraphNet> net;

        for (it = layers.begin(); it != layers.end(); ++it)
        {
            LayerData &ld = it->second;
            if (ld.id == 0)
            {
                CV_Assert((netInputLayer->outNames.empty() && ld.outputBlobsWrappers.size() == 1) ||
                          (netInputLayer->outNames.size() == ld.outputBlobsWrappers.size()));
                for (int i = 0; i < ld.outputBlobsWrappers.size(); ++i)
                {
                    InferenceEngine::DataPtr dataPtr = ngraphDataNode(ld.outputBlobsWrappers[i]);
                    std::string outputName = netInputLayer->outNames.empty() ? ld.name : netInputLayer->outNames[i];
                    outputName = ld.outputBlobsWrappers.size() > 1 ? (outputName + "." + std::to_string(i)) : outputName;
                    dataPtr->setName(outputName);
                }
            }
            else
            {
                for (int i = 0; i < ld.outputBlobsWrappers.size(); ++i)
                {
                    InferenceEngine::DataPtr dataPtr = ngraphDataNode(ld.outputBlobsWrappers[i]);
                    std::string outputName = ld.outputBlobsWrappers.size() > 1 ? (ld.name + "." + std::to_string(i)) : ld.name;
                    dataPtr->setName(outputName);
                }
            }
        }

        if (skipInfEngineInit)
        {
            Ptr<BackendNode> node = layers[lastLayerId].backendNodes[preferableBackend];
            CV_Assert(!node.empty());

            Ptr<InfEngineNgraphNode> ieNode = node.dynamicCast<InfEngineNgraphNode>();
            CV_Assert(!ieNode.empty());

            for (it = layers.begin(); it != layers.end(); ++it)
            {
                LayerData &ld = it->second;
                if (ld.id == 0)
                {
                    for (int i = 0; i < ld.inputBlobsWrappers.size(); ++i)
                    {
                        InferenceEngine::DataPtr dataPtr = ngraphDataNode(ld.inputBlobsWrappers[i]);
                        dataPtr->setName(netInputLayer->outNames[i]);
                    }
                }
                else
                {
                    for (int i = 0; i < ld.outputBlobsWrappers.size(); ++i)
                    {
                        InferenceEngine::DataPtr dataPtr = ngraphDataNode(ld.outputBlobsWrappers[i]);
                        dataPtr->setName(ld.name);
                    }
                }
                ieNode->net->addBlobs(ld.inputBlobsWrappers);
                ieNode->net->addBlobs(ld.outputBlobsWrappers);
                ld.skip = true;
            }
            layers[lastLayerId].skip = false;
            ieNode->net->init((Target)preferableTarget);
            return;
        }

        bool supportsCPUFallback = preferableTarget == DNN_TARGET_CPU ||
                                   BackendRegistry::checkIETarget(DNN_TARGET_CPU);

        // Build Inference Engine networks from sets of layers that support this
        // backend. Split a whole model on several Inference Engine networks if
        // some of layers are not implemented.
        for (it = layers.begin(); it != layers.end(); ++it)
        {
            LayerData &ld = it->second;

            if (ld.id == 0 && ld.skip)
                continue;

            bool fused = ld.skip;
            Ptr<Layer> layer = ld.layerInstance;
            if (!fused && !layer->supportBackend(preferableBackend))
            {
                bool customizable = ld.id != 0 && supportsCPUFallback;

                // TODO: there is a bug in Myriad plugin with custom layers shape infer.
                if (preferableTarget == DNN_TARGET_MYRIAD)
                {
                    for (int i = 0; customizable && i < ld.inputBlobs.size(); ++i)
                    {
                        customizable = ld.inputBlobs[i]->size[0] == 1;
                    }
                }

                // TODO: fix these workarounds
                if (preferableTarget == DNN_TARGET_MYRIAD ||
                    preferableTarget == DNN_TARGET_OPENCL ||
                    preferableTarget == DNN_TARGET_OPENCL_FP16)
                    customizable &= ld.type != "Concat";

                if (preferableTarget == DNN_TARGET_OPENCL ||
                    preferableTarget == DNN_TARGET_OPENCL_FP16)
                    customizable &= ld.type != "Power";

                if (preferableTarget == DNN_TARGET_OPENCL)
                    customizable &= ld.type != "Eltwise";

                if (!customizable)
                {
                    addNgraphOutputs(ld);
                    net = Ptr<InfEngineNgraphNet>();
                    layer->preferableTarget = DNN_TARGET_CPU;

                    for (int i = 0; i < ld.inputBlobsId.size(); ++i)
                    {
                        LayerData &inpLd = layers[ld.inputBlobsId[i].lid];
                        Ptr<BackendNode> inpNode = inpLd.backendNodes[preferableBackend];
                        if (!inpNode.empty()) {
                            Ptr<InfEngineNgraphNode> ieNode = inpNode.dynamicCast<InfEngineNgraphNode>();
                            ieNode->net->setUnconnectedNodes(ieNode);
                        }
                    }
                    continue;
                }
            }
            ld.skip = true;  // Initially skip all Inference Engine supported layers.

            // Create a new network if one of inputs from different Inference Engine graph.
            std::vector<Ptr<BackendNode>> inputNodes;
            for (int i = 0; i < ld.inputBlobsId.size(); ++i)
            {
                // Layer_Test_ROIPooling.Accuracy has 2 inputs inpLD = 0, 0 -> has 4 inputNodes (input, rois, input, rois)
                if (inputNodes.size() == ld.inputBlobsId.size()) {
                    break;
                }
                LayerData &inpLd = layers[ld.inputBlobsId[i].lid];
                Ptr<BackendNode> inpNode = inpLd.backendNodes[preferableBackend];
                if (!inpNode.empty())
                {
                     Ptr<InfEngineNgraphNode> ieInpNode = inpNode.dynamicCast<InfEngineNgraphNode>();
                     CV_Assert(!ieInpNode.empty()); CV_Assert(!ieInpNode->net.empty());
                     if (ieInpNode->net == net && !fused) {
                        inputNodes.push_back(inpNode);
                        continue;
                     }
                }

                if (net.empty()) {
                    net = Ptr<InfEngineNgraphNet>(new InfEngineNgraphNet());
                }

                if (!fused) {
                    std::vector<std::string> inputNames;
                    std::vector<cv::Mat> inputs;

                    auto curr_pos = inpLd.consumers.begin();
                    auto compare = [&ld] (const LayerPin& lp) { return lp.lid == ld.id; };
                    auto cons = curr_pos;
                    while ((cons = std::find_if(curr_pos, inpLd.consumers.end(), compare)) !=
                            inpLd.consumers.end()) {
                        int cons_inp = cons->oid;
                        Ptr<NgraphBackendWrapper> inpWrapper = inpLd.outputBlobsWrappers[cons_inp].
                                                                     dynamicCast<NgraphBackendWrapper>();
                        auto iter = std::find(inputNames.begin(), inputNames.end(),
                                              inpWrapper->dataPtr->getName());
                        if (iter == inputNames.end()) {
                            inputNames.push_back(inpWrapper->dataPtr->getName());
                            inputs.push_back(inpLd.outputBlobs[cons_inp]);
                        }
                        curr_pos = cons + 1;
                    }

                    auto inps = net->setInputs(inputs, inputNames);
                    for (auto& inp : inps) {
                        inputNodes.emplace_back(Ptr<BackendNode>(new InfEngineNgraphNode(inp)));
                    }
                }
            }

            Ptr<BackendNode> node;
            if (!net.empty())
            {
                if (fused)
                {
                    bool inPlace = ld.inputBlobsId.size() == 1 && ld.outputBlobs.size() == 1 &&
                                   ld.inputBlobs[0]->data == ld.outputBlobs[0].data;
                    CV_Assert(inPlace);
                    node = layers[ld.inputBlobsId[0].lid].backendNodes[preferableBackend];
                    ld.inputBlobsWrappers = layers[ld.inputBlobsId[0].lid].inputBlobsWrappers;
                }
            }
            else {
                net = Ptr<InfEngineNgraphNet>(new InfEngineNgraphNet());
            }

            if (!fused)
            {
                CV_Assert(ld.inputBlobsId.size() == inputNodes.size());
                for (int i = 0; i < ld.inputBlobsId.size(); ++i)
                {
                    int lid = ld.inputBlobsId[i].lid;
                    int oid = ld.inputBlobsId[i].oid;
                    if (oid == 0 || lid == 0)
                        continue;

                    auto ieInpNode = inputNodes[i].dynamicCast<InfEngineNgraphNode>();
                    CV_Assert(oid < ieInpNode->node->get_output_size());
#if INF_ENGINE_VER_MAJOR_GT(2020020000)
                    inputNodes[i] = Ptr<BackendNode>(new InfEngineNgraphNode(ieInpNode->node->get_output_as_single_output_node(oid)));
#else
                    inputNodes[i] = Ptr<BackendNode>(new InfEngineNgraphNode(ieInpNode->node->get_output_as_single_output_node(oid, false)));
#endif
                }

                if (layer->supportBackend(preferableBackend))
                {
                    // Data Layer
                    if (ld.id == 0 && inputNodes.empty() && !ld.inputBlobsWrappers.empty())
                    {
                        CV_CheckEQ(ld.inputBlobsWrappers.size(), ld.outputBlobsWrappers.size(), "");
                        auto inp_name = ld.outputBlobsWrappers[0].dynamicCast<NgraphBackendWrapper>()->dataPtr->getName();
                        auto inp = net->setInputs(std::vector<cv::Mat>{ld.outputBlobs[0]}, std::vector<std::string>{inp_name});
                        inputNodes.emplace_back(Ptr<BackendNode>(new InfEngineNgraphNode(inp[0])));
                    }

                    CV_CheckEQ(ld.inputBlobsWrappers.size(), inputNodes.size(), "");
                    node = layer->initNgraph(ld.inputBlobsWrappers, inputNodes);
                    if (ld.id != 0)
                    {
                        for (int i = 0; i < ld.outputBlobsWrappers.size(); ++i)
                        {
                            InferenceEngine::DataPtr dataPtr = ngraphDataNode(ld.outputBlobsWrappers[i]);
                            node.dynamicCast<InfEngineNgraphNode>()->setName(dataPtr->getName());
                        }
                    }
                }
                else
                {
                    node = Ptr<BackendNode>(new InfEngineNgraphNode(inputNodes,
                        ld.layerInstance, ld.inputBlobs, ld.outputBlobs, ld.internals));
                }
            }
            else if (node.empty())
                continue;

            ld.backendNodes[preferableBackend] = node;

            Ptr<InfEngineNgraphNode> ieNode = node.dynamicCast<InfEngineNgraphNode>();
            CV_Assert(!ieNode.empty());
            ieNode->net = net;

            if (ld.consumers.empty()) {
                // TF EAST_text_detection
                ieNode->net->setUnconnectedNodes(ieNode);
            }
            for (const auto& pin : blobsToKeep_)
            {
                if (pin.lid == ld.id)
                {
                    ieNode->net->addOutput(ieNode->node->get_friendly_name());
                    break;
                }
            }
            ieNode->net->setNodePtr(&ieNode->node);

            net->addBlobs(ld.inputBlobsWrappers);
            net->addBlobs(ld.outputBlobsWrappers);
            addNgraphOutputs(ld);
        }

        // Initialize all networks.
        for (MapIdToLayerData::reverse_iterator it = layers.rbegin(); it != layers.rend(); ++it)
        {
            LayerData &ld = it->second;
            auto iter = ld.backendNodes.find(preferableBackend);
            if (iter == ld.backendNodes.end())
                continue;

            Ptr<BackendNode>& node = iter->second;
            if (node.empty())
                continue;

            Ptr<InfEngineNgraphNode> ieNode = node.dynamicCast<InfEngineNgraphNode>();
            if (ieNode.empty())
                continue;

            CV_Assert(!ieNode->net.empty());

            if (!ieNode->net->isInitialized())
            {
                ieNode->net->setUnconnectedNodes(ieNode);
                ieNode->net->createNet((Target)preferableTarget);
                ld.skip = false;
            }
        }
    }
#endif  // HAVE_INF_ENGINE

    void allocateLayer(int lid, const LayersShapesMap& layersShapes)
    {
        CV_TRACE_FUNCTION();

        LayerData &ld = layers[lid];

        //already allocated
        if (ld.flag)
            return;

        size_t ninputs = ld.inputBlobsId.size();
#if 0
        printf("layer %s:", ld.name.c_str());
        for (size_t i = 0; i < ninputs; i++)
        {
            int inp_lid = ld.inputBlobsId[i].lid;
            LayerData &inp_ld = layers[inp_lid];
            int inp_outputs = (int)inp_ld.outputBlobs.size();
            std::cout << " " << inp_ld.name << "(" << inp_outputs;

            for( int j = 0; j < inp_outputs; j++ )
            {
                std::cout << (j == 0 ? ": " : ", ") << inp_ld.outputBlobs[j].size;
            }
            std::cout << ")";
        }
        printf("\n");
#endif

        //determine parent layers
        for (size_t i = 0; i < ninputs; i++)
            ld.inputLayersId.insert(ld.inputBlobsId[i].lid);

        //allocate parents
        for (set<int>::iterator i = ld.inputLayersId.begin(); i != ld.inputLayersId.end(); i++)
            allocateLayer(*i, layersShapes);

        //bind inputs
        if (ld.id == 0)  // DataLayer
        {
            ninputs = netInputLayer->inputsData.size();
            ld.inputBlobsWrappers.resize(ninputs);
            for (size_t i = 0; i < ninputs; i++)
            {
                ld.inputBlobsWrappers[i] = wrap(netInputLayer->inputsData[i]);
                if (preferableBackend == DNN_BACKEND_INFERENCE_ENGINE)
                    ld.outputBlobsWrappers[i] = ld.inputBlobsWrappers[i];
            }
        }
        else
        {
            ld.inputBlobs.resize(ninputs);
            ld.inputBlobsWrappers.resize(ninputs);
            for (size_t i = 0; i < ninputs; i++)
            {
                LayerPin from = ld.inputBlobsId[i];
                CV_Assert(from.valid());
                CV_DbgAssert(layers.count(from.lid) && (int)layers[from.lid].outputBlobs.size() > from.oid);
                ld.inputBlobs[i] = &layers[from.lid].outputBlobs[from.oid];
                ld.inputBlobsWrappers[i] = layers[from.lid].outputBlobsWrappers[from.oid];
            }
        }

        LayersShapesMap::const_iterator layerShapesIt = layersShapes.find(lid);

        CV_Assert(layerShapesIt != layersShapes.end());

        std::vector<LayerPin> pinsForInternalBlobs;
        blobManager.allocateBlobsForLayer(ld, layerShapesIt->second, pinsForInternalBlobs,
                                          preferableBackend == DNN_BACKEND_OPENCV &&
                                          preferableTarget == DNN_TARGET_OPENCL_FP16);
        ld.outputBlobsWrappers.resize(ld.outputBlobs.size());
<<<<<<< HEAD
        if (ld.id != 0 || preferableBackend != DNN_BACKEND_INFERENCE_ENGINE)
=======
        if (ld.id != 0 || preferableBackend != DNN_BACKEND_INFERENCE_ENGINE ||
           !ld.layerInstance->supportBackend(preferableBackend))
>>>>>>> 9ac98f27
        {
            for (int i = 0; i < ld.outputBlobs.size(); ++i)
            {
                ld.outputBlobsWrappers[i] = wrap(ld.outputBlobs[i]);
            }
        }
        ld.internalBlobsWrappers.resize(ld.internals.size());
        for (int i = 0; i < ld.internals.size(); ++i)
        {
            ld.internalBlobsWrappers[i] = wrap(ld.internals[i]);
        }

        Ptr<Layer> layerPtr = ld.getLayerInstance();
        {
            std::vector<Mat> inps(ld.inputBlobs.size());
            for (int i = 0; i < ld.inputBlobs.size(); ++i)
            {
                inps[i] = *ld.inputBlobs[i];
            }
            layerPtr->finalize(inps, ld.outputBlobs);
            layerPtr->preferableTarget = preferableTarget;
#if 0
            std::cout << "\toutputs:";
            size_t noutputs = ld.outputBlobs.size();
            for (size_t j = 0; j < noutputs; j++)
            {
                std::cout << (j == 0 ? " " : ", ") << ld.outputBlobs[j].size;
            }
            std::cout << "\n";
#endif
        }

        // After allocation of layer, we decrease counters to it's input blobs.
        blobManager.releaseReferences(ld.inputBlobsId);
        blobManager.releaseReferences(pinsForInternalBlobs);

        ld.flag = 1;
    }

#if 0
#define printf_(args) printf args
#else
#define printf_(args)
#endif

    void fuseLayers(const std::vector<LayerPin>& blobsToKeep_)
    {
        CV_TRACE_FUNCTION();

        if(!fusion || (preferableBackend != DNN_BACKEND_OPENCV &&
                       preferableBackend != DNN_BACKEND_INFERENCE_ENGINE))
           return;

        // scan through all the layers. If there is convolution layer followed by the activation layer,
        // we try to embed this activation into the convolution and disable separate execution of the activation
        std::set<LayerPin> pinsToKeep(blobsToKeep_.begin(),
                                      blobsToKeep_.end());
        MapIdToLayerData::iterator it;
        for (it = layers.begin(); it != layers.end(); it++)
        {
            int lid = it->first;
            LayerData& ld = layers[lid];
            if( ld.skip )
            {
                printf_(("skipped %s: %s\n", ld.layerInstance->name.c_str(), ld.layerInstance->type.c_str()));
                continue;
            }
            printf_(("analyzing %s: %s\n", ld.layerInstance->name.c_str(), ld.layerInstance->type.c_str()));

            // the optimization #1. try to fuse batch norm, scaling and/or activation layers
            // with the current layer if they follow it. Normally, the are fused with the convolution layer,
            // but some of them (like activation) may be fused with fully-connected, elemwise (+) and
            // some other layers.
            Ptr<Layer>& currLayer = ld.layerInstance;
            if( ld.consumers.size() == 1 && pinsToKeep.count(LayerPin(lid, 0)) == 0 )
            {
                LayerData* nextData = &layers[ld.consumers[0].lid];
                LayerPin lpNext(ld.consumers[0].lid, 0);
                while (nextData)
                {
                    Ptr<Layer> nextLayer = nextData->layerInstance;
                    if (currLayer->tryFuse(nextLayer))
                    {
                        printf_(("\tfused with %s\n", nextLayer->name.c_str()));
                        nextData->skip = true;
                        ld.outputBlobs = layers[lpNext.lid].outputBlobs;
                        ld.outputBlobsWrappers = layers[lpNext.lid].outputBlobsWrappers;
                        if (nextData->consumers.size() == 1)
                        {
                            int nextLayerId = nextData->consumers[0].lid;
                            nextData = &layers[nextLayerId];
                            lpNext = LayerPin(nextLayerId, 0);
                        }
                        else
                        {
                            nextData = 0;
                            break;
                        }
                    }
                    else
                        break;
                }

                if (preferableBackend != DNN_BACKEND_OPENCV)
                    continue;  // Go to the next layer.

                // TODO: OpenCL target support more fusion styles.
                if ( preferableBackend == DNN_BACKEND_OPENCV && IS_DNN_OPENCL_TARGET(preferableTarget) &&
                     (!cv::ocl::useOpenCL() || (ld.layerInstance->type != "Convolution" &&
                     ld.layerInstance->type != "MVN" && ld.layerInstance->type != "Pooling" &&
                     ld.layerInstance->type != "Concat")) )
                    continue;

                while (nextData)
                {
                    // For now, OpenCL target support fusion with activation of ReLU/ChannelsPReLU/Power/Tanh
                    if (IS_DNN_OPENCL_TARGET(preferableTarget) &&
                        nextData->type != "ReLU" &&
                        nextData->type != "ChannelsPReLU" &&
                        nextData->type != "ReLU6" &&
                        nextData->type != "TanH" &&
                        nextData->type != "Power")
                        break;

                    Ptr<ActivationLayer> nextActivLayer = nextData->layerInstance.dynamicCast<ActivationLayer>();
                    if (nextActivLayer.empty())
                        break;

                    if (currLayer->setActivation(nextActivLayer))
                    {
                        printf_(("\tfused with %s\n", nextActivLayer->name.c_str()));
                        nextData->skip = true;
                        ld.outputBlobs = layers[lpNext.lid].outputBlobs;
                        ld.outputBlobsWrappers = layers[lpNext.lid].outputBlobsWrappers;
                        if (nextData->consumers.size() == 1)
                        {
                            int nextLayerId = nextData->consumers[0].lid;
                            nextData = &layers[nextLayerId];
                            lpNext = LayerPin(nextLayerId, 0);
                        }
                        else
                        {
                            nextData = 0;
                            break;
                        }
                    }
                    else
                        break;
                }

                // fuse convolution layer followed by eltwise + relu
                if ( IS_DNN_OPENCL_TARGET(preferableTarget) && ld.layerInstance->type == "Convolution" )
                {
                    Ptr<EltwiseLayer> nextEltwiseLayer;
                    if( nextData )
                        nextEltwiseLayer = nextData->layerInstance.dynamicCast<EltwiseLayer>();

                    if( !nextEltwiseLayer.empty() && pinsToKeep.count(lpNext) == 0 &&
                        nextData && nextData->inputBlobsId.size() == 2 )
                    {
                        LayerData *eltwiseData = nextData;

                        // Eltwise layer has two inputs. We need to determine which
                        // is a base convolution layer and which could be used as it's bias.
                        LayerData* biasLayerData = 0;
                        for (int i = 0; i < 2; ++i)
                        {
                            LayerData *downLayerData = &layers[eltwiseData->inputBlobsId[i].lid];
                            CV_Assert(downLayerData);
                            while (downLayerData->skip)
                            {
                                if (downLayerData->inputBlobsId.size() == 1)
                                    downLayerData = &layers[downLayerData->inputBlobsId[0].lid];
                                else
                                {
                                    downLayerData = 0;
                                    break;
                                }
                            }
                            if (downLayerData && ld.id == downLayerData->id)
                            {
                                biasLayerData = &layers[eltwiseData->inputBlobsId[1 - i].lid];
                                break;
                            }
                        }
                        CV_Assert(biasLayerData);
                        {
                            if( eltwiseData->consumers.size() == 1 )
                            {
                                // fuse eltwise + activation layer
                                if (biasLayerData->id < ld.id)
                                {
                                    nextData = &layers[eltwiseData->consumers[0].lid];
                                    lpNext = LayerPin(eltwiseData->consumers[0].lid, 0);
                                    Ptr<ActivationLayer> nextActivLayer;
                                    if( nextData )
                                        nextActivLayer = nextData->layerInstance.dynamicCast<ActivationLayer>();

                                    if( !nextActivLayer.empty() && pinsToKeep.count(lpNext) == 0 &&
                                            (!nextData->type.compare("ReLU") ||
                                             !nextData->type.compare("ChannelsPReLU") ||
                                             !nextData->type.compare("Power")) &&
                                            currLayer->setActivation(nextActivLayer) )
                                    {
                                        CV_Assert_N(biasLayerData->outputBlobsWrappers.size() == 1, ld.inputBlobsWrappers.size() == 1);
                                        ld.inputBlobsWrappers.push_back(biasLayerData->outputBlobsWrappers[0]);
                                        printf_(("\tfused with %s\n", nextEltwiseLayer->name.c_str()));
                                        printf_(("\tfused with %s\n", nextActivLayer->name.c_str()));
                                        eltwiseData->skip = true;
                                        nextData->skip = true;
                                        // This optimization for cases like
                                        // some_layer   conv
                                        //   |             |
                                        //   +-- eltwise --+
                                        //          |
                                        //        activ
                                        // This way all the element-wise computations
                                        // (i.e. some_layer+conv or some_layer*conv)
                                        // would be done at [conv] layer. So we need to
                                        // replace [conv]'s output blob to [eltwise]'s one
                                        // considering that [activ] is an in-place layer.
                                        // Also we need to move all the consumers' references.
                                        // To prevent memory collisions (i.e. when input of
                                        // [conv] and output of [eltwise] is the same blob)
                                        // we allocate a new blob.
                                        CV_Assert_N(ld.outputBlobs.size() == 1, ld.outputBlobsWrappers.size() == 1);
                                        ld.outputBlobs[0] = ld.outputBlobs[0].clone();
                                        ld.outputBlobsWrappers[0] = wrap(ld.outputBlobs[0]);

                                        eltwiseData->outputBlobs = ld.outputBlobs;
                                        nextData->outputBlobs = ld.outputBlobs;
                                        eltwiseData->outputBlobsWrappers = ld.outputBlobsWrappers;
                                        nextData->outputBlobsWrappers = ld.outputBlobsWrappers;

                                        // Move references of [activ] layer consumers to the newly allocated blob.
                                        for (int i = 0; i < nextData->consumers.size(); ++i)
                                        {
                                            LayerData& consumer = layers[nextData->consumers[i].lid];
                                            for (int j = 0; j < consumer.inputBlobsId.size(); ++j)
                                            {
                                                if (consumer.inputBlobsId[j].lid == lpNext.lid)
                                                {
                                                    consumer.inputBlobs[j] = &ld.outputBlobs[0];
                                                    consumer.inputBlobsWrappers[j] = ld.outputBlobsWrappers[0];
                                                    break;
                                                }
                                            }
                                        }
                                    }
                                }
                            }
                        }
                    }
                }
            }

            if (preferableBackend != DNN_BACKEND_OPENCV)
                continue;  // Go to the next layer.

            // the optimization #2. if there is concat layer that concatenates channels
            // from the inputs together (i.e. axis == 1) then we make the inputs of
            // the concat layer to write to the concatenation output buffer
            // (and so we eliminate the concatenation layer, because the channels
            // are concatenated implicitly).
            Ptr<ConcatLayer> concatLayer = ld.layerInstance.dynamicCast<ConcatLayer>();
            if( !concatLayer.empty() && concatLayer->axis == 1 && !concatLayer->padding &&
                ld.outputBlobs.size() == 1 )
            {
                Mat& output = ld.outputBlobs[0];
                UMat umat_output;
#ifdef HAVE_OPENCL
                if (!ld.outputBlobsWrappers.empty() &&
                    (preferableBackend == DNN_BACKEND_OPENCV && IS_DNN_OPENCL_TARGET(preferableTarget)))
                {
                    size_t i, ninputs = ld.inputBlobsId.size();
                    bool conv_layer = true;
                    for( i = 0; i < ninputs; i++ )
                    {
                        LayerPin pin = ld.inputBlobsId[i];
                        LayerData* inp_i_data = &layers[pin.lid];
                        while(inp_i_data->skip &&
                              inp_i_data->inputBlobsId.size() == 1 &&
                              inp_i_data->consumers.size() == 1)
                        {
                            pin = inp_i_data->inputBlobsId[0];
                            inp_i_data = &layers[pin.lid];
                        }
                        conv_layer = conv_layer && (inp_i_data->getLayerInstance()->type == "Convolution");
                    }
                    if (!conv_layer)
                        continue;
                    std::vector<UMat> umat_outputBlobs;
                    umat_outputBlobs = OpenCLBackendWrapper::getUMatVector(ld.outputBlobsWrappers);
                    umat_output = umat_outputBlobs[0];
                }
#endif

                // TODO: in general, this optimization can always be done, but
                // many layers currently check that the input/output blobs are
                // continuous arrays. Unfortunately, this is not true when
                // the concatenation optimization is applied with batch_size > 1.
                // so, for now, we only apply this optimization in the most popular
                // case batch_size == 1.
                if( output.dims == 4 && output.size[0] == 1 )
                {
                    size_t i, ninputs = ld.inputBlobsId.size();
                    std::vector<LayerPin> realinputs(ninputs);
                    for( i = 0; i < ninputs; i++ )
                    {
                        LayerPin pin = ld.inputBlobsId[i];
                        LayerData* inp_i_data = &layers[pin.lid];
                        while(inp_i_data->skip &&
                              inp_i_data->inputBlobsId.size() == 1 &&
                              inp_i_data->consumers.size() == 1)
                        {
                            pin = inp_i_data->inputBlobsId[0];
                            inp_i_data = &layers[pin.lid];
                        }
                        printf_(("\treal input for %s is %s\n",
                               layers[ld.inputBlobsId[i].lid].getLayerInstance()->name.c_str(),
                               inp_i_data->getLayerInstance()->name.c_str()));

                        if(inp_i_data->skip || inp_i_data->consumers.size() != 1)
                            break;
                        realinputs[i] = pin;
                    }

                    if( i >= ninputs )
                    {
                        // Allocate new memory to prevent collisions during memory
                        // reusing (see https://github.com/opencv/opencv/pull/10456).
                        output = output.clone();
#ifdef HAVE_OPENCL
                        if (preferableBackend == DNN_BACKEND_OPENCV &&
                            IS_DNN_OPENCL_TARGET(preferableTarget))
                        {
                            std::vector<UMat> umats(1);
                            umat_output = umat_output.clone();
                            umats[0] = umat_output;
                            OpenCLBackendWrapper::update(ld.outputBlobsWrappers, umats);
                        }
#endif
                        Range chrange[] = { Range::all(), Range::all(), Range::all(), Range::all() };
                        int ofs = 0;
                        for( i = 0; i < ninputs; i++ )
                        {
                            LayerPin pin = realinputs[i];
                            LayerData* inp_i_data = &layers[pin.lid];
                            int channels_i = ld.inputBlobs[i]->size[1];
                            chrange[1] = Range(ofs, ofs + channels_i);
                            printf_(("\toutput %s(%d) to channels (%d, %d)\n", inp_i_data->layerInstance->name.c_str(),
                                   pin.oid, ofs, ofs + channels_i));
                            ofs += channels_i;
                            Mat output_slice = output(chrange);
                            Mat& curr_output = inp_i_data->outputBlobs[pin.oid];
                            CV_Assert(output_slice.isContinuous() && output_slice.size == curr_output.size);
                            Mat* oldPtr = &curr_output;
                            curr_output = output_slice;
#ifdef HAVE_OPENCL
                            if (preferableBackend == DNN_BACKEND_OPENCV && IS_DNN_OPENCL_TARGET(preferableTarget))
                            {
                                std::vector<UMat> umats(inp_i_data->outputBlobsWrappers.size());
                                umats[pin.oid] = umat_output(chrange);
                                OpenCLBackendWrapper::update(inp_i_data->outputBlobsWrappers, umats);
                            }
#endif
                            // Layers that refer old input Mat will refer to the
                            // new data but the same Mat object.
                            CV_Assert_N(curr_output.data == output_slice.data, oldPtr == &curr_output);
                        }
                        ld.skip = true;
                        printf_(("\toptimized out Concat layer %s\n", concatLayer->name.c_str()));
                    }
                }
            }
        }
    }

    void allocateLayers(const std::vector<LayerPin>& blobsToKeep_)
    {
        CV_TRACE_FUNCTION();

        MapIdToLayerData::iterator it;
        for (it = layers.begin(); it != layers.end(); it++)
            it->second.flag = 0;

        CV_Assert(!layers[0].outputBlobs.empty());
        ShapesVec inputShapes;
        for(int i = 0; i < layers[0].outputBlobs.size(); i++)
        {
            Mat& inp = layers[0].outputBlobs[i];
            CV_Assert(inp.total());
            if (preferableBackend == DNN_BACKEND_OPENCV &&
                preferableTarget == DNN_TARGET_OPENCL_FP16)
            {
                layers[0].outputBlobs[i].create(inp.dims, inp.size, CV_16S);
            }
            inputShapes.push_back(shape(inp));
        }
        LayersShapesMap layersShapes;
        getLayersShapes(inputShapes, layersShapes);

        blobManager.reset();
        backendWrappers.clear();
        // Fake references to input blobs.
        for (int i = 0; i < layers[0].outputBlobs.size(); ++i)
            blobManager.addReference(LayerPin(0, i));
        for (it = layers.begin(); it != layers.end(); ++it)
        {
            const LayerData& ld = it->second;
            blobManager.addReferences(ld.inputBlobsId);
        }

        for (int i = 0; i < blobsToKeep_.size(); i++)
        {
            blobManager.addReference(blobsToKeep_[i]);
        }

        for (it = layers.begin(); it != layers.end(); it++)
        {
            int lid = it->first;
            allocateLayer(lid, layersShapes);
        }

        layersTimings.resize(lastLayerId + 1, 0);
        fuseLayers(blobsToKeep_);
    }

    void forwardLayer(LayerData &ld)
    {
        CV_TRACE_FUNCTION();

        Ptr<Layer> layer = ld.layerInstance;

        TickMeter tm;
        tm.start();

        if( !ld.skip )
        {
            std::map<int, Ptr<BackendNode> >::iterator it = ld.backendNodes.find(preferableBackend);
            if (preferableBackend == DNN_BACKEND_OPENCV || it == ld.backendNodes.end() || it->second.empty())
            {
                if (isAsync)
                    CV_Error(Error::StsNotImplemented, "Default implementation fallbacks in asynchronous mode");

                if (!layer->supportBackend(DNN_BACKEND_OPENCV))
                    CV_Error(Error::StsNotImplemented, format("Layer \"%s\" of type \"%s\" unsupported on OpenCV backend",
                                                       ld.name.c_str(), ld.type.c_str()));

#ifdef HAVE_OPENCL
                if (preferableBackend == DNN_BACKEND_OPENCV && IS_DNN_OPENCL_TARGET(preferableTarget))
                {
                    std::vector<UMat> umat_inputBlobs = OpenCLBackendWrapper::getUMatVector(ld.inputBlobsWrappers);
                    std::vector<UMat> umat_outputBlobs = OpenCLBackendWrapper::getUMatVector(ld.outputBlobsWrappers);
                    std::vector<UMat> umat_internalBlobs = OpenCLBackendWrapper::getUMatVector(ld.internalBlobsWrappers);
                    layer->forward(umat_inputBlobs,
                                   umat_outputBlobs,
                                   umat_internalBlobs);
                    if (DNN_CHECK_NAN_INF)
                    {
                        bool fail = false;
                        for (size_t i = 0; i < umat_outputBlobs.size(); ++i)
                        {
                            UMat& u = umat_outputBlobs[i];
                            Mat m;
                            if (u.depth() == CV_16S) // FP16
                                convertFp16(u, m);
                            else
                                m = u.getMat(ACCESS_READ);
                            if (!checkRange(m))
                            {
                                std::cerr << "WARNING: NaN detected in layer output: id=" << ld.id << " name=" << layer->name << std::endl;
                                std::cerr << "output id=" << i << " output shape=" << shape(m) << std::endl;
                                fail = true;
                            }
                            else if (!checkRange(m, true, NULL, -1e6, 1e6))
                            {
                                std::cerr << "WARNING: Inf detected in layer output: id=" << ld.id << " name=" << layer->name << std::endl;
                                std::cerr << "output id=" << i << " output shape=" << shape(m) << std::endl;
                                fail = true;
                            }
                        }
                        if (fail)
                        {
                            for (size_t i = 0; i < umat_inputBlobs.size(); ++i)
                            {
                                UMat& u = umat_inputBlobs[i];
                                Mat m;
                                if (u.depth() == CV_16S) // FP16
                                    convertFp16(u, m);
                                else
                                    m = u.getMat(ACCESS_READ);
                                std::cout << "INPUT " << i << " " << cv::typeToString(u.type()) << " " << shape(m) << std::endl;
                                if (DNN_CHECK_NAN_INF_DUMP) std::cout << m.reshape(1, 1) << std::endl;
                            }
                            for (size_t i = 0; i < umat_outputBlobs.size(); ++i)
                            {
                                UMat& u = umat_outputBlobs[i];
                                Mat m;
                                if (u.depth() == CV_16S) // FP16
                                    convertFp16(u, m);
                                else
                                    m = u.getMat(ACCESS_READ);
                                std::cout << "OUTPUT " << i << " " << cv::typeToString(u.type()) << " " << shape(m) << std::endl;
                                if (DNN_CHECK_NAN_INF_DUMP) std::cout << m.reshape(1, 1) << std::endl;
                            }
                            for (size_t i = 0; i < umat_internalBlobs.size(); ++i)
                            {
                                UMat& u = umat_internalBlobs[i];
                                Mat m;
                                if (u.depth() == CV_16S) // FP16
                                    convertFp16(u, m);
                                else
                                    m = u.getMat(ACCESS_READ);
                                std::cout << "INTERNAL " << i << " " << shape(m) << std::endl;
                                if (DNN_CHECK_NAN_INF_DUMP) std::cout << cv::typeToString(u.type()) << " " << m.reshape(1, 1) << std::endl;
                            }
                            if (DNN_CHECK_NAN_INF_RAISE_ERROR)
                                CV_Assert(!fail);
                        }
                    }
                    OpenCLBackendWrapper::update(ld.outputBlobsWrappers, umat_outputBlobs);
                }
                else
#endif
                {
                    for (int i = 0, n = ld.inputBlobsWrappers.size(); i < n; ++i)
                    {
                        if (!ld.inputBlobsWrappers[i].empty())
                            ld.inputBlobsWrappers[i]->copyToHost();
                    }

                    std::vector<Mat> inps(ld.inputBlobs.size());
                    for (int i = 0; i < ld.inputBlobs.size(); ++i)
                    {
                        inps[i] = *ld.inputBlobs[i];
                    }
                    layer->forward(inps, ld.outputBlobs, ld.internals);

                    if (DNN_CHECK_NAN_INF)
                    {
                        bool fail = false;
                        for (size_t i = 0; i < ld.outputBlobs.size(); ++i)
                        {
                            const Mat& m = ld.outputBlobs[i];
                            if (!checkRange(m))
                            {
                                std::cerr << "WARNING: NaN detected in layer output: id=" << ld.id << " name=" << layer->name << std::endl;
                                std::cerr << "output id=" << i << " output shape=" << shape(m) << std::endl;
                                fail = true;
                            }
                            else if (!checkRange(m, true, NULL, -1e6, 1e6))
                            {
                                std::cerr << "WARNING: Inf detected in layer output: id=" << ld.id << " name=" << layer->name << std::endl;
                                std::cerr << "output id=" << i << " output shape=" << shape(m) << std::endl;
                                fail = true;
                            }
                        }
                        if (fail)
                        {
                            for (size_t i = 0; i < ld.inputBlobs.size(); ++i)
                            {
                                const Mat* pM = ld.inputBlobs[i];
                                if (!pM)
                                {
                                    std::cout << "INPUT " << i << " is NULL" << std::endl;
                                    continue;
                                }
                                const Mat& m = *pM;
                                std::cout << "INPUT " << i << " " << cv::typeToString(m.type()) << " " << shape(m) << std::endl;
                                if (DNN_CHECK_NAN_INF_DUMP) std::cout << m.reshape(1, 1) << std::endl;
                            }
                            for (size_t i = 0; i < ld.outputBlobs.size(); ++i)
                            {
                                const Mat& m = ld.outputBlobs[i];
                                std::cout << "OUTPUT " << i << " " << cv::typeToString(m.type()) << " " << shape(m) << std::endl;
                                if (DNN_CHECK_NAN_INF_DUMP) std::cout << m.reshape(1, 1) << std::endl;
                            }
                            for (size_t i = 0; i < ld.internals.size(); ++i)
                            {
                                const Mat& m = ld.internals[i];
                                std::cout << "INTERNAL " << i << " " << cv::typeToString(m.type()) << " " << shape(m) << std::endl;
                                if (DNN_CHECK_NAN_INF_DUMP) std::cout << m.reshape(1, 1) << std::endl;
                            }
                            if (DNN_CHECK_NAN_INF_RAISE_ERROR)
                                CV_Assert(!fail);
                        }
                    }

                    for (int i = 0, n = ld.outputBlobsWrappers.size(); i < n; ++i)
                    {
                        if (!ld.outputBlobsWrappers[i].empty())
                            ld.outputBlobsWrappers[i]->setHostDirty();
                    }
                }
            }
            else
            {
                Ptr<BackendNode> node = it->second;
                CV_Assert(!node.empty());
                if (preferableBackend == DNN_BACKEND_HALIDE)
                {
                    forwardHalide(ld.outputBlobsWrappers, node);
                }
                else if (preferableBackend == DNN_BACKEND_INFERENCE_ENGINE)
                {
                    forwardNgraph(ld.outputBlobsWrappers, node, isAsync);
                }
                else
                {
                    CV_Error(Error::StsNotImplemented, "Unknown backend identifier");
                }
            }
        }
        else
            tm.reset();

        tm.stop();
        layersTimings[ld.id] = tm.getTimeTicks();

        ld.flag = 1;
    }

    void forwardToLayer(LayerData &ld, bool clearFlags = true)
    {
        CV_TRACE_FUNCTION();

        if (clearFlags)
        {
            MapIdToLayerData::iterator it;
            for (it = layers.begin(); it != layers.end(); it++)
                it->second.flag = 0;
        }

        //already was forwarded
        if (ld.flag)
            return;

        //forward parents
        MapIdToLayerData::iterator it;
        for (it = layers.begin(); it != layers.end() && (it->second.id < ld.id); ++it)
        {
            LayerData &ld = it->second;
            if (ld.flag)
                continue;
            forwardLayer(ld);
        }

        //forward itself
        forwardLayer(ld);
    }

    void getLayerShapesRecursively(int id, LayersShapesMap& inOutShapes)
    {
        std::vector<LayerPin>& inputLayerIds = layers[id].inputBlobsId;

        if (id == 0 && inOutShapes[id].in[0].empty())
        {
            if (!layers[0].outputBlobs.empty())
            {
                ShapesVec shapes;
                for (int i = 0; i < layers[0].outputBlobs.size(); i++)
                {
                    Mat& inp = layers[0].outputBlobs[i];
                    CV_Assert(inp.total());
                    shapes.push_back(shape(inp));
                }
                inOutShapes[0].in = shapes;
            }
            else
            {
                const std::vector<MatShape>& inputShapes = netInputLayer->shapes;
                bool none = true;
                for (size_t i = 0; i < inputShapes.size(); i++)
                {
                    if (!inputShapes[i].empty())
                    {
                        none = false;
                        break;
                    }
                }
                if (none)
                {
                    inOutShapes[0].out.clear();
                    return;
                }
                else
                {
                    inOutShapes[0].in = inputShapes;
                }
            }
        }

        if (inOutShapes[id].in.empty())
        {
            for(int i = 0; i < inputLayerIds.size(); i++)
            {
                int layerId = inputLayerIds[i].lid;
                LayersShapesMap::iterator it =
                        inOutShapes.find(layerId);
                if(it == inOutShapes.end() ||
                        it->second.out.empty())
                {
                    getLayerShapesRecursively(layerId, inOutShapes);
                }
                const MatShape& shape = inOutShapes[layerId].out[inputLayerIds[i].oid];
                inOutShapes[id].in.push_back(shape);
            }
        }
        const ShapesVec& is = inOutShapes[id].in;
        ShapesVec& os = inOutShapes[id].out;
        ShapesVec& ints = inOutShapes[id].internal;
        int requiredOutputs = layers[id].requiredOutputs.size();
        Ptr<Layer> l = layers[id].getLayerInstance();
        CV_Assert(l);
        bool layerSupportInPlace = false;
        try
        {
            layerSupportInPlace = l->getMemoryShapes(is, requiredOutputs, os, ints);
        }
        catch (const cv::Exception& e)
        {
            CV_LOG_ERROR(NULL, "OPENCV/DNN: [" << l->type << "]:(" << l->name << "): getMemoryShapes() throws exception." <<
                    " inputs=" << is.size() <<
                    " outputs=" << os.size() << "/" << requiredOutputs <<
                    " blobs=" << l->blobs.size());
            for (size_t i = 0; i < is.size(); ++i)
            {
                CV_LOG_ERROR(NULL, "    input[" << i << "] = " << toString(is[i]));
            }
            for (size_t i = 0; i < os.size(); ++i)
            {
                CV_LOG_ERROR(NULL, "    output[" << i << "] = " << toString(os[i]));
            }
            for (size_t i = 0; i < l->blobs.size(); ++i)
            {
                CV_LOG_ERROR(NULL, "    blobs[" << i << "] = " << typeToString(l->blobs[i].type()) << " " << toString(shape(l->blobs[i])));
            }
            CV_LOG_ERROR(NULL, "Exception message: " << e.what());
            throw;
        }
        inOutShapes[id].supportInPlace = layerSupportInPlace;

        for (int i = 0; i < ints.size(); i++)
            CV_Assert(total(ints[i]) > 0);

        for (int i = 0; i < os.size(); i++)
            CV_Assert(total(os[i]) > 0);
    }

    void getLayersShapes(const ShapesVec& netInputShapes,
                         LayersShapesMap& inOutShapes)
    {
        inOutShapes.clear();

        inOutShapes[0].in = netInputShapes; //insert shape for first input layer
        for (MapIdToLayerData::iterator it = layers.begin();
             it != layers.end(); it++)
        {
            getLayerShapesRecursively(it->first, inOutShapes);
        }
    }

    void getLayerShapes(const ShapesVec& netInputShapes,
                        const int layerId,
                        LayerShapes& shapes)
    {
        LayersShapesMap inOutShapes;
        inOutShapes[0].in = netInputShapes; //insert shape for first input layer
        getLayerShapesRecursively(layerId, inOutShapes);
        shapes = inOutShapes[layerId];
    }

    LayerPin getLatestLayerPin(const std::vector<LayerPin>& pins)
    {
        return *std::max_element(pins.begin(), pins.end());
    }

    Mat getBlob(const LayerPin& pin)
    {
        CV_TRACE_FUNCTION();

        if (!pin.valid())
            CV_Error(Error::StsObjectNotFound, "Requested blob not found");

        LayerData &ld = layers[pin.lid];
        if ((size_t)pin.oid >= ld.outputBlobs.size())
        {
            CV_Error(Error::StsOutOfRange, format("Layer \"%s\" produce only %d outputs, "
                                           "the #%d was requested", ld.name.c_str(),
                                           ld.outputBlobs.size(), pin.oid));
        }
        if (preferableTarget != DNN_TARGET_CPU)
        {
            CV_Assert(!ld.outputBlobsWrappers.empty() && !ld.outputBlobsWrappers[pin.oid].empty());
            // Transfer data to CPU if it's require.
            ld.outputBlobsWrappers[pin.oid]->copyToHost();
        }

        if (ld.outputBlobs[pin.oid].depth() == CV_16S)
        {
            convertFp16(ld.outputBlobs[pin.oid], output_blob);
            return output_blob;
        }
        else
            return ld.outputBlobs[pin.oid];
    }

    Mat getBlob(String outputName)
    {
        return getBlob(getPinByAlias(outputName));
    }

#ifdef CV_CXX11
    AsyncArray getBlobAsync(const LayerPin& pin)
    {
        CV_TRACE_FUNCTION();
#ifdef HAVE_INF_ENGINE
        if (!pin.valid())
            CV_Error(Error::StsObjectNotFound, "Requested blob not found");

        LayerData &ld = layers[pin.lid];
        if ((size_t)pin.oid >= ld.outputBlobs.size())
        {
            CV_Error(Error::StsOutOfRange, format("Layer \"%s\" produce only %d outputs, "
                                           "the #%d was requested", ld.name.c_str(),
                                           ld.outputBlobs.size(), pin.oid));
        }
        if (preferableTarget != DNN_TARGET_CPU)
        {
            CV_Assert(!ld.outputBlobsWrappers.empty() && !ld.outputBlobsWrappers[pin.oid].empty());
            // Transfer data to CPU if it's require.
            ld.outputBlobsWrappers[pin.oid]->copyToHost();
        }
        CV_CheckEQ(preferableBackend, DNN_BACKEND_INFERENCE_ENGINE,
                   "DNN_BACKEND_INFERENCE_ENGINE backend is required");

        Ptr<NgraphBackendWrapper> wrapper = ld.outputBlobsWrappers[pin.oid].dynamicCast<NgraphBackendWrapper>();
        return std::move(wrapper->futureMat);
#endif  // HAVE_INF_ENGINE
        CV_Error(Error::StsNotImplemented, "This OpenCV version is built without support of Inference Engine");
    }

    AsyncArray getBlobAsync(String outputName)
    {
        return getBlobAsync(getPinByAlias(outputName));
    }
#endif  // CV_CXX11

#ifdef HAVE_INF_ENGINE
    static
    Net createNetworkFromModelOptimizer(InferenceEngine::CNNNetwork& ieNet);
#endif

    string dump();

    void dumpNetworkToFile()
    {
#ifndef OPENCV_DNN_DISABLE_NETWORK_AUTO_DUMP
        String dumpFileName = cv::format("ocv_dnn_net_%05d_%02d.dot", networkId, networkDumpCounter++);
        try
        {
            string dumpStr = dump();
            std::ofstream out(dumpFileName.c_str(), std::ios::out | std::ios::binary);
            out << dumpStr;
        }
        catch (const std::exception& e)
        {
            std::ofstream out((dumpFileName + ".error").c_str(), std::ios::out);
            out << "Exception: " << e.what() << std::endl;
        }
        catch (...)
        {
            std::ofstream out((dumpFileName + ".error").c_str(), std::ios::out);
            out << "Can't dump: unknown exception" << std::endl;
        }
#endif
    }
};

Net::Net() : impl(new Net::Impl)
{
}

#ifdef HAVE_INF_ENGINE
/*static*/
Net Net::Impl::createNetworkFromModelOptimizer(InferenceEngine::CNNNetwork& ieNet)
{
    CV_TRACE_FUNCTION();

    std::vector<String> inputsNames;
    std::vector<MatShape> inp_shapes;
    for (auto& it : ieNet.getInputsInfo())
    {
        inputsNames.push_back(it.first);
        std::vector<size_t> dims = it.second->getTensorDesc().getDims();
        inp_shapes.push_back(std::vector<int>(dims.begin(), dims.end()));
    }

    Net cvNet;
    cvNet.setInputsNames(inputsNames);

    // set empty input to determine input shapes
    for (int inp_id = 0; inp_id < inputsNames.size(); ++inp_id)
    {
        cvNet.setInputShape(inputsNames[inp_id], inp_shapes[inp_id]);
    }

    Ptr<BackendNode> backendNode;
    auto fake_node = std::make_shared<ngraph::op::Parameter>(ngraph::element::f32, ngraph::Shape{});
    Ptr<InfEngineNgraphNode> backendNodeNGraph(new InfEngineNgraphNode(fake_node));
    backendNodeNGraph->net = Ptr<InfEngineNgraphNet>(new InfEngineNgraphNet(ieNet));
    backendNode = backendNodeNGraph;

    for (auto& it : ieNet.getOutputsInfo())
    {
        LayerParams lp;
        int lid = cvNet.addLayer(it.first, "", lp);

        LayerData& ld = cvNet.impl->layers[lid];
        Ptr<Layer> cvLayer(new NgraphBackendLayer(ieNet));

        InferenceEngine::CNNLayerPtr ieLayer = ieNet.getLayerByName(it.first.c_str());
        CV_Assert(ieLayer);

        cvLayer->name = it.first;
        cvLayer->type = ieLayer->type;
        ld.layerInstance = cvLayer;

        ld.backendNodes[DNN_BACKEND_INFERENCE_ENGINE] = backendNode;

        for (int i = 0; i < inputsNames.size(); ++i)
            cvNet.connect(0, i, lid, i);
    }
    cvNet.setPreferableBackend(DNN_BACKEND_INFERENCE_ENGINE);

    cvNet.impl->skipInfEngineInit = true;
    return cvNet;
}
#endif  // HAVE_INF_ENGINE

Net Net::readFromModelOptimizer(const String& xml, const String& bin)
{
    CV_TRACE_FUNCTION();
#ifndef HAVE_INF_ENGINE
    CV_UNUSED(xml); CV_UNUSED(bin);
    CV_Error(Error::StsError, "Build OpenCV with Inference Engine to enable loading models from Model Optimizer.");
#else
    InferenceEngine::Core& ie = getCore("");
    InferenceEngine::CNNNetwork ieNet = ie.ReadNetwork(xml, bin);
    return Impl::createNetworkFromModelOptimizer(ieNet);
#endif  // HAVE_INF_ENGINE
}

Net Net::readFromModelOptimizer(const std::vector<uchar>& bufferModelConfig, const std::vector<uchar>& bufferWeights)
{
    CV_TRACE_FUNCTION();
    CV_Assert(!bufferModelConfig.empty());
    CV_Assert(!bufferWeights.empty());
    return readFromModelOptimizer(bufferModelConfig.data(), bufferModelConfig.size(),
                                           bufferWeights.data(), bufferWeights.size());
}

Net Net::readFromModelOptimizer(
        const uchar* bufferModelConfigPtr, size_t bufferModelConfigSize,
        const uchar* bufferWeightsPtr, size_t bufferWeightsSize
)
{
    CV_TRACE_FUNCTION();
#ifndef HAVE_INF_ENGINE
    CV_UNUSED(bufferModelConfigPtr); CV_UNUSED(bufferWeightsPtr);
    CV_UNUSED(bufferModelConfigSize); CV_UNUSED(bufferModelConfigSize);
    CV_Error(Error::StsError, "Build OpenCV with Inference Engine to enable loading models from Model Optimizer.");
#else
    InferenceEngine::Core& ie = getCore("");

    std::string model; model.assign((char*)bufferModelConfigPtr, bufferModelConfigSize);

    InferenceEngine::CNNNetwork ieNet;
    try
    {
        InferenceEngine::TensorDesc tensorDesc(InferenceEngine::Precision::U8, { bufferWeightsSize }, InferenceEngine::Layout::C);
        InferenceEngine::Blob::CPtr weights_blob = InferenceEngine::make_shared_blob<uint8_t>(tensorDesc, (uint8_t*)bufferWeightsPtr, bufferWeightsSize);

        ieNet = ie.ReadNetwork(model, weights_blob);
    }
    catch (const std::exception& e)
    {
        CV_Error(Error::StsError, std::string("DNN: IE failed to load model: ") + e.what());
    }
    return Impl::createNetworkFromModelOptimizer(ieNet);
#endif  // HAVE_INF_ENGINE
}


Net::~Net()
{
}

int Net::addLayer(const String &name, const String &type, LayerParams &params)
{
    CV_TRACE_FUNCTION();

    if (impl->getLayerId(name) >= 0)
    {
        CV_Error(Error::StsBadArg, "Layer \"" + name + "\" already into net");
        return -1;
    }

    int id = ++impl->lastLayerId;
    impl->layerNameToId.insert(std::make_pair(name, id));
    impl->layers.insert(std::make_pair(id, LayerData(id, name, type, params)));

    return id;
}

int Net::addLayerToPrev(const String &name, const String &type, LayerParams &params)
{
    CV_TRACE_FUNCTION();

    int prvLid = impl->lastLayerId;
    int newLid = this->addLayer(name, type, params);
    this->connect(prvLid, 0, newLid, 0);
    return newLid;
}

void Net::connect(int outLayerId, int outNum, int inpLayerId, int inpNum)
{
    CV_TRACE_FUNCTION();

    impl->connect(outLayerId, outNum, inpLayerId, inpNum);
}

void Net::connect(String _outPin, String _inPin)
{
    CV_TRACE_FUNCTION();

    LayerPin outPin = impl->getPinByAlias(_outPin);
    LayerPin inpPin = impl->getPinByAlias(_inPin);

    CV_Assert(outPin.valid() && inpPin.valid());

    impl->connect(outPin.lid, outPin.oid, inpPin.lid, inpPin.oid);
}

Mat Net::forward(const String& outputName)
{
    CV_TRACE_FUNCTION();

    String layerName = outputName;

    if (layerName.empty())
        layerName = getLayerNames().back();

    std::vector<LayerPin> pins(1, impl->getPinByAlias(layerName));
    impl->setUpNet(pins);
    impl->forwardToLayer(impl->getLayerData(layerName));

    return impl->getBlob(layerName);
}

AsyncArray Net::forwardAsync(const String& outputName)
{
    CV_TRACE_FUNCTION();
#ifdef CV_CXX11
    String layerName = outputName;

    if (layerName.empty())
        layerName = getLayerNames().back();

    std::vector<LayerPin> pins(1, impl->getPinByAlias(layerName));
    impl->setUpNet(pins);

    if (impl->preferableBackend != DNN_BACKEND_INFERENCE_ENGINE)
        CV_Error(Error::StsNotImplemented, "DNN: Asynchronous forward is supported for Inference Engine backends only");

    impl->isAsync = true;
    impl->forwardToLayer(impl->getLayerData(layerName));
    impl->isAsync = false;

    return impl->getBlobAsync(layerName);
#else
    CV_Error(Error::StsNotImplemented, "DNN: Asynchronous forward requires build with enabled C++11");
#endif  // CV_CXX11
}

void Net::forward(OutputArrayOfArrays outputBlobs, const String& outputName)
{
    CV_TRACE_FUNCTION();

    String layerName = outputName;

    if (layerName.empty())
        layerName = getLayerNames().back();

    std::vector<LayerPin> pins(1, impl->getPinByAlias(layerName));
    impl->setUpNet(pins);
    impl->forwardToLayer(impl->getLayerData(layerName));

    LayerPin pin = impl->getPinByAlias(layerName);
    LayerData &ld = impl->layers[pin.lid];

    if (outputBlobs.isUMat())
    {
        impl->getBlob(layerName).copyTo(outputBlobs);
    }
    else if (outputBlobs.isMat())
    {
        outputBlobs.assign(impl->getBlob(layerName));
    }
    else if (outputBlobs.isMatVector())
    {
        if (impl->preferableTarget != DNN_TARGET_CPU)
        {
            for (int i = 0; i < ld.outputBlobsWrappers.size(); ++i)
            {
                CV_Assert(!ld.outputBlobsWrappers[i].empty());
                ld.outputBlobsWrappers[i]->copyToHost();
            }
        }
        if (ld.outputBlobs[0].depth() == CV_32F)
        {
            std::vector<Mat> & outputvec = *(std::vector<Mat> *)outputBlobs.getObj();
            outputvec = ld.outputBlobs;
        } else {
            std::vector<Mat> & outputvec = *(std::vector<Mat> *)outputBlobs.getObj();
            outputvec.resize(ld.outputBlobs.size());
            for (int i = 0; i < outputvec.size(); i++)
                convertFp16(ld.outputBlobs[i], outputvec[i]);
        }
    }
    else if (outputBlobs.isUMatVector())
    {
        std::vector<UMat> & outputvec = *(std::vector<UMat> *)outputBlobs.getObj();

#ifdef HAVE_OPENCL
        if (impl->preferableBackend == DNN_BACKEND_OPENCV &&
            IS_DNN_OPENCL_TARGET(impl->preferableTarget))
        {
            if (impl->preferableTarget == DNN_TARGET_OPENCL)
                outputvec = OpenCLBackendWrapper::getUMatVector(ld.outputBlobsWrappers);
            else if (impl->preferableTarget == DNN_TARGET_OPENCL_FP16)
            {
                std::vector<UMat> out_vec = OpenCLBackendWrapper::getUMatVector(ld.outputBlobsWrappers);
                outputvec.resize(out_vec.size());
                for (int i = 0; i < out_vec.size(); i++)
                    convertFp16(out_vec[i], outputvec[i]);
            }
        }
        else
#endif
        {
            outputvec.resize(ld.outputBlobs.size());
            for (int i = 0; i < outputvec.size(); ++i)
                ld.outputBlobs[i].copyTo(outputvec[i]);
        }
    }
}

void Net::forward(OutputArrayOfArrays outputBlobs,
                  const std::vector<String>& outBlobNames)
{
    CV_TRACE_FUNCTION();

    std::vector<LayerPin> pins;
    for (int i = 0; i < outBlobNames.size(); i++)
    {
        pins.push_back(impl->getPinByAlias(outBlobNames[i]));
    }

    impl->setUpNet(pins);

    LayerPin out = impl->getLatestLayerPin(pins);

    impl->forwardToLayer(impl->getLayerData(out.lid));

    std::vector<Mat> matvec;
    for (int i = 0; i < pins.size(); i++)
    {
        matvec.push_back(impl->getBlob(pins[i]));
    }

    std::vector<Mat> & outputvec = *(std::vector<Mat> *)outputBlobs.getObj();
    outputvec = matvec;
}

void Net::forward(std::vector<std::vector<Mat> >& outputBlobs,
                     const std::vector<String>& outBlobNames)
{
    CV_TRACE_FUNCTION();

    std::vector<LayerPin> pins;
    for (int i = 0; i < outBlobNames.size(); i++)
    {
        pins.push_back(impl->getPinByAlias(outBlobNames[i]));
    }

    impl->setUpNet(pins);

    LayerPin out = impl->getLatestLayerPin(pins);

    impl->forwardToLayer(impl->getLayerData(out.lid));

    outputBlobs.resize(outBlobNames.size());
    for (int i = 0; i < outBlobNames.size(); i++)
    {
        std::vector<LayerPin> lp = impl->getLayerOutPins(outBlobNames[i]);
        outputBlobs[i].resize(lp.size());
        for (int j = 0; j < lp.size(); j++)
        {
            outputBlobs[i][j] = impl->getBlob(lp[j]);
        }
    }
}

void Net::setPreferableBackend(int backendId)
{
    CV_TRACE_FUNCTION();
    CV_TRACE_ARG(backendId);

    if( impl->preferableBackend != backendId )
    {
        impl->preferableBackend = backendId;
        impl->netWasAllocated = false;
        impl->clear();
    }
}

void Net::setPreferableTarget(int targetId)
{
    CV_TRACE_FUNCTION();
    CV_TRACE_ARG(targetId);

    if( impl->preferableTarget != targetId )
    {
        impl->preferableTarget = targetId;
        if (IS_DNN_OPENCL_TARGET(targetId))
        {
#ifndef HAVE_OPENCL
#ifdef HAVE_INF_ENGINE
            if (impl->preferableBackend == DNN_BACKEND_OPENCV)
#else
            if (impl->preferableBackend == DNN_BACKEND_DEFAULT ||
                impl->preferableBackend == DNN_BACKEND_OPENCV)
#endif  // HAVE_INF_ENGINE
                impl->preferableTarget = DNN_TARGET_CPU;
#else
            bool fp16 = ocl::Device::getDefault().isExtensionSupported("cl_khr_fp16");
            if (!fp16 && targetId == DNN_TARGET_OPENCL_FP16)
                impl->preferableTarget = DNN_TARGET_OPENCL;
#endif
        }
        impl->netWasAllocated = false;
        impl->clear();
    }
}

void Net::setInputsNames(const std::vector<String> &inputBlobNames)
{
    CV_TRACE_FUNCTION();

    impl->netInputLayer->setNames(inputBlobNames);
}

void Net::setInputShape(const String &inputName, const MatShape& shape)
{
    CV_TRACE_FUNCTION();

    impl->netInputLayer->setInputShape(inputName, shape);
}

void Net::setInput(InputArray blob, const String& name, double scalefactor, const Scalar& mean)
{
    CV_TRACE_FUNCTION();
    CV_TRACE_ARG_VALUE(name, "name", name.c_str());

    LayerPin pin;
    pin.lid = 0;
    pin.oid = impl->resolvePinOutputName(impl->getLayerData(pin.lid), name);

    if (!pin.valid())
        CV_Error(Error::StsObjectNotFound, "Requested blob \"" + name + "\" not found");

    Mat blob_ = blob.getMat();  // can't use InputArray directly due MatExpr stuff
    MatShape blobShape = shape(blob_);

    if (pin.lid == 0)
    {
        CV_Assert(!impl->netInputLayer.empty());
        const DataLayer& netInputLayer = *impl->netInputLayer.get();
        if (!netInputLayer.shapes.empty())
        {
            CV_CheckLT(pin.oid, (int)netInputLayer.shapes.size(), "");
            const MatShape& inputShapeLimitation = netInputLayer.shapes[pin.oid];
            if (!inputShapeLimitation.empty())
            {
                CV_CheckEQ(inputShapeLimitation.size(), blobShape.size(), "");
#if 0  // TODO: DNNTestNetwork.MobileNet_SSD_Caffe_Different_Width_Height/0
                const size_t dims = inputShapeLimitation.size();
                for (size_t dim = 0; dim < dims; dim++)
                {
                    if (dims >= 3 && dim == 0 && inputShapeLimitation[0] == 1)
                        continue;  // don't limit batch
                    CV_CheckEQ(inputShapeLimitation[dim], blobShape[dim], "");
                }
#endif
            }
        }
    }

    LayerData &ld = impl->layers[pin.lid];
    const int numInputs = std::max(pin.oid+1, (int)ld.requiredOutputs.size());
    ld.outputBlobs.resize(numInputs);
    ld.outputBlobsWrappers.resize(numInputs);
    impl->netInputLayer->inputsData.resize(numInputs);
    impl->netInputLayer->scaleFactors.resize(numInputs);
    impl->netInputLayer->means.resize(numInputs);

    MatShape prevShape = shape(impl->netInputLayer->inputsData[pin.oid]);
    bool oldShape = prevShape == blobShape;

    blob_.copyTo(impl->netInputLayer->inputsData[pin.oid]);
    if (!oldShape)
        ld.outputBlobs[pin.oid] = impl->netInputLayer->inputsData[pin.oid];

    if (!ld.outputBlobsWrappers[pin.oid].empty())
    {
        ld.outputBlobsWrappers[pin.oid]->setHostDirty();
    }
    impl->netInputLayer->scaleFactors[pin.oid] = scalefactor;
    impl->netInputLayer->means[pin.oid] = mean;
    impl->netWasAllocated = impl->netWasAllocated && oldShape;
}

Mat Net::getParam(LayerId layer, int numParam)
{
    LayerData &ld = impl->getLayerData(layer);
    std::vector<Mat> &layerBlobs = ld.getLayerInstance()->blobs;
    CV_Assert(numParam < (int)layerBlobs.size());
    return layerBlobs[numParam];
}

void Net::setParam(LayerId layer, int numParam, const Mat &blob)
{
    LayerData &ld = impl->getLayerData(layer);

    std::vector<Mat> &layerBlobs = ld.getLayerInstance()->blobs;
    CV_Assert(numParam < (int)layerBlobs.size());
    //we don't make strong checks, use this function carefully
    layerBlobs[numParam] = blob;
}

int Net::getLayerId(const String &layer)
{
    return impl->getLayerId(layer);
}

static
string dumpLayerParameterSize(const string& name, const LayerParams& lp)
{
    std::ostringstream out(name, std::ios::ate);
    DictValue param = lp.get(name);
    switch (param.size())
    {
        case 1: out << " : "; break;
        case 2: out << " (HxW): "; break;
        case 3: out << " (DxHxW): "; break;
        default:
            CV_LOG_INFO(NULL, format("DNN/dumpLayerParameterSize(): Unsupported '%s' size = %d", name.c_str(), param.size()));
            out << ": ";
    }
    for (size_t i = 0; i < param.size(); i++)
    {
        if (i > 0)
            out << " x ";
        out << param.get<int>(i);
    }
    return out.str();
}

String Net::dump()
{
    CV_Assert(!empty());

    bool hasInput = !impl->netInputLayer->inputsData.empty();

    if (hasInput)
    {
        if (!impl->netWasAllocated)
            impl->setUpNet();
    }

    return impl->dump();
}

string Net::Impl::dump()
{
    bool hasInput = !netInputLayer->inputsData.empty();

    std::ostringstream out;
    const std::map<int, LayerData>& map = layers;

    Backend prefBackend = (Backend)preferableBackend;
    std::vector<std::vector<int> > skippedLayers;
    std::vector<int> skipId;
    std::vector<int> allLayers(map.size(), -1);
    int idPrev = -1;
    Ptr<BackendNode> prevNode;
    for (std::map<int, LayerData>::const_reverse_iterator rit = map.rbegin(); rit != map.rend(); ++rit)
    {
        std::map<int, Ptr<BackendNode> >::const_iterator itBackend = rit->second.backendNodes.find(prefBackend);
        if (prefBackend == DNN_BACKEND_OPENCV || itBackend == rit->second.backendNodes.end() ||
            itBackend->second.empty())
        {
                if (rit->second.skip)
                    skipId.push_back(rit->first);
                else if (!skipId.empty())
                {
                    if (prefBackend == DNN_BACKEND_OPENCV || prevNode.empty())
                        skipId.push_back(rit->first);
                    else if (idPrev != -1)
                        skipId.push_back(idPrev);

                    std::sort(skipId.begin(), skipId.end());
                    for (int i = 0; i < skipId.size(); i++) {
                        allLayers[skipId[i]] = skippedLayers.size();
                    }
                    skippedLayers.push_back(skipId);
                    skipId.clear();
                }
        }
        else
        {
            if (itBackend->second == prevNode)
                skipId.push_back(idPrev);
            else if (!skipId.empty())
            {
                skipId.push_back(idPrev);
                std::sort(skipId.begin(), skipId.end());
                for (int i = 0; i < skipId.size(); i++) {
                    allLayers[skipId[i]] = skippedLayers.size();
                }
                skippedLayers.push_back(skipId);
                skipId.clear();
            }
            idPrev = rit->first;
            prevNode = itBackend->second;
        }
    }
    string colors[] = {"#ffffb3", "#fccde5", "#8dd3c7", "#bebada", "#80b1d3", "#fdb462"};
    string backend;
    switch (prefBackend)
    {
        case DNN_BACKEND_DEFAULT: backend = "DEFAULT/"; break;
        case DNN_BACKEND_HALIDE: backend = "HALIDE/"; break;
        case DNN_BACKEND_INFERENCE_ENGINE: backend = "DLIE/"; break;
        case DNN_BACKEND_OPENCV: backend = "OCV/"; break;
        // don't use default:
    }
    out << "digraph G {\n";
    // Add nodes
    for (std::map<int, LayerData>::const_iterator it = map.begin(); it != map.end(); ++it)
    {
        const LayerData& ld = it->second;
        string name = ld.params.name;
        std::vector<int> clusterIds(1, it->first);
        if (allLayers[it->first] == -1 && !name.empty())
        {
            out << "\t\"" << name << "\" [label=\"";
        }
        else if (name.empty() || it->first != skippedLayers[allLayers[it->first]][0])
        {
            continue;
        }
        else // first node in cluster : it->first == skippedLayers[allLayers[it->first]][0]
        {
            int cluster = allLayers[it->first];
            out << "\t\"" << "cluster_" << cluster << "\" [label=\"{";
            clusterIds = skippedLayers[allLayers[it->first]]; // vertices in current cluster
        }
        for (int i = 0; i < clusterIds.size(); i++)
        {
            CV_DbgAssert(map.find(clusterIds[i]) != map.end());
            const LayerParams& lp = map.find(clusterIds[i])->second.params;
            if (!lp.name.empty()) {
                if (i > 0) {
                    out << " | ";
                }
                out << lp.name << "\\n" << lp.type << "\\n";  // align center
                if (lp.has("kernel_size"))
                {
                    string kernel = dumpLayerParameterSize("kernel_size", lp);
                    out << kernel;
                    out << "\\l";  // align left
                } else if (lp.has("kernel_h") && lp.has("kernel_w")) {
                    DictValue h = lp.get("kernel_h");
                    DictValue w = lp.get("kernel_w");
                    out << "kernel (HxW): " << h << " x " << w;
                    out << "\\l";  // align left
                }
                if (lp.has("stride")) {
                    string stride = dumpLayerParameterSize("stride", lp);
                    out << stride;
                    out << "\\l";  // align left
                } else if (lp.has("stride_h") && lp.has("stride_w")) {
                    DictValue h = lp.get("stride_h");
                    DictValue w = lp.get("stride_w");
                    out << "stride (HxW): " << h << " x " << w;
                    out << "\\l";  // align left
                }
                if (lp.has("dilation")) {
                    string dilation = dumpLayerParameterSize("dilation", lp);
                    out << dilation;
                    out << "\\l";  // align left
                } else if (lp.has("dilation_h") && lp.has("dilation_w")) {
                    DictValue h = lp.get("dilation_h");
                    DictValue w = lp.get("dilation_w");
                    out << "dilation (HxW): " << h << " x " << w;
                    out << "\\l";  // align left
                }
                if (lp.has("pad")) {
                    DictValue pad = lp.get("pad");
                    out << "pad ";
                    switch (pad.size())
                    {
                        case 1: out << ": " << pad; break;
                        case 2:
                            out << "(HxW): (" << pad.get<int>(0) << " x " << pad.get<int>(1) << ")";
                            break;
                        case 4:
                            out << "(HxW): (" << pad.get<int>(0) << ", " << pad.get<int>(2)
                                << ") x (" << pad.get<int>(1) << ", " << pad.get<int>(3) << ")";
                            break;
                        case 6:
                            out << "(DxHxW): (" << pad.get<int>(0) << ", " << pad.get<int>(3)
                                << ") x (" << pad.get<int>(1) << ", " << pad.get<int>(4)
                                << ") x (" << pad.get<int>(2) << ", " << pad.get<int>(5) << ")";
                            break;
                        default: CV_Error(Error::StsNotImplemented,  format("Unsupported pad size = %d", pad.size()));
                    }
                    out << "\\l";  // align left
                } else if (lp.has("pad_l") && lp.has("pad_t") && lp.has("pad_r") && lp.has("pad_b")) {
                    DictValue l = lp.get("pad_l");
                    DictValue t = lp.get("pad_t");
                    DictValue r = lp.get("pad_r");
                    DictValue b = lp.get("pad_b");
                    out << "pad (HxW): (" << t << ", " << b << ") x (" << l << ", " << r << ")";
                    out << "\\l";  // align left
                }
                else if (lp.has("pooled_w") || lp.has("pooled_h")) {
                    DictValue h = lp.get("pooled_h");
                    DictValue w = lp.get("pooled_w");
                    out << "pad pooled (HxW): " << h << " x " << w;
                    out << "\\l";  // align left
                }
                if (lp.has("pool")) {
                    out << "pool: " << lp.get("pool");
                    out << "\\l";  // align left
                }
                if (lp.has("global_pooling")) {
                    out << "global_pooling: " << lp.get("global_pooling");
                    out << "\\l";  // align left
                }
                if (lp.has("group")) {
                    out << "group: " << lp.get("group");
                    out << "\\l";  // align left
                }
            }
        }
        if (!ld.outputBlobs.empty())
        {
            out << "output: " << ld.outputBlobs[0].size;
            out << "\\l";  // align left
        }

        Ptr<BackendNode> layerBackend;
        std::map<int, Ptr<BackendNode> >::const_iterator ibn = ld.backendNodes.find(prefBackend);
        if (ibn != ld.backendNodes.end())
            layerBackend = ibn->second;
        out << (!layerBackend.empty() ? backend : "OCV/");
        int colorId = 0;
        const Target target = ld.layerInstance.empty()
                         ? DNN_TARGET_CPU
                                 : (Target)(ld.layerInstance->preferableTarget);  // TODO fix preferableTarget type
        switch (target)
        {
            case DNN_TARGET_CPU: out << "CPU"; colorId = layerBackend.empty() ? 0 : 5; break;
            case DNN_TARGET_OPENCL: out << "OCL"; colorId = 1; break;
            case DNN_TARGET_OPENCL_FP16: out << "OCL_FP16"; colorId = 2; break;
            case DNN_TARGET_MYRIAD: out << "MYRIAD"; colorId = 3; break;
            case DNN_TARGET_FPGA: out << "FPGA"; colorId = 4; break;
            // don't use default:
        }
        out << "\\n";  // align center
        out << ((clusterIds.size() == 1)? "\" " : " }\" ");
        out << "fillcolor=\"" << colors[colorId] << "\" ";
        out << "style=filled ";
        out << "shape=" << ((clusterIds.size() == 1)? "box" : "record") << "]\n";
    }
    out << '\n';
    // Add edges
    int inputsSize = hasInput ? netInputLayer->outNames.size() : 0;
    for (std::map<int, LayerData>::const_iterator it = map.begin(); it != map.end(); ++it)
    {
        const LayerData& ld = it->second;
        if (allLayers[it->first] == -1)  // node
        {
            for (int i = 0; i < ld.consumers.size(); i++)
            {
                int outId = ld.consumers[i].lid;
                if (it == map.begin() && inputsSize > 1)
                    out << "\t\"" << ld.name << "_" << i << "\"" << " -> ";
                else
                    out << "\t\"" << ld.name << "\"" << " -> ";
                if (allLayers[outId] == -1)  // node
                {
                    CV_DbgAssert(map.find(outId) != map.end());
                    out << "\"" << map.find(outId)->second.name << "\"\n";
                }
                else  // cluster
                {
                    out << "\"" << "cluster_" << allLayers[outId] << "\"\n";
                }
            }
        }
        else if (it->first == skippedLayers[allLayers[it->first]].back())  // edges from last layer in cluster
        {
            for (int i = 0; i < ld.consumers.size(); i++)
            {
                int outId = ld.consumers[i].lid;
                if (allLayers[outId] == -1) // node
                {
                    CV_DbgAssert(map.find(outId) != map.end());
                    out << "\t\"" << "cluster_" << allLayers[it->first] << "\"" << " -> ";
                    out << "\"" << map.find(outId)->second.name << "\"\n";
                }
                else if (allLayers[outId] != allLayers[it->first]) { // another cluster
                    out << "\t\"" << "cluster_" << allLayers[it->first] << "\"" << " -> ";
                    out << "\"" << "cluster_" << allLayers[outId] << "\"\n";
                }
            }
        }
    }
    out << "}\n";
    return out.str();
}

void Net::dumpToFile(const String& path) {
    std::ofstream file(path.c_str());
    file << dump();
    file.close();
}

Ptr<Layer> Net::getLayer(LayerId layerId)
{
    LayerData &ld = impl->getLayerData(layerId);
    return ld.getLayerInstance();
}

std::vector<Ptr<Layer> > Net::getLayerInputs(LayerId layerId)
{
    LayerData &ld = impl->getLayerData(layerId);

    std::vector<Ptr<Layer> > inputLayers;
    inputLayers.reserve(ld.inputBlobsId.size());
    for (int i = 0; i < ld.inputBlobsId.size(); ++i) {
        inputLayers.push_back(getLayer(ld.inputBlobsId[i].lid));
    }
    return inputLayers;
}

std::vector<String> Net::getLayerNames() const
{
    std::vector<String> res;
    res.reserve(impl->layers.size());

    Impl::MapIdToLayerData::iterator it;
    for (it = impl->layers.begin(); it != impl->layers.end(); it++)
    {
        if (it->second.id) //skip Data layer
            res.push_back(it->second.name);
    }

    return res;
}

bool Net::empty() const
{
    return impl->layers.size() <= 1; //first layer is default Data layer
}

std::vector<int> Net::getUnconnectedOutLayers() const
{
    std::vector<int> layersIds;

    Impl::MapIdToLayerData::iterator it;
    for (it = impl->layers.begin(); it != impl->layers.end(); it++)
    {
        int lid = it->first;
        LayerData &ld = it->second;

        if (ld.requiredOutputs.size() == 0)
            layersIds.push_back(lid);
    }

    return layersIds;
}

std::vector<String> Net::getUnconnectedOutLayersNames() const
{
    std::vector<int> ids = getUnconnectedOutLayers();
    const size_t n = ids.size();
    std::vector<String> names(n);
    for (size_t i = 0; i < n; ++i)
    {
        names[i] = impl->layers[ids[i]].name;
    }
    return names;
}

void Net::getLayersShapes(const ShapesVec& netInputShapes,
                          std::vector<int>& layersIds,
                          std::vector<ShapesVec>& inLayersShapes,
                          std::vector<ShapesVec>& outLayersShapes) const
{
    layersIds.clear();
    inLayersShapes.clear();
    outLayersShapes.clear();

    Impl::LayersShapesMap inOutShapes;
    impl->getLayersShapes(netInputShapes, inOutShapes);

    for(Impl::LayersShapesMap::const_iterator it = inOutShapes.begin();
        it != inOutShapes.end(); it++)
    {
        layersIds.push_back(it->first);
        inLayersShapes.push_back(it->second.in);
        outLayersShapes.push_back(it->second.out);
    }
}

void Net::getLayersShapes(const MatShape& netInputShape,
                          std::vector<int>& layerIds,
                          std::vector<ShapesVec>& inLayersShapes,
                          std::vector<ShapesVec>& outLayersShapes) const
{
    getLayersShapes(ShapesVec(1, netInputShape),
                    layerIds, inLayersShapes, outLayersShapes);
}

void Net::getLayerShapes(const MatShape& netInputShape,
                         const int layerId,
                         ShapesVec& inLayerShapes,
                         ShapesVec& outLayerShapes) const
{
    getLayerShapes(ShapesVec(1, netInputShape),
                   layerId, inLayerShapes, outLayerShapes);

}

void Net::getLayerShapes(const ShapesVec& netInputShapes,
                    const int layerId,
                    ShapesVec& inLayerShapes,
                    ShapesVec& outLayerShapes) const
{
    LayerShapes shapes;
    impl->getLayerShapes(netInputShapes, layerId, shapes);
    inLayerShapes = shapes.in;
    outLayerShapes = shapes.out;
}

int64 Net::getFLOPS(const std::vector<MatShape>& netInputShapes) const
{
    CV_TRACE_FUNCTION();

    int64 flops = 0;
    std::vector<int> ids;
    std::vector<std::vector<MatShape> > inShapes, outShapes;
    getLayersShapes(netInputShapes, ids, inShapes, outShapes);
    CV_Assert(inShapes.size() == outShapes.size());
    CV_Assert(inShapes.size() == ids.size());

    for(int i = 0; i < ids.size(); i++)
    {
        flops += impl->layers[ids[i]].getLayerInstance()->getFLOPS(inShapes[i],
                                                                   outShapes[i]);
    }

    return flops;
}

int64 Net::getFLOPS(const MatShape& netInputShape) const
{
    return getFLOPS(std::vector<MatShape>(1, netInputShape));
}

int64 Net::getFLOPS(const int layerId,
              const std::vector<MatShape>& netInputShapes) const
{
    Impl::MapIdToLayerData::iterator layer = impl->layers.find(layerId);
    CV_Assert(layer != impl->layers.end());

    LayerShapes shapes;
    impl->getLayerShapes(netInputShapes, layerId, shapes);

    return layer->second.getLayerInstance()->getFLOPS(shapes.in, shapes.out);
}

int64 Net::getFLOPS(const int layerId,
              const MatShape& netInputShape) const
{
    return getFLOPS(layerId, std::vector<MatShape>(1, netInputShape));
}

void Net::getLayerTypes(std::vector<String>& layersTypes) const
{
    layersTypes.clear();

    std::map<String, int> layers;
    for (Impl::MapIdToLayerData::iterator it = impl->layers.begin();
         it != impl->layers.end(); it++)
    {
        if (layers.find(it->second.type) == layers.end())
            layers[it->second.type] = 0;
        layers[it->second.type]++;
    }

    for (std::map<String, int>::iterator it = layers.begin();
         it != layers.end(); it++)
    {
        layersTypes.push_back(it->first);
    }
}

int Net::getLayersCount(const String& layerType) const
{
    int count = 0;
    for (Impl::MapIdToLayerData::iterator it = impl->layers.begin();
         it != impl->layers.end(); it++)
    {
        if (it->second.type == layerType)
            count++;
    }
    return count;
}

void Net::getMemoryConsumption(const int layerId,
                               const std::vector<MatShape>& netInputShapes,
                               size_t& weights, size_t& blobs) const
{
    CV_TRACE_FUNCTION();

    Impl::MapIdToLayerData::iterator layer = impl->layers.find(layerId);
    CV_Assert(layer != impl->layers.end());

    weights = blobs = 0;

    for(int i = 0; i < layer->second.params.blobs.size(); i++)
    {
        const Mat& weightsBlob = layer->second.params.blobs[i];
        weights += weightsBlob.total()*weightsBlob.elemSize();
    }

    ShapesVec inLayerShapes, outLayerShapes;
    getLayerShapes(netInputShapes, layerId, inLayerShapes, outLayerShapes);
    for(int i = 0; i < outLayerShapes.size(); i++)
    {
        blobs += total(outLayerShapes[i]) * sizeof(float);
    }
}

void Net::getMemoryConsumption(const std::vector<MatShape>& netInputShapes,
                               size_t& weights, size_t& blobs) const
{
    CV_TRACE_FUNCTION();

    std::vector<int> layerIds;
    std::vector<size_t> w, b;
    getMemoryConsumption(netInputShapes, layerIds, w, b);

    weights = blobs = 0;
    for(int i = 0; i < layerIds.size(); i++)
    {
        weights += w[i];
        blobs += b[i];
    }
}

void Net::getMemoryConsumption(const int layerId,
                               const MatShape& netInputShape,
                               size_t& weights, size_t& blobs) const
{
    getMemoryConsumption(layerId, std::vector<MatShape>(1, netInputShape),
                         weights, blobs);
}

void Net::getMemoryConsumption(const MatShape& netInputShape,
                               size_t& weights, size_t& blobs) const
{
    getMemoryConsumption(std::vector<MatShape>(1, netInputShape),
                         weights, blobs);
}

void Net::getMemoryConsumption(const std::vector<MatShape>& netInputShapes,
                                  std::vector<int>& layerIds, std::vector<size_t>& weights,
                                  std::vector<size_t>& blobs) const
{
    CV_TRACE_FUNCTION();

    layerIds.clear();
    weights.clear();
    blobs.clear();

    std::vector<std::vector<MatShape> > inLayerShapes, outLayerShapes;

    getLayersShapes(netInputShapes, layerIds, inLayerShapes, outLayerShapes);

    for(int i = 0; i < layerIds.size(); i++)
    {
        int w = 0, b = 0;
        Impl::MapIdToLayerData::iterator layer = impl->layers.find(layerIds[i]);
        CV_Assert(layer != impl->layers.end());

        for(int j = 0; j < layer->second.params.blobs.size(); j++)
        {
            const Mat& weightsBlob = layer->second.params.blobs[j];
            w += weightsBlob.total()*weightsBlob.elemSize();
        }

        for(int j = 0; j < outLayerShapes[i].size(); j++)
        {
            b += total(outLayerShapes[i][j]) * sizeof(float);
        }

        weights.push_back(w);
        blobs.push_back(b);
    }
}

void Net::getMemoryConsumption(const MatShape& netInputShape, std::vector<int>& layerIds,
                               std::vector<size_t>& weights, std::vector<size_t>& blobs) const
{
    getMemoryConsumption(std::vector<MatShape>(1, netInputShape), layerIds,
                         weights, blobs);
}

void Net::enableFusion(bool fusion)
{
    if( impl->fusion != fusion )
    {
        impl->fusion = fusion;
        impl->netWasAllocated = false;
        impl->clear();
    }
}

void Net::setHalideScheduler(const String& scheduler)
{
    CV_TRACE_FUNCTION();
    CV_TRACE_ARG_VALUE(scheduler, "scheduler", scheduler.c_str());

    impl->halideConfigFile = scheduler;
}

int64 Net::getPerfProfile(std::vector<double>& timings)
{
    timings = std::vector<double>(impl->layersTimings.begin() + 1, impl->layersTimings.end());
    int64 total = (int64)std::accumulate(timings.begin(), timings.end(), 0.0);
    return total;
}

//////////////////////////////////////////////////////////////////////////

Layer::Layer() { preferableTarget = DNN_TARGET_CPU; }

Layer::Layer(const LayerParams &params)
    : blobs(params.blobs), name(params.name), type(params.type)
{
    preferableTarget = DNN_TARGET_CPU;
}

void Layer::setParamsFrom(const LayerParams &params)
{
    blobs = params.blobs;
    name = params.name;
    type = params.type;
}

int Layer::inputNameToIndex(String)
{
    return -1;
}

int Layer::outputNameToIndex(const String&)
{
    return 0;
}

bool Layer::supportBackend(int backendId)
{
    return backendId == DNN_BACKEND_OPENCV;
}

Ptr<BackendNode> Layer::initHalide(const std::vector<Ptr<BackendWrapper> > &)
{
    CV_Error(Error::StsNotImplemented, "Halide pipeline of " + type +
                                       " layers is not defined.");
    return Ptr<BackendNode>();
}

Ptr<BackendNode> Layer::initNgraph(const std::vector<Ptr<BackendWrapper> > & inputs,
                                   const std::vector<Ptr<BackendNode> >& nodes)
{
    CV_Error(Error::StsNotImplemented, "Inference Engine pipeline of " + type +
                                       " layers is not defined.");
    return Ptr<BackendNode>();
}

void Layer::applyHalideScheduler(Ptr<BackendNode>& node, const std::vector<Mat*> &inputs,
                                 const std::vector<Mat> &outputs, int targetId) const
{
#ifdef  HAVE_HALIDE
    CV_TRACE_FUNCTION();

    Halide::Var x("x"), y("y"), c("c"), n("n"), co("co"), ci("ci"),
                xo("xo"), xi("xi"), yo("yo"), yi("yi"), tile("tile");
    Halide::Func& top = node.dynamicCast<HalideBackendNode>()->funcs.back();

    int outW, outH, outC, outN;
    getCanonicalSize(outputs[0].size, &outW, &outH, &outC, &outN);

    if (targetId == DNN_TARGET_CPU)
    {
        if (outW == 1 && outH == 1)
        {
            if (outC + outN == 1)
                return;

            if (outC > 8)
              top.split(c, co, ci, 8)
                 .fuse(x, y, tile).fuse(co, tile, tile).fuse(n, tile, tile)
                 .parallel(tile)
                 .vectorize(ci, 8);
            else
              top.fuse(x, y, tile).fuse(c, tile, tile).fuse(n, tile, tile)
                 .parallel(tile);
        }
        else
        {
            if (outH > 2)
            {
                top.reorder(x, c, y)
                   .split(y, yo, yi, 2)
                   .fuse(yo, n, tile)
                   .parallel(tile)
                   .unroll(yi)
                   .vectorize(x, outW >= 16 ? 16 : outW);
            }
        }
    }
    else if (targetId == DNN_TARGET_OPENCL)
    {
        if (outW == 1 && outH == 1)
        {
            int c_split = outC > 8 ? (outC > 16 ? 8 : 4) : outC;
            top.split(c, co, ci, c_split)
               .fuse(x, y, tile).fuse(co, tile, tile).fuse(n, tile, tile)
               .gpu_blocks(tile)
               .gpu_threads(ci);
        }
        else
        {
            int x_split = outW > 8 ? (outW >= 32 ? 16 : 8) : outW;
            int y_split = outH > 8 ? (outH >= 32 ? 16 : 8) : outH;
            // Supported vectorization widths: 2, 3, 4, 8, 16
            int c_split = outC > 8 ? (outC > 16 ? 8 : 4) : std::min(4, outC);
            top.split(x, xo, xi, x_split).split(y, yo, yi, y_split)
               .split(c, co, ci, c_split)
               .gpu_blocks(xo, yo, co)
               .gpu_threads(xi, yi)
               .reorder(xi, yi, ci, xo, yo, co)
               .vectorize(ci);
        }
    }
    else
        CV_Error(Error::StsNotImplemented, "Unknown target identifier");
#endif  // HAVE_HALIDE
}

Ptr<BackendNode> Layer::tryAttach(const Ptr<BackendNode>& node)
{
    return Ptr<BackendNode>();
}

bool Layer::setActivation(const Ptr<ActivationLayer>&) { return false; }
bool Layer::tryFuse(Ptr<Layer>&) { return false; }
void Layer::getScaleShift(Mat& scale, Mat& shift) const
{
    scale = Mat();
    shift = Mat();
}

void Layer::unsetAttached()
{
    setActivation(Ptr<ActivationLayer>());
}

template <typename T>
static void vecToPVec(const std::vector<T> &v, std::vector<T*> &pv)
{
    pv.resize(v.size());
    for (size_t i = 0; i < v.size(); i++)
        pv[i] = const_cast<T*>(&v[i]);
}

void Layer::finalize(const std::vector<Mat> &inputs, std::vector<Mat> &outputs)
{
    CV_TRACE_FUNCTION();
    this->finalize((InputArrayOfArrays)inputs, (OutputArrayOfArrays)outputs);
}

void Layer::finalize(const std::vector<Mat*> &input, std::vector<Mat> &output)
{
    CV_UNUSED(input);CV_UNUSED(output);
}

void Layer::finalize(InputArrayOfArrays inputs_arr, OutputArrayOfArrays outputs_arr)
{
    CV_TRACE_FUNCTION();
    std::vector<Mat> inputs, outputs;
    inputs_arr.getMatVector(inputs);
    outputs_arr.getMatVector(outputs);

    std::vector<Mat*> inputsp;
    vecToPVec(inputs, inputsp);
    this->finalize(inputsp, outputs);
}

std::vector<Mat> Layer::finalize(const std::vector<Mat> &inputs)
{
    CV_TRACE_FUNCTION();

    std::vector<Mat> outputs;
    this->finalize(inputs, outputs);
    return outputs;
}

void Layer::forward(std::vector<Mat*> &input, std::vector<Mat> &output, std::vector<Mat> &internals)
{
    // We kept this method for compatibility. DNN calls it now only to support users' implementations.
}

void Layer::forward(InputArrayOfArrays inputs_arr, OutputArrayOfArrays outputs_arr, OutputArrayOfArrays internals_arr)
{
    CV_TRACE_FUNCTION();
    CV_TRACE_ARG_VALUE(name, "name", name.c_str());

    Layer::forward_fallback(inputs_arr, outputs_arr, internals_arr);
}

void Layer::forward_fallback(InputArrayOfArrays inputs_arr, OutputArrayOfArrays outputs_arr, OutputArrayOfArrays internals_arr)
{
    CV_TRACE_FUNCTION();
    CV_TRACE_ARG_VALUE(name, "name", name.c_str());

    if (preferableTarget == DNN_TARGET_OPENCL_FP16 && inputs_arr.depth() == CV_16S)
    {
        std::vector<UMat> inputs;
        std::vector<UMat> outputs;
        std::vector<UMat> internals;

        std::vector<UMat> orig_inputs;
        std::vector<UMat> orig_outputs;
        std::vector<UMat> orig_internals;

        inputs_arr.getUMatVector(orig_inputs);
        outputs_arr.getUMatVector(orig_outputs);
        internals_arr.getUMatVector(orig_internals);

        inputs.resize(orig_inputs.size());
        for (size_t i = 0; i < orig_inputs.size(); i++)
            convertFp16(orig_inputs[i], inputs[i]);

        outputs.resize(orig_outputs.size());
        for (size_t i = 0; i < orig_outputs.size(); i++)
            outputs[i].create(shape(orig_outputs[i]), CV_32F);

        internals.resize(orig_internals.size());
        for (size_t i = 0; i < orig_internals.size(); i++)
            internals[i].create(shape(orig_internals[i]), CV_32F);

        forward(inputs, outputs, internals);

        for (size_t i = 0; i < outputs.size(); i++)
            convertFp16(outputs[i], orig_outputs[i]);

        // sync results back
        outputs_arr.assign(orig_outputs);
        internals_arr.assign(orig_internals);
        return;
    }
    std::vector<Mat> inpvec;
    std::vector<Mat> outputs;
    std::vector<Mat> internals;

    inputs_arr.getMatVector(inpvec);
    outputs_arr.getMatVector(outputs);
    internals_arr.getMatVector(internals);

    std::vector<Mat*> inputs(inpvec.size());
    for (int i = 0; i < inpvec.size(); i++)
        inputs[i] = &inpvec[i];

    this->forward(inputs, outputs, internals);

    // sync results back
    outputs_arr.assign(outputs);
    internals_arr.assign(internals);
}

void Layer::run(const std::vector<Mat> &inputs, std::vector<Mat> &outputs, std::vector<Mat> &internals)
{
    CV_TRACE_FUNCTION();

    this->finalize(inputs, outputs);
    this->forward(inputs, outputs, internals);
}

Layer::~Layer() {}

bool Layer::getMemoryShapes(const std::vector<MatShape> &inputs,
                            const int requiredOutputs,
                            std::vector<MatShape> &outputs,
                            std::vector<MatShape> &internals) const
{
    CV_Assert(inputs.size());
    outputs.assign(std::max(requiredOutputs, (int)inputs.size()), inputs[0]);
    return false;
}

//////////////////////////////////////////////////////////////////////////

static Mutex& getLayerFactoryMutex()
{
    static Mutex* volatile instance = NULL;
    if (instance == NULL)
    {
        cv::AutoLock lock(getInitializationMutex());
        if (instance == NULL)
            instance = new Mutex();
    }
    return *instance;
}

typedef std::map<String, std::vector<LayerFactory::Constructor> > LayerFactory_Impl;

static LayerFactory_Impl& getLayerFactoryImpl_()
{
    static LayerFactory_Impl impl;
    return impl;
}

static LayerFactory_Impl& getLayerFactoryImpl()
{
    static LayerFactory_Impl* volatile instance = NULL;
    if (instance == NULL)
    {
        cv::AutoLock lock(getLayerFactoryMutex());
        if (instance == NULL)
        {
            instance = &getLayerFactoryImpl_();
            initializeLayerFactory();
        }
    }
    return *instance;
}

void LayerFactory::registerLayer(const String &type, Constructor constructor)
{
    CV_TRACE_FUNCTION();
    CV_TRACE_ARG_VALUE(type, "type", type.c_str());

    cv::AutoLock lock(getLayerFactoryMutex());
    LayerFactory_Impl::iterator it = getLayerFactoryImpl().find(type);

    if (it != getLayerFactoryImpl().end())
    {
        if (it->second.back() == constructor)
            CV_Error(cv::Error::StsBadArg, "Layer \"" + type + "\" already was registered");
        it->second.push_back(constructor);
    }
    getLayerFactoryImpl().insert(std::make_pair(type, std::vector<Constructor>(1, constructor)));
}

void LayerFactory::unregisterLayer(const String &type)
{
    CV_TRACE_FUNCTION();
    CV_TRACE_ARG_VALUE(type, "type", type.c_str());

    cv::AutoLock lock(getLayerFactoryMutex());

    LayerFactory_Impl::iterator it = getLayerFactoryImpl().find(type);
    if (it != getLayerFactoryImpl().end())
    {
        if (it->second.size() > 1)
            it->second.pop_back();
        else
            getLayerFactoryImpl().erase(it);
    }
}

Ptr<Layer> LayerFactory::createLayerInstance(const String &type, LayerParams& params)
{
    CV_TRACE_FUNCTION();
    CV_TRACE_ARG_VALUE(type, "type", type.c_str());

    cv::AutoLock lock(getLayerFactoryMutex());
    LayerFactory_Impl::const_iterator it = getLayerFactoryImpl().find(type);

    if (it != getLayerFactoryImpl().end())
    {
        CV_Assert(!it->second.empty());
        return it->second.back()(params);
    }
    else
    {
        return Ptr<Layer>(); //NULL
    }
}

BackendNode::BackendNode(int backendId) : backendId(backendId) {}

BackendNode::~BackendNode() {};

BackendWrapper::BackendWrapper(int backendId, int targetId)
    : backendId(backendId), targetId(targetId) {}

BackendWrapper::BackendWrapper(int targetId, const cv::Mat& m)
{
    CV_Error(Error::StsNotImplemented,
             "Constructor of backend wrapper must be implemented");
}

BackendWrapper::BackendWrapper(const Ptr<BackendWrapper>& base, const MatShape& shape)
{
    CV_Error(Error::StsNotImplemented,
             "Constructor of backend wrapper must be implemented");
}

BackendWrapper::~BackendWrapper() {}

Net readNet(const String& _model, const String& _config, const String& _framework)
{
    String framework = _framework.toLowerCase();
    String model = _model;
    String config = _config;
    const std::string modelExt = model.substr(model.rfind('.') + 1);
    const std::string configExt = config.substr(config.rfind('.') + 1);
    if (framework == "caffe" || modelExt == "caffemodel" || configExt == "caffemodel" ||
                                modelExt == "prototxt" || configExt == "prototxt")
    {
        if (modelExt == "prototxt" || configExt == "caffemodel")
            std::swap(model, config);
        return readNetFromCaffe(config, model);
    }
    if (framework == "tensorflow" || modelExt == "pb" || configExt == "pb" ||
                                     modelExt == "pbtxt" || configExt == "pbtxt")
    {
        if (modelExt == "pbtxt" || configExt == "pb")
            std::swap(model, config);
        return readNetFromTensorflow(model, config);
    }
    if (framework == "torch" || modelExt == "t7" || modelExt == "net" ||
                                configExt == "t7" || configExt == "net")
    {
        return readNetFromTorch(model.empty() ? config : model);
    }
    if (framework == "darknet" || modelExt == "weights" || configExt == "weights" ||
                                  modelExt == "cfg" || configExt == "cfg")
    {
        if (modelExt == "cfg" || configExt == "weights")
            std::swap(model, config);
        return readNetFromDarknet(config, model);
    }
    if (framework == "dldt" || modelExt == "bin" || configExt == "bin" ||
                               modelExt == "xml" || configExt == "xml")
    {
        if (modelExt == "xml" || configExt == "bin")
            std::swap(model, config);
        return readNetFromModelOptimizer(config, model);
    }
    if (framework == "onnx" || modelExt == "onnx")
    {
        return readNetFromONNX(model);
    }
    CV_Error(Error::StsError, "Cannot determine an origin framework of files: " +
                                      model + (config.empty() ? "" : ", " + config));
}

Net readNet(const String& _framework, const std::vector<uchar>& bufferModel,
            const std::vector<uchar>& bufferConfig)
{
    String framework = _framework.toLowerCase();
    if (framework == "caffe")
        return readNetFromCaffe(bufferConfig, bufferModel);
    else if (framework == "tensorflow")
        return readNetFromTensorflow(bufferModel, bufferConfig);
    else if (framework == "darknet")
        return readNetFromDarknet(bufferConfig, bufferModel);
    else if (framework == "torch")
        CV_Error(Error::StsNotImplemented, "Reading Torch models from buffers");
    else if (framework == "dldt")
        return readNetFromModelOptimizer(bufferConfig, bufferModel);
    CV_Error(Error::StsError, "Cannot determine an origin framework with a name " + framework);
}

Net readNetFromModelOptimizer(const String &xml, const String &bin)
{
    return Net::readFromModelOptimizer(xml, bin);
}

Net readNetFromModelOptimizer(const std::vector<uchar>& bufferCfg, const std::vector<uchar>& bufferModel)
{
    return Net::readFromModelOptimizer(bufferCfg, bufferModel);
}

Net readNetFromModelOptimizer(
        const uchar* bufferModelConfigPtr, size_t bufferModelConfigSize,
        const uchar* bufferWeightsPtr, size_t bufferWeightsSize
)
{
    return Net::readFromModelOptimizer(
        bufferModelConfigPtr, bufferModelConfigSize,
        bufferWeightsPtr, bufferWeightsSize
    );
}

CV__DNN_EXPERIMENTAL_NS_END
}} // namespace<|MERGE_RESOLUTION|>--- conflicted
+++ resolved
@@ -1764,7 +1764,6 @@
                     break;
                 }
             }
-            ieNode->net->setNodePtr(&ieNode->node);
 
             net->addBlobs(ld.inputBlobsWrappers);
             net->addBlobs(ld.outputBlobsWrappers);
@@ -1871,12 +1870,8 @@
                                           preferableBackend == DNN_BACKEND_OPENCV &&
                                           preferableTarget == DNN_TARGET_OPENCL_FP16);
         ld.outputBlobsWrappers.resize(ld.outputBlobs.size());
-<<<<<<< HEAD
-        if (ld.id != 0 || preferableBackend != DNN_BACKEND_INFERENCE_ENGINE)
-=======
         if (ld.id != 0 || preferableBackend != DNN_BACKEND_INFERENCE_ENGINE ||
            !ld.layerInstance->supportBackend(preferableBackend))
->>>>>>> 9ac98f27
         {
             for (int i = 0; i < ld.outputBlobs.size(); ++i)
             {
