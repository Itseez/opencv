// This file is part of OpenCV project.
// It is subject to the license terms in the LICENSE file found in the top-level directory
// of this distribution and at http://opencv.org/license.html.

#include "test_precomp.hpp"
#include "npy_blob.hpp"
#include <opencv2/dnn/shape_utils.hpp>
#include <opencv2/dnn/all_layers.hpp>
namespace opencv_test { namespace {

testing::internal::ParamGenerator< tuple<Backend, Target> > dnnBackendsAndTargetsInt8()
{
    std::vector< tuple<Backend, Target> > targets;
    targets.push_back(make_tuple(DNN_BACKEND_OPENCV, DNN_TARGET_CPU));
#ifdef HAVE_TIMVX
    targets.push_back(make_tuple(DNN_BACKEND_TIMVX, DNN_TARGET_NPU));
#endif
#ifdef HAVE_INF_ENGINE
    targets.push_back(make_tuple(DNN_BACKEND_INFERENCE_ENGINE_NGRAPH, DNN_TARGET_CPU));
#endif
    return testing::ValuesIn(targets);
}

template<typename TString>
static std::string _tf(TString filename)
{
    return (getOpenCVExtraDir() + "dnn/") + filename;
}

class Test_Int8_layers : public DNNTestLayer
{
public:
    void testLayer(const String& basename, const String& importer, double l1, double lInf,
                   int numInps = 1, int numOuts = 1, bool useCaffeModel = false,
                   bool useCommonInputBlob = true, bool hasText = false, bool perChannel = true)
    {
        CV_Assert_N(numInps >= 1, numInps <= 10, numOuts >= 1, numOuts <= 10);
        std::vector<Mat> inps(numInps), inps_int8(numInps);
        std::vector<Mat> refs(numOuts), outs_int8(numOuts), outs_dequantized(numOuts);
        std::vector<float> inputScale, outputScale;
        std::vector<int> inputZp, outputZp;
        String inpPath, outPath;
        Net net, qnet;

        if (importer == "Caffe")
        {
            String prototxt = _tf("layers/" + basename + ".prototxt");
            String caffemodel = _tf("layers/" + basename + ".caffemodel");
            net = readNetFromCaffe(prototxt, useCaffeModel ? caffemodel : String());

            inpPath = _tf("layers/" + (useCommonInputBlob ? "blob" : basename + ".input"));
            outPath =  _tf("layers/" + basename);
        }
        else if (importer == "TensorFlow")
        {
            String netPath = _tf("tensorflow/" + basename + "_net.pb");
            String netConfig = hasText ? _tf("tensorflow/" + basename + "_net.pbtxt") : "";
            net = readNetFromTensorflow(netPath, netConfig);

            inpPath = _tf("tensorflow/" + basename + "_in");
            outPath = _tf("tensorflow/" + basename + "_out");
        }
        else if (importer == "ONNX")
        {
            String onnxmodel = _tf("onnx/models/" + basename + ".onnx");
            net = readNetFromONNX(onnxmodel);

            inpPath = _tf("onnx/data/input_" + basename);
            outPath = _tf("onnx/data/output_" + basename);
        }
        ASSERT_FALSE(net.empty());

        for (int i = 0; i < numInps; i++)
            inps[i] = blobFromNPY(inpPath + ((numInps > 1) ? cv::format("_%d.npy", i) : ".npy"));

        for (int i = 0; i < numOuts; i++)
            refs[i] = blobFromNPY(outPath + ((numOuts > 1) ? cv::format("_%d.npy", i) : ".npy"));

        qnet = net.quantize(inps, CV_8S, CV_8S, perChannel);
        qnet.getInputDetails(inputScale, inputZp);
        qnet.getOutputDetails(outputScale, outputZp);
        qnet.setPreferableBackend(backend);
        qnet.setPreferableTarget(target);

        // Quantize inputs to int8
        // int8_value = float_value/scale + zero-point
        for (int i = 0; i < numInps; i++)
        {
            inps[i].convertTo(inps_int8[i], CV_8S, 1.f/inputScale[i], inputZp[i]);
            String inp_name = numInps > 1 ? (importer == "Caffe" ? cv::format("input_%d", i) : cv::format("%d", i)) : "";
            qnet.setInput(inps_int8[i], inp_name);
        }
        qnet.forward(outs_int8);

        // Dequantize outputs and compare with reference outputs
        // float_value = scale*(int8_value - zero-point)
        for (int i = 0; i < numOuts; i++)
        {
            outs_int8[i].convertTo(outs_dequantized[i], CV_32F, outputScale[i], -(outputScale[i] * outputZp[i]));
            normAssert(refs[i], outs_dequantized[i], basename.c_str(), l1, lInf);
        }
    }
};

TEST_P(Test_Int8_layers, Convolution1D)
{
    testLayer("conv1d", "ONNX", 0.00302, 0.00909);
    testLayer("conv1d_bias", "ONNX", 0.00306, 0.00948);

    {
        SCOPED_TRACE("Per-tensor quantize");
        testLayer("conv1d", "ONNX", 0.00302, 0.00909, 1, 1, false, true, false, false);
        testLayer("conv1d_bias", "ONNX", 0.00319, 0.00948, 1, 1, false, true, false, false);
    }
}

TEST_P(Test_Int8_layers, Convolution2D)
{
    if(backend == DNN_BACKEND_TIMVX)
        testLayer("single_conv", "TensorFlow", 0.00424, 0.02201);
    else
        testLayer("single_conv", "TensorFlow", 0.00413, 0.02201);

    testLayer("atrous_conv2d_valid", "TensorFlow", 0.0193, 0.0633);
    testLayer("atrous_conv2d_same", "TensorFlow", 0.0185, 0.1322);
    testLayer("keras_atrous_conv2d_same", "TensorFlow", 0.0056, 0.0244);

    if(backend == DNN_BACKEND_TIMVX)
        testLayer("convolution", "ONNX", 0.00534, 0.01516);
    else
        testLayer("convolution", "ONNX", 0.0052, 0.01516);

    if(backend == DNN_BACKEND_TIMVX)
        testLayer("two_convolution", "ONNX", 0.0033, 0.01);
    else
        testLayer("two_convolution", "ONNX", 0.00295, 0.00840);

    if(backend == DNN_BACKEND_TIMVX)
        applyTestTag(CV_TEST_TAG_DNN_SKIP_TIMVX);
    testLayer("layer_convolution", "Caffe", 0.0174, 0.0758, 1, 1, true);
    testLayer("depthwise_conv2d", "TensorFlow", 0.0388, 0.169);

    {
        SCOPED_TRACE("Per-tensor quantize");
        testLayer("single_conv", "TensorFlow", 0.00413, 0.02301, 1, 1, false, true, false, false);
        testLayer("atrous_conv2d_valid", "TensorFlow", 0.027967, 0.07808, 1, 1, false, true, false, false);
        testLayer("atrous_conv2d_same", "TensorFlow", 0.01945, 0.1322, 1, 1, false, true, false, false);
        testLayer("keras_atrous_conv2d_same", "TensorFlow", 0.005677, 0.03327, 1, 1, false, true, false, false);
        testLayer("convolution", "ONNX", 0.00538, 0.01517, 1, 1, false, true, false, false);
        testLayer("two_convolution", "ONNX", 0.00295, 0.00926, 1, 1, false, true, false, false);
        testLayer("layer_convolution", "Caffe", 0.0175, 0.0759, 1, 1, true, true, false, false);
        testLayer("depthwise_conv2d", "TensorFlow", 0.041847, 0.18744, 1, 1, false, true, false, false);
    }
}

TEST_P(Test_Int8_layers, Convolution3D)
{
    testLayer("conv3d", "TensorFlow", 0.00734, 0.02434);
    testLayer("conv3d", "ONNX", 0.00353, 0.00941);
    testLayer("conv3d_bias", "ONNX", 0.00129, 0.00249);
}

TEST_P(Test_Int8_layers, Flatten)
{
    testLayer("flatten", "TensorFlow", 0.0036, 0.0069, 1, 1, false, true, true);
    testLayer("unfused_flatten", "TensorFlow", 0.0014, 0.0028);
    testLayer("unfused_flatten_unknown_batch", "TensorFlow", 0.0043, 0.0051);

    {
        SCOPED_TRACE("Per-tensor quantize");
        testLayer("conv3d", "TensorFlow", 0.00734, 0.02434, 1, 1, false, true, false, false);
        testLayer("conv3d", "ONNX", 0.00377, 0.01362, 1, 1, false, true, false, false);
        testLayer("conv3d_bias", "ONNX", 0.00201, 0.0039, 1, 1, false, true, false, false);
    }
}

TEST_P(Test_Int8_layers, Padding)
{
    if (backend == DNN_BACKEND_TIMVX)
        testLayer("padding_valid", "TensorFlow", 0.0292, 0.0105);
    else
        testLayer("padding_valid", "TensorFlow", 0.0026, 0.0064);

    if (backend == DNN_BACKEND_TIMVX)
        testLayer("padding_same", "TensorFlow", 0.0085, 0.032);
    else
        testLayer("padding_same", "TensorFlow", 0.0081, 0.032);

    if (backend == DNN_BACKEND_TIMVX)
        testLayer("spatial_padding", "TensorFlow", 0.0079, 0.028);
    else
        testLayer("spatial_padding", "TensorFlow", 0.0078, 0.028);

    testLayer("mirror_pad", "TensorFlow", 0.0064, 0.013);
    testLayer("pad_and_concat", "TensorFlow", 0.0021, 0.0098);
    testLayer("padding", "ONNX", 0.0005, 0.0069);
    testLayer("ReflectionPad2d", "ONNX", 0.00062, 0.0018);
    testLayer("ZeroPad2d", "ONNX", 0.00037, 0.0018);
}

TEST_P(Test_Int8_layers, AvePooling)
{
    // Some tests failed with OpenVINO due to wrong padded area calculation
    if (backend != DNN_BACKEND_INFERENCE_ENGINE_NGRAPH)
        testLayer("layer_pooling_ave", "Caffe", 0.0021, 0.0075);
    testLayer("ave_pool_same", "TensorFlow", 0.00153, 0.0041);
    testLayer("average_pooling_1d", "ONNX", 0.002, 0.0048);
    if (backend != DNN_BACKEND_INFERENCE_ENGINE_NGRAPH)
        testLayer("average_pooling", "ONNX", 0.0014, 0.0032);
    testLayer("average_pooling_dynamic_axes", "ONNX", 0.0014, 0.006);

    if (target != DNN_TARGET_CPU)
        throw SkipTestException("Only CPU is supported");
    testLayer("ave_pool3d", "TensorFlow", 0.00175, 0.0047);
    testLayer("ave_pool3d", "ONNX", 0.00063, 0.0016);
}

TEST_P(Test_Int8_layers, MaxPooling)
{
    testLayer("pool_conv_1d", "ONNX", 0.0006, 0.0015);
    if (target != DNN_TARGET_CPU)
        throw SkipTestException("Only CPU is supported");
    testLayer("pool_conv_3d", "ONNX", 0.0033, 0.0124);

    testLayer("layer_pooling_max", "Caffe", 0.0021, 0.004);
    testLayer("max_pool_even", "TensorFlow", 0.0048, 0.0139);
    testLayer("max_pool_odd_valid", "TensorFlow", 0.0043, 0.012);
    testLayer("conv_pool_nchw", "TensorFlow", 0.007, 0.025);
    testLayer("max_pool3d", "TensorFlow", 0.0025, 0.0058);
    testLayer("maxpooling_1d", "ONNX", 0.0018, 0.0037);
    testLayer("two_maxpooling_1d", "ONNX", 0.0037, 0.0052);
    testLayer("maxpooling", "ONNX", 0.0034, 0.0065);
    testLayer("two_maxpooling", "ONNX", 0.0025, 0.0052);
    testLayer("max_pool3d", "ONNX", 0.0028, 0.0069);
}

TEST_P(Test_Int8_layers, Reduce)
{
    testLayer("reduce_mean", "TensorFlow", 0.0005, 0.0014);
    testLayer("reduce_mean", "ONNX", 0.00062, 0.0014);
    testLayer("reduce_mean_axis1", "ONNX", 0.00032, 0.0007);
    testLayer("reduce_mean_axis2", "ONNX", 0.00033, 0.001);

    testLayer("reduce_sum", "TensorFlow", 0.015, 0.031);
    testLayer("reduce_sum_channel", "TensorFlow", 0.008, 0.019);
    testLayer("sum_pool_by_axis", "TensorFlow", 0.012, 0.032);
    testLayer("reduce_sum", "ONNX", 0.0025, 0.0048);

    testLayer("reduce_max", "ONNX", 0, 0);
    testLayer("reduce_max_axis_0", "ONNX", 0.0042, 0.007);
    testLayer("reduce_max_axis_1", "ONNX", 0.0018, 0.0036);

    if (target != DNN_TARGET_CPU)
        throw SkipTestException("Only CPU is supported");
    testLayer("reduce_mean3d", "ONNX", 0.00048, 0.0016);
}

TEST_P(Test_Int8_layers, ReLU)
{
    testLayer("layer_relu", "Caffe", 0.0005, 0.002);
    testLayer("ReLU", "ONNX", 0.0012, 0.0047);
}

TEST_P(Test_Int8_layers, LeakyReLU)
{
    testLayer("leaky_relu", "TensorFlow", 0.0002, 0.0004);
}

TEST_P(Test_Int8_layers, ReLU6)
{
    testLayer("keras_relu6", "TensorFlow", 0.0018, 0.0062);
    testLayer("keras_relu6", "TensorFlow", 0.0018, 0.0062, 1, 1, false, true, true);
    testLayer("clip_by_value", "TensorFlow", 0.0009, 0.002);
    testLayer("clip", "ONNX", 0.00006, 0.00037);
}

TEST_P(Test_Int8_layers, Sigmoid)
{
    testLayer("maxpooling_sigmoid", "ONNX", 0.0011, 0.0032);
}

TEST_P(Test_Int8_layers, Sigmoid_dynamic_axes)
{
    testLayer("maxpooling_sigmoid_dynamic_axes", "ONNX", 0.002, 0.0032);
}

TEST_P(Test_Int8_layers, Sigmoid_1d)
{
    testLayer("maxpooling_sigmoid_1d", "ONNX", 0.002, 0.0037);
}

TEST_P(Test_Int8_layers, Mish)
{
    testLayer("mish", "ONNX", 0.0015, 0.0025);
}

TEST_P(Test_Int8_layers, Softmax_Caffe)
{
    testLayer("layer_softmax", "Caffe", 0.0011, 0.0036);
}
TEST_P(Test_Int8_layers, Softmax_keras_TF)
{
    testLayer("keras_softmax", "TensorFlow", 0.00093, 0.0027);
}
TEST_P(Test_Int8_layers, Softmax_slim_TF)
{
    testLayer("slim_softmax", "TensorFlow", 0.0016, 0.0034);
}
TEST_P(Test_Int8_layers, Softmax_slim_v2_TF)
{
    testLayer("slim_softmax_v2", "TensorFlow", 0.0029, 0.017);
}
TEST_P(Test_Int8_layers, Softmax_ONNX)
{
    testLayer("softmax", "ONNX", 0.0016, 0.0028);
}
TEST_P(Test_Int8_layers, Softmax_log_ONNX)
{
    testLayer("log_softmax", "ONNX", 0.014, 0.025);
}
TEST_P(Test_Int8_layers, DISABLED_Softmax_unfused_ONNX)  // FIXIT Support 'Identity' layer for outputs (#22022)
{
    testLayer("softmax_unfused", "ONNX", 0.0009, 0.0021);
}

TEST_P(Test_Int8_layers, Concat)
{
    testLayer("layer_concat_shared_input", "Caffe", 0.0076, 0.029, 1, 1, true, false);
    if (backend != DNN_BACKEND_INFERENCE_ENGINE_NGRAPH) {
        // Crashes with segfault
        testLayer("concat_axis_1", "TensorFlow", 0.0056, 0.017);
    }
    testLayer("keras_pad_concat", "TensorFlow", 0.0032, 0.0089);
    testLayer("concat_3d", "TensorFlow", 0.005, 0.014);
    testLayer("concatenation", "ONNX", 0.0032, 0.009);
}

TEST_P(Test_Int8_layers, BatchNorm)
{
    testLayer("layer_batch_norm", "Caffe", 0.0061, 0.019, 1, 1, true);
    testLayer("fused_batch_norm", "TensorFlow", 0.0063, 0.02);
    testLayer("batch_norm_text", "TensorFlow", 0.0048, 0.013, 1, 1, false, true, true);
    testLayer("unfused_batch_norm", "TensorFlow", 0.0076, 0.019);
    testLayer("fused_batch_norm_no_gamma", "TensorFlow", 0.0067, 0.015);
    testLayer("unfused_batch_norm_no_gamma", "TensorFlow", 0.0123, 0.044);
    testLayer("switch_identity", "TensorFlow", 0.0035, 0.011);
    testLayer("batch_norm3d", "TensorFlow", 0.0077, 0.02);
    testLayer("batch_norm", "ONNX", 0.0012, 0.0049);
    testLayer("batch_norm_3d", "ONNX", 0.0039, 0.012);
    testLayer("frozenBatchNorm2d", "ONNX", 0.001, 0.0018);
    testLayer("batch_norm_subgraph", "ONNX", 0.0049, 0.0098);
}

TEST_P(Test_Int8_layers, Scale)
{
    testLayer("batch_norm", "TensorFlow", 0.0028, 0.0098);
    testLayer("scale", "ONNX", 0.0025, 0.0071);
    testLayer("expand_hw", "ONNX", 0.0012, 0.0012);
    testLayer("flatten_const", "ONNX", 0.0024, 0.0048);
}

TEST_P(Test_Int8_layers, InnerProduct)
{
    testLayer("layer_inner_product", "Caffe", 0.005, 0.02, 1, 1, true);
    testLayer("matmul", "TensorFlow", 0.0061, 0.019);

    if (backend == DNN_BACKEND_TIMVX)
        testLayer("nhwc_transpose_reshape_matmul", "TensorFlow", 0.0018, 0.0175);
    else
        testLayer("nhwc_transpose_reshape_matmul", "TensorFlow", 0.0009, 0.0091);

    testLayer("nhwc_reshape_matmul", "TensorFlow", 0.03, 0.071);
    testLayer("matmul_layout", "TensorFlow", 0.035, 0.06);
    testLayer("tf2_dense", "TensorFlow", 0, 0);
    testLayer("matmul_add", "ONNX", 0.041, 0.082);
    testLayer("linear", "ONNX", 0.0027, 0.0046);

    if (backend == DNN_BACKEND_TIMVX)
        testLayer("constant", "ONNX", 0.00048, 0.0013);
    else
        testLayer("constant", "ONNX", 0.00021, 0.0006);

    testLayer("lin_with_constant", "ONNX", 0.0011, 0.0016);

    {
        SCOPED_TRACE("Per-tensor quantize");
        testLayer("layer_inner_product", "Caffe", 0.0055, 0.02, 1, 1, true, true, false, false);
        testLayer("matmul", "TensorFlow", 0.0075, 0.019, 1, 1, false, true, false, false);
        testLayer("nhwc_transpose_reshape_matmul", "TensorFlow", 0.0009, 0.0091, 1, 1, false, true, false, false);
        testLayer("nhwc_reshape_matmul", "TensorFlow", 0.037, 0.071, 1, 1, false, true, false, false);
        testLayer("matmul_layout", "TensorFlow", 0.035, 0.095, 1, 1, false, true, false, false);
        testLayer("tf2_dense", "TensorFlow", 0, 0, 1, 1, false, true, false, false);
        testLayer("matmul_add", "ONNX", 0.041, 0.082, 1, 1, false, true, false, false);
        testLayer("linear", "ONNX", 0.0027, 0.005, 1, 1, false, true, false, false);
        testLayer("constant", "ONNX", 0.00038, 0.0012, 1, 1, false, true, false, false);
        testLayer("lin_with_constant", "ONNX", 0.0011, 0.0016, 1, 1, false, true, false, false);
    }
}

TEST_P(Test_Int8_layers, Reshape)
{
    testLayer("reshape_layer", "TensorFlow", 0.0032, 0.0082);

    if (backend == DNN_BACKEND_TIMVX)
        testLayer("reshape_nchw", "TensorFlow", 0.0092, 0.0495);
    else
        testLayer("reshape_nchw", "TensorFlow", 0.0089, 0.029);

    testLayer("reshape_conv", "TensorFlow", 0.035, 0.054);
    if (backend == DNN_BACKEND_INFERENCE_ENGINE_NGRAPH)
        testLayer("reshape_reduce", "TensorFlow", 0.0053, 0.011);
    else
        testLayer("reshape_reduce", "TensorFlow", 0.0042, 0.0078);
    testLayer("reshape_as_shape", "TensorFlow", 0.0014, 0.0028);
    testLayer("reshape_no_reorder", "TensorFlow", 0.0014, 0.0028);
    testLayer("shift_reshape_no_reorder", "TensorFlow", 0.0063, backend == DNN_BACKEND_INFERENCE_ENGINE_NGRAPH ? 0.016 : 0.014);
    testLayer("dynamic_reshape", "ONNX", 0.0047, 0.0079);
    testLayer("dynamic_reshape_opset_11", "ONNX", 0.0048, 0.0081);
    testLayer("flatten_by_prod", "ONNX", 0.0048, 0.0081);
    testLayer("squeeze", "ONNX", 0.0048, 0.0081);
    testLayer("unsqueeze", "ONNX", 0.0033, 0.0053);

    if (backend == DNN_BACKEND_TIMVX)
        testLayer("squeeze_and_conv_dynamic_axes", "ONNX", 0.006, 0.0212);
    else
        testLayer("squeeze_and_conv_dynamic_axes", "ONNX", 0.0054, 0.0154);

    testLayer("unsqueeze_and_conv_dynamic_axes", "ONNX", 0.0037, 0.0151);
}

TEST_P(Test_Int8_layers, Permute)
{
    testLayer("tf2_permute_nhwc_ncwh", "TensorFlow", 0.0028, 0.006);
    testLayer("transpose", "ONNX", 0.0015, 0.0046);
}

TEST_P(Test_Int8_layers, Identity)
{
    testLayer("expand_batch", "ONNX", 0.0027, 0.0036);
    testLayer("expand_channels", "ONNX", 0.0013, 0.0019);
    testLayer("expand_neg_batch", "ONNX", 0.00071, 0.0019);
}

TEST_P(Test_Int8_layers, Slice_split_tf)
{
    testLayer("split", "TensorFlow", 0.0033, 0.0056);
}

TEST_P(Test_Int8_layers, Slice_4d_tf)
{
    testLayer("slice_4d", "TensorFlow", 0.003, 0.0073);
}

TEST_P(Test_Int8_layers, Slice_strided_tf)
{
    testLayer("strided_slice", "TensorFlow", 0.008, 0.0142);
}

TEST_P(Test_Int8_layers, DISABLED_Slice_onnx)  // FIXIT Support 'Identity' layer for outputs (#22022)
{
    testLayer("slice", "ONNX", 0.0046, 0.0077);
}

TEST_P(Test_Int8_layers, Slice_dynamic_axes_onnx)
{
    testLayer("slice_dynamic_axes", "ONNX", 0.0039, 0.02);
}

TEST_P(Test_Int8_layers, Slice_steps_2d_onnx11)
{
    testLayer("slice_opset_11_steps_2d", "ONNX", 0.01, 0.0124);
}

TEST_P(Test_Int8_layers, Slice_steps_3d_onnx11)
{
    testLayer("slice_opset_11_steps_3d", "ONNX", 0.0068, 0.014);
}

TEST_P(Test_Int8_layers, Slice_steps_4d_onnx11)
{
    testLayer("slice_opset_11_steps_4d", "ONNX", 0.0041, 0.008);
}

TEST_P(Test_Int8_layers, Slice_steps_5d_onnx11)
{
    testLayer("slice_opset_11_steps_5d", "ONNX", 0.0085, 0.021);
}

TEST_P(Test_Int8_layers, Dropout)
{
    testLayer("layer_dropout", "Caffe", 0.0021, 0.004);
    testLayer("dropout", "ONNX", 0.0029, 0.004);
}

TEST_P(Test_Int8_layers, Eltwise)
{
    testLayer("layer_eltwise", "Caffe", 0.062, 0.15);

    if (backend == DNN_BACKEND_TIMVX)
        applyTestTag(CV_TEST_TAG_DNN_SKIP_TIMVX);

    testLayer("conv_2_inps", "Caffe", 0.0086, 0.0232, 2, 1, true, false);
    testLayer("eltwise_sub", "TensorFlow", 0.015, 0.047);
    testLayer("eltwise_add_vec", "TensorFlow", 0.037, backend == DNN_BACKEND_INFERENCE_ENGINE_NGRAPH ? 0.24 : 0.21); // tflite 0.0095, 0.0365
    testLayer("eltwise_mul_vec", "TensorFlow", 0.173, 1.14); // tflite 0.0028, 0.017
    testLayer("channel_broadcast", "TensorFlow", 0.0025, 0.0063);
    testLayer("split_equals", "TensorFlow", backend == DNN_BACKEND_INFERENCE_ENGINE_NGRAPH ? 0.021 : 0.02, 0.065);
    testLayer("mul", "ONNX", 0.0039, 0.014);
    testLayer("split_max", "ONNX", 0.004, 0.012);
}

INSTANTIATE_TEST_CASE_P(/**/, Test_Int8_layers, dnnBackendsAndTargetsInt8());

class Test_Int8_nets : public DNNTestLayer
{
public:
    void testClassificationNet(Net baseNet, const Mat& blob, const Mat& ref, double l1, double lInf, bool perChannel = true)
    {
        Net qnet = baseNet.quantize(blob, CV_32F, CV_32F, perChannel);
        qnet.setPreferableBackend(backend);
        qnet.setPreferableTarget(target);

        qnet.setInput(blob);
        Mat out = qnet.forward();
        normAssert(ref, out, "", l1, lInf);
    }

    void testDetectionNet(Net baseNet, const Mat& blob, const Mat& ref,
                          double confThreshold, double scoreDiff, double iouDiff, bool perChannel = true)
    {
        Net qnet = baseNet.quantize(blob, CV_32F, CV_32F, perChannel);
        qnet.setPreferableBackend(backend);
        qnet.setPreferableTarget(target);

        qnet.setInput(blob);
        Mat out = qnet.forward();
        normAssertDetections(ref, out, "", confThreshold, scoreDiff, iouDiff);
    }

    void testFaster(Net baseNet, const Mat& ref, double confThreshold, double scoreDiff, double iouDiff, bool perChannel = true)
    {
        Mat inp = imread(_tf("dog416.png"));
        resize(inp, inp, Size(800, 600));
        Mat blob = blobFromImage(inp, 1.0, Size(), Scalar(102.9801, 115.9465, 122.7717), false, false);
        Mat imInfo = (Mat_<float>(1, 3) << inp.rows, inp.cols, 1.6f);

        Net qnet = baseNet.quantize(std::vector<Mat>{blob, imInfo}, CV_32F, CV_32F, perChannel);
        qnet.setPreferableBackend(backend);
        qnet.setPreferableTarget(target);

        qnet.setInput(blob, "data");
        qnet.setInput(imInfo, "im_info");
        Mat out = qnet.forward();
        normAssertDetections(ref, out, "", confThreshold, scoreDiff, iouDiff);
    }

    void testONNXNet(const String& basename, double l1, double lInf, bool useSoftmax = false, bool perChannel = true)
    {
        String onnxmodel = findDataFile("dnn/onnx/models/" + basename + ".onnx", false);

        Mat blob = readTensorFromONNX(findDataFile("dnn/onnx/data/input_" + basename + ".pb"));
        Mat ref = readTensorFromONNX(findDataFile("dnn/onnx/data/output_" + basename + ".pb"));
        Net baseNet = readNetFromONNX(onnxmodel);

        Net qnet = baseNet.quantize(blob, CV_32F, CV_32F, perChannel);
        qnet.setPreferableBackend(backend);
        qnet.setPreferableTarget(target);
        qnet.setInput(blob);
        Mat out = qnet.forward();

        if (useSoftmax)
        {
            LayerParams lp;
            Net netSoftmax;
            netSoftmax.addLayerToPrev("softmaxLayer", "Softmax", lp);
            netSoftmax.setPreferableBackend(DNN_BACKEND_OPENCV);

            netSoftmax.setInput(out);
            out = netSoftmax.forward();

            netSoftmax.setInput(ref);
            ref = netSoftmax.forward();
        }

        normAssert(ref, out, "", l1, lInf);
    }

    void testDarknetModel(const std::string& cfg, const std::string& weights,
                          const cv::Mat& ref, double scoreDiff, double iouDiff,
                          float confThreshold = 0.24, float nmsThreshold = 0.4, bool perChannel = true)
    {
        CV_Assert(ref.cols == 7);
        std::vector<std::vector<int> > refClassIds;
        std::vector<std::vector<float> > refScores;
        std::vector<std::vector<Rect2d> > refBoxes;
        for (int i = 0; i < ref.rows; ++i)
        {
            int batchId = static_cast<int>(ref.at<float>(i, 0));
            int classId = static_cast<int>(ref.at<float>(i, 1));
            float score = ref.at<float>(i, 2);
            float left  = ref.at<float>(i, 3);
            float top   = ref.at<float>(i, 4);
            float right  = ref.at<float>(i, 5);
            float bottom = ref.at<float>(i, 6);
            Rect2d box(left, top, right - left, bottom - top);
            if (batchId >= refClassIds.size())
            {
                refClassIds.resize(batchId + 1);
                refScores.resize(batchId + 1);
                refBoxes.resize(batchId + 1);
            }
            refClassIds[batchId].push_back(classId);
            refScores[batchId].push_back(score);
            refBoxes[batchId].push_back(box);
        }

        Mat img1 = imread(_tf("dog416.png"));
        Mat img2 = imread(_tf("street.png"));
        std::vector<Mat> samples(2);
        samples[0] = img1; samples[1] = img2;

        // determine test type, whether batch or single img
        int batch_size = refClassIds.size();
        CV_Assert(batch_size == 1 || batch_size == 2);
        samples.resize(batch_size);

        Mat inp = blobFromImages(samples, 1.0/255, Size(416, 416), Scalar(), true, false);

        Net baseNet = readNetFromDarknet(findDataFile("dnn/" + cfg), findDataFile("dnn/" + weights, false));
        Net qnet = baseNet.quantize(inp, CV_32F, CV_32F, perChannel);
        qnet.setPreferableBackend(backend);
        qnet.setPreferableTarget(target);
        qnet.setInput(inp);
        std::vector<Mat> outs;
        qnet.forward(outs, qnet.getUnconnectedOutLayersNames());

        for (int b = 0; b < batch_size; ++b)
        {
            std::vector<int> classIds;
            std::vector<float> confidences;
            std::vector<Rect2d> boxes;
            for (int i = 0; i < outs.size(); ++i)
            {
                Mat out;
                if (batch_size > 1){
                    // get the sample slice from 3D matrix (batch, box, classes+5)
                    Range ranges[3] = {Range(b, b+1), Range::all(), Range::all()};
                    out = outs[i](ranges).reshape(1, outs[i].size[1]);
                }else{
                    out = outs[i];
                }
                for (int j = 0; j < out.rows; ++j)
                {
                    Mat scores = out.row(j).colRange(5, out.cols);
                    double confidence;
                    Point maxLoc;
                    minMaxLoc(scores, 0, &confidence, 0, &maxLoc);

                    if (confidence > confThreshold) {
                        float* detection = out.ptr<float>(j);
                        double centerX = detection[0];
                        double centerY = detection[1];
                        double width = detection[2];
                        double height = detection[3];
                        boxes.push_back(Rect2d(centerX - 0.5 * width, centerY - 0.5 * height,
                                            width, height));
                        confidences.push_back(confidence);
                        classIds.push_back(maxLoc.x);
                    }
                }
            }

            // here we need NMS of boxes
            std::vector<int> indices;
            NMSBoxes(boxes, confidences, confThreshold, nmsThreshold, indices);

            std::vector<int> nms_classIds;
            std::vector<float> nms_confidences;
            std::vector<Rect2d> nms_boxes;

            for (size_t i = 0; i < indices.size(); ++i)
            {
                int idx = indices[i];
                Rect2d box = boxes[idx];
                float conf = confidences[idx];
                int class_id = classIds[idx];
                nms_boxes.push_back(box);
                nms_confidences.push_back(conf);
                nms_classIds.push_back(class_id);
            }

            if (cvIsNaN(iouDiff))
            {
                if (b == 0)
                    std::cout << "Skip accuracy checks" << std::endl;
                continue;
            }

            normAssertDetections(refClassIds[b], refScores[b], refBoxes[b], nms_classIds, nms_confidences, nms_boxes,
                                 format("batch size %d, sample %d\n", batch_size, b).c_str(), confThreshold, scoreDiff, iouDiff);
        }
    }
};

TEST_P(Test_Int8_nets, AlexNet)
{
#if defined(OPENCV_32BIT_CONFIGURATION) && defined(HAVE_OPENCL)
    applyTestTag(CV_TEST_TAG_MEMORY_2GB);
#else
    applyTestTag(target == DNN_TARGET_CPU ? CV_TEST_TAG_MEMORY_512MB : CV_TEST_TAG_MEMORY_1GB);
#endif
    if (target == DNN_TARGET_OPENCL_FP16 && !ocl::Device::getDefault().isIntel())
        applyTestTag(CV_TEST_TAG_DNN_SKIP_OPENCL_FP16);
    if (target == DNN_TARGET_OPENCL && !ocl::Device::getDefault().isIntel())
        applyTestTag(CV_TEST_TAG_DNN_SKIP_OPENCL);


    Net net = readNetFromCaffe(findDataFile("dnn/bvlc_alexnet.prototxt"),
                               findDataFile("dnn/bvlc_alexnet.caffemodel", false));

    Mat inp = imread(_tf("grace_hopper_227.png"));
    Mat blob = blobFromImage(inp, 1.0, Size(227, 227), Scalar(), false);
    Mat ref = blobFromNPY(_tf("caffe_alexnet_prob.npy"));

    float l1 = 1e-4, lInf = 0.003;
    testClassificationNet(net, blob, ref, l1, lInf);
}

TEST_P(Test_Int8_nets, GoogLeNet)
{
    if (target == DNN_TARGET_OPENCL_FP16 && !ocl::Device::getDefault().isIntel())
        applyTestTag(CV_TEST_TAG_DNN_SKIP_OPENCL_FP16);
    if (target == DNN_TARGET_OPENCL && !ocl::Device::getDefault().isIntel())
        applyTestTag(CV_TEST_TAG_DNN_SKIP_OPENCL);

    Net net = readNetFromCaffe(findDataFile("dnn/bvlc_googlenet.prototxt"),
                               findDataFile("dnn/bvlc_googlenet.caffemodel", false));

    std::vector<Mat> inpMats;
    inpMats.push_back( imread(_tf("googlenet_0.png")) );
    inpMats.push_back( imread(_tf("googlenet_1.png")) );
    Mat blob = blobFromImages(inpMats, 1.0, Size(224, 224), Scalar(), false);
    Mat ref = blobFromNPY(_tf("googlenet_prob.npy"));

    float l1 = 2e-4, lInf = 0.07;
    testClassificationNet(net, blob, ref, l1, lInf);
}

TEST_P(Test_Int8_nets, ResNet50)
{
<<<<<<< HEAD
    applyTestTag(target == DNN_TARGET_CPU ? CV_TEST_TAG_MEMORY_512MB : CV_TEST_TAG_MEMORY_1GB);
=======
    applyTestTag(
        target == DNN_TARGET_CPU ? CV_TEST_TAG_MEMORY_512MB : CV_TEST_TAG_MEMORY_1GB,
        CV_TEST_TAG_DEBUG_VERYLONG
    );
>>>>>>> a8ec6586

    if (target == DNN_TARGET_OPENCL_FP16 && !ocl::Device::getDefault().isIntel())
        applyTestTag(CV_TEST_TAG_DNN_SKIP_OPENCL_FP16);
    if (target == DNN_TARGET_OPENCL && !ocl::Device::getDefault().isIntel())
        applyTestTag(CV_TEST_TAG_DNN_SKIP_OPENCL);

    Net net = readNetFromCaffe(findDataFile("dnn/ResNet-50-deploy.prototxt"),
                               findDataFile("dnn/ResNet-50-model.caffemodel", false));

    Mat inp = imread(_tf("googlenet_0.png"));
    Mat blob = blobFromImage(inp, 1.0, Size(224, 224), Scalar(), false);
    Mat ref = blobFromNPY(_tf("resnet50_prob.npy"));

    float l1 = 3e-4, lInf = 0.05;
    testClassificationNet(net, blob, ref, l1, lInf);

    {
        SCOPED_TRACE("Per-tensor quantize");
        testClassificationNet(net, blob, ref, l1, lInf, false);
    }
}

TEST_P(Test_Int8_nets, DenseNet121)
{
    applyTestTag(CV_TEST_TAG_MEMORY_512MB);

    if (target == DNN_TARGET_OPENCL_FP16 && !ocl::Device::getDefault().isIntel())
        applyTestTag(CV_TEST_TAG_DNN_SKIP_OPENCL_FP16);
    if (target == DNN_TARGET_OPENCL && !ocl::Device::getDefault().isIntel())
        applyTestTag(CV_TEST_TAG_DNN_SKIP_OPENCL);
    if (backend == DNN_BACKEND_INFERENCE_ENGINE_NGRAPH)
        applyTestTag(CV_TEST_TAG_DNN_SKIP_IE_NGRAPH);

    Net net = readNetFromCaffe(findDataFile("dnn/DenseNet_121.prototxt", false),
                               findDataFile("dnn/DenseNet_121.caffemodel", false));

    Mat inp = imread(_tf("dog416.png"));
    Mat blob = blobFromImage(inp, 1.0 / 255.0, Size(224, 224), Scalar(), true, true);
    Mat ref = blobFromNPY(_tf("densenet_121_output.npy"));

    float l1 = 0.76, lInf = 3.31; // seems wrong
    testClassificationNet(net, blob, ref, l1, lInf);
}

TEST_P(Test_Int8_nets, SqueezeNet_v1_1)
{
    if(target == DNN_TARGET_OPENCL_FP16)
        applyTestTag(CV_TEST_TAG_DNN_SKIP_OPENCL_FP16);

    if (target == DNN_TARGET_OPENCL_FP16 && !ocl::Device::getDefault().isIntel())
        applyTestTag(CV_TEST_TAG_DNN_SKIP_OPENCL_FP16);
    if (target == DNN_TARGET_OPENCL && !ocl::Device::getDefault().isIntel())
        applyTestTag(CV_TEST_TAG_DNN_SKIP_OPENCL);

    Net net = readNetFromCaffe(findDataFile("dnn/squeezenet_v1.1.prototxt"),
                               findDataFile("dnn/squeezenet_v1.1.caffemodel", false));

    Mat inp = imread(_tf("googlenet_0.png"));
    Mat blob = blobFromImage(inp, 1.0, Size(227, 227), Scalar(), false, true);
    Mat ref = blobFromNPY(_tf("squeezenet_v1.1_prob.npy"));

    float l1 = 3e-4, lInf = 0.056;
    testClassificationNet(net, blob, ref, l1, lInf);
}

TEST_P(Test_Int8_nets, CaffeNet)
{
#if defined(OPENCV_32BIT_CONFIGURATION) && (defined(HAVE_OPENCL) || defined(_WIN32))
    applyTestTag(CV_TEST_TAG_MEMORY_2GB);
#else
    applyTestTag(target == DNN_TARGET_CPU ? CV_TEST_TAG_MEMORY_512MB : CV_TEST_TAG_MEMORY_1GB);
#endif

    if (target == DNN_TARGET_OPENCL_FP16 && !ocl::Device::getDefault().isIntel())
        applyTestTag(CV_TEST_TAG_DNN_SKIP_OPENCL_FP16);
    if (target == DNN_TARGET_OPENCL && !ocl::Device::getDefault().isIntel())
        applyTestTag(CV_TEST_TAG_DNN_SKIP_OPENCL);

    float l1 = 4e-5, lInf = 0.0025;
    testONNXNet("caffenet", l1, lInf);
}

TEST_P(Test_Int8_nets, RCNN_ILSVRC13)
{
#if defined(OPENCV_32BIT_CONFIGURATION) && (defined(HAVE_OPENCL) || defined(_WIN32))
    applyTestTag(CV_TEST_TAG_MEMORY_2GB);
#else
    applyTestTag(target == DNN_TARGET_CPU ? CV_TEST_TAG_MEMORY_512MB : CV_TEST_TAG_MEMORY_1GB);
#endif

    if (target == DNN_TARGET_OPENCL_FP16 && !ocl::Device::getDefault().isIntel())
        applyTestTag(CV_TEST_TAG_DNN_SKIP_OPENCL_FP16);
    if (target == DNN_TARGET_OPENCL && !ocl::Device::getDefault().isIntel())
        applyTestTag(CV_TEST_TAG_DNN_SKIP_OPENCL);

    float l1 = 0.02, lInf = 0.047;
    testONNXNet("rcnn_ilsvrc13", l1, lInf);
}

TEST_P(Test_Int8_nets, Inception_v2)
{
    if (target == DNN_TARGET_OPENCL_FP16 && !ocl::Device::getDefault().isIntel())
        applyTestTag(CV_TEST_TAG_DNN_SKIP_OPENCL_FP16);
    if (target == DNN_TARGET_OPENCL && !ocl::Device::getDefault().isIntel())
        applyTestTag(CV_TEST_TAG_DNN_SKIP_OPENCL);

    testONNXNet("inception_v2",  default_l1,  default_lInf, true);
}

TEST_P(Test_Int8_nets, MobileNet_v2)
{
    if (target == DNN_TARGET_OPENCL_FP16 && !ocl::Device::getDefault().isIntel())
        applyTestTag(CV_TEST_TAG_DNN_SKIP_OPENCL_FP16);
    if (target == DNN_TARGET_OPENCL && !ocl::Device::getDefault().isIntel())
        applyTestTag(CV_TEST_TAG_DNN_SKIP_OPENCL);

    testONNXNet("mobilenetv2", default_l1, default_lInf, true);
}

TEST_P(Test_Int8_nets, Shufflenet)
{
    if (target == DNN_TARGET_OPENCL_FP16 && !ocl::Device::getDefault().isIntel())
        applyTestTag(CV_TEST_TAG_DNN_SKIP_OPENCL_FP16);
    if (target == DNN_TARGET_OPENCL && !ocl::Device::getDefault().isIntel())
        applyTestTag(CV_TEST_TAG_DNN_SKIP_OPENCL);

    testONNXNet("shufflenet", default_l1, default_lInf);
}

TEST_P(Test_Int8_nets, MobileNet_SSD)
{
    if (target == DNN_TARGET_OPENCL_FP16 && !ocl::Device::getDefault().isIntel())
        applyTestTag(CV_TEST_TAG_DNN_SKIP_OPENCL_FP16);
    if (target == DNN_TARGET_OPENCL && !ocl::Device::getDefault().isIntel())
        applyTestTag(CV_TEST_TAG_DNN_SKIP_OPENCL);

    Net net = readNetFromCaffe(findDataFile("dnn/MobileNetSSD_deploy_19e3ec3.prototxt", false),
                               findDataFile("dnn/MobileNetSSD_deploy_19e3ec3.caffemodel", false));

    Mat inp = imread(_tf("street.png"));
    Mat blob = blobFromImage(inp, 1.0 / 127.5, Size(300, 300), Scalar(127.5, 127.5, 127.5), false);
    Mat ref = blobFromNPY(_tf("mobilenet_ssd_caffe_out.npy"));

    float confThreshold = FLT_MIN, scoreDiff = 0.084, iouDiff = 0.43;
    testDetectionNet(net, blob, ref, confThreshold, scoreDiff, iouDiff);
}

TEST_P(Test_Int8_nets, MobileNet_v1_SSD)
{
    if (target == DNN_TARGET_OPENCL_FP16 && !ocl::Device::getDefault().isIntel())
        applyTestTag(CV_TEST_TAG_DNN_SKIP_OPENCL_FP16);
    if (target == DNN_TARGET_OPENCL && !ocl::Device::getDefault().isIntel())
        applyTestTag(CV_TEST_TAG_DNN_SKIP_OPENCL);

    Net net = readNetFromTensorflow(findDataFile("dnn/ssd_mobilenet_v1_coco_2017_11_17.pb", false),
                                    findDataFile("dnn/ssd_mobilenet_v1_coco_2017_11_17.pbtxt"));

    Mat inp = imread(_tf("dog416.png"));
    Mat blob = blobFromImage(inp, 1.0, Size(300, 300), Scalar(), true, false);
    Mat ref = blobFromNPY(_tf("tensorflow/ssd_mobilenet_v1_coco_2017_11_17.detection_out.npy"));

    float confThreshold = 0.5, scoreDiff = 0.034, iouDiff = 0.13;
    testDetectionNet(net, blob, ref, confThreshold, scoreDiff, iouDiff);
}

TEST_P(Test_Int8_nets, MobileNet_v1_SSD_PPN)
{
    if (target == DNN_TARGET_OPENCL_FP16 && !ocl::Device::getDefault().isIntel())
        applyTestTag(CV_TEST_TAG_DNN_SKIP_OPENCL_FP16);
    if (target == DNN_TARGET_OPENCL && !ocl::Device::getDefault().isIntel())
        applyTestTag(CV_TEST_TAG_DNN_SKIP_OPENCL);

    Net net = readNetFromTensorflow(findDataFile("dnn/ssd_mobilenet_v1_ppn_coco.pb", false),
                                    findDataFile("dnn/ssd_mobilenet_v1_ppn_coco.pbtxt"));

    Mat inp = imread(_tf("dog416.png"));
    Mat blob = blobFromImage(inp, 1.0, Size(300, 300), Scalar(), true, false);
    Mat ref = blobFromNPY(_tf("tensorflow/ssd_mobilenet_v1_ppn_coco.detection_out.npy"));

    float confThreshold = 0.51, scoreDiff = 0.05, iouDiff = 0.06;
    testDetectionNet(net, blob, ref, confThreshold, scoreDiff, iouDiff);
}

TEST_P(Test_Int8_nets, Inception_v2_SSD)
{
    if (target == DNN_TARGET_OPENCL_FP16 && !ocl::Device::getDefault().isIntel())
        applyTestTag(CV_TEST_TAG_DNN_SKIP_OPENCL_FP16);
    if (target == DNN_TARGET_OPENCL && !ocl::Device::getDefault().isIntel())
        applyTestTag(CV_TEST_TAG_DNN_SKIP_OPENCL);

    applyTestTag(target == DNN_TARGET_CPU ? CV_TEST_TAG_MEMORY_512MB : CV_TEST_TAG_MEMORY_1GB);

    Net net = readNetFromTensorflow(findDataFile("dnn/ssd_inception_v2_coco_2017_11_17.pb", false),
                                    findDataFile("dnn/ssd_inception_v2_coco_2017_11_17.pbtxt"));

    Mat inp = imread(_tf("street.png"));
    Mat blob = blobFromImage(inp, 1.0, Size(300, 300), Scalar(), true, false);
    Mat ref = (Mat_<float>(5, 7) << 0, 1, 0.90176028, 0.19872092, 0.36311883, 0.26461923, 0.63498729,
                                    0, 3, 0.93569964, 0.64865261, 0.45906419, 0.80675775, 0.65708131,
                                    0, 3, 0.75838411, 0.44668293, 0.45907149, 0.49459291, 0.52197015,
                                    0, 10, 0.95932811, 0.38349164, 0.32528657, 0.40387636, 0.39165527,
                                    0, 10, 0.93973452, 0.66561931, 0.37841269, 0.68074018, 0.42907384);

    float confThreshold = 0.5, scoreDiff = 0.0114, iouDiff = 0.22;
    testDetectionNet(net, blob, ref, confThreshold, scoreDiff, iouDiff);
}

TEST_P(Test_Int8_nets, opencv_face_detector)
{
    if (target == DNN_TARGET_OPENCL_FP16 && !ocl::Device::getDefault().isIntel())
        applyTestTag(CV_TEST_TAG_DNN_SKIP_OPENCL_FP16);
    if (target == DNN_TARGET_OPENCL && !ocl::Device::getDefault().isIntel())
        applyTestTag(CV_TEST_TAG_DNN_SKIP_OPENCL);
    if (backend == DNN_BACKEND_INFERENCE_ENGINE_NGRAPH)
        applyTestTag(CV_TEST_TAG_DNN_SKIP_IE_NGRAPH);

    Net net = readNetFromCaffe(findDataFile("dnn/opencv_face_detector.prototxt"),
                               findDataFile("dnn/opencv_face_detector.caffemodel", false));

    Mat inp = imread(findDataFile("gpu/lbpcascade/er.png"));
    Mat blob = blobFromImage(inp, 1.0, Size(), Scalar(104.0, 177.0, 123.0), false, false);
    Mat ref = (Mat_<float>(6, 7) << 0, 1, 0.99520785, 0.80997437, 0.16379407, 0.87996572, 0.26685631,
                                    0, 1, 0.9934696, 0.2831718, 0.50738752, 0.345781, 0.5985168,
                                    0, 1, 0.99096733, 0.13629119, 0.24892329, 0.19756334, 0.3310290,
                                    0, 1, 0.98977017, 0.23901358, 0.09084064, 0.29902688, 0.1769477,
                                    0, 1, 0.97203469, 0.67965847, 0.06876482, 0.73999709, 0.1513494,
                                    0, 1, 0.95097077, 0.51901293, 0.45863652, 0.5777427, 0.5347801);

    float confThreshold = 0.5, scoreDiff = 0.002, iouDiff = 0.4;
    testDetectionNet(net, blob, ref, confThreshold, scoreDiff, iouDiff);
}

TEST_P(Test_Int8_nets, EfficientDet)
{
    if (cvtest::skipUnstableTests)
        throw SkipTestException("Skip unstable test");  // detail: https://github.com/opencv/opencv/pull/23167

    applyTestTag(CV_TEST_TAG_DEBUG_VERYLONG);
    if (target == DNN_TARGET_OPENCL_FP16 && !ocl::Device::getDefault().isIntel())
        applyTestTag(CV_TEST_TAG_DNN_SKIP_OPENCL_FP16);
    if (target == DNN_TARGET_OPENCL && !ocl::Device::getDefault().isIntel())
        applyTestTag(CV_TEST_TAG_DNN_SKIP_OPENCL);
    if (backend == DNN_BACKEND_TIMVX)
        applyTestTag(CV_TEST_TAG_DNN_SKIP_TIMVX);

    if (target != DNN_TARGET_CPU)
    {
        if (target == DNN_TARGET_OPENCL_FP16) applyTestTag(CV_TEST_TAG_DNN_SKIP_OPENCL_FP16);
        if (target == DNN_TARGET_OPENCL)      applyTestTag(CV_TEST_TAG_DNN_SKIP_OPENCL);
        if (target == DNN_TARGET_MYRIAD)      applyTestTag(CV_TEST_TAG_DNN_SKIP_IE_MYRIAD);
    }
    Net net = readNetFromTensorflow(findDataFile("dnn/efficientdet-d0.pb", false),
                                    findDataFile("dnn/efficientdet-d0.pbtxt"));

    Mat inp = imread(_tf("dog416.png"));
    Mat blob = blobFromImage(inp, 1.0/255, Size(512, 512), Scalar(123.675, 116.28, 103.53));
    Mat ref = (Mat_<float>(3, 7) << 0, 1, 0.8437444, 0.153996080160141, 0.20534580945968628, 0.7463544607162476, 0.7414066195487976,
                                    0, 17, 0.8245924, 0.16657517850399017, 0.3996818959712982, 0.4111558794975281, 0.9306337833404541,
                                    0, 7, 0.8039304, 0.6118435263633728, 0.13175517320632935, 0.9065558314323425, 0.2943994700908661);

    float confThreshold = 0.65, scoreDiff = 0.3, iouDiff = 0.18;
    testDetectionNet(net, blob, ref, confThreshold, scoreDiff, iouDiff);

    {
        SCOPED_TRACE("Per-tensor quantize");
        testDetectionNet(net, blob, ref, 0.85, scoreDiff, iouDiff, false);
    }
}

TEST_P(Test_Int8_nets, FasterRCNN_resnet50)
{
    applyTestTag(
        (target == DNN_TARGET_CPU ? CV_TEST_TAG_MEMORY_1GB : CV_TEST_TAG_MEMORY_2GB),
        CV_TEST_TAG_LONG,
        CV_TEST_TAG_DEBUG_VERYLONG
    );

    if (target == DNN_TARGET_OPENCL_FP16 && !ocl::Device::getDefault().isIntel())
        applyTestTag(CV_TEST_TAG_DNN_SKIP_OPENCL_FP16);
    if (target == DNN_TARGET_OPENCL && !ocl::Device::getDefault().isIntel())
        applyTestTag(CV_TEST_TAG_DNN_SKIP_OPENCL);
    if (backend == DNN_BACKEND_INFERENCE_ENGINE_NGRAPH)
        applyTestTag(CV_TEST_TAG_DNN_SKIP_IE_NGRAPH);
    if (backend == DNN_BACKEND_OPENCV && target == DNN_TARGET_OPENCL_FP16)
        applyTestTag(CV_TEST_TAG_DNN_SKIP_OPENCL_FP16);

    Net net = readNetFromTensorflow(findDataFile("dnn/faster_rcnn_resnet50_coco_2018_01_28.pb", false),
                                    findDataFile("dnn/faster_rcnn_resnet50_coco_2018_01_28.pbtxt"));

    Mat inp = imread(_tf("dog416.png"));
    Mat blob = blobFromImage(inp, 1.0, Size(800, 600), Scalar(), true, false);
    Mat ref = blobFromNPY(_tf("tensorflow/faster_rcnn_resnet50_coco_2018_01_28.detection_out.npy"));

    float confThreshold = 0.8, scoreDiff = 0.05, iouDiff = 0.15;
    testDetectionNet(net, blob, ref, confThreshold, scoreDiff, iouDiff);
}

TEST_P(Test_Int8_nets, FasterRCNN_inceptionv2)
{
    applyTestTag(
        (target == DNN_TARGET_CPU ? CV_TEST_TAG_MEMORY_1GB : CV_TEST_TAG_MEMORY_2GB),
        CV_TEST_TAG_LONG,
        CV_TEST_TAG_DEBUG_VERYLONG
    );

    if (target == DNN_TARGET_OPENCL_FP16 && !ocl::Device::getDefault().isIntel())
        applyTestTag(CV_TEST_TAG_DNN_SKIP_OPENCL_FP16);
    if (target == DNN_TARGET_OPENCL && !ocl::Device::getDefault().isIntel())
        applyTestTag(CV_TEST_TAG_DNN_SKIP_OPENCL);
    if (backend == DNN_BACKEND_INFERENCE_ENGINE_NGRAPH)
        applyTestTag(CV_TEST_TAG_DNN_SKIP_IE_NGRAPH);
    if (backend == DNN_BACKEND_OPENCV && target == DNN_TARGET_OPENCL_FP16)
        applyTestTag(CV_TEST_TAG_DNN_SKIP_OPENCL_FP16);

    Net net = readNetFromTensorflow(findDataFile("dnn/faster_rcnn_inception_v2_coco_2018_01_28.pb", false),
                                    findDataFile("dnn/faster_rcnn_inception_v2_coco_2018_01_28.pbtxt"));

    Mat inp = imread(_tf("dog416.png"));
    Mat blob = blobFromImage(inp, 1.0, Size(800, 600), Scalar(), true, false);
    Mat ref = blobFromNPY(_tf("tensorflow/faster_rcnn_inception_v2_coco_2018_01_28.detection_out.npy"));

    float confThreshold = 0.5, scoreDiff = 0.21, iouDiff = 0.1;
    testDetectionNet(net, blob, ref, confThreshold, scoreDiff, iouDiff);
}

TEST_P(Test_Int8_nets, FasterRCNN_vgg16)
{
    applyTestTag(
#if defined(OPENCV_32BIT_CONFIGURATION) && defined(HAVE_OPENCL)
        CV_TEST_TAG_MEMORY_2GB,
#else
        CV_TEST_TAG_MEMORY_2GB,
#endif
        CV_TEST_TAG_LONG,
        CV_TEST_TAG_DEBUG_VERYLONG
    );

    if (target == DNN_TARGET_OPENCL_FP16 && !ocl::Device::getDefault().isIntel())
        applyTestTag(CV_TEST_TAG_DNN_SKIP_OPENCL_FP16);
    if (target == DNN_TARGET_OPENCL && !ocl::Device::getDefault().isIntel())
        applyTestTag(CV_TEST_TAG_DNN_SKIP_OPENCL);
    if (backend == DNN_BACKEND_INFERENCE_ENGINE_NGRAPH)
        applyTestTag(CV_TEST_TAG_DNN_SKIP_IE_NGRAPH);

    Net net = readNetFromCaffe(findDataFile("dnn/faster_rcnn_vgg16.prototxt"),
                               findDataFile("dnn/VGG16_faster_rcnn_final.caffemodel", false));

    Mat ref = (Mat_<float>(3, 7) << 0, 2, 0.949398, 99.2454, 210.141, 601.205, 462.849,
                                    0, 7, 0.997022, 481.841, 92.3218, 722.685, 175.953,
                                    0, 12, 0.993028, 133.221, 189.377, 350.994, 563.166);

    float confThreshold = 0.8, scoreDiff = 0.048, iouDiff = 0.35;
    testFaster(net, ref, confThreshold, scoreDiff, iouDiff);
}

TEST_P(Test_Int8_nets, FasterRCNN_zf)
{
    applyTestTag(
#if defined(OPENCV_32BIT_CONFIGURATION) && defined(HAVE_OPENCL)
        CV_TEST_TAG_MEMORY_2GB,
#else
        (target == DNN_TARGET_CPU ? CV_TEST_TAG_MEMORY_512MB : CV_TEST_TAG_MEMORY_1GB),
#endif
        CV_TEST_TAG_DEBUG_VERYLONG
    );

    if (target == DNN_TARGET_OPENCL_FP16 && !ocl::Device::getDefault().isIntel())
        applyTestTag(CV_TEST_TAG_DNN_SKIP_OPENCL_FP16);
    if (target == DNN_TARGET_OPENCL && !ocl::Device::getDefault().isIntel())
        applyTestTag(CV_TEST_TAG_DNN_SKIP_OPENCL);
    if (backend == DNN_BACKEND_INFERENCE_ENGINE_NGRAPH)
        applyTestTag(CV_TEST_TAG_DNN_SKIP_IE_NGRAPH);

    Net net = readNetFromCaffe(findDataFile("dnn/faster_rcnn_zf.prototxt"),
                               findDataFile("dnn/ZF_faster_rcnn_final.caffemodel", false));

    Mat ref = (Mat_<float>(3, 7) << 0, 2, 0.90121, 120.407, 115.83, 570.586, 528.395,
                                    0, 7, 0.988779, 469.849, 75.1756, 718.64, 186.762,
                                    0, 12, 0.967198, 138.588, 206.843, 329.766, 553.176);

    float confThreshold = 0.8, scoreDiff = 0.021, iouDiff = 0.1;
    testFaster(net, ref, confThreshold, scoreDiff, iouDiff);
}

TEST_P(Test_Int8_nets, RFCN)
{
    applyTestTag(
        (target == DNN_TARGET_CPU ? CV_TEST_TAG_MEMORY_512MB : CV_TEST_TAG_MEMORY_2GB),
        CV_TEST_TAG_LONG,
        CV_TEST_TAG_DEBUG_VERYLONG
    );

    if (target == DNN_TARGET_OPENCL_FP16 && !ocl::Device::getDefault().isIntel())
        applyTestTag(CV_TEST_TAG_DNN_SKIP_OPENCL_FP16);
    if (target == DNN_TARGET_OPENCL && !ocl::Device::getDefault().isIntel())
        applyTestTag(CV_TEST_TAG_DNN_SKIP_OPENCL);

    Net net = readNetFromCaffe(findDataFile("dnn/rfcn_pascal_voc_resnet50.prototxt"),
                               findDataFile("dnn/resnet50_rfcn_final.caffemodel", false));

    Mat ref = (Mat_<float>(2, 7) << 0, 7, 0.991359, 491.822, 81.1668, 702.573, 178.234,
                                    0, 12, 0.94786, 132.093, 223.903, 338.077, 566.16);

    float confThreshold = 0.8, scoreDiff = 0.15, iouDiff = 0.11;
    if (backend == DNN_BACKEND_INFERENCE_ENGINE_NGRAPH) {
        iouDiff = 0.12;
    }
    testFaster(net, ref, confThreshold, scoreDiff, iouDiff);
}

TEST_P(Test_Int8_nets, YoloVoc)
{
    applyTestTag(
#if defined(OPENCV_32BIT_CONFIGURATION) && defined(HAVE_OPENCL)
        CV_TEST_TAG_MEMORY_2GB,
#else
        CV_TEST_TAG_MEMORY_1GB,
#endif
        CV_TEST_TAG_LONG,
        CV_TEST_TAG_DEBUG_VERYLONG
    );

    if (target == DNN_TARGET_OPENCL_FP16 && !ocl::Device::getDefault().isIntel())
        applyTestTag(CV_TEST_TAG_DNN_SKIP_OPENCL_FP16);
    if (target == DNN_TARGET_OPENCL && !ocl::Device::getDefault().isIntel())
        applyTestTag(CV_TEST_TAG_DNN_SKIP_OPENCL);

    Mat ref = (Mat_<float>(6, 7) << 0, 6,  0.750469f, 0.577374f, 0.127391f, 0.902949f, 0.300809f,
                                    0, 1,  0.780879f, 0.270762f, 0.264102f, 0.732475f, 0.745412f,
                                    0, 11, 0.901615f, 0.1386f,   0.338509f, 0.421337f, 0.938789f,
                                    1, 14, 0.623813f, 0.183179f, 0.381921f, 0.247726f, 0.625847f,
                                    1, 6,  0.667770f, 0.446555f, 0.453578f, 0.499986f, 0.519167f,
                                    1, 6,  0.844947f, 0.637058f, 0.460398f, 0.828508f, 0.66427f);

    std::string config_file = "yolo-voc.cfg";
    std::string weights_file = "yolo-voc.weights";

    double scoreDiff = 0.12, iouDiff = 0.3;
    {
    SCOPED_TRACE("batch size 1");
    testDarknetModel(config_file, weights_file, ref.rowRange(0, 3), scoreDiff, iouDiff);
    }

    {
    SCOPED_TRACE("batch size 2");
    testDarknetModel(config_file, weights_file, ref, scoreDiff, iouDiff);
    }
}

TEST_P(Test_Int8_nets, TinyYoloVoc)
{
    applyTestTag(
        CV_TEST_TAG_MEMORY_512MB,
        CV_TEST_TAG_DEBUG_VERYLONG
    );

    if (target == DNN_TARGET_OPENCL_FP16 && !ocl::Device::getDefault().isIntel())
        applyTestTag(CV_TEST_TAG_DNN_SKIP_OPENCL_FP16);
    if (target == DNN_TARGET_OPENCL && !ocl::Device::getDefault().isIntel())
        applyTestTag(CV_TEST_TAG_DNN_SKIP_OPENCL);

    Mat ref = (Mat_<float>(4, 7) << 0, 6,  0.761967f, 0.579042f, 0.159161f, 0.894482f, 0.31994f,
                                    0, 11, 0.780595f, 0.129696f, 0.386467f, 0.445275f, 0.920994f,
                                    1, 6,  0.651450f, 0.460526f, 0.458019f, 0.522527f, 0.5341f,
                                    1, 6,  0.928758f, 0.651024f, 0.463539f, 0.823784f, 0.654998f);

    std::string config_file = "tiny-yolo-voc.cfg";
    std::string weights_file = "tiny-yolo-voc.weights";

    double scoreDiff = 0.043, iouDiff = 0.12;
    {
    SCOPED_TRACE("batch size 1");
    testDarknetModel(config_file, weights_file, ref.rowRange(0, 2), scoreDiff, iouDiff);
        {
            SCOPED_TRACE("Per-tensor quantize");
            testDarknetModel(config_file, weights_file, ref.rowRange(0, 2), 0.1, 0.2, 0.24, 0.6, false);
        }
    }

    {
    SCOPED_TRACE("batch size 2");
    testDarknetModel(config_file, weights_file, ref, scoreDiff, iouDiff);

        {
            SCOPED_TRACE("Per-tensor quantize");
            testDarknetModel(config_file, weights_file, ref, 0.1, 0.2, 0.24, 0.6, false);
        }
    }
}

TEST_P(Test_Int8_nets, YOLOv3)
{
    applyTestTag(
            CV_TEST_TAG_LONG,
            (target == DNN_TARGET_CPU ? CV_TEST_TAG_MEMORY_1GB : CV_TEST_TAG_MEMORY_2GB),
            CV_TEST_TAG_DEBUG_VERYLONG
            );

    if (target == DNN_TARGET_OPENCL_FP16 && !ocl::Device::getDefault().isIntel())
        applyTestTag(CV_TEST_TAG_DNN_SKIP_OPENCL_FP16);
    if (target == DNN_TARGET_OPENCL && !ocl::Device::getDefault().isIntel())
        applyTestTag(CV_TEST_TAG_DNN_SKIP_OPENCL);

    const int N0 = 3;
    const int N1 = 6;
    static const float ref_[/* (N0 + N1) * 7 */] = {
0, 16, 0.998836f, 0.160024f, 0.389964f, 0.417885f, 0.943716f,
0, 1, 0.987908f, 0.150913f, 0.221933f, 0.742255f, 0.746261f,
0, 7, 0.952983f, 0.614621f, 0.150257f, 0.901368f, 0.289251f,

1, 2, 0.997412f, 0.647584f, 0.459939f, 0.821037f, 0.663947f,
1, 2, 0.989633f, 0.450719f, 0.463353f, 0.496306f, 0.522258f,
1, 0, 0.980053f, 0.195856f, 0.378454f, 0.258626f, 0.629257f,
1, 9, 0.785341f, 0.665503f, 0.373543f, 0.688893f, 0.439244f,
1, 9, 0.733275f, 0.376029f, 0.315694f, 0.401776f, 0.395165f,
1, 9, 0.384815f, 0.659824f, 0.372389f, 0.673927f, 0.429412f,
    };
    Mat ref(N0 + N1, 7, CV_32FC1, (void*)ref_);

    std::string config_file = "yolov3.cfg";
    std::string weights_file = "yolov3.weights";

    double scoreDiff = 0.08, iouDiff = 0.21, confThreshold = 0.25;
    {
        SCOPED_TRACE("batch size 1");
        testDarknetModel(config_file, weights_file, ref.rowRange(0, N0), scoreDiff, iouDiff, confThreshold);
    }

    {
        SCOPED_TRACE("batch size 2");
        testDarknetModel(config_file, weights_file, ref, scoreDiff, iouDiff, confThreshold);
    }
}

TEST_P(Test_Int8_nets, YOLOv4)
{
    applyTestTag(
            CV_TEST_TAG_LONG,
            (target == DNN_TARGET_CPU ? CV_TEST_TAG_MEMORY_1GB : CV_TEST_TAG_MEMORY_2GB),
            CV_TEST_TAG_DEBUG_VERYLONG
            );

    if (target == DNN_TARGET_OPENCL_FP16 && !ocl::Device::getDefault().isIntel())
        applyTestTag(CV_TEST_TAG_DNN_SKIP_OPENCL_FP16);
    if (target == DNN_TARGET_OPENCL && !ocl::Device::getDefault().isIntel())
        applyTestTag(CV_TEST_TAG_DNN_SKIP_OPENCL);

    const int N0 = 3;
    const int N1 = 7;
    static const float ref_[/* (N0 + N1) * 7 */] = {
0, 16, 0.992194f, 0.172375f, 0.402458f, 0.403918f, 0.932801f,
0, 1, 0.988326f, 0.166708f, 0.228236f, 0.737208f, 0.735803f,
0, 7, 0.94639f, 0.602523f, 0.130399f, 0.901623f, 0.298452f,

1, 2, 0.99761f, 0.646556f, 0.45985f, 0.816041f, 0.659067f,
1, 0, 0.988913f, 0.201726f, 0.360282f, 0.266181f, 0.631728f,
1, 2, 0.98233f, 0.452007f, 0.462217f, 0.495612f, 0.521687f,
1, 9, 0.919195f, 0.374642f, 0.316524f, 0.398126f, 0.393714f,
1, 9, 0.856303f, 0.666842f, 0.372215f, 0.685539f, 0.44141f,
1, 9, 0.313516f, 0.656791f, 0.374734f, 0.671959f, 0.438371f,
1, 9, 0.256625f, 0.940232f, 0.326931f, 0.967586f, 0.374002f,
    };
    Mat ref(N0 + N1, 7, CV_32FC1, (void*)ref_);

    std::string config_file = "yolov4.cfg";
    std::string weights_file = "yolov4.weights";
    double scoreDiff = 0.15, iouDiff = 0.2;
    {
        SCOPED_TRACE("batch size 1");
        testDarknetModel(config_file, weights_file, ref.rowRange(0, N0), scoreDiff, iouDiff);
    }

    {
        SCOPED_TRACE("batch size 2");

        testDarknetModel(config_file, weights_file, ref, scoreDiff, iouDiff);
    }
}

TEST_P(Test_Int8_nets, YOLOv4_tiny)
{
    applyTestTag(
        target == DNN_TARGET_CPU ? CV_TEST_TAG_MEMORY_512MB : CV_TEST_TAG_MEMORY_1GB
    );

    if (target == DNN_TARGET_OPENCL_FP16 && !ocl::Device::getDefault().isIntel())
        applyTestTag(CV_TEST_TAG_DNN_SKIP_OPENCL_FP16);
    if (target == DNN_TARGET_OPENCL && !ocl::Device::getDefault().isIntel())
        applyTestTag(CV_TEST_TAG_DNN_SKIP_OPENCL);
    if (backend == DNN_BACKEND_INFERENCE_ENGINE_NGRAPH)
        applyTestTag(CV_TEST_TAG_DNN_SKIP_IE_NGRAPH);

    const float confThreshold = 0.6;

    const int N0 = 2;
    const int N1 = 3;
    static const float ref_[/* (N0 + N1) * 7 */] = {
0, 16, 0.912199f, 0.169926f, 0.350896f, 0.422704f, 0.941837f,
0, 7, 0.845388f, 0.617568f, 0.13961f, 0.9008f, 0.29315f,

1, 2, 0.997789f, 0.657455f, 0.459714f, 0.809122f, 0.656829f,
1, 2, 0.924423f, 0.442872f, 0.470127f, 0.49816f, 0.516516f,
1, 0, 0.728307f, 0.202607f, 0.369828f, 0.259445f, 0.613846f,
    };
    Mat ref(N0 + N1, 7, CV_32FC1, (void*)ref_);

    std::string config_file = "yolov4-tiny-2020-12.cfg";
    std::string weights_file = "yolov4-tiny-2020-12.weights";
    double scoreDiff = 0.12;
    double iouDiff = target == DNN_TARGET_OPENCL_FP16 ? 0.2 : 0.118;

    {
        SCOPED_TRACE("batch size 1");
        testDarknetModel(config_file, weights_file, ref.rowRange(0, N0), scoreDiff, iouDiff, confThreshold);

        {
            SCOPED_TRACE("Per-tensor quantize");
            testDarknetModel(config_file, weights_file, ref.rowRange(0, N0), scoreDiff, 0.224, 0.7, 0.4, false);
        }
    }

    throw SkipTestException("batch2: bad accuracy on second image");
    /* bad accuracy on second image
    {
        SCOPED_TRACE("batch size 2");
        testDarknetModel(config_file, weights_file, ref, scoreDiff, iouDiff, confThreshold);
    }
    */
}

INSTANTIATE_TEST_CASE_P(/**/, Test_Int8_nets, dnnBackendsAndTargetsInt8());

}} // namespace<|MERGE_RESOLUTION|>--- conflicted
+++ resolved
@@ -748,14 +748,10 @@
 
 TEST_P(Test_Int8_nets, ResNet50)
 {
-<<<<<<< HEAD
-    applyTestTag(target == DNN_TARGET_CPU ? CV_TEST_TAG_MEMORY_512MB : CV_TEST_TAG_MEMORY_1GB);
-=======
     applyTestTag(
         target == DNN_TARGET_CPU ? CV_TEST_TAG_MEMORY_512MB : CV_TEST_TAG_MEMORY_1GB,
         CV_TEST_TAG_DEBUG_VERYLONG
     );
->>>>>>> a8ec6586
 
     if (target == DNN_TARGET_OPENCL_FP16 && !ocl::Device::getDefault().isIntel())
         applyTestTag(CV_TEST_TAG_DNN_SKIP_OPENCL_FP16);
