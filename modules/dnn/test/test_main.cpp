#include "test_precomp.hpp"

<<<<<<< HEAD
static const char* extraTestDataPath =
#ifdef WINRT
        NULL;
#else
        getenv("OPENCV_DNN_TEST_DATA_PATH");
#endif

#if defined(HAVE_HPX)
    #include <hpx/hpx_main.hpp>
#endif

CV_TEST_MAIN("",
    extraTestDataPath ? (void)cvtest::addDataSearchPath(extraTestDataPath) : (void)0
)

namespace opencv_test
{

using namespace cv;
using namespace cv::dnn;

}
=======
CV_TEST_MAIN("", initDNNTests());
>>>>>>> 24790e40
<|MERGE_RESOLUTION|>--- conflicted
+++ resolved
@@ -1,28 +1,7 @@
 #include "test_precomp.hpp"
-
-<<<<<<< HEAD
-static const char* extraTestDataPath =
-#ifdef WINRT
-        NULL;
-#else
-        getenv("OPENCV_DNN_TEST_DATA_PATH");
-#endif
 
 #if defined(HAVE_HPX)
     #include <hpx/hpx_main.hpp>
 #endif
 
-CV_TEST_MAIN("",
-    extraTestDataPath ? (void)cvtest::addDataSearchPath(extraTestDataPath) : (void)0
-)
-
-namespace opencv_test
-{
-
-using namespace cv;
-using namespace cv::dnn;
-
-}
-=======
-CV_TEST_MAIN("", initDNNTests());
->>>>>>> 24790e40
+CV_TEST_MAIN("", initDNNTests());