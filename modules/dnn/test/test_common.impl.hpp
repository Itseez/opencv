// This file is part of OpenCV project.
// It is subject to the license terms in the LICENSE file found in the top-level directory
// of this distribution and at http://opencv.org/license.html.

// Used in accuracy and perf tests as a content of .cpp file
// Note: don't use "precomp.hpp" here
#include "opencv2/ts.hpp"
#include "opencv2/ts/ts_perf.hpp"
#include "opencv2/core/utility.hpp"
#include "opencv2/core/ocl.hpp"

#include "opencv2/dnn.hpp"
#include "test_common.hpp"

#include <opencv2/core/utils/configuration.private.hpp>
#include <opencv2/core/utils/logger.hpp>

namespace cv { namespace dnn {
CV__DNN_INLINE_NS_BEGIN

void PrintTo(const cv::dnn::Backend& v, std::ostream* os)
{
    switch (v) {
    case DNN_BACKEND_DEFAULT: *os << "DEFAULT"; return;
    case DNN_BACKEND_HALIDE: *os << "HALIDE"; return;
    case DNN_BACKEND_INFERENCE_ENGINE: *os << "DLIE*"; return;
    case DNN_BACKEND_VKCOM: *os << "VKCOM"; return;
    case DNN_BACKEND_OPENCV: *os << "OCV"; return;
    case DNN_BACKEND_CUDA: *os << "CUDA"; return;
    case DNN_BACKEND_INFERENCE_ENGINE_NN_BUILDER_2019: *os << "DLIE"; return;
    case DNN_BACKEND_INFERENCE_ENGINE_NGRAPH: *os << "NGRAPH"; return;
    } // don't use "default:" to emit compiler warnings
    *os << "DNN_BACKEND_UNKNOWN(" << (int)v << ")";
}

void PrintTo(const cv::dnn::Target& v, std::ostream* os)
{
    switch (v) {
    case DNN_TARGET_CPU: *os << "CPU"; return;
    case DNN_TARGET_OPENCL: *os << "OCL"; return;
    case DNN_TARGET_OPENCL_FP16: *os << "OCL_FP16"; return;
    case DNN_TARGET_MYRIAD: *os << "MYRIAD"; return;
    case DNN_TARGET_HDDL: *os << "HDDL"; return;
    case DNN_TARGET_VULKAN: *os << "VULKAN"; return;
    case DNN_TARGET_FPGA: *os << "FPGA"; return;
    case DNN_TARGET_CUDA: *os << "CUDA"; return;
    case DNN_TARGET_CUDA_FP16: *os << "CUDA_FP16"; return;
    } // don't use "default:" to emit compiler warnings
    *os << "DNN_TARGET_UNKNOWN(" << (int)v << ")";
}

void PrintTo(const tuple<cv::dnn::Backend, cv::dnn::Target> v, std::ostream* os)
{
    PrintTo(get<0>(v), os);
    *os << "/";
    PrintTo(get<1>(v), os);
}

CV__DNN_INLINE_NS_END
}} // namespace



namespace opencv_test {

void normAssert(
        cv::InputArray ref, cv::InputArray test, const char *comment /*= ""*/,
        double l1 /*= 0.00001*/, double lInf /*= 0.0001*/)
{
    double normL1 = cvtest::norm(ref, test, cv::NORM_L1) / ref.getMat().total();
    EXPECT_LE(normL1, l1) << comment << "  |ref| = " << cvtest::norm(ref, cv::NORM_INF);

    double normInf = cvtest::norm(ref, test, cv::NORM_INF);
    EXPECT_LE(normInf, lInf) << comment << "  |ref| = " << cvtest::norm(ref, cv::NORM_INF);
}

std::vector<cv::Rect2d> matToBoxes(const cv::Mat& m)
{
    EXPECT_EQ(m.type(), CV_32FC1);
    EXPECT_EQ(m.dims, 2);
    EXPECT_EQ(m.cols, 4);

    std::vector<cv::Rect2d> boxes(m.rows);
    for (int i = 0; i < m.rows; ++i)
    {
        CV_Assert(m.row(i).isContinuous());
        const float* data = m.ptr<float>(i);
        double l = data[0], t = data[1], r = data[2], b = data[3];
        boxes[i] = cv::Rect2d(l, t, r - l, b - t);
    }
    return boxes;
}

void normAssertDetections(
        const std::vector<int>& refClassIds,
        const std::vector<float>& refScores,
        const std::vector<cv::Rect2d>& refBoxes,
        const std::vector<int>& testClassIds,
        const std::vector<float>& testScores,
        const std::vector<cv::Rect2d>& testBoxes,
        const char *comment /*= ""*/, double confThreshold /*= 0.0*/,
        double scores_diff /*= 1e-5*/, double boxes_iou_diff /*= 1e-4*/)
{
    ASSERT_FALSE(testClassIds.empty()) << "No detections";
    std::vector<bool> matchedRefBoxes(refBoxes.size(), false);
    std::vector<double> refBoxesIoUDiff(refBoxes.size(), 1.0);
    for (int i = 0; i < testBoxes.size(); ++i)
    {
        //cout << "Test[i=" << i << "]: score=" << testScores[i] << " id=" << testClassIds[i] << " box " << testBoxes[i] << endl;
        double testScore = testScores[i];
        if (testScore < confThreshold)
            continue;

        int testClassId = testClassIds[i];
        const cv::Rect2d& testBox = testBoxes[i];
        bool matched = false;
        double topIoU = 0;
        for (int j = 0; j < refBoxes.size() && !matched; ++j)
        {
            if (!matchedRefBoxes[j] && testClassId == refClassIds[j] &&
                std::abs(testScore - refScores[j]) < scores_diff)
            {
                double interArea = (testBox & refBoxes[j]).area();
                double iou = interArea / (testBox.area() + refBoxes[j].area() - interArea);
                topIoU = std::max(topIoU, iou);
                refBoxesIoUDiff[j] = std::min(refBoxesIoUDiff[j], 1.0f - iou);
                if (1.0 - iou < boxes_iou_diff)
                {
                    matched = true;
                    matchedRefBoxes[j] = true;
                }
            }
        }
        if (!matched)
        {
            std::cout << cv::format("Unmatched prediction: class %d score %f box ",
                                    testClassId, testScore) << testBox << std::endl;
            std::cout << "Highest IoU: " << topIoU << std::endl;
        }
        EXPECT_TRUE(matched) << comment;
    }

    // Check unmatched reference detections.
    for (int i = 0; i < refBoxes.size(); ++i)
    {
        if (!matchedRefBoxes[i] && refScores[i] > confThreshold)
        {
            std::cout << cv::format("Unmatched reference: class %d score %f box ",
                                    refClassIds[i], refScores[i]) << refBoxes[i]
                << " IoU diff: " << refBoxesIoUDiff[i]
                << std::endl;
            EXPECT_LE(refScores[i], confThreshold) << comment;
        }
    }
}

// For SSD-based object detection networks which produce output of shape 1x1xNx7
// where N is a number of detections and an every detection is represented by
// a vector [batchId, classId, confidence, left, top, right, bottom].
void normAssertDetections(
        cv::Mat ref, cv::Mat out, const char *comment /*= ""*/,
        double confThreshold /*= 0.0*/, double scores_diff /*= 1e-5*/,
        double boxes_iou_diff /*= 1e-4*/)
{
    CV_Assert(ref.total() % 7 == 0);
    CV_Assert(out.total() % 7 == 0);
    ref = ref.reshape(1, ref.total() / 7);
    out = out.reshape(1, out.total() / 7);

    cv::Mat refClassIds, testClassIds;
    ref.col(1).convertTo(refClassIds, CV_32SC1);
    out.col(1).convertTo(testClassIds, CV_32SC1);
    std::vector<float> refScores(ref.col(2)), testScores(out.col(2));
    std::vector<cv::Rect2d> refBoxes = matToBoxes(ref.colRange(3, 7));
    std::vector<cv::Rect2d> testBoxes = matToBoxes(out.colRange(3, 7));
    normAssertDetections(refClassIds, refScores, refBoxes, testClassIds, testScores,
                         testBoxes, comment, confThreshold, scores_diff, boxes_iou_diff);
}

// For text detection networks
// Curved text polygon is not supported in the current version.
// (concave polygon is invalid input to intersectConvexConvex)
void normAssertTextDetections(
        const std::vector<std::vector<Point>>& gtPolys,
        const std::vector<std::vector<Point>>& testPolys,
        const char *comment /*= ""*/, double boxes_iou_diff /*= 1e-4*/)
{
    std::vector<bool> matchedRefBoxes(gtPolys.size(), false);
    for (uint i = 0; i < testPolys.size(); ++i)
    {
        const std::vector<Point>& testPoly = testPolys[i];
        bool matched = false;
        double topIoU = 0;
        for (uint j = 0; j < gtPolys.size() && !matched; ++j)
        {
            if (!matchedRefBoxes[j])
            {
                std::vector<Point> intersectionPolygon;
                float intersectArea = intersectConvexConvex(testPoly, gtPolys[j], intersectionPolygon, true);
                double iou = intersectArea / (contourArea(testPoly) + contourArea(gtPolys[j]) - intersectArea);
                topIoU = std::max(topIoU, iou);
                if (1.0 - iou < boxes_iou_diff)
                {
                    matched = true;
                    matchedRefBoxes[j] = true;
                }
            }
        }
        if (!matched) {
            std::cout << cv::format("Unmatched-det:") << testPoly << std::endl;
            std::cout << "Highest IoU: " << topIoU << std::endl;
        }
        EXPECT_TRUE(matched) << comment;
    }

    // Check unmatched groundtruth.
    for (uint i = 0; i < gtPolys.size(); ++i)
    {
        if (!matchedRefBoxes[i]) {
            std::cout << cv::format("Unmatched-gt:") << gtPolys[i] << std::endl;
        }
        EXPECT_TRUE(matchedRefBoxes[i]);
    }
}

void readFileContent(const std::string& filename, CV_OUT std::vector<char>& content)
{
    const std::ios::openmode mode = std::ios::in | std::ios::binary;
    std::ifstream ifs(filename.c_str(), mode);
    ASSERT_TRUE(ifs.is_open());

    content.clear();

    ifs.seekg(0, std::ios::end);
    const size_t sz = ifs.tellg();
    content.resize(sz);
    ifs.seekg(0, std::ios::beg);

    ifs.read((char*)content.data(), sz);
    ASSERT_FALSE(ifs.fail());
}


testing::internal::ParamGenerator< tuple<Backend, Target> > dnnBackendsAndTargets(
        bool withInferenceEngine /*= true*/,
        bool withHalide /*= false*/,
        bool withCpuOCV /*= true*/,
        bool withVkCom /*= true*/,
        bool withCUDA /*= true*/,
        bool withNgraph /*= true*/
)
{
#ifdef HAVE_INF_ENGINE
    bool withVPU = validateVPUType();
#endif

    std::vector< tuple<Backend, Target> > targets;
    std::vector< Target > available;
    if (withHalide)
    {
        available = getAvailableTargets(DNN_BACKEND_HALIDE);
        for (std::vector< Target >::const_iterator i = available.begin(); i != available.end(); ++i)
            targets.push_back(make_tuple(DNN_BACKEND_HALIDE, *i));
    }
#ifdef HAVE_INF_ENGINE
    if (withInferenceEngine)
    {
        available = getAvailableTargets(DNN_BACKEND_INFERENCE_ENGINE_NN_BUILDER_2019);
        for (std::vector< Target >::const_iterator i = available.begin(); i != available.end(); ++i)
        {
            if ((*i == DNN_TARGET_MYRIAD || *i == DNN_TARGET_HDDL) && !withVPU)
                continue;
            targets.push_back(make_tuple(DNN_BACKEND_INFERENCE_ENGINE_NN_BUILDER_2019, *i));
        }
    }
    if (withNgraph)
    {
        available = getAvailableTargets(DNN_BACKEND_INFERENCE_ENGINE_NGRAPH);
        for (std::vector< Target >::const_iterator i = available.begin(); i != available.end(); ++i)
        {
            if ((*i == DNN_TARGET_MYRIAD || *i == DNN_TARGET_HDDL) && !withVPU)
                continue;
            targets.push_back(make_tuple(DNN_BACKEND_INFERENCE_ENGINE_NGRAPH, *i));
        }

    }
#else
    CV_UNUSED(withInferenceEngine);
#endif
    if (withVkCom)
    {
        available = getAvailableTargets(DNN_BACKEND_VKCOM);
        for (std::vector< Target >::const_iterator i = available.begin(); i != available.end(); ++i)
            targets.push_back(make_tuple(DNN_BACKEND_VKCOM, *i));
    }

#ifdef HAVE_CUDA
    if(withCUDA)
    {
        for (auto target : getAvailableTargets(DNN_BACKEND_CUDA))
            targets.push_back(make_tuple(DNN_BACKEND_CUDA, target));
    }
#endif

    {
        available = getAvailableTargets(DNN_BACKEND_OPENCV);
        for (std::vector< Target >::const_iterator i = available.begin(); i != available.end(); ++i)
        {
            if (!withCpuOCV && *i == DNN_TARGET_CPU)
                continue;
            targets.push_back(make_tuple(DNN_BACKEND_OPENCV, *i));
        }
    }
    if (targets.empty())  // validate at least CPU mode
        targets.push_back(make_tuple(DNN_BACKEND_OPENCV, DNN_TARGET_CPU));
    return testing::ValuesIn(targets);
}

testing::internal::ParamGenerator< tuple<Backend, Target> > dnnBackendsAndTargetsIE()
{
#ifdef HAVE_INF_ENGINE
    bool withVPU = validateVPUType();

    std::vector< tuple<Backend, Target> > targets;
    std::vector< Target > available;

    {
        available = getAvailableTargets(DNN_BACKEND_INFERENCE_ENGINE_NN_BUILDER_2019);
        for (std::vector< Target >::const_iterator i = available.begin(); i != available.end(); ++i)
        {
            if ((*i == DNN_TARGET_MYRIAD || *i == DNN_TARGET_HDDL) && !withVPU)
                continue;
            targets.push_back(make_tuple(DNN_BACKEND_INFERENCE_ENGINE_NN_BUILDER_2019, *i));
        }
    }

    {
        available = getAvailableTargets(DNN_BACKEND_INFERENCE_ENGINE_NGRAPH);
        for (std::vector< Target >::const_iterator i = available.begin(); i != available.end(); ++i)
        {
            if ((*i == DNN_TARGET_MYRIAD || *i == DNN_TARGET_HDDL) && !withVPU)
                continue;
            targets.push_back(make_tuple(DNN_BACKEND_INFERENCE_ENGINE_NGRAPH, *i));
        }

    }

    return testing::ValuesIn(targets);
#else
    return testing::ValuesIn(std::vector< tuple<Backend, Target> >());
#endif
}

#ifdef HAVE_INF_ENGINE
static std::string getTestInferenceEngineVPUType()
{
    static std::string param_vpu_type = utils::getConfigurationParameterString("OPENCV_TEST_DNN_IE_VPU_TYPE", "");
    return param_vpu_type;
}

static bool validateVPUType_()
{
    std::string test_vpu_type = getTestInferenceEngineVPUType();
    if (test_vpu_type == "DISABLED" || test_vpu_type == "disabled")
    {
        return false;
    }

    std::vector<Target> available = getAvailableTargets(DNN_BACKEND_INFERENCE_ENGINE);
    bool have_vpu_target = false;
    for (std::vector<Target>::const_iterator i = available.begin(); i != available.end(); ++i)
    {
        if (*i == DNN_TARGET_MYRIAD || *i == DNN_TARGET_HDDL)
        {
            have_vpu_target = true;
            break;
        }
    }

    if (test_vpu_type.empty())
    {
        if (have_vpu_target)
        {
            CV_LOG_INFO(NULL, "OpenCV-DNN-Test: VPU type for testing is not specified via 'OPENCV_TEST_DNN_IE_VPU_TYPE' parameter.")
        }
    }
    else
    {
        if (!have_vpu_target)
        {
            CV_LOG_FATAL(NULL, "OpenCV-DNN-Test: 'OPENCV_TEST_DNN_IE_VPU_TYPE' parameter requires VPU of type = '" << test_vpu_type << "', but VPU is not detected. STOP.");
            exit(1);
        }
        std::string dnn_vpu_type = getInferenceEngineVPUType();
        if (dnn_vpu_type != test_vpu_type)
        {
            CV_LOG_FATAL(NULL, "OpenCV-DNN-Test: 'testing' and 'detected' VPU types mismatch: '" << test_vpu_type << "' vs '" << dnn_vpu_type << "'. STOP.");
            exit(1);
        }
    }
    if (have_vpu_target)
    {
        std::string dnn_vpu_type = getInferenceEngineVPUType();
        if (dnn_vpu_type == CV_DNN_INFERENCE_ENGINE_VPU_TYPE_MYRIAD_2)
            registerGlobalSkipTag(CV_TEST_TAG_DNN_SKIP_IE_MYRIAD_2);
        if (dnn_vpu_type == CV_DNN_INFERENCE_ENGINE_VPU_TYPE_MYRIAD_X)
            registerGlobalSkipTag(CV_TEST_TAG_DNN_SKIP_IE_MYRIAD_X);
    }
    return true;
}

bool validateVPUType()
{
    static bool result = validateVPUType_();
    return result;
}
#endif // HAVE_INF_ENGINE


void initDNNTests()
{
    const char* extraTestDataPath =
#ifdef WINRT
        NULL;
#else
        getenv("OPENCV_DNN_TEST_DATA_PATH");
#endif
    if (extraTestDataPath)
        cvtest::addDataSearchPath(extraTestDataPath);

    registerGlobalSkipTag(
        CV_TEST_TAG_DNN_SKIP_HALIDE,
        CV_TEST_TAG_DNN_SKIP_OPENCL, CV_TEST_TAG_DNN_SKIP_OPENCL_FP16
    );
#if defined(INF_ENGINE_RELEASE)
    registerGlobalSkipTag(
        CV_TEST_TAG_DNN_SKIP_IE,
#if INF_ENGINE_VER_MAJOR_EQ(2018050000)
        CV_TEST_TAG_DNN_SKIP_IE_2018R5,
#elif INF_ENGINE_VER_MAJOR_EQ(2019010000)
        CV_TEST_TAG_DNN_SKIP_IE_2019R1,
# if INF_ENGINE_RELEASE == 2019010100
        CV_TEST_TAG_DNN_SKIP_IE_2019R1_1,
# endif
#elif INF_ENGINE_VER_MAJOR_EQ(2019020000)
        CV_TEST_TAG_DNN_SKIP_IE_2019R2,
#elif INF_ENGINE_VER_MAJOR_EQ(2019030000)
        CV_TEST_TAG_DNN_SKIP_IE_2019R3,
#endif
#ifdef HAVE_DNN_NGRAPH
        CV_TEST_TAG_DNN_SKIP_IE_NGRAPH,
#endif
#ifdef HAVE_DNN_IE_NN_BUILDER_2019
        CV_TEST_TAG_DNN_SKIP_IE_NN_BUILDER,
#endif
        CV_TEST_TAG_DNN_SKIP_IE_CPU
    );
    registerGlobalSkipTag(
        // see validateVPUType(): CV_TEST_TAG_DNN_SKIP_IE_MYRIAD_2, CV_TEST_TAG_DNN_SKIP_IE_MYRIAD_X
        CV_TEST_TAG_DNN_SKIP_IE_OPENCL, CV_TEST_TAG_DNN_SKIP_IE_OPENCL_FP16
    );
<<<<<<< HEAD
=======
#ifdef HAVE_VULKAN
    registerGlobalSkipTag(
        CV_TEST_TAG_DNN_SKIP_VULKAN
    );
#endif

#ifdef HAVE_CUDA
    registerGlobalSkipTag(
        CV_TEST_TAG_DNN_SKIP_CUDA, CV_TEST_TAG_DNN_SKIP_CUDA_FP32, CV_TEST_TAG_DNN_SKIP_CUDA_FP16
    );
>>>>>>> 3764e93b
#endif
}

} // namespace<|MERGE_RESOLUTION|>--- conflicted
+++ resolved
@@ -453,14 +453,13 @@
 #ifdef HAVE_DNN_IE_NN_BUILDER_2019
         CV_TEST_TAG_DNN_SKIP_IE_NN_BUILDER,
 #endif
-        CV_TEST_TAG_DNN_SKIP_IE_CPU
+        ""
     );
+#endif
     registerGlobalSkipTag(
         // see validateVPUType(): CV_TEST_TAG_DNN_SKIP_IE_MYRIAD_2, CV_TEST_TAG_DNN_SKIP_IE_MYRIAD_X
         CV_TEST_TAG_DNN_SKIP_IE_OPENCL, CV_TEST_TAG_DNN_SKIP_IE_OPENCL_FP16
     );
-<<<<<<< HEAD
-=======
 #ifdef HAVE_VULKAN
     registerGlobalSkipTag(
         CV_TEST_TAG_DNN_SKIP_VULKAN
@@ -471,7 +470,6 @@
     registerGlobalSkipTag(
         CV_TEST_TAG_DNN_SKIP_CUDA, CV_TEST_TAG_DNN_SKIP_CUDA_FP32, CV_TEST_TAG_DNN_SKIP_CUDA_FP16
     );
->>>>>>> 3764e93b
 #endif
 }
 
