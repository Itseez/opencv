--- conflicted
+++ resolved
@@ -551,11 +551,7 @@
     else if (target == DNN_TARGET_CPU_FP16)
     {
         l1 = 0.4;
-<<<<<<< HEAD
-        lInf = 19.;
-=======
         lInf = 22.;
->>>>>>> a8ec6586
     }
     else if (target == DNN_TARGET_VULKAN)
     {
