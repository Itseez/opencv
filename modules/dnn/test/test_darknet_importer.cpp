--- conflicted
+++ resolved
@@ -474,12 +474,8 @@
                                     1, 6,  0.928758f, 0.651024f, 0.463539f, 0.823784f, 0.654998f); // a car
 
     double scoreDiff = 8e-5, iouDiff = 3e-4;
-<<<<<<< HEAD
-    if (target == DNN_TARGET_OPENCL_FP16 || target == DNN_TARGET_MYRIAD || target == DNN_TARGET_CPU_FP16)
-=======
     bool useWinograd = true;
     if (target == DNN_TARGET_OPENCL_FP16 || target == DNN_TARGET_MYRIAD)
->>>>>>> a8ec6586
     {
         scoreDiff = 8e-3;
         iouDiff = 0.018;
