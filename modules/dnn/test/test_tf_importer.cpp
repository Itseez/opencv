// This file is part of OpenCV project.
// It is subject to the license terms in the LICENSE file found in the top-level directory
// of this distribution and at http://opencv.org/license.html.

// Copyright (C) 2017-2019, Intel Corporation, all rights reserved.
// Third party copyrights are property of their respective owners.

/*
Test for Tensorflow models loading
*/

#include "test_precomp.hpp"
#include "npy_blob.hpp"

#include <opencv2/dnn/layer.details.hpp>  // CV_DNN_REGISTER_LAYER_CLASS
#include <opencv2/dnn/utils/debug_utils.hpp>

namespace opencv_test
{

using namespace cv;
using namespace cv::dnn;

template<typename TString>
static std::string _tf(TString filename)
{
    return (getOpenCVExtraDir() + "/dnn/") + filename;
}

TEST(Test_TensorFlow, read_inception)
{
    Net net;
    {
        const string model = findDataFile("dnn/tensorflow_inception_graph.pb", false);
        net = readNetFromTensorflow(model);
        ASSERT_FALSE(net.empty());
    }
    net.setPreferableBackend(DNN_BACKEND_OPENCV);

    Mat sample = imread(_tf("grace_hopper_227.png"));
    ASSERT_TRUE(!sample.empty());
    Mat input;
    resize(sample, input, Size(224, 224));
    input -= Scalar::all(117); // mean sub

    Mat inputBlob = blobFromImage(input);

    net.setInput(inputBlob, "input");
    Mat out = net.forward("softmax2");

    std::cout << out.dims << std::endl;
}

TEST(Test_TensorFlow, inception_accuracy)
{
    Net net;
    {
        const string model = findDataFile("dnn/tensorflow_inception_graph.pb", false);
        net = readNetFromTensorflow(model);
        ASSERT_FALSE(net.empty());
    }
    net.setPreferableBackend(DNN_BACKEND_OPENCV);

    Mat sample = imread(_tf("grace_hopper_227.png"));
    ASSERT_TRUE(!sample.empty());
    Mat inputBlob = blobFromImage(sample, 1.0, Size(224, 224), Scalar(), /*swapRB*/true);

    net.setInput(inputBlob, "input");
    Mat out = net.forward("softmax2");

    Mat ref = blobFromNPY(_tf("tf_inception_prob.npy"));

    normAssert(ref, out);
}

static std::string path(const std::string& file)
{
    return findDataFile("dnn/tensorflow/" + file);
}

class Test_TensorFlow_layers : public DNNTestLayer
{
public:
    void runTensorFlowNet(const std::string& prefix, bool hasText = false,
                          double l1 = 0.0, double lInf = 0.0, bool memoryLoad = false, const std::string& groupPrefix = "")
    {
        if (cvtest::debugLevel > 0)
        {
            std::cout << prefix << groupPrefix << std::endl;
        }
        std::string netPath = path(prefix + groupPrefix + "_net.pb");
        std::string netConfig = (hasText ? path(prefix + groupPrefix + "_net.pbtxt") : "");
        std::string inpPath = path(prefix + "_in.npy");
        std::string outPath = path(prefix + groupPrefix + "_out.npy");

        cv::Mat input = blobFromNPY(inpPath);
        cv::Mat ref = blobFromNPY(outPath);
        checkBackend(&input, &ref);

        Net net;
        if (memoryLoad)
        {
            // Load files into a memory buffers
            std::vector<char> dataModel;
            readFileContent(netPath, dataModel);

            std::vector<char> dataConfig;
            if (hasText)
            {
                readFileContent(netConfig, dataConfig);
            }

            net = readNetFromTensorflow(dataModel.data(), dataModel.size(),
                                        dataConfig.data(), dataConfig.size());
        }
        else
            net = readNetFromTensorflow(netPath, netConfig);

        ASSERT_FALSE(net.empty());

        net.setPreferableBackend(backend);
        net.setPreferableTarget(target);
        net.setInput(input);
        cv::Mat output = net.forward();
        normAssert(ref, output, "", l1 ? l1 : default_l1, lInf ? lInf : default_lInf);

        if (cvtest::debugLevel > 0 || HasFailure())
        {
            std::cout << "input: " << input.size << std::endl;
            std::cout << input.reshape(1, 1) << std::endl;
            std::cout << "ref " << ref.size << std::endl;
            std::cout << ref.reshape(1, 1) << std::endl;
            std::cout << "output: " << output.size << std::endl;
            std::cout << output.reshape(1, 1) << std::endl;
        }
    }
};

TEST_P(Test_TensorFlow_layers, reduce_mean)
{
    if (backend == DNN_BACKEND_INFERENCE_ENGINE_NN_BUILDER_2019)
        applyTestTag(CV_TEST_TAG_DNN_SKIP_IE_NN_BUILDER);
    runTensorFlowNet("global_pool_by_axis");
}

TEST_P(Test_TensorFlow_layers, reduce_max)
{
    if (backend == DNN_BACKEND_INFERENCE_ENGINE_NN_BUILDER_2019)
        applyTestTag(CV_TEST_TAG_DNN_SKIP_IE_NN_BUILDER);
    runTensorFlowNet("max_pool_by_axis", false, 0.0f, 0.0f);
}

TEST_P(Test_TensorFlow_layers, reduce_sum)
{
    if (backend == DNN_BACKEND_INFERENCE_ENGINE_NN_BUILDER_2019)
        applyTestTag(CV_TEST_TAG_DNN_SKIP_IE_NN_BUILDER);
    runTensorFlowNet("sum_pool_by_axis");
}

TEST_P(Test_TensorFlow_layers, reduce_max_channel)
{
#if defined(INF_ENGINE_RELEASE) && INF_ENGINE_VER_MAJOR_GE(2020040000)
    if (backend == DNN_BACKEND_INFERENCE_ENGINE_NGRAPH && target == DNN_TARGET_MYRIAD)  // incorrect result
        applyTestTag(CV_TEST_TAG_DNN_SKIP_IE_MYRIAD, CV_TEST_TAG_DNN_SKIP_IE_NGRAPH, CV_TEST_TAG_DNN_SKIP_IE_VERSION);
#endif
    runTensorFlowNet("reduce_max_channel", false, 0.0f, 0.0f);
}

TEST_P(Test_TensorFlow_layers, reduce_sum_channel)
{
    runTensorFlowNet("reduce_sum_channel");
}

TEST_P(Test_TensorFlow_layers, reduce_max_channel_keep_dims)
{
#if defined(INF_ENGINE_RELEASE) && INF_ENGINE_VER_MAJOR_GE(2020040000)
    if (backend == DNN_BACKEND_INFERENCE_ENGINE_NGRAPH && target == DNN_TARGET_MYRIAD)  // incorrect result
        applyTestTag(CV_TEST_TAG_DNN_SKIP_IE_MYRIAD, CV_TEST_TAG_DNN_SKIP_IE_NGRAPH, CV_TEST_TAG_DNN_SKIP_IE_VERSION);
#endif
    runTensorFlowNet("reduce_max_channel", false, 0.0, 0.0, false, "_keep_dims");
}

TEST_P(Test_TensorFlow_layers, reduce_sum_channel_keep_dims)
{
    runTensorFlowNet("reduce_sum_channel", false, 0.0, 0.0, false, "_keep_dims");
}

TEST_P(Test_TensorFlow_layers, ArgLayer)
{
    if (backend != DNN_BACKEND_OPENCV || target != DNN_TARGET_CPU)
        throw SkipTestException("Only CPU is supported");  // FIXIT use tags
    runTensorFlowNet("argmax");
    runTensorFlowNet("argmin");
}

TEST_P(Test_TensorFlow_layers, conv_single_conv)
{
    runTensorFlowNet("single_conv");
}
TEST_P(Test_TensorFlow_layers, conv_atrous_conv2d_valid)
{
    runTensorFlowNet("atrous_conv2d_valid");
}
TEST_P(Test_TensorFlow_layers, conv_atrous_conv2d_same)
{
    runTensorFlowNet("atrous_conv2d_same");
}
TEST_P(Test_TensorFlow_layers, conv_depthwise_conv2d)
{
    runTensorFlowNet("depthwise_conv2d");
}
TEST_P(Test_TensorFlow_layers, conv_keras_atrous_conv2d_same)
{
    runTensorFlowNet("keras_atrous_conv2d_same");
}
TEST_P(Test_TensorFlow_layers, conv_pool_nchw)
{
#if defined(INF_ENGINE_RELEASE) && INF_ENGINE_VER_MAJOR_EQ(2022010000)
    // [ GENERAL_ERROR ]  AssertionFailed: !expired()
    if (backend == DNN_BACKEND_INFERENCE_ENGINE_NGRAPH && target == DNN_TARGET_MYRIAD)
        applyTestTag(CV_TEST_TAG_DNN_SKIP_IE_MYRIAD, CV_TEST_TAG_DNN_SKIP_IE_NGRAPH, CV_TEST_TAG_DNN_SKIP_IE_VERSION);
#elif defined(INF_ENGINE_RELEASE) && INF_ENGINE_VER_MAJOR_GE(2020020000)
    if (backend == DNN_BACKEND_INFERENCE_ENGINE_NGRAPH && target == DNN_TARGET_MYRIAD)
        applyTestTag(CV_TEST_TAG_DNN_SKIP_IE_MYRIAD, CV_TEST_TAG_DNN_SKIP_IE_NGRAPH, CV_TEST_TAG_DNN_SKIP_IE_VERSION);
#endif
    runTensorFlowNet("conv_pool_nchw");
}

TEST_P(Test_TensorFlow_layers, Convolution3D)
{
#if defined(INF_ENGINE_RELEASE) && INF_ENGINE_VER_MAJOR_LT(2021040000)
    if (backend == DNN_BACKEND_INFERENCE_ENGINE_NN_BUILDER_2019 && target != DNN_TARGET_CPU)
        applyTestTag(CV_TEST_TAG_DNN_SKIP_IE_NN_BUILDER);  // Only CPU on DLIE backend is supported
    if (backend == DNN_BACKEND_INFERENCE_ENGINE_NGRAPH && target != DNN_TARGET_CPU)
        applyTestTag(CV_TEST_TAG_DNN_SKIP_IE_NGRAPH);  // Only CPU on DLIE backend is supported
#endif
    runTensorFlowNet("conv3d");
}

TEST_P(Test_TensorFlow_layers, padding)
{
    runTensorFlowNet("padding_valid");
    runTensorFlowNet("spatial_padding");
    runTensorFlowNet("mirror_pad");
#if defined(INF_ENGINE_RELEASE) && INF_ENGINE_VER_MAJOR_GE(2019020000) && INF_ENGINE_VER_MAJOR_LT(2021040000)
    if (target == DNN_TARGET_MYRIAD)
    {
        if (backend == DNN_BACKEND_INFERENCE_ENGINE_NN_BUILDER_2019)
            applyTestTag(CV_TEST_TAG_DNN_SKIP_IE_MYRIAD, CV_TEST_TAG_DNN_SKIP_IE_NN_BUILDER, CV_TEST_TAG_DNN_SKIP_IE_VERSION);
        if (backend == DNN_BACKEND_INFERENCE_ENGINE_NGRAPH)
            applyTestTag(CV_TEST_TAG_DNN_SKIP_IE_MYRIAD, CV_TEST_TAG_DNN_SKIP_IE_NGRAPH, CV_TEST_TAG_DNN_SKIP_IE_VERSION);
    }
#endif
    runTensorFlowNet("keras_pad_concat");
}

TEST_P(Test_TensorFlow_layers, padding_asymmetric_1)
{
    runTensorFlowNet("conv2d_asymmetric_pads_nchw");
}

TEST_P(Test_TensorFlow_layers, padding_asymmetric_2)
{
    runTensorFlowNet("conv2d_asymmetric_pads_nhwc");
}

TEST_P(Test_TensorFlow_layers, padding_asymmetric_3)
{
#if defined(INF_ENGINE_RELEASE) && INF_ENGINE_VER_MAJOR_LT(2021040000)
    if (backend == DNN_BACKEND_INFERENCE_ENGINE_NGRAPH && target == DNN_TARGET_CPU)  // Exception: Unsupported pad value
        applyTestTag(CV_TEST_TAG_DNN_SKIP_IE_CPU, CV_TEST_TAG_DNN_SKIP_IE_NGRAPH, CV_TEST_TAG_DNN_SKIP_IE_VERSION);
#endif
#if defined(INF_ENGINE_RELEASE) && INF_ENGINE_VER_MAJOR_GE(2020020000)
    if (backend == DNN_BACKEND_INFERENCE_ENGINE_NGRAPH && target == DNN_TARGET_MYRIAD)  // Exception: Unsupported pad value
        applyTestTag(CV_TEST_TAG_DNN_SKIP_IE_MYRIAD, CV_TEST_TAG_DNN_SKIP_IE_NGRAPH, CV_TEST_TAG_DNN_SKIP_IE_VERSION);
#endif
    runTensorFlowNet("max_pool2d_asymmetric_pads_nchw");
}

TEST_P(Test_TensorFlow_layers, padding_asymmetric_4)
{
#if defined(INF_ENGINE_RELEASE) && INF_ENGINE_VER_MAJOR_EQ(2022010000)
    // Unsupported pad value
    if (backend == DNN_BACKEND_INFERENCE_ENGINE_NGRAPH && target == DNN_TARGET_MYRIAD)
        applyTestTag(CV_TEST_TAG_DNN_SKIP_IE_MYRIAD, CV_TEST_TAG_DNN_SKIP_IE_NGRAPH, CV_TEST_TAG_DNN_SKIP_IE_VERSION);
    // accuracy
    if (backend == DNN_BACKEND_INFERENCE_ENGINE_NGRAPH && (target == DNN_TARGET_OPENCL || target == DNN_TARGET_OPENCL_FP16))
        applyTestTag(target == DNN_TARGET_OPENCL ? CV_TEST_TAG_DNN_SKIP_IE_OPENCL : CV_TEST_TAG_DNN_SKIP_IE_OPENCL_FP16,
           CV_TEST_TAG_DNN_SKIP_IE_NGRAPH, CV_TEST_TAG_DNN_SKIP_IE_VERSION
        );
#elif defined(INF_ENGINE_RELEASE) && INF_ENGINE_VER_MAJOR_EQ(2021040000)
    if (backend == DNN_BACKEND_INFERENCE_ENGINE_NGRAPH && target == DNN_TARGET_MYRIAD)  // Exception: Unsupported pad value
        applyTestTag(CV_TEST_TAG_DNN_SKIP_IE_MYRIAD, CV_TEST_TAG_DNN_SKIP_IE_NGRAPH, CV_TEST_TAG_DNN_SKIP_IE_VERSION);
#elif defined(INF_ENGINE_RELEASE) && INF_ENGINE_VER_MAJOR_LT(2021040000)
    if (backend == DNN_BACKEND_INFERENCE_ENGINE_NGRAPH && target == DNN_TARGET_CPU)  // Exception: Unsupported pad value
        applyTestTag(CV_TEST_TAG_DNN_SKIP_IE_CPU, CV_TEST_TAG_DNN_SKIP_IE_NGRAPH, CV_TEST_TAG_DNN_SKIP_IE_VERSION);
#if defined(INF_ENGINE_RELEASE) && INF_ENGINE_VER_MAJOR_GE(2020020000)
    if (backend == DNN_BACKEND_INFERENCE_ENGINE_NGRAPH && target == DNN_TARGET_MYRIAD)  // Exception: Unsupported pad value
        applyTestTag(CV_TEST_TAG_DNN_SKIP_IE_MYRIAD, CV_TEST_TAG_DNN_SKIP_IE_NGRAPH, CV_TEST_TAG_DNN_SKIP_IE_VERSION);
#endif
#endif
    runTensorFlowNet("max_pool2d_asymmetric_pads_nhwc");
}

TEST_P(Test_TensorFlow_layers, padding_asymmetric_5)
{
    runTensorFlowNet("conv2d_backprop_input_asymmetric_pads_nchw");
}

TEST_P(Test_TensorFlow_layers, padding_asymmetric_6)
{
    runTensorFlowNet("conv2d_backprop_input_asymmetric_pads_nhwc");
}

TEST_P(Test_TensorFlow_layers, padding_same)
{
    // Reference output values are in range [0.0006, 2.798]
    runTensorFlowNet("padding_same");
}

TEST_P(Test_TensorFlow_layers, eltwise)
{
    runTensorFlowNet("eltwise_add_mul");
    runTensorFlowNet("eltwise_sub");
}

TEST_P(Test_TensorFlow_layers, eltwise_add_vec)
{
    runTensorFlowNet("eltwise_add_vec");
}

TEST_P(Test_TensorFlow_layers, eltwise_mul_vec)
{
    runTensorFlowNet("eltwise_mul_vec");
}

TEST_P(Test_TensorFlow_layers, tf_reshape_nhwc)
{
    if (backend == DNN_BACKEND_INFERENCE_ENGINE_NN_BUILDER_2019)
        applyTestTag(CV_TEST_TAG_DNN_SKIP_IE_NN_BUILDER);
    runTensorFlowNet("tf_reshape_nhwc");
}

TEST_P(Test_TensorFlow_layers, channel_broadcast)
{
    if (backend == DNN_BACKEND_INFERENCE_ENGINE_NN_BUILDER_2019)
        applyTestTag(CV_TEST_TAG_DNN_SKIP_IE_NN_BUILDER);
    runTensorFlowNet("channel_broadcast");
}

TEST_P(Test_TensorFlow_layers, pad_and_concat)
{
    runTensorFlowNet("pad_and_concat");
}

TEST_P(Test_TensorFlow_layers, concat_axis_1)
{
#if defined(INF_ENGINE_RELEASE) && INF_ENGINE_VER_MAJOR_EQ(2021040000)
    // IE Exception: Ngraph operation Transpose with name Flatten_1/flatten/Reshape/nhwc has dynamic output shape on 0 port, but CPU plug-in supports only static shape
    if (backend == DNN_BACKEND_INFERENCE_ENGINE_NGRAPH && (target == DNN_TARGET_OPENCL || target == DNN_TARGET_OPENCL_FP16))
        applyTestTag(target == DNN_TARGET_OPENCL ? CV_TEST_TAG_DNN_SKIP_IE_OPENCL : CV_TEST_TAG_DNN_SKIP_IE_OPENCL_FP16,
            CV_TEST_TAG_DNN_SKIP_IE_NGRAPH, CV_TEST_TAG_DNN_SKIP_IE_VERSION
        );
#endif
#if defined(INF_ENGINE_RELEASE) && INF_ENGINE_VER_MAJOR_EQ(2021030000)
    if (backend == DNN_BACKEND_INFERENCE_ENGINE_NGRAPH && target == DNN_TARGET_OPENCL)
        applyTestTag(CV_TEST_TAG_DNN_SKIP_IE_OPENCL, CV_TEST_TAG_DNN_SKIP_IE_NGRAPH);  // exception
    if (backend == DNN_BACKEND_INFERENCE_ENGINE_NGRAPH && target == DNN_TARGET_OPENCL_FP16)
        applyTestTag(CV_TEST_TAG_DNN_SKIP_IE_OPENCL_FP16, CV_TEST_TAG_DNN_SKIP_IE_NGRAPH);  // exception
#endif
    runTensorFlowNet("concat_axis_1");
}

TEST_P(Test_TensorFlow_layers, concat_3d)
{
#if defined(INF_ENGINE_RELEASE) && INF_ENGINE_VER_MAJOR_LT(2021040000)
    if (backend == DNN_BACKEND_OPENCV && target != DNN_TARGET_CPU)
    {
        if (target == DNN_TARGET_OPENCL_FP16) applyTestTag(CV_TEST_TAG_DNN_SKIP_IE_OPENCL_FP16);
        if (target == DNN_TARGET_OPENCL)      applyTestTag(CV_TEST_TAG_DNN_SKIP_IE_OPENCL);
    }

    if ((backend == DNN_BACKEND_INFERENCE_ENGINE_NGRAPH ||
         backend == DNN_BACKEND_INFERENCE_ENGINE_NN_BUILDER_2019) && target == DNN_TARGET_MYRIAD)
        applyTestTag(CV_TEST_TAG_DNN_SKIP_IE_MYRIAD, CV_TEST_TAG_DNN_SKIP_IE_NGRAPH, CV_TEST_TAG_DNN_SKIP_IE_NN_BUILDER);
#endif

    runTensorFlowNet("concat_3d");
}

TEST_P(Test_TensorFlow_layers, batch_norm_1)
{
    runTensorFlowNet("batch_norm");
}
TEST_P(Test_TensorFlow_layers, batch_norm_2)
{
    runTensorFlowNet("batch_norm", false, 0.0, 0.0, true);
}
TEST_P(Test_TensorFlow_layers, batch_norm_3)
{
    runTensorFlowNet("fused_batch_norm");
}
TEST_P(Test_TensorFlow_layers, batch_norm_4)
{
    runTensorFlowNet("fused_batch_norm", false, 0.0, 0.0, true);
}
TEST_P(Test_TensorFlow_layers, batch_norm_5)
{
    runTensorFlowNet("batch_norm_text", true);
}
TEST_P(Test_TensorFlow_layers, batch_norm_6)
{
    runTensorFlowNet("batch_norm_text", true, 0.0, 0.0, true);
}
TEST_P(Test_TensorFlow_layers, batch_norm_7)
{
    runTensorFlowNet("unfused_batch_norm");
}
TEST_P(Test_TensorFlow_layers, batch_norm_8)
{
    runTensorFlowNet("fused_batch_norm_no_gamma");
}
TEST_P(Test_TensorFlow_layers, batch_norm_9)
{
    runTensorFlowNet("unfused_batch_norm_no_gamma");
}
TEST_P(Test_TensorFlow_layers, batch_norm_10)
{
    runTensorFlowNet("mvn_batch_norm");
}
TEST_P(Test_TensorFlow_layers, batch_norm_11)
{
#if defined(INF_ENGINE_RELEASE) && INF_ENGINE_VER_MAJOR_EQ(2021030000)
    if (backend == DNN_BACKEND_INFERENCE_ENGINE_NGRAPH && target == DNN_TARGET_CPU)
        applyTestTag(CV_TEST_TAG_DNN_SKIP_IE_CPU, CV_TEST_TAG_DNN_SKIP_IE_NGRAPH);  // nan
#endif
    if (backend == DNN_BACKEND_INFERENCE_ENGINE_NGRAPH && target == DNN_TARGET_MYRIAD)
        applyTestTag(CV_TEST_TAG_DNN_SKIP_IE_MYRIAD, CV_TEST_TAG_DNN_SKIP_IE_NGRAPH);
    runTensorFlowNet("mvn_batch_norm_1x1");
}
TEST_P(Test_TensorFlow_layers, batch_norm_12)
{
    runTensorFlowNet("switch_identity");
}
TEST_P(Test_TensorFlow_layers, batch_norm_13)
{
    runTensorFlowNet("keras_batch_norm_training");
}

TEST_P(Test_TensorFlow_layers, batch_norm3D)
{
    if (backend == DNN_BACKEND_INFERENCE_ENGINE_NN_BUILDER_2019 && target != DNN_TARGET_CPU)
    {
        if (target == DNN_TARGET_OPENCL_FP16) applyTestTag(CV_TEST_TAG_DNN_SKIP_IE_OPENCL_FP16, CV_TEST_TAG_DNN_SKIP_IE_NN_BUILDER);
        if (target == DNN_TARGET_OPENCL)      applyTestTag(CV_TEST_TAG_DNN_SKIP_IE_OPENCL, CV_TEST_TAG_DNN_SKIP_IE_NN_BUILDER);
        if (target == DNN_TARGET_MYRIAD)      applyTestTag(CV_TEST_TAG_DNN_SKIP_IE_MYRIAD, CV_TEST_TAG_DNN_SKIP_IE_NN_BUILDER);
        throw SkipTestException("");
    }
    runTensorFlowNet("batch_norm3d");
}

TEST_P(Test_TensorFlow_layers, slim_batch_norm)
{
#if defined(INF_ENGINE_RELEASE) && INF_ENGINE_VER_MAJOR_LT(2021040000)
    if (backend == DNN_BACKEND_INFERENCE_ENGINE_NN_BUILDER_2019)
        applyTestTag(CV_TEST_TAG_DNN_SKIP_IE_NN_BUILDER);
    if (backend == DNN_BACKEND_INFERENCE_ENGINE_NGRAPH)
        applyTestTag(CV_TEST_TAG_DNN_SKIP_IE_NGRAPH);
#endif
    // Output values range: [-40.0597, 207.827]
    double l1 = default_l1;
    double lInf = default_lInf;
    if (target == DNN_TARGET_OPENCL_FP16 || target == DNN_TARGET_MYRIAD)
    {
        l1 = 0.041;
        lInf = 0.33;
    }
#if defined(INF_ENGINE_RELEASE)
    else if (backend == DNN_BACKEND_INFERENCE_ENGINE_NGRAPH && target == DNN_TARGET_CPU)
    {
        lInf = 0.0002;
    }
#endif
    else if (target == DNN_TARGET_CUDA_FP16)
    {
        l1 = 0.005;
        lInf = 0.33;
    }
    else if (target == DNN_TARGET_CPU_FP16)
    {
        l1 = 0.041;
        lInf = 0.37;
    }

    runTensorFlowNet("slim_batch_norm", false, l1, lInf);
}

TEST_P(Test_TensorFlow_layers, pooling_max_pool_even)
{
#if defined(INF_ENGINE_RELEASE) && INF_ENGINE_VER_MAJOR_EQ(2022010000)
    // [ GENERAL_ERROR ]  AssertionFailed: !expired()
    if (backend == DNN_BACKEND_INFERENCE_ENGINE_NGRAPH && target == DNN_TARGET_MYRIAD)
        applyTestTag(CV_TEST_TAG_DNN_SKIP_IE_MYRIAD, CV_TEST_TAG_DNN_SKIP_IE_NGRAPH, CV_TEST_TAG_DNN_SKIP_IE_VERSION);
#elif defined(INF_ENGINE_RELEASE) && INF_ENGINE_VER_MAJOR_GE(2020020000)
    if (backend == DNN_BACKEND_INFERENCE_ENGINE_NGRAPH && target == DNN_TARGET_MYRIAD)
        applyTestTag(CV_TEST_TAG_DNN_SKIP_IE_MYRIAD, CV_TEST_TAG_DNN_SKIP_IE_NGRAPH, CV_TEST_TAG_DNN_SKIP_IE_VERSION);
#endif
    runTensorFlowNet("max_pool_even");
}
TEST_P(Test_TensorFlow_layers, pooling_max_pool_odd_valid)
{
#if defined(INF_ENGINE_RELEASE) && INF_ENGINE_VER_MAJOR_EQ(2022010000)
    // [ GENERAL_ERROR ]  AssertionFailed: !expired()
    if (backend == DNN_BACKEND_INFERENCE_ENGINE_NGRAPH && target == DNN_TARGET_MYRIAD)
        applyTestTag(CV_TEST_TAG_DNN_SKIP_IE_MYRIAD, CV_TEST_TAG_DNN_SKIP_IE_NGRAPH, CV_TEST_TAG_DNN_SKIP_IE_VERSION);
#elif defined(INF_ENGINE_RELEASE) && INF_ENGINE_VER_MAJOR_GE(2020020000)
    if (backend == DNN_BACKEND_INFERENCE_ENGINE_NGRAPH && target == DNN_TARGET_MYRIAD)
        applyTestTag(CV_TEST_TAG_DNN_SKIP_IE_MYRIAD, CV_TEST_TAG_DNN_SKIP_IE_NGRAPH, CV_TEST_TAG_DNN_SKIP_IE_VERSION);
#endif
    runTensorFlowNet("max_pool_odd_valid");
}
TEST_P(Test_TensorFlow_layers, pooling_max_pool_odd_same)
{
#if defined(INF_ENGINE_RELEASE) && INF_ENGINE_VER_MAJOR_EQ(2022010000)
    // [ GENERAL_ERROR ]  AssertionFailed: !expired()
    if (backend == DNN_BACKEND_INFERENCE_ENGINE_NGRAPH && target == DNN_TARGET_MYRIAD)
        applyTestTag(CV_TEST_TAG_DNN_SKIP_IE_MYRIAD, CV_TEST_TAG_DNN_SKIP_IE_NGRAPH, CV_TEST_TAG_DNN_SKIP_IE_VERSION);
#elif defined(INF_ENGINE_RELEASE) && INF_ENGINE_VER_MAJOR_GE(2020020000)
    if (backend == DNN_BACKEND_INFERENCE_ENGINE_NGRAPH && target == DNN_TARGET_MYRIAD)
        applyTestTag(CV_TEST_TAG_DNN_SKIP_IE_MYRIAD, CV_TEST_TAG_DNN_SKIP_IE_NGRAPH, CV_TEST_TAG_DNN_SKIP_IE_VERSION);
#endif
    runTensorFlowNet("max_pool_odd_same");
}
TEST_P(Test_TensorFlow_layers, pooling_reduce_mean)
{
    runTensorFlowNet("reduce_mean");  // an average pooling over all spatial dimensions.
}

TEST_P(Test_TensorFlow_layers, pooling_reduce_max)
{
    runTensorFlowNet("reduce_max");  // a MAX pooling over all spatial dimensions.
}

TEST_P(Test_TensorFlow_layers, pooling_reduce_sum)
{
    runTensorFlowNet("reduce_sum");  // a SUM pooling over all spatial dimensions.
}

TEST_P(Test_TensorFlow_layers, pooling_reduce_sum_0_false)
{
    runTensorFlowNet("reduce_sum_0_False");
}

TEST_P(Test_TensorFlow_layers, pooling_reduce_sum_1_false)
{
    runTensorFlowNet("reduce_sum_1_False");
}

TEST_P(Test_TensorFlow_layers, pooling_reduce_sum_2_false)
{
    runTensorFlowNet("reduce_sum_2_False");
}

TEST_P(Test_TensorFlow_layers, pooling_reduce_sum_3_false)
{
    runTensorFlowNet("reduce_sum_3_False");
}

TEST_P(Test_TensorFlow_layers, pooling_reduce_sum_1_2_false)
{
#if defined(INF_ENGINE_RELEASE)
    if (backend == DNN_BACKEND_INFERENCE_ENGINE_NGRAPH && target == DNN_TARGET_MYRIAD)
    {
        default_l1 = 0.01f;
    }
    if (backend == DNN_BACKEND_INFERENCE_ENGINE_NGRAPH && target == DNN_TARGET_OPENCL_FP16)
    {
        default_l1 = 0.01f;
    }
#endif
    runTensorFlowNet("reduce_sum_1_2_False");
}

TEST_P(Test_TensorFlow_layers, pooling_reduce_sum_0_true)
{
    runTensorFlowNet("reduce_sum_0_True");
}

TEST_P(Test_TensorFlow_layers, pooling_reduce_sum_1_true)
{
    runTensorFlowNet("reduce_sum_1_True");
}

TEST_P(Test_TensorFlow_layers, pooling_reduce_sum_2_true)
{
    runTensorFlowNet("reduce_sum_2_True");
}

TEST_P(Test_TensorFlow_layers, pooling_reduce_sum_3_true)
{
    runTensorFlowNet("reduce_sum_3_True");
}

TEST_P(Test_TensorFlow_layers, pooling_reduce_sum_1_2_true)
{
#if defined(INF_ENGINE_RELEASE)
    if (backend == DNN_BACKEND_INFERENCE_ENGINE_NGRAPH && target == DNN_TARGET_MYRIAD)
    {
        default_l1 = 0.01f;
    }
    if (backend == DNN_BACKEND_INFERENCE_ENGINE_NGRAPH && target == DNN_TARGET_OPENCL_FP16)
    {
        default_l1 = 0.01f;
    }
#endif
    runTensorFlowNet("reduce_sum_1_2_True");
}


TEST_P(Test_TensorFlow_layers, max_pool_grad)
{
#if defined(INF_ENGINE_RELEASE) && INF_ENGINE_VER_MAJOR_LT(2023000000)
    if (backend == DNN_BACKEND_INFERENCE_ENGINE_NN_BUILDER_2019)
        applyTestTag(CV_TEST_TAG_DNN_SKIP_IE_NN_BUILDER);
    if (backend == DNN_BACKEND_INFERENCE_ENGINE_NGRAPH)
        applyTestTag(CV_TEST_TAG_DNN_SKIP_IE_NGRAPH);
#endif
    runTensorFlowNet("max_pool_grad");
}

// TODO: fix tests and replace to pooling
TEST_P(Test_TensorFlow_layers, ave_pool_same)
{
    // Reference output values are in range [-0.519531, 0.112976]
#if defined(INF_ENGINE_RELEASE) && INF_ENGINE_VER_MAJOR_GE(2019010000) && INF_ENGINE_VER_MAJOR_LT(2021040000)
    if (target == DNN_TARGET_MYRIAD && getInferenceEngineVPUType() == CV_DNN_INFERENCE_ENGINE_VPU_TYPE_MYRIAD_X)
    {
        if (backend == DNN_BACKEND_INFERENCE_ENGINE_NN_BUILDER_2019)
            applyTestTag(CV_TEST_TAG_DNN_SKIP_IE_MYRIAD_X, CV_TEST_TAG_DNN_SKIP_IE_NN_BUILDER, CV_TEST_TAG_DNN_SKIP_IE_VERSION);
        else if (backend == DNN_BACKEND_INFERENCE_ENGINE_NGRAPH)
            applyTestTag(CV_TEST_TAG_DNN_SKIP_IE_MYRIAD_X, CV_TEST_TAG_DNN_SKIP_IE_NGRAPH, CV_TEST_TAG_DNN_SKIP_IE_VERSION);
    }
#endif
    runTensorFlowNet("ave_pool_same");
}

TEST_P(Test_TensorFlow_layers, MaxPooling3D)
{
#if defined(INF_ENGINE_RELEASE) && INF_ENGINE_VER_MAJOR_EQ(2022010000)
    // IE exception: [ GENERAL_ERROR ]  AssertionFailed: !expired()
    if (backend == DNN_BACKEND_INFERENCE_ENGINE_NGRAPH && target == DNN_TARGET_MYRIAD)
        applyTestTag(CV_TEST_TAG_DNN_SKIP_IE_MYRIAD, CV_TEST_TAG_DNN_SKIP_IE_NGRAPH, CV_TEST_TAG_DNN_SKIP_IE_VERSION);
    // accuracy
    if (backend == DNN_BACKEND_INFERENCE_ENGINE_NGRAPH && (target == DNN_TARGET_OPENCL || target == DNN_TARGET_OPENCL_FP16))
        applyTestTag(target == DNN_TARGET_OPENCL ? CV_TEST_TAG_DNN_SKIP_IE_OPENCL : CV_TEST_TAG_DNN_SKIP_IE_OPENCL_FP16,
            CV_TEST_TAG_DNN_SKIP_IE_NGRAPH, CV_TEST_TAG_DNN_SKIP_IE_VERSION
        );
#elif defined(INF_ENGINE_RELEASE) && INF_ENGINE_VER_MAJOR_EQ(2021040000)
    if (backend == DNN_BACKEND_INFERENCE_ENGINE_NGRAPH)
    {
        // accuracy
        if (target == DNN_TARGET_OPENCL || target == DNN_TARGET_OPENCL_FP16)
            applyTestTag(target == DNN_TARGET_OPENCL ? CV_TEST_TAG_DNN_SKIP_IE_OPENCL : CV_TEST_TAG_DNN_SKIP_IE_OPENCL_FP16,
                CV_TEST_TAG_DNN_SKIP_IE_NGRAPH, CV_TEST_TAG_DNN_SKIP_IE_VERSION
            );
        // IE exception: [ GENERAL_ERROR ]  AssertionFailed: !expired()
        if (target == DNN_TARGET_MYRIAD)
            applyTestTag(CV_TEST_TAG_DNN_SKIP_IE_MYRIAD, CV_TEST_TAG_DNN_SKIP_IE_NGRAPH, CV_TEST_TAG_DNN_SKIP_IE_VERSION);
    }
#elif defined(INF_ENGINE_RELEASE) && INF_ENGINE_VER_MAJOR_LT(2021040000)
    if (backend == DNN_BACKEND_INFERENCE_ENGINE_NN_BUILDER_2019 && target != DNN_TARGET_CPU)
        applyTestTag(CV_TEST_TAG_DNN_SKIP_IE_NN_BUILDER);  // Only CPU on DLIE backend is supported
    else if (backend == DNN_BACKEND_INFERENCE_ENGINE_NGRAPH && target != DNN_TARGET_CPU)
        applyTestTag(CV_TEST_TAG_DNN_SKIP_IE_NGRAPH);  // Only CPU on DLIE backend is supported
#endif
    if (backend == DNN_BACKEND_OPENCV && target != DNN_TARGET_CPU)
        throw SkipTestException("Only CPU is supported");  // FIXIT use tags

    if (backend == DNN_BACKEND_VKCOM)
        applyTestTag(CV_TEST_TAG_DNN_SKIP_VULKAN);

    runTensorFlowNet("max_pool3d");
}

TEST_P(Test_TensorFlow_layers, AvePooling3D)
{
#if defined(INF_ENGINE_RELEASE) && INF_ENGINE_VER_MAJOR_LT(2021040000)
    if (backend == DNN_BACKEND_INFERENCE_ENGINE_NN_BUILDER_2019 && target != DNN_TARGET_CPU)
        applyTestTag(CV_TEST_TAG_DNN_SKIP_IE_NN_BUILDER);  // Only CPU on DLIE backend is supported
    else if (backend == DNN_BACKEND_INFERENCE_ENGINE_NGRAPH && target != DNN_TARGET_CPU)
        applyTestTag(CV_TEST_TAG_DNN_SKIP_IE_NGRAPH);  // Only CPU on DLIE backend is supported
#endif
    if (backend == DNN_BACKEND_OPENCV && target != DNN_TARGET_CPU)
        throw SkipTestException("Only CPU is supported");  // FIXIT use tags

    if (backend == DNN_BACKEND_VKCOM)
        applyTestTag(CV_TEST_TAG_DNN_SKIP_VULKAN);

    runTensorFlowNet("ave_pool3d");
}

TEST_P(Test_TensorFlow_layers, deconvolution)
{
    if (backend == DNN_BACKEND_CUDA)
        applyTestTag(CV_TEST_TAG_DNN_SKIP_CUDA);
    runTensorFlowNet("deconvolution");
    runTensorFlowNet("deconvolution_same");
    runTensorFlowNet("deconvolution_stride_2_same");
    runTensorFlowNet("deconvolution_adj_pad_valid");
    runTensorFlowNet("deconvolution_adj_pad_same");
    runTensorFlowNet("keras_deconv_valid");
    runTensorFlowNet("keras_deconv_same");
    runTensorFlowNet("keras_deconv_same_v2");
}

TEST_P(Test_TensorFlow_layers, matmul)
{
    if (backend == DNN_BACKEND_OPENCV && target == DNN_TARGET_OPENCL_FP16)
        applyTestTag(CV_TEST_TAG_DNN_SKIP_OPENCL_FP16);
    if (backend == DNN_BACKEND_OPENCV && target == DNN_TARGET_CPU_FP16)
        applyTestTag(CV_TEST_TAG_DNN_SKIP_CPU_FP16);

    runTensorFlowNet("matmul");
    runTensorFlowNet("nhwc_transpose_reshape_matmul");
    // Reference output values are in range [-5.688, 4.484]
    double l1 = target == DNN_TARGET_MYRIAD ? 6.1e-3 : default_l1;
    runTensorFlowNet("nhwc_reshape_matmul", false, l1);
    runTensorFlowNet("matmul_layout");
    runTensorFlowNet("two_inputs_matmul");
}

TEST_P(Test_TensorFlow_layers, batch_matmul)
{
    if (backend == DNN_BACKEND_OPENCV && target == DNN_TARGET_OPENCL_FP16)
        applyTestTag(CV_TEST_TAG_DNN_SKIP_OPENCL_FP16);
    if (backend == DNN_BACKEND_OPENCV && target == DNN_TARGET_CPU_FP16)
        applyTestTag(CV_TEST_TAG_DNN_SKIP_CPU_FP16);
    runTensorFlowNet("batch_matmul");
}

TEST_P(Test_TensorFlow_layers, square)
{
    if (backend == DNN_BACKEND_OPENCV && target == DNN_TARGET_OPENCL_FP16)
        applyTestTag(CV_TEST_TAG_DNN_SKIP_OPENCL_FP16);
    if (backend == DNN_BACKEND_OPENCV && target == DNN_TARGET_CPU_FP16)
        applyTestTag(CV_TEST_TAG_DNN_SKIP_CPU_FP16);
    runTensorFlowNet("square");
}

TEST_P(Test_TensorFlow_layers, reshape)
{
#if defined(INF_ENGINE_RELEASE) && INF_ENGINE_VER_MAJOR_LT(2021040000)
    if (backend == DNN_BACKEND_INFERENCE_ENGINE_NN_BUILDER_2019)
        applyTestTag(CV_TEST_TAG_DNN_SKIP_IE_NN_BUILDER);
    if (backend == DNN_BACKEND_INFERENCE_ENGINE_NGRAPH)
        applyTestTag(CV_TEST_TAG_DNN_SKIP_IE_NGRAPH);
#endif
    runTensorFlowNet("shift_reshape_no_reorder");
    runTensorFlowNet("reshape_no_reorder");
    runTensorFlowNet("reshape_reduce");
    runTensorFlowNet("reshape_as_shape");
}

TEST_P(Test_TensorFlow_layers, flatten)
{
#if defined(INF_ENGINE_RELEASE)
    if (backend == DNN_BACKEND_INFERENCE_ENGINE_NN_BUILDER_2019 && target == DNN_TARGET_MYRIAD
            && getInferenceEngineVPUType() == CV_DNN_INFERENCE_ENGINE_VPU_TYPE_MYRIAD_2
    )
        applyTestTag(CV_TEST_TAG_DNN_SKIP_IE_MYRIAD_2, CV_TEST_TAG_DNN_SKIP_IE_NN_BUILDER);
#endif

    runTensorFlowNet("flatten", true);
}

TEST_P(Test_TensorFlow_layers, unfused_flatten)
{
    runTensorFlowNet("unfused_flatten");
    runTensorFlowNet("unfused_flatten_unknown_batch");
}

TEST_P(Test_TensorFlow_layers, reshape_layer)
{
    runTensorFlowNet("reshape_layer");
}

TEST_P(Test_TensorFlow_layers, reshape_nchw)
{
    runTensorFlowNet("reshape_nchw");
}

TEST_P(Test_TensorFlow_layers, reshape_conv)
{
    runTensorFlowNet("reshape_conv");
}

TEST_P(Test_TensorFlow_layers, leaky_relu)
{
#if defined(INF_ENGINE_RELEASE) && INF_ENGINE_VER_MAJOR_EQ(2018050000)
    if (backend == DNN_BACKEND_INFERENCE_ENGINE_NN_BUILDER_2019 && target == DNN_TARGET_OPENCL)
        applyTestTag(CV_TEST_TAG_DNN_SKIP_IE_OPENCL, CV_TEST_TAG_DNN_SKIP_IE_NN_BUILDER, CV_TEST_TAG_DNN_SKIP_IE_VERSION);
#endif
    runTensorFlowNet("leaky_relu");
    runTensorFlowNet("leaky_relu_order1");
    runTensorFlowNet("leaky_relu_order2");
    runTensorFlowNet("leaky_relu_order3");
}

TEST_P(Test_TensorFlow_layers, l2_normalize)
{
#if defined(INF_ENGINE_RELEASE) && INF_ENGINE_VER_MAJOR_GE(2019010000)
    if (backend == DNN_BACKEND_INFERENCE_ENGINE_NN_BUILDER_2019 && target == DNN_TARGET_MYRIAD
            && getInferenceEngineVPUType() == CV_DNN_INFERENCE_ENGINE_VPU_TYPE_MYRIAD_X
    )
        applyTestTag(CV_TEST_TAG_DNN_SKIP_IE_MYRIAD_X, CV_TEST_TAG_DNN_SKIP_IE_NN_BUILDER, CV_TEST_TAG_DNN_SKIP_IE_VERSION);
#endif

    runTensorFlowNet("l2_normalize");
}

TEST_P(Test_TensorFlow_layers, BiasAdd)
{
#if defined(INF_ENGINE_RELEASE) && INF_ENGINE_VER_MAJOR_GE(2019010000)
    if (backend == DNN_BACKEND_INFERENCE_ENGINE_NN_BUILDER_2019 && target == DNN_TARGET_MYRIAD
            && getInferenceEngineVPUType() == CV_DNN_INFERENCE_ENGINE_VPU_TYPE_MYRIAD_X
    )
        applyTestTag(CV_TEST_TAG_DNN_SKIP_IE_MYRIAD_X, CV_TEST_TAG_DNN_SKIP_IE_NN_BUILDER, CV_TEST_TAG_DNN_SKIP_IE_VERSION);
#endif

    runTensorFlowNet("bias_add_1");
}

TEST_P(Test_TensorFlow_layers, ExpandDims)
{
#if defined(INF_ENGINE_RELEASE) && INF_ENGINE_VER_MAJOR_EQ(2021040000)
    if (backend == DNN_BACKEND_INFERENCE_ENGINE_NGRAPH && target == DNN_TARGET_CPU)
        applyTestTag(CV_TEST_TAG_DNN_SKIP_IE_CPU, CV_TEST_TAG_DNN_SKIP_IE_NGRAPH);  // Layout::ANY is broken on CPU
#endif
#if defined(INF_ENGINE_RELEASE) && INF_ENGINE_VER_MAJOR_GE(2019010000)
    if (backend == DNN_BACKEND_INFERENCE_ENGINE_NN_BUILDER_2019 && target == DNN_TARGET_MYRIAD
            && getInferenceEngineVPUType() == CV_DNN_INFERENCE_ENGINE_VPU_TYPE_MYRIAD_X
    )
        applyTestTag(CV_TEST_TAG_DNN_SKIP_IE_MYRIAD_X, CV_TEST_TAG_DNN_SKIP_IE_NN_BUILDER, CV_TEST_TAG_DNN_SKIP_IE_VERSION);
#endif

    runTensorFlowNet("expand_dims_1");
    runTensorFlowNet("expand_dims_2");
}

// TODO: fix it and add to l2_normalize
TEST_P(Test_TensorFlow_layers, l2_normalize_3d)
{
#if defined(INF_ENGINE_RELEASE) && INF_ENGINE_VER_MAJOR_EQ(2022010000)
    // accuracy
    if (backend == DNN_BACKEND_INFERENCE_ENGINE_NGRAPH && target == DNN_TARGET_MYRIAD)
        applyTestTag(CV_TEST_TAG_DNN_SKIP_IE_MYRIAD, CV_TEST_TAG_DNN_SKIP_IE_NGRAPH, CV_TEST_TAG_DNN_SKIP_IE_VERSION);
#elif defined(INF_ENGINE_RELEASE)
    if (backend == DNN_BACKEND_INFERENCE_ENGINE_NN_BUILDER_2019 && target == DNN_TARGET_MYRIAD)
        applyTestTag(CV_TEST_TAG_DNN_SKIP_IE_MYRIAD, CV_TEST_TAG_DNN_SKIP_IE_NN_BUILDER);
    if (backend == DNN_BACKEND_INFERENCE_ENGINE_NGRAPH && target == DNN_TARGET_MYRIAD)
        applyTestTag(CV_TEST_TAG_DNN_SKIP_IE_MYRIAD, CV_TEST_TAG_DNN_SKIP_IE_NGRAPH);
#endif

    runTensorFlowNet("l2_normalize_3d");
}

class Test_TensorFlow_diagnostics : public DNNTestLayer {
public:
    Test_TensorFlow_diagnostics()
    {
        enableModelDiagnostics(true);
        skipModelImport(true);
    }

    ~Test_TensorFlow_diagnostics()
    {
        enableModelDiagnostics(false);
        skipModelImport(false);
    }

    void runFailingTensorFlowNet(const std::string& prefix, bool hasText = false)
    {
        std::string netPath = path(prefix + "_net.pb");
        std::string netConfig = (hasText ? path(prefix + "_net.pbtxt") : "");

        Net net = readNetFromTensorflow(netPath, netConfig);
    }
};

TEST_P(Test_TensorFlow_diagnostics, not_implemented_layer)
{
    runFailingTensorFlowNet("not_implemented_layer");
}

TEST_P(Test_TensorFlow_diagnostics, broken_parameters)
{
    runFailingTensorFlowNet("broken_layer");
}

INSTANTIATE_TEST_CASE_P(/**/, Test_TensorFlow_diagnostics, dnnBackendsAndTargets());

class Test_TensorFlow_nets : public DNNTestLayer {};

TEST_P(Test_TensorFlow_nets, MobileNet_SSD)
{
#if defined(INF_ENGINE_RELEASE)
    if (target == DNN_TARGET_MYRIAD)
    {
#if INF_ENGINE_VER_MAJOR_GE(2019020000)
        if (getInferenceEngineVPUType() == CV_DNN_INFERENCE_ENGINE_VPU_TYPE_MYRIAD_X)
            applyTestTag(CV_TEST_TAG_DNN_SKIP_IE_MYRIAD_X,
                         backend == DNN_BACKEND_INFERENCE_ENGINE_NN_BUILDER_2019 ?
                             CV_TEST_TAG_DNN_SKIP_IE_NN_BUILDER :
                             CV_TEST_TAG_DNN_SKIP_IE_NGRAPH,
                         CV_TEST_TAG_DNN_SKIP_IE_VERSION);
#endif
        if (backend == DNN_BACKEND_INFERENCE_ENGINE_NGRAPH)
            applyTestTag(CV_TEST_TAG_DNN_SKIP_IE_MYRIAD, CV_TEST_TAG_DNN_SKIP_IE_NGRAPH, CV_TEST_TAG_DNN_SKIP_IE_VERSION);
    }
#endif

    checkBackend();
    std::string imgPath = findDataFile("dnn/street.png");
    std::string netConfig = findDataFile("dnn/ssd_mobilenet_v1_coco.pbtxt");
    std::string netPath = findDataFile("dnn/ssd_mobilenet_v1_coco.pb", false);

    Mat inp;
    resize(imread(imgPath), inp, Size(300, 300));
    inp = blobFromImage(inp, 1.0f / 127.5, Size(), Scalar(127.5, 127.5, 127.5), true);

    Mat ref = blobFromNPY(findDataFile("dnn/tensorflow/ssd_mobilenet_v1_coco.detection_out.npy"));

    Net net = readNetFromTensorflow(netPath, netConfig);
    net.setPreferableBackend(backend);
    net.setPreferableTarget(target);

    net.setInput(inp);
    Mat out = net.forward();

    double scoreDiff = default_l1, iouDiff = default_lInf;
    if (target == DNN_TARGET_OPENCL_FP16 || target == DNN_TARGET_MYRIAD || target == DNN_TARGET_CPU_FP16)
    {
        scoreDiff = 0.01;
        iouDiff = 0.1;
    }
    else if (target == DNN_TARGET_CUDA_FP16)
    {
        iouDiff = 0.04;
    }

    normAssertDetections(ref, out, "", 0.2, scoreDiff, iouDiff);
#if defined(INF_ENGINE_RELEASE) && INF_ENGINE_RELEASE >= 2019010000
    expectNoFallbacksFromIE(net);
#endif
}

TEST_P(Test_TensorFlow_nets, Inception_v2_SSD)
{
    applyTestTag(target == DNN_TARGET_CPU ? CV_TEST_TAG_MEMORY_512MB : CV_TEST_TAG_MEMORY_1GB);
#if defined(INF_ENGINE_RELEASE) && INF_ENGINE_VER_MAJOR_LE(2019010000)
    if (backend == DNN_BACKEND_INFERENCE_ENGINE_NN_BUILDER_2019 && target == DNN_TARGET_MYRIAD &&
        getInferenceEngineVPUType() == CV_DNN_INFERENCE_ENGINE_VPU_TYPE_MYRIAD_X)
        applyTestTag(CV_TEST_TAG_DNN_SKIP_IE_MYRIAD_X, CV_TEST_TAG_DNN_SKIP_IE_NN_BUILDER, CV_TEST_TAG_DNN_SKIP_IE_VERSION);
#endif

    checkBackend();
    Mat img = imread(findDataFile("dnn/street.png"));
    std::string proto = findDataFile("dnn/ssd_inception_v2_coco_2017_11_17.pbtxt");
    std::string model = findDataFile("dnn/ssd_inception_v2_coco_2017_11_17.pb", false);

    Net net = readNetFromTensorflow(model, proto);
    Mat blob = blobFromImage(img, 1.0f, Size(300, 300), Scalar(), true, false);

    net.setPreferableBackend(backend);
    net.setPreferableTarget(target);

    if (target == DNN_TARGET_CPU_FP16)
        net.enableWinograd(false);

    net.setInput(blob);
    // Output has shape 1x1xNx7 where N - number of detections.
    // An every detection is a vector of values [id, classId, confidence, left, top, right, bottom]
    Mat out = net.forward();
    Mat ref = (Mat_<float>(5, 7) << 0, 1, 0.90176028, 0.19872092, 0.36311883, 0.26461923, 0.63498729,
                                    0, 3, 0.93569964, 0.64865261, 0.45906419, 0.80675775, 0.65708131,
                                    0, 3, 0.75838411, 0.44668293, 0.45907149, 0.49459291, 0.52197015,
                                    0, 10, 0.95932811, 0.38349164, 0.32528657, 0.40387636, 0.39165527,
                                    0, 10, 0.93973452, 0.66561931, 0.37841269, 0.68074018, 0.42907384);

    double scoreDiff = default_l1, iouDiff = default_lInf;
    if (target == DNN_TARGET_OPENCL_FP16 || target == DNN_TARGET_MYRIAD || target == DNN_TARGET_CPU_FP16)
    {
        scoreDiff = 0.0097;
        iouDiff = 0.09;
    }
    else if (target == DNN_TARGET_CUDA_FP16)
    {
        scoreDiff = 6e-3;
        iouDiff = 0.05;
    }
    normAssertDetections(ref, out, "", 0.5, scoreDiff, iouDiff);
    expectNoFallbacksFromIE(net);
}

TEST_P(Test_TensorFlow_nets, MobileNet_v1_SSD)
{
    checkBackend();
    std::string proto = findDataFile("dnn/ssd_mobilenet_v1_coco_2017_11_17.pbtxt");
    std::string model = findDataFile("dnn/ssd_mobilenet_v1_coco_2017_11_17.pb", false);

    Net net = readNetFromTensorflow(model, proto);
    Mat img = imread(findDataFile("dnn/dog416.png"));
    Mat blob = blobFromImage(img, 1.0f, Size(300, 300), Scalar(), true, false);

    net.setPreferableBackend(backend);
    net.setPreferableTarget(target);

    net.setInput(blob);
    Mat out = net.forward();

    Mat ref = blobFromNPY(findDataFile("dnn/tensorflow/ssd_mobilenet_v1_coco_2017_11_17.detection_out.npy"));
    float scoreDiff = 1.5e-5, iouDiff = 1e-3;
    float detectionConfThresh = (target == DNN_TARGET_MYRIAD) ? 0.35 : 0.3;
    if (target == DNN_TARGET_OPENCL_FP16 || target == DNN_TARGET_MYRIAD || target == DNN_TARGET_CPU_FP16)
    {
        scoreDiff = 0.011;
        iouDiff = 0.012;
    }
    else if (target == DNN_TARGET_CUDA_FP16)
    {
        scoreDiff = 0.006;
        iouDiff = 0.01;
    }
#if defined(INF_ENGINE_RELEASE)
    if (backend == DNN_BACKEND_INFERENCE_ENGINE_NN_BUILDER_2019 && target == DNN_TARGET_MYRIAD &&
        getInferenceEngineVPUType() == CV_DNN_INFERENCE_ENGINE_VPU_TYPE_MYRIAD_X)
    {
        scoreDiff = 0.061;
        iouDiff = 0.12;
        detectionConfThresh = 0.36;
    }
#endif
    normAssertDetections(ref, out, "", detectionConfThresh, scoreDiff, iouDiff);
    expectNoFallbacksFromIE(net);
}

TEST_P(Test_TensorFlow_nets, Faster_RCNN_inception_v2_coco_2018_01_28)
{
    applyTestTag(
        (target == DNN_TARGET_CPU ? CV_TEST_TAG_MEMORY_1GB : CV_TEST_TAG_MEMORY_2GB),
        CV_TEST_TAG_LONG,
        CV_TEST_TAG_DEBUG_VERYLONG
    );

#ifdef INF_ENGINE_RELEASE
    if (backend == DNN_BACKEND_INFERENCE_ENGINE_NN_BUILDER_2019 &&
        (INF_ENGINE_VER_MAJOR_LT(2019020000) || target != DNN_TARGET_CPU))
        applyTestTag(CV_TEST_TAG_DNN_SKIP_IE_NN_BUILDER, CV_TEST_TAG_DNN_SKIP_IE_VERSION);

    if (INF_ENGINE_VER_MAJOR_GT(2019030000) &&
        backend == DNN_BACKEND_INFERENCE_ENGINE_NGRAPH && target == DNN_TARGET_MYRIAD)
        applyTestTag(CV_TEST_TAG_DNN_SKIP_IE_MYRIAD, CV_TEST_TAG_DNN_SKIP_IE_NGRAPH);
#endif
#if defined(INF_ENGINE_RELEASE) && INF_ENGINE_VER_MAJOR_LT(2021040000)
    // segfault: inference-engine/thirdparty/clDNN/src/gpu/detection_output_cpu.cpp:111:
    // Assertion `prior_height > 0' failed.
    if (backend == DNN_BACKEND_INFERENCE_ENGINE_NGRAPH && target == DNN_TARGET_OPENCL_FP16)
        applyTestTag(CV_TEST_TAG_DNN_SKIP_IE_OPENCL_FP16, CV_TEST_TAG_DNN_SKIP_IE_NGRAPH);
#endif

    if (backend == DNN_BACKEND_CUDA && target == DNN_TARGET_CUDA_FP16)
        applyTestTag(CV_TEST_TAG_DNN_SKIP_CUDA_FP16);
    if (target == DNN_TARGET_CPU_FP16)
        applyTestTag(CV_TEST_TAG_DNN_SKIP_CPU_FP16);

    checkBackend();

    double scoresDiff = 1e-5;
    double iouDiff = 1e-4;

    if (backend == DNN_BACKEND_INFERENCE_ENGINE_NN_BUILDER_2019 || backend == DNN_BACKEND_INFERENCE_ENGINE_NGRAPH)
    {
        scoresDiff = 0.02;
        iouDiff = 0.1;
    }

    std::string name = "faster_rcnn_inception_v2_coco_2018_01_28";
    {
        std::string proto = findDataFile("dnn/" + name + ".pbtxt");
        std::string model = findDataFile("dnn/" + name + ".pb", false);

        Net net = readNetFromTensorflow(model, proto);
        net.setPreferableBackend(backend);
        net.setPreferableTarget(target);
        Mat img = imread(findDataFile("dnn/dog416.png"));
        Mat blob = blobFromImage(img, 1.0f, Size(800, 600), Scalar(), true, false);

        net.setInput(blob);
        Mat out = net.forward();

        Mat ref = blobFromNPY(findDataFile("dnn/tensorflow/" + name + ".detection_out.npy"));

        // accuracy (both OpenCV & IE)
        if (target == DNN_TARGET_OPENCL_FP16)
            applyTestTag(CV_TEST_TAG_DNN_SKIP_OPENCL_FP16);

        if (target == DNN_TARGET_CPU_FP16)
            applyTestTag(CV_TEST_TAG_DNN_SKIP_CPU_FP16);

        normAssertDetections(ref, out, name.c_str(), 0.3, scoresDiff, iouDiff);
    }
}

TEST_P(Test_TensorFlow_nets, Faster_RCNN_resnet50_coco_2018_01_28)
{
    applyTestTag(
        (target == DNN_TARGET_CPU ? CV_TEST_TAG_MEMORY_1GB : CV_TEST_TAG_MEMORY_2GB),
        CV_TEST_TAG_LONG,
        CV_TEST_TAG_DEBUG_VERYLONG
    );

#if defined(INF_ENGINE_RELEASE) && INF_ENGINE_VER_MAJOR_EQ(2022010000)
    // [ GENERAL_ERROR ]  AssertionFailed: subgraphTopoSortsStep < subgraphs.size()
    if (backend == DNN_BACKEND_INFERENCE_ENGINE_NGRAPH && target == DNN_TARGET_MYRIAD)
        applyTestTag(CV_TEST_TAG_DNN_SKIP_IE_MYRIAD, CV_TEST_TAG_DNN_SKIP_IE_NGRAPH, CV_TEST_TAG_DNN_SKIP_IE_VERSION);
    // [ GENERAL_ERROR ]  AssertionFailed: subgraphTopoSortsStep < subgraphs.size()
    if (backend == DNN_BACKEND_INFERENCE_ENGINE_NGRAPH && (target == DNN_TARGET_OPENCL || target == DNN_TARGET_OPENCL_FP16))
        applyTestTag(target == DNN_TARGET_OPENCL ? CV_TEST_TAG_DNN_SKIP_IE_OPENCL : CV_TEST_TAG_DNN_SKIP_IE_OPENCL_FP16,
            CV_TEST_TAG_DNN_SKIP_IE_NGRAPH, CV_TEST_TAG_DNN_SKIP_IE_VERSION
        );
#elif defined(INF_ENGINE_RELEASE) && INF_ENGINE_VER_MAJOR_EQ(2021040000)
    // [ GENERAL_ERROR ]  AssertionFailed: subgraphTopoSortsStep++ < subgraphs.size()
    if (backend == DNN_BACKEND_INFERENCE_ENGINE_NGRAPH && target == DNN_TARGET_MYRIAD)
        applyTestTag(CV_TEST_TAG_DNN_SKIP_IE_MYRIAD, CV_TEST_TAG_DNN_SKIP_IE_NGRAPH, CV_TEST_TAG_DNN_SKIP_IE_VERSION);
    // IE exception: Ngraph operation Transpose with name FirstStageBoxPredictor/ClassPredictor/reshape_1/nhwc has dynamic output shape on 0 port, but CPU plug-in supports only static shape
    if (backend == DNN_BACKEND_INFERENCE_ENGINE_NGRAPH && (target == DNN_TARGET_OPENCL || target == DNN_TARGET_OPENCL_FP16))
        applyTestTag(target == DNN_TARGET_OPENCL ? CV_TEST_TAG_DNN_SKIP_IE_OPENCL : CV_TEST_TAG_DNN_SKIP_IE_OPENCL_FP16,
            CV_TEST_TAG_DNN_SKIP_IE_NGRAPH, CV_TEST_TAG_DNN_SKIP_IE_VERSION
        );
#elif defined(INF_ENGINE_RELEASE)
    if (backend == DNN_BACKEND_INFERENCE_ENGINE_NN_BUILDER_2019 &&
        (INF_ENGINE_VER_MAJOR_LT(2019020000) || target != DNN_TARGET_CPU))
        applyTestTag(CV_TEST_TAG_DNN_SKIP_IE_NN_BUILDER, CV_TEST_TAG_DNN_SKIP_IE_VERSION);

    if (INF_ENGINE_VER_MAJOR_GT(2019030000) &&
        backend == DNN_BACKEND_INFERENCE_ENGINE_NGRAPH && target == DNN_TARGET_MYRIAD)
        applyTestTag(CV_TEST_TAG_DNN_SKIP_IE_MYRIAD, CV_TEST_TAG_DNN_SKIP_IE_NGRAPH);
#if defined(INF_ENGINE_RELEASE) && INF_ENGINE_VER_MAJOR_LT(2021040000)
    // segfault: inference-engine/thirdparty/clDNN/src/gpu/detection_output_cpu.cpp:111:
    // Assertion `prior_height > 0' failed.
    if (backend == DNN_BACKEND_INFERENCE_ENGINE_NGRAPH && target == DNN_TARGET_OPENCL_FP16)
        applyTestTag(CV_TEST_TAG_DNN_SKIP_IE_OPENCL_FP16, CV_TEST_TAG_DNN_SKIP_IE_NGRAPH);
#endif
#endif

    if (backend == DNN_BACKEND_CUDA && target == DNN_TARGET_CUDA_FP16)
        applyTestTag(CV_TEST_TAG_DNN_SKIP_CUDA_FP16);

    checkBackend();

    double scoresDiff = backend == DNN_BACKEND_INFERENCE_ENGINE_NN_BUILDER_2019 ? 2.9e-5 : 1e-5;
    double iouDiff = 1e-4;
    if (target == DNN_TARGET_CUDA)
    {
        scoresDiff = 0.06;
        iouDiff = 0.08;
    }

    std::string name = "faster_rcnn_resnet50_coco_2018_01_28";
    {
        std::string proto = findDataFile("dnn/" + name + ".pbtxt");
        std::string model = findDataFile("dnn/" + name + ".pb", false);

        Net net = readNetFromTensorflow(model, proto);
        net.setPreferableBackend(backend);
        net.setPreferableTarget(target);
        Mat img = imread(findDataFile("dnn/dog416.png"));
        Mat blob = blobFromImage(img, 1.0f, Size(800, 600), Scalar(), true, false);

        net.setInput(blob);
        Mat out = net.forward();

        Mat ref = blobFromNPY(findDataFile("dnn/tensorflow/" + name + ".detection_out.npy"));

        // accuracy
        if (target == DNN_TARGET_OPENCL_FP16)
            applyTestTag(CV_TEST_TAG_DNN_SKIP_OPENCL_FP16);

        if (target == DNN_TARGET_CPU_FP16)
            applyTestTag(CV_TEST_TAG_DNN_SKIP_CPU_FP16);

        normAssertDetections(ref, out, name.c_str(), 0.3, scoresDiff, iouDiff);
    }
}

TEST_P(Test_TensorFlow_nets, MobileNet_v1_SSD_PPN)
{
#if defined(INF_ENGINE_RELEASE) && INF_ENGINE_VER_MAJOR_EQ(2018050000)
    if (backend == DNN_BACKEND_INFERENCE_ENGINE_NN_BUILDER_2019 && (target == DNN_TARGET_OPENCL || target == DNN_TARGET_OPENCL_FP16))
        applyTestTag(target == DNN_TARGET_OPENCL ? CV_TEST_TAG_DNN_SKIP_IE_OPENCL : CV_TEST_TAG_DNN_SKIP_IE_OPENCL_FP16,
                     CV_TEST_TAG_DNN_SKIP_IE_NN_BUILDER, CV_TEST_TAG_DNN_SKIP_IE_VERSION);
#endif
    checkBackend();
    std::string proto = findDataFile("dnn/ssd_mobilenet_v1_ppn_coco.pbtxt");
    std::string model = findDataFile("dnn/ssd_mobilenet_v1_ppn_coco.pb", false);

    Net net = readNetFromTensorflow(model, proto);
    Mat img = imread(findDataFile("dnn/dog416.png"));
    Mat ref = blobFromNPY(findDataFile("dnn/tensorflow/ssd_mobilenet_v1_ppn_coco.detection_out.npy"));
    Mat blob = blobFromImage(img, 1.0f, Size(300, 300), Scalar(), true, false);

    net.setPreferableBackend(backend);
    net.setPreferableTarget(target);

    net.setInput(blob);
    Mat out = net.forward();

    double scoreDiff = 1.1e-5, iouDiff = default_lInf;
    if (target == DNN_TARGET_OPENCL_FP16 || target == DNN_TARGET_MYRIAD || target == DNN_TARGET_CPU_FP16)
    {
        scoreDiff = 0.048;
        iouDiff = 0.058;
    }
    else if (target == DNN_TARGET_CUDA_FP16)
    {
        scoreDiff = 0.006;
        iouDiff = 0.05;
    }
    normAssertDetections(ref, out, "", 0.45, scoreDiff, iouDiff);
    expectNoFallbacksFromIE(net);
}

TEST_P(Test_TensorFlow_nets, opencv_face_detector_uint8)
{
    checkBackend();
    std::string proto = findDataFile("dnn/opencv_face_detector.pbtxt");
    std::string model = findDataFile("dnn/opencv_face_detector_uint8.pb", false);

    Net net = readNetFromTensorflow(model, proto);
    Mat img = imread(findDataFile("gpu/lbpcascade/er.png"));
    Mat blob = blobFromImage(img, 1.0, Size(), Scalar(104.0, 177.0, 123.0), false, false);

    net.setPreferableBackend(backend);
    net.setPreferableTarget(target);
    net.setInput(blob);
    // Output has shape 1x1xNx7 where N - number of detections.
    // An every detection is a vector of values [id, classId, confidence, left, top, right, bottom]
    Mat out = net.forward();

    // References are from test for Caffe model.
    Mat ref = (Mat_<float>(6, 7) << 0, 1, 0.99520785, 0.80997437, 0.16379407, 0.87996572, 0.26685631,
                                    0, 1, 0.9934696, 0.2831718, 0.50738752, 0.345781, 0.5985168,
                                    0, 1, 0.99096733, 0.13629119, 0.24892329, 0.19756334, 0.3310290,
                                    0, 1, 0.98977017, 0.23901358, 0.09084064, 0.29902688, 0.1769477,
                                    0, 1, 0.97203469, 0.67965847, 0.06876482, 0.73999709, 0.1513494,
                                    0, 1, 0.95097077, 0.51901293, 0.45863652, 0.5777427, 0.5347801);
    double scoreDiff = 3.4e-3, iouDiff = 1e-2;
    if (target == DNN_TARGET_OPENCL_FP16 || target == DNN_TARGET_MYRIAD || target == DNN_TARGET_CPU_FP16)
    {
        scoreDiff = 4e-3;
        iouDiff = 0.024;
    }
    else if (target == DNN_TARGET_CUDA_FP16)
    {
        scoreDiff = 4e-3;
        iouDiff = 0.02;
    }
    normAssertDetections(ref, out, "", 0.9, scoreDiff, iouDiff);
    expectNoFallbacksFromIE(net);
}

// inp = cv.imread('opencv_extra/testdata/cv/ximgproc/sources/08.png')
// inp = inp[:,:,[2, 1, 0]].astype(np.float32).reshape(1, 512, 512, 3)
// outs = sess.run([sess.graph.get_tensor_by_name('feature_fusion/Conv_7/Sigmoid:0'),
//                  sess.graph.get_tensor_by_name('feature_fusion/concat_3:0')],
//                 feed_dict={'input_images:0': inp})
// scores = np.ascontiguousarray(outs[0].transpose(0, 3, 1, 2))
// geometry = np.ascontiguousarray(outs[1].transpose(0, 3, 1, 2))
// np.save('east_text_detection.scores.npy', scores)
// np.save('east_text_detection.geometry.npy', geometry)
TEST_P(Test_TensorFlow_nets, EAST_text_detection)
{
    applyTestTag(
        (target == DNN_TARGET_CPU ? CV_TEST_TAG_MEMORY_512MB : CV_TEST_TAG_MEMORY_1GB),
        CV_TEST_TAG_DEBUG_VERYLONG
    );

#if defined(INF_ENGINE_RELEASE)
    if (backend == DNN_BACKEND_INFERENCE_ENGINE_NN_BUILDER_2019 && target == DNN_TARGET_MYRIAD)
        applyTestTag(CV_TEST_TAG_DNN_SKIP_IE_MYRIAD, CV_TEST_TAG_DNN_SKIP_IE_NN_BUILDER);
    if (backend == DNN_BACKEND_INFERENCE_ENGINE_NGRAPH && target == DNN_TARGET_MYRIAD)
        applyTestTag(CV_TEST_TAG_DNN_SKIP_IE_MYRIAD, CV_TEST_TAG_DNN_SKIP_IE_NGRAPH);

    if (backend == DNN_BACKEND_INFERENCE_ENGINE_NN_BUILDER_2019 && target == DNN_TARGET_OPENCL_FP16 &&
        (INF_ENGINE_VER_MAJOR_EQ(2019020000) || INF_ENGINE_VER_MAJOR_GE(2020010000))
    )
        applyTestTag(CV_TEST_TAG_DNN_SKIP_IE_OPENCL_FP16, CV_TEST_TAG_DNN_SKIP_IE_NN_BUILDER, CV_TEST_TAG_DNN_SKIP_IE_VERSION);
    if (backend == DNN_BACKEND_INFERENCE_ENGINE_NGRAPH && target == DNN_TARGET_OPENCL_FP16)
        applyTestTag(CV_TEST_TAG_DNN_SKIP_IE_OPENCL_FP16, CV_TEST_TAG_DNN_SKIP_IE_NGRAPH, CV_TEST_TAG_DNN_SKIP_IE_VERSION);
#endif

    checkBackend();

    std::string netPath = findDataFile("dnn/frozen_east_text_detection.pb", false);
    std::string imgPath = findDataFile("cv/ximgproc/sources/08.png");
    std::string refScoresPath = findDataFile("dnn/east_text_detection.scores.npy");
    std::string refGeometryPath = findDataFile("dnn/east_text_detection.geometry.npy");

    Net net = readNet(netPath);

    net.setPreferableBackend(backend);
    net.setPreferableTarget(target);
    if (target == DNN_TARGET_CPU_FP16)
        net.enableWinograd(false);

    Mat img = imread(imgPath);
    Mat inp = blobFromImage(img, 1.0, Size(), Scalar(123.68, 116.78, 103.94), true, false);
    net.setInput(inp);

    std::vector<Mat> outs;
    std::vector<String> outNames(2);
    outNames[0] = "feature_fusion/Conv_7/Sigmoid";
    outNames[1] = "feature_fusion/concat_3";
    net.forward(outs, outNames);

    Mat scores = outs[0];
    Mat geometry = outs[1];

    // Scores are in range [0, 1]. Geometry values are in range [-0.23, 290]
    double l1_scores = default_l1, lInf_scores = default_lInf;
    double l1_geometry = default_l1, lInf_geometry = default_lInf;
    if (target == DNN_TARGET_OPENCL_FP16)
    {
        lInf_scores = backend == DNN_BACKEND_INFERENCE_ENGINE_NN_BUILDER_2019 ? 0.16 : 0.11;
        l1_geometry = 0.28; lInf_geometry = 5.94;
    }
    else if (target == DNN_TARGET_MYRIAD)
    {
        lInf_scores = 0.41;
        l1_geometry = 0.28; lInf_geometry = 5.94;
    }
    else if (target == DNN_TARGET_CUDA_FP16)
    {
        lInf_scores = 0.1;
        l1_geometry = 0.3; lInf_geometry = 7;
    }
    else if (target == DNN_TARGET_CPU_FP16)
    {
<<<<<<< HEAD
        lInf_scores = 0.1;
        l1_geometry = 0.28; lInf_geometry = 5.94;
=======
        lInf_scores = 0.17;
        l1_geometry = 0.28;
        lInf_geometry = 5.94;
>>>>>>> a8ec6586
    }
    else
    {
        l1_geometry = 1e-4, lInf_geometry = 4.3e-3;
    }
    normAssert(scores, blobFromNPY(refScoresPath), "scores", l1_scores, lInf_scores);
    normAssert(geometry, blobFromNPY(refGeometryPath), "geometry", l1_geometry, lInf_geometry);
    expectNoFallbacksFromIE(net);
}

INSTANTIATE_TEST_CASE_P(/**/, Test_TensorFlow_nets, dnnBackendsAndTargets());


TEST_P(Test_TensorFlow_layers, fp16_weights_fp16_single_conv)
{
    float l1 = 0.00078, lInf = 0.012;
    runTensorFlowNet("fp16_single_conv", false, l1, lInf);
}
TEST_P(Test_TensorFlow_layers, fp16_weights_fp16_max_pool_odd_same)
{
#if defined(INF_ENGINE_RELEASE) && INF_ENGINE_VER_MAJOR_EQ(2022010000)
    // [ GENERAL_ERROR ]  AssertionFailed: !expired()
    if (backend == DNN_BACKEND_INFERENCE_ENGINE_NGRAPH && target == DNN_TARGET_MYRIAD)
        applyTestTag(CV_TEST_TAG_DNN_SKIP_IE_MYRIAD, CV_TEST_TAG_DNN_SKIP_IE_NGRAPH, CV_TEST_TAG_DNN_SKIP_IE_VERSION);
#elif defined(INF_ENGINE_RELEASE) && INF_ENGINE_VER_MAJOR_GE(2020020000)
    if (backend == DNN_BACKEND_INFERENCE_ENGINE_NGRAPH && target == DNN_TARGET_MYRIAD)
        applyTestTag(CV_TEST_TAG_DNN_SKIP_IE_MYRIAD, CV_TEST_TAG_DNN_SKIP_IE_NGRAPH, CV_TEST_TAG_DNN_SKIP_IE_VERSION);
#endif
    float l1 = 0.00078, lInf = 0.012;
    runTensorFlowNet("fp16_max_pool_odd_same", false, l1, lInf);
}
TEST_P(Test_TensorFlow_layers, fp16_weights_fp16_eltwise_add_mul)
{
    float l1 = 0.00078, lInf = 0.012;
    runTensorFlowNet("fp16_eltwise_add_mul", false, l1, lInf);
}
TEST_P(Test_TensorFlow_layers, fp16_weights_fp16_pad_and_concat)
{
    float l1 = 0.00078, lInf = 0.012;
    runTensorFlowNet("fp16_pad_and_concat", false, l1, lInf);
}
TEST_P(Test_TensorFlow_layers, fp16_weights_fp16_padding_valid)
{
    float l1 = 0.00078, lInf = 0.012;

    if (target == DNN_TARGET_CPU_FP16)
        l1 = 0.00083;

    runTensorFlowNet("fp16_padding_valid", false, l1, lInf);
}
TEST_P(Test_TensorFlow_layers, fp16_weights_fp16_max_pool_even)
{
#if defined(INF_ENGINE_RELEASE) && INF_ENGINE_VER_MAJOR_EQ(2022010000)
    // [ GENERAL_ERROR ]  AssertionFailed: !expired()
    if (backend == DNN_BACKEND_INFERENCE_ENGINE_NGRAPH && target == DNN_TARGET_MYRIAD)
        applyTestTag(CV_TEST_TAG_DNN_SKIP_IE_MYRIAD, CV_TEST_TAG_DNN_SKIP_IE_NGRAPH, CV_TEST_TAG_DNN_SKIP_IE_VERSION);
#elif defined(INF_ENGINE_RELEASE) && INF_ENGINE_VER_MAJOR_GE(2020020000)
    if (backend == DNN_BACKEND_INFERENCE_ENGINE_NGRAPH && target == DNN_TARGET_MYRIAD)
        applyTestTag(CV_TEST_TAG_DNN_SKIP_IE_MYRIAD, CV_TEST_TAG_DNN_SKIP_IE_NGRAPH, CV_TEST_TAG_DNN_SKIP_IE_VERSION);
#endif
    float l1 = 0.00078, lInf = 0.012;
    // Reference output values are in range [0.0889, 1.651]
    runTensorFlowNet("fp16_max_pool_even", false, (target == DNN_TARGET_MYRIAD) ? 0.003 : l1, lInf);
}
TEST_P(Test_TensorFlow_layers, fp16_weights_fp16_deconvolution)
{
    float l1 = 0.00078, lInf = 0.012;
    if (target == DNN_TARGET_MYRIAD) {
        l1 = 0.0041;
        lInf = 0.024;
    }
    // Reference output values are in range [0, 10.75]
    runTensorFlowNet("fp16_deconvolution", false, l1, lInf);
}
TEST_P(Test_TensorFlow_layers, fp16_weights_fp16_max_pool_odd_valid)
{
#if defined(INF_ENGINE_RELEASE) && INF_ENGINE_VER_MAJOR_EQ(2022010000)
    // [ GENERAL_ERROR ]  AssertionFailed: !expired()
    if (backend == DNN_BACKEND_INFERENCE_ENGINE_NGRAPH && target == DNN_TARGET_MYRIAD)
        applyTestTag(CV_TEST_TAG_DNN_SKIP_IE_MYRIAD, CV_TEST_TAG_DNN_SKIP_IE_NGRAPH, CV_TEST_TAG_DNN_SKIP_IE_VERSION);
#elif defined(INF_ENGINE_RELEASE) && INF_ENGINE_VER_MAJOR_GE(2020020000)
    if (backend == DNN_BACKEND_INFERENCE_ENGINE_NGRAPH && target == DNN_TARGET_MYRIAD)
        applyTestTag(CV_TEST_TAG_DNN_SKIP_IE_MYRIAD, CV_TEST_TAG_DNN_SKIP_IE_NGRAPH, CV_TEST_TAG_DNN_SKIP_IE_VERSION);
#endif
    float l1 = 0.00078, lInf = 0.012;
    if (target == DNN_TARGET_MYRIAD) {
        l1 = 0.0041;
        lInf = 0.024;
    }
    // Reference output values are in range [0.418, 2.297]
    runTensorFlowNet("fp16_max_pool_odd_valid", false, l1, lInf);
}

TEST_P(Test_TensorFlow_layers, fp16_padding_same)
{
    float l1 = 7e-4, lInf = 4e-3;

    if (target == DNN_TARGET_CPU_FP16)
        lInf = 5e-3;

    // Reference output values are in range [-3.504, -0.002]
    runTensorFlowNet("fp16_padding_same", false, l1, lInf);
}

TEST_P(Test_TensorFlow_layers, defun)
{
    runTensorFlowNet("defun_dropout");
}

TEST_P(Test_TensorFlow_layers, quantized)
{
    runTensorFlowNet("uint8_single_conv");
}

TEST_P(Test_TensorFlow_layers, lstm)
{
    if(backend == DNN_BACKEND_CUDA)
        applyTestTag(CV_TEST_TAG_DNN_SKIP_CUDA); /* not supported */
#if defined(INF_ENGINE_RELEASE) && INF_ENGINE_VER_MAJOR_EQ(2022010000)
    // Xlink, Failed to allocate graph: NC_ERROR
    if (backend == DNN_BACKEND_INFERENCE_ENGINE_NGRAPH && target == DNN_TARGET_MYRIAD)
        applyTestTag(CV_TEST_TAG_DNN_SKIP_IE_MYRIAD, CV_TEST_TAG_DNN_SKIP_IE_NGRAPH, CV_TEST_TAG_DNN_SKIP_IE_VERSION);
#elif defined(INF_ENGINE_RELEASE) && INF_ENGINE_VER_MAJOR_EQ(2021040000)
    if (backend == DNN_BACKEND_INFERENCE_ENGINE_NGRAPH)
    {
        // Exception: Ngraph operation Reshape with name Reshape has dynamic output shape on 0 port, but CPU plug-in supports only static shape
        if (target == DNN_TARGET_OPENCL || target == DNN_TARGET_OPENCL_FP16)
            applyTestTag(target == DNN_TARGET_OPENCL ? CV_TEST_TAG_DNN_SKIP_IE_OPENCL : CV_TEST_TAG_DNN_SKIP_IE_OPENCL_FP16,
                CV_TEST_TAG_DNN_SKIP_IE_NGRAPH, CV_TEST_TAG_DNN_SKIP_IE_VERSION
            );
        // Xlink
        if (target == DNN_TARGET_MYRIAD)
            applyTestTag(CV_TEST_TAG_DNN_SKIP_IE_MYRIAD, CV_TEST_TAG_DNN_SKIP_IE_NGRAPH, CV_TEST_TAG_DNN_SKIP_IE_VERSION);
    }
#elif defined(INF_ENGINE_RELEASE) && INF_ENGINE_VER_MAJOR_LT(2021040000)
    if (backend == DNN_BACKEND_INFERENCE_ENGINE_NN_BUILDER_2019)
        applyTestTag(CV_TEST_TAG_DNN_SKIP_IE_NN_BUILDER);
    if (backend == DNN_BACKEND_INFERENCE_ENGINE_NGRAPH)
        applyTestTag(CV_TEST_TAG_DNN_SKIP_IE_NGRAPH);
#endif
    if (backend == DNN_BACKEND_OPENCV && target == DNN_TARGET_OPENCL_FP16)
        applyTestTag(CV_TEST_TAG_DNN_SKIP_OPENCL_FP16);

    if (backend == DNN_BACKEND_OPENCV && target == DNN_TARGET_CPU_FP16)
        applyTestTag(CV_TEST_TAG_DNN_SKIP_CPU_FP16);

    runTensorFlowNet("lstm", true);
    runTensorFlowNet("lstm", true, 0.0, 0.0, true);
}

TEST_P(Test_TensorFlow_layers, split)
{

    if (backend == DNN_BACKEND_INFERENCE_ENGINE_NN_BUILDER_2019 && target == DNN_TARGET_MYRIAD)
        applyTestTag(CV_TEST_TAG_DNN_SKIP_IE_MYRIAD, CV_TEST_TAG_DNN_SKIP_IE_NN_BUILDER);
#if defined(INF_ENGINE_RELEASE) && INF_ENGINE_VER_MAJOR_LT(2023000000)
    if (backend == DNN_BACKEND_INFERENCE_ENGINE_NGRAPH)
        applyTestTag(CV_TEST_TAG_DNN_SKIP_IE_NGRAPH);
#endif
    runTensorFlowNet("split");
}

TEST_P(Test_TensorFlow_layers, split_equals)
{
#if defined(INF_ENGINE_RELEASE) && INF_ENGINE_VER_MAJOR_LT(2023000000)
    if (backend == DNN_BACKEND_INFERENCE_ENGINE_NN_BUILDER_2019)
        applyTestTag(CV_TEST_TAG_DNN_SKIP_IE_NN_BUILDER);
    if (backend == DNN_BACKEND_INFERENCE_ENGINE_NGRAPH)
        applyTestTag(CV_TEST_TAG_DNN_SKIP_IE_NGRAPH);
#endif
    runTensorFlowNet("split_equals");
}

TEST_P(Test_TensorFlow_layers, resize_nearest_neighbor)
{
    runTensorFlowNet("resize_nearest_neighbor");
}
TEST_P(Test_TensorFlow_layers, resize_nearest_neighbor_keras_upsampling2d)
{
    runTensorFlowNet("keras_upsampling2d");
}

TEST_P(Test_TensorFlow_layers, resize_nearest_neighbor_align_corners)
{
    runTensorFlowNet("resize_nearest_neighbor", false, 0.0, 0.0, false, "_align_corners");
}

TEST_P(Test_TensorFlow_layers, resize_nearest_neighbor_half_pixel)
{
#if defined(INF_ENGINE_RELEASE) && INF_ENGINE_VER_MAJOR_LT(2021040000)
    if (backend == DNN_BACKEND_INFERENCE_ENGINE_NGRAPH)
        applyTestTag(CV_TEST_TAG_DNN_SKIP_IE_NGRAPH);
#endif

    runTensorFlowNet("resize_nearest_neighbor", false, 0.0, 0.0, false, "_half_pixel");
}

TEST_P(Test_TensorFlow_layers, fused_resize_conv)
{
    runTensorFlowNet("fused_resize_conv");
}

TEST_P(Test_TensorFlow_layers, slice_crop2d)
{
    double l1 = target == DNN_TARGET_MYRIAD ? 4.9e-3 : default_l1;
    runTensorFlowNet("crop2d", false, l1);
}
TEST_P(Test_TensorFlow_layers, slice_4d)
{
    runTensorFlowNet("slice_4d");
}
TEST_P(Test_TensorFlow_layers, slice_strided)
{
    runTensorFlowNet("strided_slice");
}

TEST_P(Test_TensorFlow_layers, softmax_keras)
{
    runTensorFlowNet("keras_softmax");
}
TEST_P(Test_TensorFlow_layers, softmax_slim)
{
    runTensorFlowNet("slim_softmax");
}

TEST_P(Test_TensorFlow_layers, softmax_slim_v2)
{
#if defined(INF_ENGINE_RELEASE)
    if (backend == DNN_BACKEND_INFERENCE_ENGINE_NN_BUILDER_2019 && target == DNN_TARGET_MYRIAD &&
        getInferenceEngineVPUType() == CV_DNN_INFERENCE_ENGINE_VPU_TYPE_MYRIAD_2
    )
        applyTestTag(CV_TEST_TAG_DNN_SKIP_IE_MYRIAD_2, CV_TEST_TAG_DNN_SKIP_IE_NN_BUILDER);
#endif
    runTensorFlowNet("slim_softmax_v2");
}

TEST_P(Test_TensorFlow_layers, relu6)
{
    runTensorFlowNet("keras_relu6");
    runTensorFlowNet("keras_relu6", /*hasText*/ true);
}

TEST_P(Test_TensorFlow_layers, subpixel)
{
#if defined(INF_ENGINE_RELEASE) && INF_ENGINE_VER_MAJOR_LT(2023000000)
    if (backend == DNN_BACKEND_INFERENCE_ENGINE_NN_BUILDER_2019)
        applyTestTag(CV_TEST_TAG_DNN_SKIP_IE_NN_BUILDER);
    if (backend == DNN_BACKEND_INFERENCE_ENGINE_NGRAPH)
        applyTestTag(CV_TEST_TAG_DNN_SKIP_IE_NGRAPH);
#endif
    runTensorFlowNet("subpixel");
}

TEST_P(Test_TensorFlow_layers, keras_mobilenet_head)
{
    runTensorFlowNet("keras_mobilenet_head");
    runTensorFlowNet("keras_learning_phase");
}

// TF case: align_corners=False, half_pixel_centers=False
TEST_P(Test_TensorFlow_layers, resize_bilinear)
{
#if defined(INF_ENGINE_RELEASE) && INF_ENGINE_VER_MAJOR_EQ(2021030000)
    if (backend == DNN_BACKEND_INFERENCE_ENGINE_NGRAPH && target == DNN_TARGET_MYRIAD)
        applyTestTag(CV_TEST_TAG_DNN_SKIP_IE_MYRIAD, CV_TEST_TAG_DNN_SKIP_IE_NGRAPH);  // exception
#endif
    runTensorFlowNet("resize_bilinear");
}

// TF case: align_corners=True, half_pixel_centers=False
TEST_P(Test_TensorFlow_layers, resize_bilinear_align_corners)
{
#if defined(INF_ENGINE_RELEASE) && INF_ENGINE_VER_MAJOR_EQ(2021030000)
    if (backend == DNN_BACKEND_INFERENCE_ENGINE_NGRAPH && target == DNN_TARGET_MYRIAD)
        applyTestTag(CV_TEST_TAG_DNN_SKIP_IE_MYRIAD, CV_TEST_TAG_DNN_SKIP_IE_NGRAPH);  // exception
#endif
    runTensorFlowNet("resize_bilinear",
                     false, 0.0, 0.0, false, // default parameters
                     "_align_corners");
}

// TF case: align_corners=False, half_pixel_centers=True
TEST_P(Test_TensorFlow_layers, resize_bilinear_half_pixel)
{
#if defined(INF_ENGINE_RELEASE) && INF_ENGINE_VER_MAJOR_LT(2023000000)
    if (backend == DNN_BACKEND_INFERENCE_ENGINE_NGRAPH)
        applyTestTag(CV_TEST_TAG_DNN_SKIP_IE_NGRAPH);
#endif

    runTensorFlowNet("resize_bilinear", false, 0.0, 0.0, false, "_half_pixel");
}

// TF case: align_corners=False, half_pixel_centers=False
TEST_P(Test_TensorFlow_layers, resize_bilinear_factor)
{
    runTensorFlowNet("resize_bilinear_factor");
}

// TF case: align_corners=False, half_pixel_centers=True
TEST_P(Test_TensorFlow_layers, resize_bilinear_factor_half_pixel)
{
#if defined(INF_ENGINE_RELEASE) && INF_ENGINE_VER_MAJOR_LT(2023000000)
    if (backend == DNN_BACKEND_INFERENCE_ENGINE_NGRAPH)
        applyTestTag(CV_TEST_TAG_DNN_SKIP_IE_NGRAPH);
#endif

    runTensorFlowNet("resize_bilinear_factor", false, 0.0, 0.0, false, "_half_pixel");
}

// TF case: align_corners=True, half_pixel_centers=False
TEST_P(Test_TensorFlow_layers, resize_bilinear_factor_align_corners)
{
    runTensorFlowNet("resize_bilinear_factor", false, 0.0, 0.0, false, "_align_corners");
}

// TF case: align_corners=False, half_pixel_centers=False
TEST_P(Test_TensorFlow_layers, resize_bilinear_down)
{
    runTensorFlowNet("resize_bilinear_down");
}

TEST_P(Test_TensorFlow_layers, resize_concat_optimization)
{
#if defined(INF_ENGINE_RELEASE) && INF_ENGINE_VER_MAJOR_EQ(2021040000)
    if (backend == DNN_BACKEND_INFERENCE_ENGINE_NGRAPH && target != DNN_TARGET_CPU)  // Exception: Function contains several inputs and outputs with one friendly name! (HETERO bug?)
        applyTestTag(CV_TEST_TAG_DNN_SKIP_IE_NGRAPH, CV_TEST_TAG_DNN_SKIP_IE_VERSION);
#endif
    runTensorFlowNet("resize_concat_optimization");
}

TEST_P(Test_TensorFlow_layers, tf2_dense)
{
    runTensorFlowNet("tf2_dense");
}

TEST_P(Test_TensorFlow_layers, clip_by_value)
{
    runTensorFlowNet("clip_by_value");
}

TEST_P(Test_TensorFlow_layers, tf2_prelu)
{
    double l1 = 0, lInf = 0;
    if (backend == DNN_BACKEND_CUDA)
        applyTestTag(CV_TEST_TAG_DNN_SKIP_CUDA); // not supported; only across channels is supported
#if defined(INF_ENGINE_RELEASE) && INF_ENGINE_VER_MAJOR_EQ(2022010000)
    // Eltwise executor got invalid input/output dims configuration
    if (backend == DNN_BACKEND_INFERENCE_ENGINE_NGRAPH && target == DNN_TARGET_CPU)
        applyTestTag(CV_TEST_TAG_DNN_SKIP_IE_CPU, CV_TEST_TAG_DNN_SKIP_IE_NGRAPH, CV_TEST_TAG_DNN_SKIP_IE_VERSION);
    // Input prelu:StatefulPartitionedCall/StatefulPartitionedCall/sequential/p_re_lu/add hasn't been found in primitiveIDs map
    if (backend == DNN_BACKEND_INFERENCE_ENGINE_NGRAPH && (target == DNN_TARGET_OPENCL || target == DNN_TARGET_OPENCL_FP16))
        applyTestTag(target == DNN_TARGET_OPENCL ? CV_TEST_TAG_DNN_SKIP_IE_OPENCL : CV_TEST_TAG_DNN_SKIP_IE_OPENCL_FP16,
            CV_TEST_TAG_DNN_SKIP_IE_NGRAPH, CV_TEST_TAG_DNN_SKIP_IE_VERSION
        );
#elif defined(INF_ENGINE_RELEASE) && INF_ENGINE_VER_MAJOR_GE(2023000000)
    if (backend == DNN_BACKEND_INFERENCE_ENGINE_NGRAPH && target == DNN_TARGET_OPENCL) {
        l1 = 1e-4;
        lInf = 1e-3;
    }
#elif defined(INF_ENGINE_RELEASE) && INF_ENGINE_VER_MAJOR_EQ(2021040000)
    if (backend == DNN_BACKEND_INFERENCE_ENGINE_NGRAPH)
    {
        // IE exception: Input prelu:StatefulPartitionedCall/StatefulPartitionedCall/sequential/p_re_lu/add hasn't been found in primitiveIDs map
        if (target == DNN_TARGET_OPENCL || target == DNN_TARGET_OPENCL_FP16)
            applyTestTag(target == DNN_TARGET_OPENCL ? CV_TEST_TAG_DNN_SKIP_IE_OPENCL : CV_TEST_TAG_DNN_SKIP_IE_OPENCL_FP16,
                CV_TEST_TAG_DNN_SKIP_IE_NGRAPH, CV_TEST_TAG_DNN_SKIP_IE_VERSION
            );
        // IE exception: Eltwise node with name `StatefulPartitionedCall/StatefulPartitionedCall/sequential/p_re_lu/add` has invalid input/output dims configuration
        if (target == DNN_TARGET_CPU)
            applyTestTag(CV_TEST_TAG_DNN_SKIP_IE_CPU, CV_TEST_TAG_DNN_SKIP_IE_NGRAPH, CV_TEST_TAG_DNN_SKIP_IE_VERSION);
    }
#elif defined(INF_ENGINE_RELEASE) && INF_ENGINE_VER_MAJOR_LT(2021040000)
    if (backend == DNN_BACKEND_INFERENCE_ENGINE_NN_BUILDER_2019)
        applyTestTag(CV_TEST_TAG_DNN_SKIP_IE_NN_BUILDER);
    if (backend == DNN_BACKEND_INFERENCE_ENGINE_NGRAPH)
        applyTestTag(CV_TEST_TAG_DNN_SKIP_IE_NGRAPH);
#endif

    runTensorFlowNet("tf2_prelu", false, l1, lInf);
}

TEST_P(Test_TensorFlow_layers, tf2_permute_nhwc_ncwh)
{
    runTensorFlowNet("tf2_permute_nhwc_ncwh");
}

TEST_P(Test_TensorFlow_layers, squeeze)
{
#if defined(INF_ENGINE_RELEASE)
    if (backend == DNN_BACKEND_INFERENCE_ENGINE_NN_BUILDER_2019 && target == DNN_TARGET_MYRIAD
            && getInferenceEngineVPUType() == CV_DNN_INFERENCE_ENGINE_VPU_TYPE_MYRIAD_2
    )
        applyTestTag(CV_TEST_TAG_DNN_SKIP_IE_MYRIAD_2, CV_TEST_TAG_DNN_SKIP_IE_NN_BUILDER);
#endif
    int inpShapes[][4] = {{1, 3, 4, 2}, {1, 3, 1, 2}, {1, 3, 4, 1}, {1, 3, 4, 1}};  // TensorFlow's shape (NHWC)
    int outShapes[][3] = {{3, 4, 2}, {1, 3, 2}, {1, 3, 4}, {1, 3, 4}};
    int squeeze_dims[] = {0, 2, 3, -1};
    for (int i = 0; i < 4; ++i)
    {
        SCOPED_TRACE(format("i=%d", i));
        std::string pbtxt =
            "node { name: \"input\" op: \"Placeholder\""
            "attr { key: \"data_format\" value { s: \"NHWC\" } } }"
            "node { name: \"squeeze\" op: \"Squeeze\" input: \"input\""
              "attr { key: \"squeeze_dims\" value { list { i:" + format("%d", squeeze_dims[i]) + "}}}}";
        Net net = readNetFromTensorflow(0, 0, pbtxt.c_str(), pbtxt.size());
        net.setPreferableBackend(backend);
        net.setPreferableTarget(target);
        Mat tfInp(4, &inpShapes[i][0], CV_32F);
        randu(tfInp, -1, 1);

        // NHWC to NCHW
        CV_Assert(inpShapes[i][0] == 1);
        std::swap(inpShapes[i][2], inpShapes[i][3]);
        std::swap(inpShapes[i][1], inpShapes[i][2]);
        Mat cvInp = tfInp.reshape(1, tfInp.total() / inpShapes[i][1]).t();
        cvInp = cvInp.reshape(1, 4, &inpShapes[i][0]);

        net.setInput(cvInp);
        Mat out = net.forward();
        normAssert(tfInp.reshape(1, 3, &outShapes[i][0]), out, "", default_l1, default_lInf);
    }
}

INSTANTIATE_TEST_CASE_P(/**/, Test_TensorFlow_layers, dnnBackendsAndTargets());

TEST(Test_TensorFlow, two_inputs)
{
    Net net = readNet(path("two_inputs_net.pbtxt"));
    net.setPreferableBackend(DNN_BACKEND_OPENCV);

    Mat firstInput(2, 3, CV_32FC1), secondInput(2, 3, CV_32FC1);
    randu(firstInput, -1, 1);
    randu(secondInput, -1, 1);

    net.setInput(firstInput, "first_input");
    net.setInput(secondInput, "second_input");
    Mat out = net.forward();

    normAssert(out, firstInput + secondInput);
}

TEST_P(Test_TensorFlow_nets, Mask_RCNN)
{
    static const double kMaskThreshold = 0.5;

    if (backend == DNN_BACKEND_INFERENCE_ENGINE_NN_BUILDER_2019 && target == DNN_TARGET_MYRIAD)
        applyTestTag(CV_TEST_TAG_DNN_SKIP_IE_MYRIAD, CV_TEST_TAG_DNN_SKIP_IE_NN_BUILDER);

    if (target == DNN_TARGET_MYRIAD && getInferenceEngineVPUType() == CV_DNN_INFERENCE_ENGINE_VPU_TYPE_MYRIAD_X)
        applyTestTag(CV_TEST_TAG_DNN_SKIP_IE_MYRIAD_X, CV_TEST_TAG_DNN_SKIP_IE_NGRAPH);

    if (target == DNN_TARGET_CUDA_FP16)
        applyTestTag(CV_TEST_TAG_DNN_SKIP_CUDA_FP16);

    applyTestTag(
        CV_TEST_TAG_MEMORY_2GB,
        CV_TEST_TAG_DEBUG_VERYLONG
    );
    Mat img = imread(findDataFile("dnn/street.png"));
    std::string proto = findDataFile("dnn/mask_rcnn_inception_v2_coco_2018_01_28.pbtxt");
    std::string model = findDataFile("dnn/mask_rcnn_inception_v2_coco_2018_01_28.pb", false);

    Net net = readNetFromTensorflow(model, proto);
    Mat refDetections = blobFromNPY(path("mask_rcnn_inception_v2_coco_2018_01_28.detection_out.npy"));
    Mat refMasks = blobFromNPY(path("mask_rcnn_inception_v2_coco_2018_01_28.detection_masks.npy"));
    Mat blob = blobFromImage(img, 1.0f, Size(800, 800), Scalar(), true, false);

    net.setPreferableBackend(backend);
    net.setPreferableTarget(target);
    if (target == DNN_TARGET_CPU_FP16)
        net.enableWinograd(false);

    net.setInput(blob);

    // Mask-RCNN predicts bounding boxes and segmentation masks.
    std::vector<String> outNames(2);
    outNames[0] = "detection_out_final";
    outNames[1] = "detection_masks";

    std::vector<Mat> outs;
    net.forward(outs, outNames);

    Mat outDetections = outs[0];
    Mat outMasks = outs[1];

    double scoreDiff = (target == DNN_TARGET_OPENCL_FP16 || target == DNN_TARGET_MYRIAD || target == DNN_TARGET_CPU_FP16) ? 0.2 : 2e-5;
    double iouDiff = (target == DNN_TARGET_OPENCL_FP16 || target == DNN_TARGET_MYRIAD || target == DNN_TARGET_CPU_FP16) ? 0.018 : default_lInf;
    if (backend == DNN_BACKEND_INFERENCE_ENGINE_NGRAPH)
    {
        scoreDiff = std::max(scoreDiff, 0.06);
        iouDiff = std::max(iouDiff, 0.01);
    }
    normAssertDetections(refDetections, outDetections, "", /*threshold for zero confidence*/1e-5, scoreDiff, iouDiff);

    // Output size of masks is NxCxHxW where
    // N - number of detected boxes
    // C - number of classes (excluding background)
    // HxW - segmentation shape
    const int numDetections = outDetections.size[2];

    int masksSize[] = {1, numDetections, outMasks.size[2], outMasks.size[3]};
    Mat masks(4, &masksSize[0], CV_32F);

    std::vector<cv::Range> srcRanges(4, cv::Range::all());
    std::vector<cv::Range> dstRanges(4, cv::Range::all());

    outDetections = outDetections.reshape(1, outDetections.total() / 7);
    for (int i = 0; i < numDetections; ++i)
    {
        // Get a class id for this bounding box and copy mask only for that class.
        int classId = static_cast<int>(outDetections.at<float>(i, 1));
        srcRanges[0] = dstRanges[1] = cv::Range(i, i + 1);
        srcRanges[1] = cv::Range(classId, classId + 1);
        outMasks(srcRanges).copyTo(masks(dstRanges));
    }
    cv::Range topRefMasks[] = {Range::all(), Range(0, numDetections), Range::all(), Range::all()};
    refMasks = refMasks(&topRefMasks[0]);

    // make binary masks
    cv::threshold(masks.reshape(1, 1), masks, kMaskThreshold, 1, THRESH_BINARY);
    cv::threshold(refMasks.reshape(1, 1), refMasks, kMaskThreshold, 1, THRESH_BINARY);

    double inter = cv::countNonZero(masks & refMasks);
    double area = cv::countNonZero(masks | refMasks);
    EXPECT_GE(inter / area, (target == DNN_TARGET_OPENCL_FP16 || target == DNN_TARGET_MYRIAD || target == DNN_TARGET_CPU_FP16) ? 0.98 : 0.99);

    if (backend == DNN_BACKEND_INFERENCE_ENGINE_NGRAPH)
        expectNoFallbacks(net);
}

TEST_P(Test_TensorFlow_nets, EfficientDet)
{
    if (target != DNN_TARGET_CPU)
    {
        if (target == DNN_TARGET_CPU_FP16) applyTestTag(CV_TEST_TAG_DNN_SKIP_CPU_FP16);
        if (target == DNN_TARGET_OPENCL_FP16) applyTestTag(CV_TEST_TAG_DNN_SKIP_OPENCL_FP16);
        if (target == DNN_TARGET_OPENCL)      applyTestTag(CV_TEST_TAG_DNN_SKIP_OPENCL);
        if (target == DNN_TARGET_MYRIAD)      applyTestTag(CV_TEST_TAG_DNN_SKIP_IE_MYRIAD);
    }
    checkBackend();
    std::string proto = findDataFile("dnn/efficientdet-d0.pbtxt");
    std::string model = findDataFile("dnn/efficientdet-d0.pb", false);

    Net net = readNetFromTensorflow(model, proto);
    Mat img = imread(findDataFile("dnn/dog416.png"));
    Mat blob = blobFromImage(img, 1.0/255, Size(512, 512), Scalar(123.675, 116.28, 103.53));

    net.setPreferableBackend(backend);
    net.setPreferableTarget(target);
    net.setInput(blob);
    // Output has shape 1x1xNx7 where N - number of detections.
    // An every detection is a vector of values [id, classId, confidence, left, top, right, bottom]
    Mat out = net.forward();

    // References are from test for TensorFlow model.
    Mat ref = (Mat_<float>(3, 7) << 0, 1, 0.8437444, 0.153996080160141, 0.20534580945968628, 0.7463544607162476, 0.7414066195487976,
                                    0, 17, 0.8245924, 0.16657517850399017, 0.3996818959712982, 0.4111558794975281, 0.9306337833404541,
                                    0, 7, 0.8039304, 0.6118435263633728, 0.13175517320632935, 0.9065558314323425, 0.2943994700908661);
    double scoreDiff = (target == DNN_TARGET_OPENCL_FP16 || target == DNN_TARGET_MYRIAD) ? 4e-3 : 1e-5;
    double iouDiff = (target == DNN_TARGET_OPENCL_FP16 || target == DNN_TARGET_MYRIAD) ? 2e-3 : 1e-4;
    if (target == DNN_TARGET_CUDA_FP16)
    {
        scoreDiff = 0.002;
        iouDiff = 0.005;
    }
    normAssertDetections(ref, out, "", 0.5, scoreDiff, iouDiff);
    expectNoFallbacksFromIE(net);
}

TEST(Test_TensorFlow_Importer, tf_graph_simplifier_buffer_overflow_21852)
{
    uint8_t payload[] = {0x08, 0x08, 0x0a, 0x00, 0x0a, 0x00};
    EXPECT_ANY_THROW(readNetFromTensorflow(reinterpret_cast<const char*>(payload), sizeof(payload) / sizeof(payload[0])));
}

// can be triggered with -fsanitize=address
TEST(Test_TensorFlow_Importer, tf_graph_simplifier_buffer_overflow_21947)
{
    uint8_t payload[] = {0x0a, 0x00, 0x0a, 0x00, 0x0a, 0x00, 0x0a, 0x00, 0x0a, 0x00, 0x0a, 0x00,
                                0xba, 0x0a, 0x00, 0x0a, 0x00, 0x0a, 0x00, 0x0a, 0x00, 0x0a, 0x00,
                                0x0a, 0xbd, 0x00, 0x1a, 0x00, 0x0a, 0x00, 0x0a, 0x00, 0xba,
                                0x0a, 0x00, 0x0a, 0x00, 0x0a, 0x00, 0x0a, 0x00, 0x0a, 0x00, 0x0a, 0x00,
                                0x0a, 0x00, 0x0a, 0x00, 0x0a, 0x00, 0x0a, 0x00, 0xba, 0x0a, 0x00,
                                0x0a, 0x00, 0x0a, 0x00, 0x0a, 0x00, 0x0a, 0x00, 0x0a, 0x00, 0xba,
                                0x0a, 0x00, 0x0a, 0x00, 0x0a, 0x00, 0x0a, 0x00, 0x0a, 0x00, 0x0a, 0x00,
                                0x0a, 0x00, 0x0a, 0x00, 0x0a, 0x00, 0x2a, 0x00, 0xba, 0x0a, 0x00,
                                0x0a, 0x00, 0x5d, 0x00, 0x0a, 0x00, 0x0a, 0x00, 0x0a, 0x00, 0x0a, 0x40};
    EXPECT_ANY_THROW(readNetFromTensorflow(reinterpret_cast<const char*>(payload), sizeof(payload) / sizeof(payload[0])));
}

}<|MERGE_RESOLUTION|>--- conflicted
+++ resolved
@@ -1346,14 +1346,9 @@
     }
     else if (target == DNN_TARGET_CPU_FP16)
     {
-<<<<<<< HEAD
-        lInf_scores = 0.1;
-        l1_geometry = 0.28; lInf_geometry = 5.94;
-=======
         lInf_scores = 0.17;
         l1_geometry = 0.28;
         lInf_geometry = 5.94;
->>>>>>> a8ec6586
     }
     else
     {
