// This file is part of OpenCV project.
// It is subject to the license terms in the LICENSE file found in the top-level directory
// of this distribution and at http://opencv.org/license.html.

// Copyright (C) 2017-2019, Intel Corporation, all rights reserved.
// Third party copyrights are property of their respective owners.

/*
Test for Tensorflow models loading
*/

#include "test_precomp.hpp"
#include "npy_blob.hpp"

#include <opencv2/dnn/layer.details.hpp>  // CV_DNN_REGISTER_LAYER_CLASS

namespace opencv_test
{

using namespace cv;
using namespace cv::dnn;

template<typename TString>
static std::string _tf(TString filename)
{
    return (getOpenCVExtraDir() + "/dnn/") + filename;
}

TEST(Test_TensorFlow, read_inception)
{
    Net net;
    {
        const string model = findDataFile("dnn/tensorflow_inception_graph.pb", false);
        net = readNetFromTensorflow(model);
        ASSERT_FALSE(net.empty());
    }
    net.setPreferableBackend(DNN_BACKEND_OPENCV);

    Mat sample = imread(_tf("grace_hopper_227.png"));
    ASSERT_TRUE(!sample.empty());
    Mat input;
    resize(sample, input, Size(224, 224));
    input -= Scalar::all(117); // mean sub

    Mat inputBlob = blobFromImage(input);

    net.setInput(inputBlob, "input");
    Mat out = net.forward("softmax2");

    std::cout << out.dims << std::endl;
}

TEST(Test_TensorFlow, inception_accuracy)
{
    Net net;
    {
        const string model = findDataFile("dnn/tensorflow_inception_graph.pb", false);
        net = readNetFromTensorflow(model);
        ASSERT_FALSE(net.empty());
    }
    net.setPreferableBackend(DNN_BACKEND_OPENCV);

    Mat sample = imread(_tf("grace_hopper_227.png"));
    ASSERT_TRUE(!sample.empty());
    Mat inputBlob = blobFromImage(sample, 1.0, Size(224, 224), Scalar(), /*swapRB*/true);

    net.setInput(inputBlob, "input");
    Mat out = net.forward("softmax2");

    Mat ref = blobFromNPY(_tf("tf_inception_prob.npy"));

    normAssert(ref, out);
}

static std::string path(const std::string& file)
{
    return findDataFile("dnn/tensorflow/" + file);
}

class Test_TensorFlow_layers : public DNNTestLayer
{
public:
    void runTensorFlowNet(const std::string& prefix, bool hasText = false,
                          double l1 = 0.0, double lInf = 0.0, bool memoryLoad = false)
    {
        std::string netPath = path(prefix + "_net.pb");
        std::string netConfig = (hasText ? path(prefix + "_net.pbtxt") : "");
        std::string inpPath = path(prefix + "_in.npy");
        std::string outPath = path(prefix + "_out.npy");

        cv::Mat input = blobFromNPY(inpPath);
        cv::Mat ref = blobFromNPY(outPath);
        checkBackend(&input, &ref);

        Net net;
        if (memoryLoad)
        {
            // Load files into a memory buffers
            std::vector<char> dataModel;
            readFileContent(netPath, dataModel);

            std::vector<char> dataConfig;
            if (hasText)
            {
                readFileContent(netConfig, dataConfig);
            }

            net = readNetFromTensorflow(dataModel.data(), dataModel.size(),
                                        dataConfig.data(), dataConfig.size());
        }
        else
            net = readNetFromTensorflow(netPath, netConfig);

        ASSERT_FALSE(net.empty());

        net.setPreferableBackend(backend);
        net.setPreferableTarget(target);
        net.setInput(input);
        cv::Mat output = net.forward();
        normAssert(ref, output, "", l1 ? l1 : default_l1, lInf ? lInf : default_lInf);
    }
};

TEST_P(Test_TensorFlow_layers, reduce_mean)
{
    if (backend == DNN_BACKEND_INFERENCE_ENGINE_NN_BUILDER_2019)
        applyTestTag(CV_TEST_TAG_DNN_SKIP_IE_NN_BUILDER);
    runTensorFlowNet("global_pool_by_axis");
}

TEST_P(Test_TensorFlow_layers, conv_single_conv)
{
    runTensorFlowNet("single_conv");
}
TEST_P(Test_TensorFlow_layers, conv_atrous_conv2d_valid)
{
    runTensorFlowNet("atrous_conv2d_valid");
}
TEST_P(Test_TensorFlow_layers, conv_atrous_conv2d_same)
{
    runTensorFlowNet("atrous_conv2d_same");
}
TEST_P(Test_TensorFlow_layers, conv_depthwise_conv2d)
{
    runTensorFlowNet("depthwise_conv2d");
}
TEST_P(Test_TensorFlow_layers, conv_keras_atrous_conv2d_same)
{
    runTensorFlowNet("keras_atrous_conv2d_same");
}
TEST_P(Test_TensorFlow_layers, conv_pool_nchw)
{
#if defined(INF_ENGINE_RELEASE) && INF_ENGINE_VER_MAJOR_GE(2020020000)
    if (backend == DNN_BACKEND_INFERENCE_ENGINE_NGRAPH && target == DNN_TARGET_MYRIAD)
        applyTestTag(CV_TEST_TAG_DNN_SKIP_IE_MYRIAD, CV_TEST_TAG_DNN_SKIP_IE_NGRAPH, CV_TEST_TAG_DNN_SKIP_IE_VERSION);
#endif
    runTensorFlowNet("conv_pool_nchw");
}

TEST_P(Test_TensorFlow_layers, Convolution3D)
{
#if defined(INF_ENGINE_RELEASE) && INF_ENGINE_VER_MAJOR_LT(2019010000)
    applyTestTag(CV_TEST_TAG_DNN_SKIP_IE_VERSION);
#endif
    if (backend == DNN_BACKEND_CUDA)
    {
        // ok
    }
    else if (backend == DNN_BACKEND_INFERENCE_ENGINE_NN_BUILDER_2019 && target != DNN_TARGET_CPU)
        applyTestTag(CV_TEST_TAG_DNN_SKIP_IE_NN_BUILDER);  // Only CPU on DLIE backend is supported
    else if (backend == DNN_BACKEND_INFERENCE_ENGINE_NGRAPH && target != DNN_TARGET_CPU)
        applyTestTag(CV_TEST_TAG_DNN_SKIP_IE_NGRAPH);  // Only CPU on DLIE backend is supported
    else if (target != DNN_TARGET_CPU)
        throw SkipTestException("Only CPU is supported");

    runTensorFlowNet("conv3d");
}

TEST_P(Test_TensorFlow_layers, padding)
{
    runTensorFlowNet("padding_valid");
    runTensorFlowNet("spatial_padding");
    runTensorFlowNet("mirror_pad");
#if defined(INF_ENGINE_RELEASE) && INF_ENGINE_VER_MAJOR_GE(2019020000)
    if (target == DNN_TARGET_MYRIAD)
    {
        if (backend == DNN_BACKEND_INFERENCE_ENGINE_NN_BUILDER_2019)
            applyTestTag(CV_TEST_TAG_DNN_SKIP_IE_MYRIAD, CV_TEST_TAG_DNN_SKIP_IE_NN_BUILDER, CV_TEST_TAG_DNN_SKIP_IE_VERSION);
        if (backend == DNN_BACKEND_INFERENCE_ENGINE_NGRAPH)
            applyTestTag(CV_TEST_TAG_DNN_SKIP_IE_MYRIAD, CV_TEST_TAG_DNN_SKIP_IE_NGRAPH, CV_TEST_TAG_DNN_SKIP_IE_VERSION);
    }
#endif
    runTensorFlowNet("keras_pad_concat");
}

TEST_P(Test_TensorFlow_layers, padding_same)
{
    // Reference output values are in range [0.0006, 2.798]
    runTensorFlowNet("padding_same");
}

TEST_P(Test_TensorFlow_layers, eltwise)
{
    runTensorFlowNet("eltwise_add_mul");
    runTensorFlowNet("eltwise_sub");
}

TEST_P(Test_TensorFlow_layers, channel_broadcast)
{
    if (backend == DNN_BACKEND_INFERENCE_ENGINE_NN_BUILDER_2019)
        applyTestTag(CV_TEST_TAG_DNN_SKIP_IE_NN_BUILDER);
    runTensorFlowNet("channel_broadcast");
}

TEST_P(Test_TensorFlow_layers, pad_and_concat)
{
    runTensorFlowNet("pad_and_concat");
}

TEST_P(Test_TensorFlow_layers, concat_axis_1)
{
    runTensorFlowNet("concat_axis_1");
}

TEST_P(Test_TensorFlow_layers, batch_norm_1)
{
    runTensorFlowNet("batch_norm");
}
TEST_P(Test_TensorFlow_layers, batch_norm_2)
{
    runTensorFlowNet("batch_norm", false, 0.0, 0.0, true);
}
TEST_P(Test_TensorFlow_layers, batch_norm_3)
{
    runTensorFlowNet("fused_batch_norm");
}
TEST_P(Test_TensorFlow_layers, batch_norm_4)
{
    runTensorFlowNet("fused_batch_norm", false, 0.0, 0.0, true);
}
TEST_P(Test_TensorFlow_layers, batch_norm_5)
{
    runTensorFlowNet("batch_norm_text", true);
}
TEST_P(Test_TensorFlow_layers, batch_norm_6)
{
    runTensorFlowNet("batch_norm_text", true, 0.0, 0.0, true);
}
TEST_P(Test_TensorFlow_layers, batch_norm_7)
{
    runTensorFlowNet("unfused_batch_norm");
}
TEST_P(Test_TensorFlow_layers, batch_norm_8)
{
    runTensorFlowNet("fused_batch_norm_no_gamma");
}
TEST_P(Test_TensorFlow_layers, batch_norm_9)
{
    runTensorFlowNet("unfused_batch_norm_no_gamma");
}
TEST_P(Test_TensorFlow_layers, batch_norm_10)
{
    runTensorFlowNet("mvn_batch_norm");
}
TEST_P(Test_TensorFlow_layers, batch_norm_11)
{
    if (backend == DNN_BACKEND_INFERENCE_ENGINE_NGRAPH && target == DNN_TARGET_MYRIAD)
        applyTestTag(CV_TEST_TAG_DNN_SKIP_IE_MYRIAD, CV_TEST_TAG_DNN_SKIP_IE_NGRAPH);
    runTensorFlowNet("mvn_batch_norm_1x1");
}
TEST_P(Test_TensorFlow_layers, batch_norm_12)
{
    runTensorFlowNet("switch_identity");
}
TEST_P(Test_TensorFlow_layers, batch_norm_13)
{
    runTensorFlowNet("keras_batch_norm_training");
}

TEST_P(Test_TensorFlow_layers, batch_norm3D)
{
    if (backend == DNN_BACKEND_INFERENCE_ENGINE_NN_BUILDER_2019 && target != DNN_TARGET_CPU)
    {
        if (target == DNN_TARGET_OPENCL_FP16) applyTestTag(CV_TEST_TAG_DNN_SKIP_IE_OPENCL_FP16, CV_TEST_TAG_DNN_SKIP_IE_NN_BUILDER);
        if (target == DNN_TARGET_OPENCL)      applyTestTag(CV_TEST_TAG_DNN_SKIP_IE_OPENCL, CV_TEST_TAG_DNN_SKIP_IE_NN_BUILDER);
        if (target == DNN_TARGET_MYRIAD)      applyTestTag(CV_TEST_TAG_DNN_SKIP_IE_MYRIAD, CV_TEST_TAG_DNN_SKIP_IE_NN_BUILDER);
        throw SkipTestException("");
    }
    runTensorFlowNet("batch_norm3d");
}

TEST_P(Test_TensorFlow_layers, slim_batch_norm)
{
    if (backend == DNN_BACKEND_INFERENCE_ENGINE_NN_BUILDER_2019)
        applyTestTag(CV_TEST_TAG_DNN_SKIP_IE_NN_BUILDER);
    if (backend == DNN_BACKEND_INFERENCE_ENGINE_NGRAPH)
        applyTestTag(CV_TEST_TAG_DNN_SKIP_IE_NGRAPH);
    // Output values range: [-40.0597, 207.827]
    double l1 =  default_l1, lInf = default_lInf;
    if (target == DNN_TARGET_OPENCL_FP16 || target == DNN_TARGET_MYRIAD)
    {
        l1 = 0.041;
        lInf = 0.33;
    }
    else if (target == DNN_TARGET_CUDA_FP16)
    {
        l1 = 0.005;
        lInf = 0.33;
    }
    runTensorFlowNet("slim_batch_norm", false, l1, lInf);
}

TEST_P(Test_TensorFlow_layers, pooling_max_pool_even)
{
#if defined(INF_ENGINE_RELEASE) && INF_ENGINE_VER_MAJOR_GE(2020020000)
    if (backend == DNN_BACKEND_INFERENCE_ENGINE_NGRAPH && target == DNN_TARGET_MYRIAD)
        applyTestTag(CV_TEST_TAG_DNN_SKIP_IE_MYRIAD, CV_TEST_TAG_DNN_SKIP_IE_NGRAPH, CV_TEST_TAG_DNN_SKIP_IE_VERSION);
#endif
    runTensorFlowNet("max_pool_even");
}
TEST_P(Test_TensorFlow_layers, pooling_max_pool_odd_valid)
{
#if defined(INF_ENGINE_RELEASE) && INF_ENGINE_VER_MAJOR_GE(2020020000)
    if (backend == DNN_BACKEND_INFERENCE_ENGINE_NGRAPH && target == DNN_TARGET_MYRIAD)
        applyTestTag(CV_TEST_TAG_DNN_SKIP_IE_MYRIAD, CV_TEST_TAG_DNN_SKIP_IE_NGRAPH, CV_TEST_TAG_DNN_SKIP_IE_VERSION);
#endif
    runTensorFlowNet("max_pool_odd_valid");
}
TEST_P(Test_TensorFlow_layers, pooling_max_pool_odd_same)
{
#if defined(INF_ENGINE_RELEASE) && INF_ENGINE_VER_MAJOR_GE(2020020000)
    if (backend == DNN_BACKEND_INFERENCE_ENGINE_NGRAPH && target == DNN_TARGET_MYRIAD)
        applyTestTag(CV_TEST_TAG_DNN_SKIP_IE_MYRIAD, CV_TEST_TAG_DNN_SKIP_IE_NGRAPH, CV_TEST_TAG_DNN_SKIP_IE_VERSION);
#endif
    runTensorFlowNet("max_pool_odd_same");
}
TEST_P(Test_TensorFlow_layers, pooling_reduce_mean)
{
    runTensorFlowNet("reduce_mean");  // an average pooling over all spatial dimensions.
}

TEST_P(Test_TensorFlow_layers, max_pool_grad)
{
    if (backend == DNN_BACKEND_INFERENCE_ENGINE_NN_BUILDER_2019)
        applyTestTag(CV_TEST_TAG_DNN_SKIP_IE_NN_BUILDER);
    if (backend == DNN_BACKEND_INFERENCE_ENGINE_NGRAPH)
        applyTestTag(CV_TEST_TAG_DNN_SKIP_IE_NGRAPH);
    runTensorFlowNet("max_pool_grad");
}

// TODO: fix tests and replace to pooling
TEST_P(Test_TensorFlow_layers, ave_pool_same)
{
    // Reference output values are in range [-0.519531, 0.112976]
#if defined(INF_ENGINE_RELEASE) && INF_ENGINE_VER_MAJOR_GE(2019010000)
    if (target == DNN_TARGET_MYRIAD && getInferenceEngineVPUType() == CV_DNN_INFERENCE_ENGINE_VPU_TYPE_MYRIAD_X)
    {
        if (backend == DNN_BACKEND_INFERENCE_ENGINE_NN_BUILDER_2019)
            applyTestTag(CV_TEST_TAG_DNN_SKIP_IE_MYRIAD_X, CV_TEST_TAG_DNN_SKIP_IE_NN_BUILDER, CV_TEST_TAG_DNN_SKIP_IE_VERSION);
        else if (backend == DNN_BACKEND_INFERENCE_ENGINE_NGRAPH)
            applyTestTag(CV_TEST_TAG_DNN_SKIP_IE_MYRIAD_X, CV_TEST_TAG_DNN_SKIP_IE_NGRAPH, CV_TEST_TAG_DNN_SKIP_IE_VERSION);
    }
#endif
    runTensorFlowNet("ave_pool_same");
}

TEST_P(Test_TensorFlow_layers, MaxPooling3D)
{
#if defined(INF_ENGINE_RELEASE) && INF_ENGINE_VER_MAJOR_LT(2019010000)
    applyTestTag(CV_TEST_TAG_DNN_SKIP_IE_VERSION);
#endif
    if (backend == DNN_BACKEND_CUDA)
    {
        // ok
    }
    else if (backend == DNN_BACKEND_INFERENCE_ENGINE_NN_BUILDER_2019 && target != DNN_TARGET_CPU)
        applyTestTag(CV_TEST_TAG_DNN_SKIP_IE_NN_BUILDER);  // Only CPU on DLIE backend is supported
    else if (backend == DNN_BACKEND_INFERENCE_ENGINE_NGRAPH && target != DNN_TARGET_CPU)
        applyTestTag(CV_TEST_TAG_DNN_SKIP_IE_NGRAPH);  // Only CPU on DLIE backend is supported
    else if (target != DNN_TARGET_CPU)
        throw SkipTestException("Only CPU is supported");

    runTensorFlowNet("max_pool3d");
}

TEST_P(Test_TensorFlow_layers, AvePooling3D)
{
#if defined(INF_ENGINE_RELEASE) && INF_ENGINE_VER_MAJOR_LT(2019010000)
    applyTestTag(CV_TEST_TAG_DNN_SKIP_IE_VERSION);
#endif
    if (backend == DNN_BACKEND_CUDA)
    {
        // ok
    }
    else if (backend == DNN_BACKEND_INFERENCE_ENGINE_NN_BUILDER_2019 && target != DNN_TARGET_CPU)
        applyTestTag(CV_TEST_TAG_DNN_SKIP_IE_NN_BUILDER);  // Only CPU on DLIE backend is supported
    else if (backend == DNN_BACKEND_INFERENCE_ENGINE_NGRAPH && target != DNN_TARGET_CPU)
        applyTestTag(CV_TEST_TAG_DNN_SKIP_IE_NGRAPH);  // Only CPU on DLIE backend is supported
    else if (target != DNN_TARGET_CPU)
        throw SkipTestException("Only CPU is supported");

    runTensorFlowNet("ave_pool3d");
}

TEST_P(Test_TensorFlow_layers, deconvolution)
{
    if (backend == DNN_BACKEND_CUDA)
        applyTestTag(CV_TEST_TAG_DNN_SKIP_CUDA);
    runTensorFlowNet("deconvolution");
    runTensorFlowNet("deconvolution_same");
    runTensorFlowNet("deconvolution_stride_2_same");
    runTensorFlowNet("deconvolution_adj_pad_valid");
    runTensorFlowNet("deconvolution_adj_pad_same");
    runTensorFlowNet("keras_deconv_valid");
    runTensorFlowNet("keras_deconv_same");
    runTensorFlowNet("keras_deconv_same_v2");
}

TEST_P(Test_TensorFlow_layers, matmul)
{
    if (backend == DNN_BACKEND_OPENCV && target == DNN_TARGET_OPENCL_FP16)
        applyTestTag(CV_TEST_TAG_DNN_SKIP_OPENCL_FP16);
    runTensorFlowNet("matmul");
    runTensorFlowNet("nhwc_transpose_reshape_matmul");
    // Reference output values are in range [-5.688, 4.484]
    double l1 = target == DNN_TARGET_MYRIAD ? 6.1e-3 : default_l1;
    runTensorFlowNet("nhwc_reshape_matmul", false, l1);
    runTensorFlowNet("matmul_layout");
}

TEST_P(Test_TensorFlow_layers, reshape)
{
    if (backend == DNN_BACKEND_INFERENCE_ENGINE_NN_BUILDER_2019)
        applyTestTag(CV_TEST_TAG_DNN_SKIP_IE_NN_BUILDER);
    if (backend == DNN_BACKEND_INFERENCE_ENGINE_NGRAPH)
        applyTestTag(CV_TEST_TAG_DNN_SKIP_IE_NGRAPH);
    runTensorFlowNet("shift_reshape_no_reorder");
    runTensorFlowNet("reshape_no_reorder");
    runTensorFlowNet("reshape_reduce");
    runTensorFlowNet("reshape_as_shape");
}

TEST_P(Test_TensorFlow_layers, flatten)
{
#if defined(INF_ENGINE_RELEASE)
    if (backend == DNN_BACKEND_INFERENCE_ENGINE_NN_BUILDER_2019 && target == DNN_TARGET_MYRIAD
            && getInferenceEngineVPUType() == CV_DNN_INFERENCE_ENGINE_VPU_TYPE_MYRIAD_2
    )
        applyTestTag(CV_TEST_TAG_DNN_SKIP_IE_MYRIAD_2, CV_TEST_TAG_DNN_SKIP_IE_NN_BUILDER);
#endif

    runTensorFlowNet("flatten", true);
}

TEST_P(Test_TensorFlow_layers, unfused_flatten)
{
    runTensorFlowNet("unfused_flatten");
    runTensorFlowNet("unfused_flatten_unknown_batch");
}

TEST_P(Test_TensorFlow_layers, leaky_relu)
{
#if defined(INF_ENGINE_RELEASE) && INF_ENGINE_VER_MAJOR_EQ(2018050000)
    if (backend == DNN_BACKEND_INFERENCE_ENGINE_NN_BUILDER_2019 && target == DNN_TARGET_OPENCL)
        applyTestTag(CV_TEST_TAG_DNN_SKIP_IE_OPENCL, CV_TEST_TAG_DNN_SKIP_IE_NN_BUILDER, CV_TEST_TAG_DNN_SKIP_IE_VERSION);
#endif
    runTensorFlowNet("leaky_relu_order1");
    runTensorFlowNet("leaky_relu_order2");
    runTensorFlowNet("leaky_relu_order3");
}

TEST_P(Test_TensorFlow_layers, l2_normalize)
{
#if defined(INF_ENGINE_RELEASE) && INF_ENGINE_VER_MAJOR_GE(2019010000)
    if (backend == DNN_BACKEND_INFERENCE_ENGINE_NN_BUILDER_2019 && target == DNN_TARGET_MYRIAD
            && getInferenceEngineVPUType() == CV_DNN_INFERENCE_ENGINE_VPU_TYPE_MYRIAD_X
    )
        applyTestTag(CV_TEST_TAG_DNN_SKIP_IE_MYRIAD_X, CV_TEST_TAG_DNN_SKIP_IE_NN_BUILDER, CV_TEST_TAG_DNN_SKIP_IE_VERSION);
#endif

    runTensorFlowNet("l2_normalize");
}

// TODO: fix it and add to l2_normalize
TEST_P(Test_TensorFlow_layers, l2_normalize_3d)
{
#if defined(INF_ENGINE_RELEASE) && INF_ENGINE_VER_MAJOR_EQ(2018050000)
    if (backend == DNN_BACKEND_INFERENCE_ENGINE_NN_BUILDER_2019
            && (target == DNN_TARGET_OPENCL || target == DNN_TARGET_OPENCL_FP16)
    )
        applyTestTag(target == DNN_TARGET_OPENCL ? CV_TEST_TAG_DNN_SKIP_IE_OPENCL : CV_TEST_TAG_DNN_SKIP_IE_OPENCL_FP16,
                     CV_TEST_TAG_DNN_SKIP_IE_NN_BUILDER, CV_TEST_TAG_DNN_SKIP_IE_VERSION);
#endif
#if defined(INF_ENGINE_RELEASE)
    if (backend == DNN_BACKEND_INFERENCE_ENGINE_NN_BUILDER_2019 && target == DNN_TARGET_MYRIAD)
        applyTestTag(CV_TEST_TAG_DNN_SKIP_IE_MYRIAD, CV_TEST_TAG_DNN_SKIP_IE_NN_BUILDER);
    if (backend == DNN_BACKEND_INFERENCE_ENGINE_NGRAPH && target == DNN_TARGET_MYRIAD)
        applyTestTag(CV_TEST_TAG_DNN_SKIP_IE_MYRIAD, CV_TEST_TAG_DNN_SKIP_IE_NGRAPH);
#endif

    runTensorFlowNet("l2_normalize_3d");
}

class Test_TensorFlow_nets : public DNNTestLayer {};

TEST_P(Test_TensorFlow_nets, MobileNet_SSD)
{
#if defined(INF_ENGINE_RELEASE)
    if (target == DNN_TARGET_MYRIAD)
    {
#if INF_ENGINE_VER_MAJOR_GE(2019020000)
        if (getInferenceEngineVPUType() == CV_DNN_INFERENCE_ENGINE_VPU_TYPE_MYRIAD_X)
            applyTestTag(CV_TEST_TAG_DNN_SKIP_IE_MYRIAD_X,
                         backend == DNN_BACKEND_INFERENCE_ENGINE_NN_BUILDER_2019 ?
                             CV_TEST_TAG_DNN_SKIP_IE_NN_BUILDER :
                             CV_TEST_TAG_DNN_SKIP_IE_NGRAPH,
                         CV_TEST_TAG_DNN_SKIP_IE_VERSION);
#endif
        if (backend == DNN_BACKEND_INFERENCE_ENGINE_NGRAPH)
            applyTestTag(CV_TEST_TAG_DNN_SKIP_IE_MYRIAD, CV_TEST_TAG_DNN_SKIP_IE_NGRAPH, CV_TEST_TAG_DNN_SKIP_IE_VERSION);
    }
#endif

    checkBackend();
    std::string imgPath = findDataFile("dnn/street.png");
    std::string netConfig = findDataFile("dnn/ssd_mobilenet_v1_coco.pbtxt");
    std::string netPath = findDataFile("dnn/ssd_mobilenet_v1_coco.pb", false);

    Mat inp;
    resize(imread(imgPath), inp, Size(300, 300));
    inp = blobFromImage(inp, 1.0f / 127.5, Size(), Scalar(127.5, 127.5, 127.5), true);

    Mat ref = blobFromNPY(findDataFile("dnn/tensorflow/ssd_mobilenet_v1_coco.detection_out.npy"));

    Net net = readNetFromTensorflow(netPath, netConfig);
    net.setPreferableBackend(backend);
    net.setPreferableTarget(target);

    net.setInput(inp);
    Mat out = net.forward();

    double scoreDiff = default_l1, iouDiff = default_lInf;
    if (target == DNN_TARGET_OPENCL_FP16 || target == DNN_TARGET_MYRIAD)
    {
        scoreDiff = 0.0043;
        iouDiff = 0.037;
    }
    else if (target == DNN_TARGET_CUDA_FP16)
    {
        iouDiff = 0.04;
    }
    normAssertDetections(ref, out, "", 0.2, scoreDiff, iouDiff);
#if defined(INF_ENGINE_RELEASE) && INF_ENGINE_RELEASE >= 2019010000
    expectNoFallbacksFromIE(net);
#endif
}

TEST_P(Test_TensorFlow_nets, Inception_v2_SSD)
{
    applyTestTag(target == DNN_TARGET_CPU ? CV_TEST_TAG_MEMORY_512MB : CV_TEST_TAG_MEMORY_1GB);
#if defined(INF_ENGINE_RELEASE) && INF_ENGINE_VER_MAJOR_LE(2019010000)
    if (backend == DNN_BACKEND_INFERENCE_ENGINE_NN_BUILDER_2019 && target == DNN_TARGET_MYRIAD &&
        getInferenceEngineVPUType() == CV_DNN_INFERENCE_ENGINE_VPU_TYPE_MYRIAD_X)
        applyTestTag(CV_TEST_TAG_DNN_SKIP_IE_MYRIAD_X, CV_TEST_TAG_DNN_SKIP_IE_NN_BUILDER, CV_TEST_TAG_DNN_SKIP_IE_VERSION);
#endif

    checkBackend();
    Mat img = imread(findDataFile("dnn/street.png"));
    std::string proto = findDataFile("dnn/ssd_inception_v2_coco_2017_11_17.pbtxt");
    std::string model = findDataFile("dnn/ssd_inception_v2_coco_2017_11_17.pb", false);

    Net net = readNetFromTensorflow(model, proto);
    Mat blob = blobFromImage(img, 1.0f, Size(300, 300), Scalar(), true, false);

    net.setPreferableBackend(backend);
    net.setPreferableTarget(target);

    net.setInput(blob);
    // Output has shape 1x1xNx7 where N - number of detections.
    // An every detection is a vector of values [id, classId, confidence, left, top, right, bottom]
    Mat out = net.forward();
    Mat ref = (Mat_<float>(5, 7) << 0, 1, 0.90176028, 0.19872092, 0.36311883, 0.26461923, 0.63498729,
                                    0, 3, 0.93569964, 0.64865261, 0.45906419, 0.80675775, 0.65708131,
                                    0, 3, 0.75838411, 0.44668293, 0.45907149, 0.49459291, 0.52197015,
                                    0, 10, 0.95932811, 0.38349164, 0.32528657, 0.40387636, 0.39165527,
                                    0, 10, 0.93973452, 0.66561931, 0.37841269, 0.68074018, 0.42907384);

    double scoreDiff = default_l1, iouDiff = default_lInf;
    if (target == DNN_TARGET_OPENCL_FP16 || target == DNN_TARGET_MYRIAD)
    {
        scoreDiff = 0.0097;
        iouDiff = 0.09;
    }
    else if (target == DNN_TARGET_CUDA_FP16)
    {
        scoreDiff = 6e-3;
        iouDiff = 0.05;
    }
    normAssertDetections(ref, out, "", 0.5, scoreDiff, iouDiff);
    expectNoFallbacksFromIE(net);
}

TEST_P(Test_TensorFlow_nets, MobileNet_v1_SSD)
{
    checkBackend();
    std::string proto = findDataFile("dnn/ssd_mobilenet_v1_coco_2017_11_17.pbtxt");
    std::string model = findDataFile("dnn/ssd_mobilenet_v1_coco_2017_11_17.pb", false);

    Net net = readNetFromTensorflow(model, proto);
    Mat img = imread(findDataFile("dnn/dog416.png"));
    Mat blob = blobFromImage(img, 1.0f, Size(300, 300), Scalar(), true, false);

    net.setPreferableBackend(backend);
    net.setPreferableTarget(target);

    net.setInput(blob);
    Mat out = net.forward();

    Mat ref = blobFromNPY(findDataFile("dnn/tensorflow/ssd_mobilenet_v1_coco_2017_11_17.detection_out.npy"));
    float scoreDiff = 1.5e-5, iouDiff = 1e-3;
    float detectionConfThresh = (target == DNN_TARGET_MYRIAD) ? 0.35 : 0.3;
    if (target == DNN_TARGET_OPENCL_FP16 || target == DNN_TARGET_MYRIAD)
    {
        scoreDiff = 0.011;
        iouDiff = 0.012;
    }
    else if (target == DNN_TARGET_CUDA_FP16)
    {
        scoreDiff = 0.006;
        iouDiff = 0.01;
    }
#if defined(INF_ENGINE_RELEASE)
    if (backend == DNN_BACKEND_INFERENCE_ENGINE_NN_BUILDER_2019 && target == DNN_TARGET_MYRIAD &&
        getInferenceEngineVPUType() == CV_DNN_INFERENCE_ENGINE_VPU_TYPE_MYRIAD_X)
    {
        scoreDiff = 0.061;
        iouDiff = 0.12;
        detectionConfThresh = 0.36;
    }
#endif
    normAssertDetections(ref, out, "", detectionConfThresh, scoreDiff, iouDiff);
    expectNoFallbacksFromIE(net);
}

TEST_P(Test_TensorFlow_nets, Faster_RCNN)
{
    // FIXIT split test
    applyTestTag(
        (target == DNN_TARGET_CPU ? CV_TEST_TAG_MEMORY_1GB : CV_TEST_TAG_MEMORY_2GB),
        CV_TEST_TAG_LONG,
        CV_TEST_TAG_DEBUG_VERYLONG
    );
    static std::string names[] = {"faster_rcnn_inception_v2_coco_2018_01_28",
                                  "faster_rcnn_resnet50_coco_2018_01_28"};

#ifdef INF_ENGINE_RELEASE
    if (backend == DNN_BACKEND_INFERENCE_ENGINE_NN_BUILDER_2019 &&
        (INF_ENGINE_VER_MAJOR_LT(2019020000) || target != DNN_TARGET_CPU))
        applyTestTag(CV_TEST_TAG_DNN_SKIP_IE_NN_BUILDER, CV_TEST_TAG_DNN_SKIP_IE_VERSION);

    if (INF_ENGINE_VER_MAJOR_GT(2019030000) &&
        backend == DNN_BACKEND_INFERENCE_ENGINE_NGRAPH && target == DNN_TARGET_MYRIAD)
        applyTestTag(CV_TEST_TAG_DNN_SKIP_IE_MYRIAD, CV_TEST_TAG_DNN_SKIP_IE_NGRAPH);
#endif
    // segfault: inference-engine/thirdparty/clDNN/src/gpu/detection_output_cpu.cpp:111:
    // Assertion `prior_height > 0' failed.
    if (backend == DNN_BACKEND_INFERENCE_ENGINE_NGRAPH && target == DNN_TARGET_OPENCL_FP16)
        applyTestTag(CV_TEST_TAG_DNN_SKIP_IE_OPENCL_FP16, CV_TEST_TAG_DNN_SKIP_IE_NGRAPH);

    if (backend == DNN_BACKEND_OPENCV && target == DNN_TARGET_OPENCL_FP16)
        applyTestTag(CV_TEST_TAG_DNN_SKIP_OPENCL_FP16);

    if (backend == DNN_BACKEND_CUDA && target == DNN_TARGET_CUDA_FP16)
        applyTestTag(CV_TEST_TAG_DNN_SKIP_CUDA_FP16);

    checkBackend();

    double scoresDiff = backend == DNN_BACKEND_INFERENCE_ENGINE_NN_BUILDER_2019 ? 2.9e-5 : 1e-5;
    for (int i = 0; i < 2; ++i)
    {
        std::string proto = findDataFile("dnn/" + names[i] + ".pbtxt");
        std::string model = findDataFile("dnn/" + names[i] + ".pb", false);

        Net net = readNetFromTensorflow(model, proto);
        net.setPreferableBackend(backend);
        net.setPreferableTarget(target);
        Mat img = imread(findDataFile("dnn/dog416.png"));
        Mat blob = blobFromImage(img, 1.0f, Size(800, 600), Scalar(), true, false);

        net.setInput(blob);
        Mat out = net.forward();

        Mat ref = blobFromNPY(findDataFile("dnn/tensorflow/" + names[i] + ".detection_out.npy"));
        normAssertDetections(ref, out, names[i].c_str(), 0.3, scoresDiff);
    }
}

TEST_P(Test_TensorFlow_nets, MobileNet_v1_SSD_PPN)
{
#if defined(INF_ENGINE_RELEASE) && INF_ENGINE_VER_MAJOR_EQ(2018050000)
    if (backend == DNN_BACKEND_INFERENCE_ENGINE_NN_BUILDER_2019 && (target == DNN_TARGET_OPENCL || target == DNN_TARGET_OPENCL_FP16))
        applyTestTag(target == DNN_TARGET_OPENCL ? CV_TEST_TAG_DNN_SKIP_IE_OPENCL : CV_TEST_TAG_DNN_SKIP_IE_OPENCL_FP16,
                     CV_TEST_TAG_DNN_SKIP_IE_NN_BUILDER, CV_TEST_TAG_DNN_SKIP_IE_VERSION);
#endif
    checkBackend();
    std::string proto = findDataFile("dnn/ssd_mobilenet_v1_ppn_coco.pbtxt");
    std::string model = findDataFile("dnn/ssd_mobilenet_v1_ppn_coco.pb", false);

    Net net = readNetFromTensorflow(model, proto);
    Mat img = imread(findDataFile("dnn/dog416.png"));
    Mat ref = blobFromNPY(findDataFile("dnn/tensorflow/ssd_mobilenet_v1_ppn_coco.detection_out.npy"));
    Mat blob = blobFromImage(img, 1.0f, Size(300, 300), Scalar(), true, false);

    net.setPreferableBackend(backend);
    net.setPreferableTarget(target);

    net.setInput(blob);
    Mat out = net.forward();

    double scoreDiff = 1.1e-5, iouDiff = default_lInf;
    if (target == DNN_TARGET_OPENCL_FP16 || target == DNN_TARGET_MYRIAD)
    {
        scoreDiff = 0.048;
        iouDiff = 0.058;
    }
    else if (target == DNN_TARGET_CUDA_FP16)
    {
        scoreDiff = 0.006;
        iouDiff = 0.05;
    }
    normAssertDetections(ref, out, "", 0.45, scoreDiff, iouDiff);
    expectNoFallbacksFromIE(net);
}

TEST_P(Test_TensorFlow_nets, opencv_face_detector_uint8)
{
    checkBackend();
    std::string proto = findDataFile("dnn/opencv_face_detector.pbtxt");
    std::string model = findDataFile("dnn/opencv_face_detector_uint8.pb", false);

    Net net = readNetFromTensorflow(model, proto);
    Mat img = imread(findDataFile("gpu/lbpcascade/er.png"));
    Mat blob = blobFromImage(img, 1.0, Size(), Scalar(104.0, 177.0, 123.0), false, false);

    net.setPreferableBackend(backend);
    net.setPreferableTarget(target);
    net.setInput(blob);
    // Output has shape 1x1xNx7 where N - number of detections.
    // An every detection is a vector of values [id, classId, confidence, left, top, right, bottom]
    Mat out = net.forward();

    // References are from test for Caffe model.
    Mat ref = (Mat_<float>(6, 7) << 0, 1, 0.99520785, 0.80997437, 0.16379407, 0.87996572, 0.26685631,
                                    0, 1, 0.9934696, 0.2831718, 0.50738752, 0.345781, 0.5985168,
                                    0, 1, 0.99096733, 0.13629119, 0.24892329, 0.19756334, 0.3310290,
                                    0, 1, 0.98977017, 0.23901358, 0.09084064, 0.29902688, 0.1769477,
                                    0, 1, 0.97203469, 0.67965847, 0.06876482, 0.73999709, 0.1513494,
                                    0, 1, 0.95097077, 0.51901293, 0.45863652, 0.5777427, 0.5347801);
    double scoreDiff = 3.4e-3, iouDiff = 1e-2;
    if (target == DNN_TARGET_OPENCL_FP16 || target == DNN_TARGET_MYRIAD)
    {
        scoreDiff = 4e-3;
        iouDiff = 0.024;
    }
    else if (target == DNN_TARGET_CUDA_FP16)
    {
        scoreDiff = 4e-3;
        iouDiff = 0.02;
    }
    normAssertDetections(ref, out, "", 0.9, scoreDiff, iouDiff);
    expectNoFallbacksFromIE(net);
}

// inp = cv.imread('opencv_extra/testdata/cv/ximgproc/sources/08.png')
// inp = inp[:,:,[2, 1, 0]].astype(np.float32).reshape(1, 512, 512, 3)
// outs = sess.run([sess.graph.get_tensor_by_name('feature_fusion/Conv_7/Sigmoid:0'),
//                  sess.graph.get_tensor_by_name('feature_fusion/concat_3:0')],
//                 feed_dict={'input_images:0': inp})
// scores = np.ascontiguousarray(outs[0].transpose(0, 3, 1, 2))
// geometry = np.ascontiguousarray(outs[1].transpose(0, 3, 1, 2))
// np.save('east_text_detection.scores.npy', scores)
// np.save('east_text_detection.geometry.npy', geometry)
TEST_P(Test_TensorFlow_nets, EAST_text_detection)
{
    applyTestTag(
        (target == DNN_TARGET_CPU ? CV_TEST_TAG_MEMORY_512MB : CV_TEST_TAG_MEMORY_1GB),
        CV_TEST_TAG_DEBUG_LONG
    );

#if defined(INF_ENGINE_RELEASE)
    if (backend == DNN_BACKEND_INFERENCE_ENGINE_NN_BUILDER_2019 && target == DNN_TARGET_MYRIAD)
        applyTestTag(CV_TEST_TAG_DNN_SKIP_IE_MYRIAD, CV_TEST_TAG_DNN_SKIP_IE_NN_BUILDER);
    if (backend == DNN_BACKEND_INFERENCE_ENGINE_NGRAPH && target == DNN_TARGET_MYRIAD)
        applyTestTag(CV_TEST_TAG_DNN_SKIP_IE_MYRIAD, CV_TEST_TAG_DNN_SKIP_IE_NGRAPH);

    if (backend == DNN_BACKEND_INFERENCE_ENGINE_NN_BUILDER_2019 && target == DNN_TARGET_OPENCL_FP16 &&
        (INF_ENGINE_VER_MAJOR_EQ(2019020000) || INF_ENGINE_VER_MAJOR_GE(2020010000))
    )
        applyTestTag(CV_TEST_TAG_DNN_SKIP_IE_OPENCL_FP16, CV_TEST_TAG_DNN_SKIP_IE_NN_BUILDER, CV_TEST_TAG_DNN_SKIP_IE_VERSION);
    if (backend == DNN_BACKEND_INFERENCE_ENGINE_NGRAPH && target == DNN_TARGET_OPENCL_FP16)
        applyTestTag(CV_TEST_TAG_DNN_SKIP_IE_OPENCL_FP16, CV_TEST_TAG_DNN_SKIP_IE_NGRAPH, CV_TEST_TAG_DNN_SKIP_IE_VERSION);
#endif

    checkBackend();

    std::string netPath = findDataFile("dnn/frozen_east_text_detection.pb", false);
    std::string imgPath = findDataFile("cv/ximgproc/sources/08.png");
    std::string refScoresPath = findDataFile("dnn/east_text_detection.scores.npy");
    std::string refGeometryPath = findDataFile("dnn/east_text_detection.geometry.npy");

    Net net = readNet(netPath);

    net.setPreferableBackend(backend);
    net.setPreferableTarget(target);

    Mat img = imread(imgPath);
    Mat inp = blobFromImage(img, 1.0, Size(), Scalar(123.68, 116.78, 103.94), true, false);
    net.setInput(inp);

    std::vector<Mat> outs;
    std::vector<String> outNames(2);
    outNames[0] = "feature_fusion/Conv_7/Sigmoid";
    outNames[1] = "feature_fusion/concat_3";
    net.forward(outs, outNames);

    Mat scores = outs[0];
    Mat geometry = outs[1];

    // Scores are in range [0, 1]. Geometry values are in range [-0.23, 290]
    double l1_scores = default_l1, lInf_scores = default_lInf;
    double l1_geometry = default_l1, lInf_geometry = default_lInf;
    if (target == DNN_TARGET_OPENCL_FP16)
    {
        lInf_scores = backend == DNN_BACKEND_INFERENCE_ENGINE_NN_BUILDER_2019 ? 0.16 : 0.11;
        l1_geometry = 0.28; lInf_geometry = 5.94;
    }
    else if (target == DNN_TARGET_MYRIAD)
    {
        lInf_scores = 0.41;
        l1_geometry = 0.28; lInf_geometry = 5.94;
    }
    else if (target == DNN_TARGET_CUDA_FP16)
    {
        lInf_scores = 0.1;
        l1_geometry = 0.3; lInf_geometry = 7;
    }
    else
    {
        l1_geometry = 1e-4, lInf_geometry = 3e-3;
    }
    normAssert(scores, blobFromNPY(refScoresPath), "scores", l1_scores, lInf_scores);
    normAssert(geometry, blobFromNPY(refGeometryPath), "geometry", l1_geometry, lInf_geometry);
    expectNoFallbacksFromIE(net);
}

INSTANTIATE_TEST_CASE_P(/**/, Test_TensorFlow_nets, dnnBackendsAndTargets());


TEST_P(Test_TensorFlow_layers, fp16_weights_fp16_single_conv)
{
    float l1 = 0.00078, lInf = 0.012;
    runTensorFlowNet("fp16_single_conv", false, l1, lInf);
}
TEST_P(Test_TensorFlow_layers, fp16_weights_fp16_max_pool_odd_same)
{
#if defined(INF_ENGINE_RELEASE) && INF_ENGINE_VER_MAJOR_GE(2020020000)
    if (backend == DNN_BACKEND_INFERENCE_ENGINE_NGRAPH && target == DNN_TARGET_MYRIAD)
        applyTestTag(CV_TEST_TAG_DNN_SKIP_IE_MYRIAD, CV_TEST_TAG_DNN_SKIP_IE_NGRAPH, CV_TEST_TAG_DNN_SKIP_IE_VERSION);
#endif
    float l1 = 0.00078, lInf = 0.012;
    runTensorFlowNet("fp16_max_pool_odd_same", false, l1, lInf);
}
TEST_P(Test_TensorFlow_layers, fp16_weights_fp16_eltwise_add_mul)
{
    float l1 = 0.00078, lInf = 0.012;
    runTensorFlowNet("fp16_eltwise_add_mul", false, l1, lInf);
}
TEST_P(Test_TensorFlow_layers, fp16_weights_fp16_pad_and_concat)
{
    float l1 = 0.00078, lInf = 0.012;
    runTensorFlowNet("fp16_pad_and_concat", false, l1, lInf);
}
TEST_P(Test_TensorFlow_layers, fp16_weights_fp16_padding_valid)
{
    float l1 = 0.00078, lInf = 0.012;
    runTensorFlowNet("fp16_padding_valid", false, l1, lInf);
}
TEST_P(Test_TensorFlow_layers, fp16_weights_fp16_max_pool_even)
{
#if defined(INF_ENGINE_RELEASE) && INF_ENGINE_VER_MAJOR_GE(2020020000)
    if (backend == DNN_BACKEND_INFERENCE_ENGINE_NGRAPH && target == DNN_TARGET_MYRIAD)
        applyTestTag(CV_TEST_TAG_DNN_SKIP_IE_MYRIAD, CV_TEST_TAG_DNN_SKIP_IE_NGRAPH, CV_TEST_TAG_DNN_SKIP_IE_VERSION);
#endif
    float l1 = 0.00078, lInf = 0.012;
    // Reference output values are in range [0.0889, 1.651]
    runTensorFlowNet("fp16_max_pool_even", false, (target == DNN_TARGET_MYRIAD) ? 0.003 : l1, lInf);
<<<<<<< HEAD
    if (target == DNN_TARGET_MYRIAD)
    {
=======
}
TEST_P(Test_TensorFlow_layers, fp16_weights_fp16_deconvolution)
{
    float l1 = 0.00078, lInf = 0.012;
    if (target == DNN_TARGET_MYRIAD) {
>>>>>>> 7eb1e500
        l1 = 0.0041;
        lInf = 0.024;
    }
    // Reference output values are in range [0, 10.75]
    runTensorFlowNet("fp16_deconvolution", false, l1, lInf);
}
TEST_P(Test_TensorFlow_layers, fp16_weights_fp16_max_pool_odd_valid)
{
#if defined(INF_ENGINE_RELEASE) && INF_ENGINE_VER_MAJOR_GE(2020020000)
    if (backend == DNN_BACKEND_INFERENCE_ENGINE_NGRAPH && target == DNN_TARGET_MYRIAD)
        applyTestTag(CV_TEST_TAG_DNN_SKIP_IE_MYRIAD, CV_TEST_TAG_DNN_SKIP_IE_NGRAPH, CV_TEST_TAG_DNN_SKIP_IE_VERSION);
#endif
    float l1 = 0.00078, lInf = 0.012;
    if (target == DNN_TARGET_MYRIAD) {
        l1 = 0.0041;
        lInf = 0.024;
    }
    // Reference output values are in range [0.418, 2.297]
    runTensorFlowNet("fp16_max_pool_odd_valid", false, l1, lInf);
}

TEST_P(Test_TensorFlow_layers, fp16_padding_same)
{
    // Reference output values are in range [-3.504, -0.002]
    runTensorFlowNet("fp16_padding_same", false, 7e-4, 4e-3);
}

TEST_P(Test_TensorFlow_layers, defun)
{
    runTensorFlowNet("defun_dropout");
}

TEST_P(Test_TensorFlow_layers, quantized)
{
    runTensorFlowNet("uint8_single_conv");
}

TEST_P(Test_TensorFlow_layers, lstm)
{
    if(backend == DNN_BACKEND_CUDA)
        applyTestTag(CV_TEST_TAG_DNN_SKIP_CUDA); /* not supported */
    if (backend == DNN_BACKEND_INFERENCE_ENGINE_NN_BUILDER_2019)
        applyTestTag(CV_TEST_TAG_DNN_SKIP_IE_NN_BUILDER);
    if (backend == DNN_BACKEND_INFERENCE_ENGINE_NGRAPH)
        applyTestTag(CV_TEST_TAG_DNN_SKIP_IE_NGRAPH);
    if (backend == DNN_BACKEND_OPENCV && target == DNN_TARGET_OPENCL_FP16)
        applyTestTag(CV_TEST_TAG_DNN_SKIP_OPENCL_FP16);
    runTensorFlowNet("lstm", true);
    runTensorFlowNet("lstm", true, 0.0, 0.0, true);
}

TEST_P(Test_TensorFlow_layers, split)
{
    if (backend == DNN_BACKEND_INFERENCE_ENGINE_NN_BUILDER_2019 && target == DNN_TARGET_MYRIAD)
        applyTestTag(CV_TEST_TAG_DNN_SKIP_IE_MYRIAD, CV_TEST_TAG_DNN_SKIP_IE_NN_BUILDER);
    if (backend == DNN_BACKEND_INFERENCE_ENGINE_NGRAPH)
        applyTestTag(CV_TEST_TAG_DNN_SKIP_IE_NGRAPH);
    runTensorFlowNet("split");
}

TEST_P(Test_TensorFlow_layers, split_equals)
{
    if (backend == DNN_BACKEND_INFERENCE_ENGINE_NN_BUILDER_2019)
        applyTestTag(CV_TEST_TAG_DNN_SKIP_IE_NN_BUILDER);
    if (backend == DNN_BACKEND_INFERENCE_ENGINE_NGRAPH)
        applyTestTag(CV_TEST_TAG_DNN_SKIP_IE_NGRAPH);
    runTensorFlowNet("split_equals");
}

TEST_P(Test_TensorFlow_layers, resize_nearest_neighbor)
{
    runTensorFlowNet("resize_nearest_neighbor");
    runTensorFlowNet("keras_upsampling2d");
}

TEST_P(Test_TensorFlow_layers, fused_resize_conv)
{
    runTensorFlowNet("fused_resize_conv");
}

TEST_P(Test_TensorFlow_layers, slice)
{
    if (backend == DNN_BACKEND_INFERENCE_ENGINE_NN_BUILDER_2019 &&
        (target == DNN_TARGET_OPENCL || target == DNN_TARGET_OPENCL_FP16))
        applyTestTag(target == DNN_TARGET_OPENCL ? CV_TEST_TAG_DNN_SKIP_IE_OPENCL : CV_TEST_TAG_DNN_SKIP_IE_OPENCL_FP16,
                     CV_TEST_TAG_DNN_SKIP_IE_NN_BUILDER);
    double l1 = target == DNN_TARGET_MYRIAD ? 4.9e-3 : default_l1;
    runTensorFlowNet("crop2d", false, l1);
    runTensorFlowNet("slice_4d");
    runTensorFlowNet("strided_slice");
}

TEST_P(Test_TensorFlow_layers, softmax)
{
    runTensorFlowNet("keras_softmax");
    runTensorFlowNet("slim_softmax");
}

TEST_P(Test_TensorFlow_layers, slim_softmax_v2)
{
#if defined(INF_ENGINE_RELEASE)
    if (backend == DNN_BACKEND_INFERENCE_ENGINE_NN_BUILDER_2019 && target == DNN_TARGET_MYRIAD &&
        getInferenceEngineVPUType() == CV_DNN_INFERENCE_ENGINE_VPU_TYPE_MYRIAD_2
    )
        applyTestTag(CV_TEST_TAG_DNN_SKIP_IE_MYRIAD_2, CV_TEST_TAG_DNN_SKIP_IE_NN_BUILDER);
#endif
    runTensorFlowNet("slim_softmax_v2");
}

TEST_P(Test_TensorFlow_layers, relu6)
{
    runTensorFlowNet("keras_relu6");
    runTensorFlowNet("keras_relu6", /*hasText*/ true);
}

TEST_P(Test_TensorFlow_layers, subpixel)
{
    if (backend == DNN_BACKEND_INFERENCE_ENGINE_NN_BUILDER_2019)
        applyTestTag(CV_TEST_TAG_DNN_SKIP_IE_NN_BUILDER);
    if (backend == DNN_BACKEND_INFERENCE_ENGINE_NGRAPH)
        applyTestTag(CV_TEST_TAG_DNN_SKIP_IE_NGRAPH);
    runTensorFlowNet("subpixel");
}

TEST_P(Test_TensorFlow_layers, keras_mobilenet_head)
{
    runTensorFlowNet("keras_mobilenet_head");
    runTensorFlowNet("keras_learning_phase");
}

TEST_P(Test_TensorFlow_layers, resize_bilinear)
{
    runTensorFlowNet("resize_bilinear");
    runTensorFlowNet("resize_bilinear_factor");
}

TEST_P(Test_TensorFlow_layers, tf2_keras)
{
    runTensorFlowNet("tf2_dense");
}

TEST_P(Test_TensorFlow_layers, squeeze)
{
#if defined(INF_ENGINE_RELEASE)
    if (backend == DNN_BACKEND_INFERENCE_ENGINE_NN_BUILDER_2019 && target == DNN_TARGET_MYRIAD
            && getInferenceEngineVPUType() == CV_DNN_INFERENCE_ENGINE_VPU_TYPE_MYRIAD_2
    )
        applyTestTag(CV_TEST_TAG_DNN_SKIP_IE_MYRIAD_2, CV_TEST_TAG_DNN_SKIP_IE_NN_BUILDER);
#endif
    int inpShapes[][4] = {{1, 3, 4, 2}, {1, 3, 1, 2}, {1, 3, 4, 1}, {1, 3, 4, 1}};  // TensorFlow's shape (NHWC)
    int outShapes[][3] = {{3, 4, 2}, {1, 3, 2}, {1, 3, 4}, {1, 3, 4}};
    int squeeze_dims[] = {0, 2, 3, -1};
    for (int i = 0; i < 4; ++i)
    {
        SCOPED_TRACE(format("i=%d", i));
        std::string pbtxt =
            "node { name: \"input\" op: \"Placeholder\""
            "attr { key: \"data_format\" value { s: \"NHWC\" } } }"
            "node { name: \"squeeze\" op: \"Squeeze\" input: \"input\""
              "attr { key: \"squeeze_dims\" value { list { i:" + format("%d", squeeze_dims[i]) + "}}}}";
        Net net = readNetFromTensorflow(0, 0, pbtxt.c_str(), pbtxt.size());
        net.setPreferableBackend(backend);
        net.setPreferableTarget(target);
        Mat tfInp(4, &inpShapes[i][0], CV_32F);
        randu(tfInp, -1, 1);

        // NHWC to NCHW
        CV_Assert(inpShapes[i][0] == 1);
        std::swap(inpShapes[i][2], inpShapes[i][3]);
        std::swap(inpShapes[i][1], inpShapes[i][2]);
        Mat cvInp = tfInp.reshape(1, tfInp.total() / inpShapes[i][1]).t();
        cvInp = cvInp.reshape(1, 4, &inpShapes[i][0]);

        net.setInput(cvInp);
        Mat out = net.forward();
        normAssert(tfInp.reshape(1, 3, &outShapes[i][0]), out, "", default_l1, default_lInf);
    }
}

INSTANTIATE_TEST_CASE_P(/**/, Test_TensorFlow_layers, dnnBackendsAndTargets());

TEST(Test_TensorFlow, two_inputs)
{
    Net net = readNet(path("two_inputs_net.pbtxt"));
    net.setPreferableBackend(DNN_BACKEND_OPENCV);

    Mat firstInput(2, 3, CV_32FC1), secondInput(2, 3, CV_32FC1);
    randu(firstInput, -1, 1);
    randu(secondInput, -1, 1);

    net.setInput(firstInput, "first_input");
    net.setInput(secondInput, "second_input");
    Mat out = net.forward();

    normAssert(out, firstInput + secondInput);
}

TEST_P(Test_TensorFlow_nets, Mask_RCNN)
{
    static const double kMaskThreshold = 0.5;

    if (backend == DNN_BACKEND_INFERENCE_ENGINE_NN_BUILDER_2019 && target == DNN_TARGET_MYRIAD)
        applyTestTag(CV_TEST_TAG_DNN_SKIP_IE_MYRIAD, CV_TEST_TAG_DNN_SKIP_IE_NN_BUILDER);

    if (target == DNN_TARGET_MYRIAD && getInferenceEngineVPUType() == CV_DNN_INFERENCE_ENGINE_VPU_TYPE_MYRIAD_X)
        applyTestTag(CV_TEST_TAG_DNN_SKIP_IE_MYRIAD_X, CV_TEST_TAG_DNN_SKIP_IE_NGRAPH);

    if (target == DNN_TARGET_CUDA_FP16)
        applyTestTag(CV_TEST_TAG_DNN_SKIP_CUDA_FP16);

    applyTestTag(CV_TEST_TAG_MEMORY_1GB, CV_TEST_TAG_DEBUG_VERYLONG);
    Mat img = imread(findDataFile("dnn/street.png"));
    std::string proto = findDataFile("dnn/mask_rcnn_inception_v2_coco_2018_01_28.pbtxt");
    std::string model = findDataFile("dnn/mask_rcnn_inception_v2_coco_2018_01_28.pb", false);

    Net net = readNetFromTensorflow(model, proto);
    Mat refDetections = blobFromNPY(path("mask_rcnn_inception_v2_coco_2018_01_28.detection_out.npy"));
    Mat refMasks = blobFromNPY(path("mask_rcnn_inception_v2_coco_2018_01_28.detection_masks.npy"));
    Mat blob = blobFromImage(img, 1.0f, Size(800, 800), Scalar(), true, false);

    net.setPreferableBackend(backend);
    net.setPreferableTarget(target);

    net.setInput(blob);

    // Mask-RCNN predicts bounding boxes and segmentation masks.
    std::vector<String> outNames(2);
    outNames[0] = "detection_out_final";
    outNames[1] = "detection_masks";

    std::vector<Mat> outs;
    net.forward(outs, outNames);

    Mat outDetections = outs[0];
    Mat outMasks = outs[1];

    double scoreDiff = (target == DNN_TARGET_OPENCL_FP16 || target == DNN_TARGET_MYRIAD) ? 0.019 : 2e-5;
    double iouDiff = (target == DNN_TARGET_OPENCL_FP16 || target == DNN_TARGET_MYRIAD) ? 0.018 : default_lInf;
    normAssertDetections(refDetections, outDetections, "", /*threshold for zero confidence*/1e-5, scoreDiff, iouDiff);

    // Output size of masks is NxCxHxW where
    // N - number of detected boxes
    // C - number of classes (excluding background)
    // HxW - segmentation shape
    const int numDetections = outDetections.size[2];

    int masksSize[] = {1, numDetections, outMasks.size[2], outMasks.size[3]};
    Mat masks(4, &masksSize[0], CV_32F);

    std::vector<cv::Range> srcRanges(4, cv::Range::all());
    std::vector<cv::Range> dstRanges(4, cv::Range::all());

    outDetections = outDetections.reshape(1, outDetections.total() / 7);
    for (int i = 0; i < numDetections; ++i)
    {
        // Get a class id for this bounding box and copy mask only for that class.
        int classId = static_cast<int>(outDetections.at<float>(i, 1));
        srcRanges[0] = dstRanges[1] = cv::Range(i, i + 1);
        srcRanges[1] = cv::Range(classId, classId + 1);
        outMasks(srcRanges).copyTo(masks(dstRanges));
    }
    cv::Range topRefMasks[] = {Range::all(), Range(0, numDetections), Range::all(), Range::all()};
    refMasks = refMasks(&topRefMasks[0]);

    // make binary masks
    cv::threshold(masks.reshape(1, 1), masks, kMaskThreshold, 1, THRESH_BINARY);
    cv::threshold(refMasks.reshape(1, 1), refMasks, kMaskThreshold, 1, THRESH_BINARY);

    double inter = cv::countNonZero(masks & refMasks);
    double area = cv::countNonZero(masks | refMasks);
    EXPECT_GE(inter / area, 0.99);

    if (backend == DNN_BACKEND_INFERENCE_ENGINE_NGRAPH)
        expectNoFallbacks(net);
}

}<|MERGE_RESOLUTION|>--- conflicted
+++ resolved
@@ -894,16 +894,11 @@
     float l1 = 0.00078, lInf = 0.012;
     // Reference output values are in range [0.0889, 1.651]
     runTensorFlowNet("fp16_max_pool_even", false, (target == DNN_TARGET_MYRIAD) ? 0.003 : l1, lInf);
-<<<<<<< HEAD
-    if (target == DNN_TARGET_MYRIAD)
-    {
-=======
 }
 TEST_P(Test_TensorFlow_layers, fp16_weights_fp16_deconvolution)
 {
     float l1 = 0.00078, lInf = 0.012;
     if (target == DNN_TARGET_MYRIAD) {
->>>>>>> 7eb1e500
         l1 = 0.0041;
         lInf = 0.024;
     }
