--- conflicted
+++ resolved
@@ -621,11 +621,8 @@
     testONNXModels("split_2");
     testONNXModels("split_3");
     testONNXModels("split_4");
-<<<<<<< HEAD
+    testONNXModels("split_sizes");
     testONNXModels("split_neg_axis");
-=======
-    testONNXModels("split_sizes");
->>>>>>> 77a5c43d
 }
 
 TEST_P(Test_ONNX_layers, Slice)
