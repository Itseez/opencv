--- conflicted
+++ resolved
@@ -151,16 +151,10 @@
          backend == DNN_BACKEND_INFERENCE_ENGINE_NN_BUILDER_2019) && target == DNN_TARGET_MYRIAD)
         applyTestTag(CV_TEST_TAG_DNN_SKIP_IE_MYRIAD, CV_TEST_TAG_DNN_SKIP_IE_NN_BUILDER, CV_TEST_TAG_DNN_SKIP_IE_NGRAPH);
 
-<<<<<<< HEAD
-    if (backend == DNN_BACKEND_INFERENCE_ENGINE_NGRAPH && target == DNN_TARGET_CPU &&
-        getInferenceEngineCPUType() == CV_DNN_INFERENCE_ENGINE_CPU_TYPE_ARM_COMPUTE)
-        applyTestTag(CV_TEST_TAG_DNN_SKIP_IE_ARM_CPU, CV_TEST_TAG_DNN_SKIP_IE_NGRAPH);
-=======
     if (backend == DNN_BACKEND_CUDA)
         applyTestTag(CV_TEST_TAG_DNN_SKIP_CUDA); // not supported
     if (backend == DNN_BACKEND_VKCOM)
         applyTestTag(CV_TEST_TAG_DNN_SKIP_VULKAN); // not supported
->>>>>>> 3764e93b
 
     String basename = "conv_variable_wb";
     Net net = readNetFromONNX(_tf("models/" + basename + ".onnx"));
@@ -442,19 +436,11 @@
 
 TEST_P(Test_ONNX_layers, BatchNormalizationUnfused)
 {
-#if defined(INF_ENGINE_RELEASE) && INF_ENGINE_VER_MAJOR_EQ(2021030000)
-    if (backend == DNN_BACKEND_INFERENCE_ENGINE_NGRAPH && target == DNN_TARGET_CPU)
-        applyTestTag(CV_TEST_TAG_DNN_SKIP_IE_CPU, CV_TEST_TAG_DNN_SKIP_IE_NGRAPH);  // exception
-#endif
     testONNXModels("frozenBatchNorm2d");
 }
 
 TEST_P(Test_ONNX_layers, BatchNormalizationSubgraph)
 {
-#if defined(INF_ENGINE_RELEASE) && INF_ENGINE_VER_MAJOR_EQ(2021030000)
-    if (backend == DNN_BACKEND_INFERENCE_ENGINE_NGRAPH && target == DNN_TARGET_CPU)
-        applyTestTag(CV_TEST_TAG_DNN_SKIP_IE_CPU, CV_TEST_TAG_DNN_SKIP_IE_NGRAPH);  // exception
-#endif
     testONNXModels("batch_norm_subgraph");
 }
 
@@ -780,8 +766,6 @@
     if (backend == DNN_BACKEND_INFERENCE_ENGINE_NGRAPH)
     {
         if (target == DNN_TARGET_MYRIAD) applyTestTag(CV_TEST_TAG_DNN_SKIP_IE_MYRIAD, CV_TEST_TAG_DNN_SKIP_IE_NGRAPH);
-        if (target == DNN_TARGET_CPU && getInferenceEngineCPUType() == CV_DNN_INFERENCE_ENGINE_CPU_TYPE_ARM_COMPUTE)
-            applyTestTag(CV_TEST_TAG_DNN_SKIP_IE_ARM_CPU, CV_TEST_TAG_DNN_SKIP_IE_NGRAPH);
     }
     String basename = "conv1d_variable_wb";
     Net net = readNetFromONNX(_tf("models/" + basename + ".onnx"));
@@ -805,13 +789,6 @@
 
 TEST_P(Test_ONNX_layers, GatherMultiOutput)
 {
-#if defined(INF_ENGINE_RELEASE) && INF_ENGINE_VER_MAJOR_EQ(2021030000)
-    if (backend == DNN_BACKEND_INFERENCE_ENGINE_NGRAPH && target == DNN_TARGET_OPENCL)
-        applyTestTag(CV_TEST_TAG_DNN_SKIP_IE_OPENCL, CV_TEST_TAG_DNN_SKIP_IE_NGRAPH);  // exception
-    if (backend == DNN_BACKEND_INFERENCE_ENGINE_NGRAPH && target == DNN_TARGET_OPENCL_FP16)
-        applyTestTag(CV_TEST_TAG_DNN_SKIP_IE_OPENCL_FP16, CV_TEST_TAG_DNN_SKIP_IE_NGRAPH);  // exception
-#endif
-
 #if defined(INF_ENGINE_RELEASE)
     if (target == DNN_TARGET_MYRIAD)
         applyTestTag(CV_TEST_TAG_DNN_SKIP_IE_MYRIAD, CV_TEST_TAG_DNN_SKIP_IE);
@@ -908,7 +885,6 @@
 
 TEST_P(Test_ONNX_layers, ConvResizePool1d)
 {
-#if defined(INF_ENGINE_RELEASE)
     if (backend == DNN_BACKEND_INFERENCE_ENGINE_NN_BUILDER_2019)
     {
         if (target == DNN_TARGET_MYRIAD) applyTestTag(CV_TEST_TAG_DNN_SKIP_IE_MYRIAD, CV_TEST_TAG_DNN_SKIP_IE_NN_BUILDER);
@@ -916,12 +892,7 @@
     if (backend == DNN_BACKEND_INFERENCE_ENGINE_NGRAPH)
     {
         if (target == DNN_TARGET_MYRIAD) applyTestTag(CV_TEST_TAG_DNN_SKIP_IE_MYRIAD, CV_TEST_TAG_DNN_SKIP_IE_NGRAPH);
-#if INF_ENGINE_VER_MAJOR_EQ(2021030000)
-        if (target == DNN_TARGET_OPENCL) applyTestTag(CV_TEST_TAG_DNN_SKIP_IE_OPENCL, CV_TEST_TAG_DNN_SKIP_IE_NGRAPH);  // exception
-        if (target == DNN_TARGET_OPENCL_FP16) applyTestTag(CV_TEST_TAG_DNN_SKIP_IE_OPENCL_FP16, CV_TEST_TAG_DNN_SKIP_IE_NGRAPH);  // exception
-#endif
-    }
-#endif
+    }
     testONNXModels("conv_resize_pool_1d");
 }
 
