--- conflicted
+++ resolved
@@ -2810,13 +2810,9 @@
     }
 
     if (model_name == "yolonas"){
-<<<<<<< HEAD
         EXPECT_EQ(cv::MatShape({1, 8400, 80}), outs[0].shape());
         EXPECT_EQ(cv::MatShape({1, 8400, 4}), outs[1].shape());
-        // outs contains 2 elemets of shape [1, 8400, 80] and [1, 8400, 4]. Concat them to get [1, 8400, 84]
-=======
-        // outs contains 2 elemets of shape [1, 8400, nc] and [1, 8400, 4]. Concat them to get [1, 8400, nc+4]
->>>>>>> 342ced1e
+        // outs contains 2 elemets of shape [1, 8400, nc] and [1, 8400, 4]. Concat them to get [1, 8400, 84]
         Mat concat_out;
         // squeeze the first dimension
         outs[0] = outs[0].reshape(1, outs[0].size[1]);
