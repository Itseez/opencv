/*M///////////////////////////////////////////////////////////////////////////////////////
//
//  IMPORTANT: READ BEFORE DOWNLOADING, COPYING, INSTALLING OR USING.
//
//  By downloading, copying, installing or using the software you agree to this license.
//  If you do not agree to this license, do not download, install,
//  copy or use the software.
//
//
//                           License Agreement
//                For Open Source Computer Vision Library
//
// Copyright (C) 2013, OpenCV Foundation, all rights reserved.
// Third party copyrights are property of their respective owners.
//
// Redistribution and use in source and binary forms, with or without modification,
// are permitted provided that the following conditions are met:
//
//   * Redistribution's of source code must retain the above copyright notice,
//     this list of conditions and the following disclaimer.
//
//   * Redistribution's in binary form must reproduce the above copyright notice,
//     this list of conditions and the following disclaimer in the documentation
//     and/or other materials provided with the distribution.
//
//   * The name of the copyright holders may not be used to endorse or promote products
//     derived from this software without specific prior written permission.
//
// This software is provided by the copyright holders and contributors "as is" and
// any express or implied warranties, including, but not limited to, the implied
// warranties of merchantability and fitness for a particular purpose are disclaimed.
// In no event shall the Intel Corporation or contributors be liable for any direct,
// indirect, incidental, special, exemplary, or consequential damages
// (including, but not limited to, procurement of substitute goods or services;
// loss of use, data, or profits; or business interruption) however caused
// and on any theory of liability, whether in contract, strict liability,
// or tort (including negligence or otherwise) arising in any way out of
// the use of this software, even if advised of the possibility of such damage.
//
//M*/

#ifndef __OPENCV_TEST_COMMON_HPP__
#define __OPENCV_TEST_COMMON_HPP__

#ifdef HAVE_OPENCL
#include "opencv2/core/ocl.hpp"
#endif

namespace cv { namespace dnn {
CV__DNN_INLINE_NS_BEGIN
static inline void PrintTo(const cv::dnn::Backend& v, std::ostream* os)
{
    switch (v) {
    case DNN_BACKEND_DEFAULT: *os << "DEFAULT"; return;
    case DNN_BACKEND_HALIDE: *os << "HALIDE"; return;
    case DNN_BACKEND_INFERENCE_ENGINE: *os << "DLIE"; return;
    case DNN_BACKEND_OPENCV: *os << "OCV"; return;
    case DNN_BACKEND_VKCOM: *os << "VKCOM"; return;
    } // don't use "default:" to emit compiler warnings
    *os << "DNN_BACKEND_UNKNOWN(" << (int)v << ")";
}

static inline void PrintTo(const cv::dnn::Target& v, std::ostream* os)
{
    switch (v) {
    case DNN_TARGET_CPU: *os << "CPU"; return;
    case DNN_TARGET_OPENCL: *os << "OCL"; return;
    case DNN_TARGET_OPENCL_FP16: *os << "OCL_FP16"; return;
    case DNN_TARGET_MYRIAD: *os << "MYRIAD"; return;
    case DNN_TARGET_VULKAN: *os << "VULKAN"; return;
    case DNN_TARGET_FPGA: *os << "FPGA"; return;
    } // don't use "default:" to emit compiler warnings
    *os << "DNN_TARGET_UNKNOWN(" << (int)v << ")";
}

using opencv_test::tuple;
using opencv_test::get;
static inline void PrintTo(const tuple<cv::dnn::Backend, cv::dnn::Target> v, std::ostream* os)
{
    PrintTo(get<0>(v), os);
    *os << "/";
    PrintTo(get<1>(v), os);
}

CV__DNN_INLINE_NS_END
}} // namespace


static inline const std::string &getOpenCVExtraDir()
{
    return cvtest::TS::ptr()->get_data_path();
}

static inline void normAssert(cv::InputArray ref, cv::InputArray test, const char *comment = "",
                       double l1 = 0.00001, double lInf = 0.0001)
{
    double normL1 = cvtest::norm(ref, test, cv::NORM_L1) / ref.getMat().total();
    EXPECT_LE(normL1, l1) << comment;

    double normInf = cvtest::norm(ref, test, cv::NORM_INF);
    EXPECT_LE(normInf, lInf) << comment;
}

static std::vector<cv::Rect2d> matToBoxes(const cv::Mat& m)
{
    EXPECT_EQ(m.type(), CV_32FC1);
    EXPECT_EQ(m.dims, 2);
    EXPECT_EQ(m.cols, 4);

    std::vector<cv::Rect2d> boxes(m.rows);
    for (int i = 0; i < m.rows; ++i)
    {
        CV_Assert(m.row(i).isContinuous());
        const float* data = m.ptr<float>(i);
        double l = data[0], t = data[1], r = data[2], b = data[3];
        boxes[i] = cv::Rect2d(l, t, r - l, b - t);
    }
    return boxes;
}

static inline void normAssertDetections(const std::vector<int>& refClassIds,
                                 const std::vector<float>& refScores,
                                 const std::vector<cv::Rect2d>& refBoxes,
                                 const std::vector<int>& testClassIds,
                                 const std::vector<float>& testScores,
                                 const std::vector<cv::Rect2d>& testBoxes,
                                 const char *comment = "", double confThreshold = 0.0,
                                 double scores_diff = 1e-5, double boxes_iou_diff = 1e-4)
{
    std::vector<bool> matchedRefBoxes(refBoxes.size(), false);
    for (int i = 0; i < testBoxes.size(); ++i)
    {
        double testScore = testScores[i];
        if (testScore < confThreshold)
            continue;

        int testClassId = testClassIds[i];
        const cv::Rect2d& testBox = testBoxes[i];
        bool matched = false;
        for (int j = 0; j < refBoxes.size() && !matched; ++j)
        {
            if (!matchedRefBoxes[j] && testClassId == refClassIds[j] &&
                std::abs(testScore - refScores[j]) < scores_diff)
            {
                double interArea = (testBox & refBoxes[j]).area();
                double iou = interArea / (testBox.area() + refBoxes[j].area() - interArea);
                if (std::abs(iou - 1.0) < boxes_iou_diff)
                {
                    matched = true;
                    matchedRefBoxes[j] = true;
                }
            }
        }
        if (!matched)
            std::cout << cv::format("Unmatched prediction: class %d score %f box ",
                                    testClassId, testScore) << testBox << std::endl;
        EXPECT_TRUE(matched) << comment;
    }

    // Check unmatched reference detections.
    for (int i = 0; i < refBoxes.size(); ++i)
    {
        if (!matchedRefBoxes[i] && refScores[i] > confThreshold)
        {
            std::cout << cv::format("Unmatched reference: class %d score %f box ",
                                    refClassIds[i], refScores[i]) << refBoxes[i] << std::endl;
            EXPECT_LE(refScores[i], confThreshold) << comment;
        }
    }
}

// For SSD-based object detection networks which produce output of shape 1x1xNx7
// where N is a number of detections and an every detection is represented by
// a vector [batchId, classId, confidence, left, top, right, bottom].
static inline void normAssertDetections(cv::Mat ref, cv::Mat out, const char *comment = "",
                                 double confThreshold = 0.0, double scores_diff = 1e-5,
                                 double boxes_iou_diff = 1e-4)
{
    CV_Assert(ref.total() % 7 == 0);
    CV_Assert(out.total() % 7 == 0);
    ref = ref.reshape(1, ref.total() / 7);
    out = out.reshape(1, out.total() / 7);

    cv::Mat refClassIds, testClassIds;
    ref.col(1).convertTo(refClassIds, CV_32SC1);
    out.col(1).convertTo(testClassIds, CV_32SC1);
    std::vector<float> refScores(ref.col(2)), testScores(out.col(2));
    std::vector<cv::Rect2d> refBoxes = matToBoxes(ref.colRange(3, 7));
    std::vector<cv::Rect2d> testBoxes = matToBoxes(out.colRange(3, 7));
    normAssertDetections(refClassIds, refScores, refBoxes, testClassIds, testScores,
                         testBoxes, comment, confThreshold, scores_diff, boxes_iou_diff);
}

static inline bool readFileInMemory(const std::string& filename, std::string& content)
{
    std::ios::openmode mode = std::ios::in | std::ios::binary;
    std::ifstream ifs(filename.c_str(), mode);
    if (!ifs.is_open())
        return false;

    content.clear();

    ifs.seekg(0, std::ios::end);
    content.reserve(ifs.tellg());
    ifs.seekg(0, std::ios::beg);

    content.assign((std::istreambuf_iterator<char>(ifs)),
                   std::istreambuf_iterator<char>());

    return true;
}

namespace opencv_test {

using namespace cv::dnn;

static inline
testing::internal::ParamGenerator< tuple<Backend, Target> > dnnBackendsAndTargets(
        bool withInferenceEngine = true,
        bool withHalide = false,
        bool withCpuOCV = true,
        bool withVkCom = true
)
{
    std::vector< tuple<Backend, Target> > targets;
    std::vector< Target > available;
    if (withHalide)
    {
        available = getAvailableTargets(DNN_BACKEND_HALIDE);
        for (std::vector< Target >::const_iterator i = available.begin(); i != available.end(); ++i)
            targets.push_back(make_tuple(DNN_BACKEND_HALIDE, *i));
    }
    if (withInferenceEngine)
    {
        available = getAvailableTargets(DNN_BACKEND_INFERENCE_ENGINE);
        for (std::vector< Target >::const_iterator i = available.begin(); i != available.end(); ++i)
            targets.push_back(make_tuple(DNN_BACKEND_INFERENCE_ENGINE, *i));
    }
    {
        available = getAvailableTargets(DNN_BACKEND_OPENCV);
        for (std::vector< Target >::const_iterator i = available.begin(); i != available.end(); ++i)
        {
            if (!withCpuOCV && *i == DNN_TARGET_CPU)
                continue;
            targets.push_back(make_tuple(DNN_BACKEND_OPENCV, *i));
        }
    }
<<<<<<< HEAD
#endif
#ifdef HAVE_VULKAN
    if (withVkCom)
        targets.push_back(make_tuple(DNN_BACKEND_VKCOM, DNN_TARGET_VULKAN));
#endif
=======
>>>>>>> 6fbf6f8b
    if (targets.empty())  // validate at least CPU mode
        targets.push_back(make_tuple(DNN_BACKEND_OPENCV, DNN_TARGET_CPU));
    return testing::ValuesIn(targets);
}

} // namespace


namespace opencv_test {
using namespace cv::dnn;

class DNNTestLayer : public TestWithParam<tuple<Backend, Target> >
{
public:
    dnn::Backend backend;
    dnn::Target target;
    double default_l1, default_lInf;

    DNNTestLayer()
    {
        backend = (dnn::Backend)(int)get<0>(GetParam());
        target = (dnn::Target)(int)get<1>(GetParam());
        getDefaultThresholds(backend, target, &default_l1, &default_lInf);
    }

   static void getDefaultThresholds(int backend, int target, double* l1, double* lInf)
   {
       if (target == DNN_TARGET_OPENCL_FP16 || target == DNN_TARGET_MYRIAD)
       {
           *l1 = 4e-3;
           *lInf = 2e-2;
       }
       else
       {
           *l1 = 1e-5;
           *lInf = 1e-4;
       }
   }

    static void checkBackend(int backend, int target, Mat* inp = 0, Mat* ref = 0)
    {
       if (backend == DNN_BACKEND_INFERENCE_ENGINE && target == DNN_TARGET_MYRIAD)
       {
#if defined(INF_ENGINE_RELEASE) && INF_ENGINE_RELEASE < 2018030000
           if (inp && ref && inp->size[0] != 1)
           {
               // Myriad plugin supports only batch size 1. Slice a single sample.
               if (inp->size[0] == ref->size[0])
               {
                   std::vector<cv::Range> range(inp->dims, Range::all());
                   range[0] = Range(0, 1);
                   *inp = inp->operator()(range);

                   range = std::vector<cv::Range>(ref->dims, Range::all());
                   range[0] = Range(0, 1);
                   *ref = ref->operator()(range);
               }
               else
                   throw SkipTestException("Myriad plugin supports only batch size 1");
           }
#else
           if (inp && ref && inp->dims == 4 && ref->dims == 4 &&
               inp->size[0] != 1 && inp->size[0] != ref->size[0])
               throw SkipTestException("Inconsistent batch size of input and output blobs for Myriad plugin");

#endif
       }
   }

protected:
    void checkBackend(Mat* inp = 0, Mat* ref = 0)
    {
        checkBackend(backend, target, inp, ref);
    }
};

} // namespace

#endif<|MERGE_RESOLUTION|>--- conflicted
+++ resolved
@@ -245,14 +245,6 @@
             targets.push_back(make_tuple(DNN_BACKEND_OPENCV, *i));
         }
     }
-<<<<<<< HEAD
-#endif
-#ifdef HAVE_VULKAN
-    if (withVkCom)
-        targets.push_back(make_tuple(DNN_BACKEND_VKCOM, DNN_TARGET_VULKAN));
-#endif
-=======
->>>>>>> 6fbf6f8b
     if (targets.empty())  // validate at least CPU mode
         targets.push_back(make_tuple(DNN_BACKEND_OPENCV, DNN_TARGET_CPU));
     return testing::ValuesIn(targets);
