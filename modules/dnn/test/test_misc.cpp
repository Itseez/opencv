// This file is part of OpenCV project.
// It is subject to the license terms in the LICENSE file found in the top-level directory
// of this distribution and at http://opencv.org/license.html.
//
// Copyright (C) 2017, Intel Corporation, all rights reserved.
// Third party copyrights are property of their respective owners.

#include "test_precomp.hpp"

namespace opencv_test { namespace {

TEST(blobFromImage_4ch, Regression)
{
    Mat ch[4];
    for(int i = 0; i < 4; i++)
        ch[i] = Mat::ones(10, 10, CV_8U)*i;

    Mat img;
    merge(ch, 4, img);
    Mat blob = dnn::blobFromImage(img, 1., Size(), Scalar(), false, false);

    for(int i = 0; i < 4; i++)
    {
        ch[i] = Mat(img.rows, img.cols, CV_32F, blob.ptr(0, i));
        ASSERT_DOUBLE_EQ(cvtest::norm(ch[i], cv::NORM_INF), i);
    }
}

TEST(blobFromImage, allocated)
{
    int size[] = {1, 3, 4, 5};
    Mat img(size[2], size[3], CV_32FC(size[1]));
    Mat blob(4, size, CV_32F);
    void* blobData = blob.data;
    dnn::blobFromImage(img, blob, 1.0 / 255, Size(), Scalar(), false, false);
    ASSERT_EQ(blobData, blob.data);
}

<<<<<<< HEAD
TEST(imagesFromBlob, Regression)
{
    int nbOfImages = 8;

    std::vector<cv::Mat> inputImgs(nbOfImages);
    for (int i = 0; i < nbOfImages; i++)
    {
        inputImgs[i] = cv::Mat::ones(100, 100, CV_32FC3);
        cv::randu(inputImgs[i], cv::Scalar::all(0), cv::Scalar::all(1));
    }

    cv::Mat blob = cv::dnn::blobFromImages(inputImgs, 1., cv::Size(), cv::Scalar(), false, false);
    std::vector<cv::Mat> outputImgs;
    cv::dnn::imagesFromBlob(blob, outputImgs);

    for (int i = 0; i < nbOfImages; i++)
    {
        ASSERT_EQ(cv::countNonZero(inputImgs[i] != outputImgs[i]), 0);
    }
}

}
=======
}} // namespace
>>>>>>> e2a99d24
<|MERGE_RESOLUTION|>--- conflicted
+++ resolved
@@ -36,7 +36,6 @@
     ASSERT_EQ(blobData, blob.data);
 }
 
-<<<<<<< HEAD
 TEST(imagesFromBlob, Regression)
 {
     int nbOfImages = 8;
@@ -58,7 +57,4 @@
     }
 }
 
-}
-=======
-}} // namespace
->>>>>>> e2a99d24
+}} // namespace