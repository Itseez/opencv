--- conflicted
+++ resolved
@@ -121,7 +121,9 @@
     buf.accum.setTo(Scalar::all(0));
 
     DeviceInfo devInfo;
-    linesAccum_gpu(srcPoints, pointsCount, buf.accum, rho, theta, devInfo.sharedMemPerBlock(), devInfo.supports(FEATURE_SET_COMPUTE_20));
+    cudaDeviceProp prop;
+    cudaSafeCall(cudaGetDeviceProperties(&prop, devInfo.deviceID()));
+    linesAccum_gpu(srcPoints, pointsCount, buf.accum, rho, theta, prop.sharedMemPerBlock, devInfo.supports(FEATURE_SET_COMPUTE_20));
 
     ensureSizeIsEnough(2, maxLines, CV_32FC2, lines);
 
@@ -194,13 +196,9 @@
     buf.accum.setTo(Scalar::all(0));
 
     DeviceInfo devInfo;
-<<<<<<< HEAD
-    linesAccum_gpu(srcPoints, pointsCount, buf.accum, rho, theta, devInfo.sharedMemPerBlock(), devInfo.supports(FEATURE_SET_COMPUTE_20));
-=======
     cudaDeviceProp prop;
     cudaSafeCall(cudaGetDeviceProperties(&prop, devInfo.deviceID()));
     linesAccum_gpu(srcPoints, pointsCount, buf.accum, rho, theta, prop.sharedMemPerBlock, devInfo.supports(FEATURE_SET_COMPUTE_20));
->>>>>>> 7e5eee5b
 
     ensureSizeIsEnough(1, maxLines, CV_32SC4, lines);
 
