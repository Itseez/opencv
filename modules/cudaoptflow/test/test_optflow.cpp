/*M///////////////////////////////////////////////////////////////////////////////////////
//
//  IMPORTANT: READ BEFORE DOWNLOADING, COPYING, INSTALLING OR USING.
//
//  By downloading, copying, installing or using the software you agree to this license.
//  If you do not agree to this license, do not download, install,
//  copy or use the software.
//
//
//                           License Agreement
//                For Open Source Computer Vision Library
//
// Copyright (C) 2000-2008, Intel Corporation, all rights reserved.
// Copyright (C) 2009, Willow Garage Inc., all rights reserved.
// Third party copyrights are property of their respective owners.
//
// Redistribution and use in source and binary forms, with or without modification,
// are permitted provided that the following conditions are met:
//
//   * Redistribution's of source code must retain the above copyright notice,
//     this list of conditions and the following disclaimer.
//
//   * Redistribution's in binary form must reproduce the above copyright notice,
//     this list of conditions and the following disclaimer in the documentation
//     and/or other materials provided with the distribution.
//
//   * The name of the copyright holders may not be used to endorse or promote products
//     derived from this software without specific prior written permission.
//
// This software is provided by the copyright holders and contributors "as is" and
// any express or implied warranties, including, but not limited to, the implied
// warranties of merchantability and fitness for a particular purpose are disclaimed.
// In no event shall the Intel Corporation or contributors be liable for any direct,
// indirect, incidental, special, exemplary, or consequential damages
// (including, but not limited to, procurement of substitute goods or services;
// loss of use, data, or profits; or business interruption) however caused
// and on any theory of liability, whether in contract, strict liability,
// or tort (including negligence or otherwise) arising in any way out of
// the use of this software, even if advised of the possibility of such damage.
//
//M*/

#include "test_precomp.hpp"

#ifdef HAVE_CUDA

using namespace cvtest;

//////////////////////////////////////////////////////
// BroxOpticalFlow

//#define BROX_DUMP

struct BroxOpticalFlow : testing::TestWithParam<cv::cuda::DeviceInfo>
{
    cv::cuda::DeviceInfo devInfo;

    virtual void SetUp()
    {
        devInfo = GetParam();

        cv::cuda::setDevice(devInfo.deviceID());
    }
};

CUDA_TEST_P(BroxOpticalFlow, Regression)
{
    cv::Mat frame0 = readImageType("opticalflow/frame0.png", CV_32FC1);
    ASSERT_FALSE(frame0.empty());

    cv::Mat frame1 = readImageType("opticalflow/frame1.png", CV_32FC1);
    ASSERT_FALSE(frame1.empty());

    cv::cuda::BroxOpticalFlow brox(0.197f /*alpha*/, 50.0f /*gamma*/, 0.8f /*scale_factor*/,
                                  10 /*inner_iterations*/, 77 /*outer_iterations*/, 10 /*solver_iterations*/);

    cv::cuda::GpuMat u;
    cv::cuda::GpuMat v;
    brox(loadMat(frame0), loadMat(frame1), u, v);

    std::string fname(cvtest::TS::ptr()->get_data_path());
    if (devInfo.majorVersion() >= 2)
        fname += "opticalflow/brox_optical_flow_cc20.bin";
    else
        fname += "opticalflow/brox_optical_flow.bin";

#ifndef BROX_DUMP
    std::ifstream f(fname.c_str(), std::ios_base::binary);

    int rows, cols;

    f.read((char*) &rows, sizeof(rows));
    f.read((char*) &cols, sizeof(cols));

    cv::Mat u_gold(rows, cols, CV_32FC1);

    for (int i = 0; i < u_gold.rows; ++i)
        f.read(u_gold.ptr<char>(i), u_gold.cols * sizeof(float));

    cv::Mat v_gold(rows, cols, CV_32FC1);

    for (int i = 0; i < v_gold.rows; ++i)
        f.read(v_gold.ptr<char>(i), v_gold.cols * sizeof(float));

    EXPECT_MAT_SIMILAR(u_gold, u, 1e-3);
    EXPECT_MAT_SIMILAR(v_gold, v, 1e-3);
#else
    std::ofstream f(fname.c_str(), std::ios_base::binary);

    f.write((char*) &u.rows, sizeof(u.rows));
    f.write((char*) &u.cols, sizeof(u.cols));

    cv::Mat h_u(u);
    cv::Mat h_v(v);

    for (int i = 0; i < u.rows; ++i)
        f.write(h_u.ptr<char>(i), u.cols * sizeof(float));

    for (int i = 0; i < v.rows; ++i)
        f.write(h_v.ptr<char>(i), v.cols * sizeof(float));
#endif
}

CUDA_TEST_P(BroxOpticalFlow, OpticalFlowNan)
{
    cv::Mat frame0 = readImageType("opticalflow/frame0.png", CV_32FC1);
    ASSERT_FALSE(frame0.empty());

    cv::Mat frame1 = readImageType("opticalflow/frame1.png", CV_32FC1);
    ASSERT_FALSE(frame1.empty());

    cv::Mat r_frame0, r_frame1;
    cv::resize(frame0, r_frame0, cv::Size(1380,1000));
    cv::resize(frame1, r_frame1, cv::Size(1380,1000));

    cv::cuda::BroxOpticalFlow brox(0.197f /*alpha*/, 50.0f /*gamma*/, 0.8f /*scale_factor*/,
                                  5 /*inner_iterations*/, 150 /*outer_iterations*/, 10 /*solver_iterations*/);

    cv::cuda::GpuMat u;
    cv::cuda::GpuMat v;
    brox(loadMat(r_frame0), loadMat(r_frame1), u, v);

    cv::Mat h_u, h_v;
    u.download(h_u);
    v.download(h_v);

    EXPECT_TRUE(cv::checkRange(h_u));
    EXPECT_TRUE(cv::checkRange(h_v));
};

INSTANTIATE_TEST_CASE_P(CUDA_OptFlow, BroxOpticalFlow, ALL_DEVICES);

//////////////////////////////////////////////////////
// PyrLKOpticalFlow

namespace
{
    IMPLEMENT_PARAM_CLASS(UseGray, bool)
}

PARAM_TEST_CASE(PyrLKOpticalFlow, cv::cuda::DeviceInfo, UseGray)
{
    cv::cuda::DeviceInfo devInfo;
    bool useGray;

    virtual void SetUp()
    {
        devInfo = GET_PARAM(0);
        useGray = GET_PARAM(1);

        cv::cuda::setDevice(devInfo.deviceID());
    }
};

CUDA_TEST_P(PyrLKOpticalFlow, Sparse)
{
    cv::Mat frame0 = readImage("opticalflow/frame0.png", useGray ? cv::IMREAD_GRAYSCALE : cv::IMREAD_COLOR);
    ASSERT_FALSE(frame0.empty());

    cv::Mat frame1 = readImage("opticalflow/frame1.png", useGray ? cv::IMREAD_GRAYSCALE : cv::IMREAD_COLOR);
    ASSERT_FALSE(frame1.empty());

    cv::Mat gray_frame;
    if (useGray)
        gray_frame = frame0;
    else
        cv::cvtColor(frame0, gray_frame, cv::COLOR_BGR2GRAY);

    std::vector<cv::Point2f> pts;
    cv::goodFeaturesToTrack(gray_frame, pts, 1000, 0.01, 0.0);

    cv::cuda::GpuMat d_pts;
    cv::Mat pts_mat(1, (int) pts.size(), CV_32FC2, (void*) &pts[0]);
    d_pts.upload(pts_mat);

    cv::cuda::PyrLKOpticalFlow pyrLK;

    cv::cuda::GpuMat d_nextPts;
    cv::cuda::GpuMat d_status;
    pyrLK.sparse(loadMat(frame0), loadMat(frame1), d_pts, d_nextPts, d_status);

    std::vector<cv::Point2f> nextPts(d_nextPts.cols);
    cv::Mat nextPts_mat(1, d_nextPts.cols, CV_32FC2, (void*) &nextPts[0]);
    d_nextPts.download(nextPts_mat);

    std::vector<unsigned char> status(d_status.cols);
    cv::Mat status_mat(1, d_status.cols, CV_8UC1, (void*) &status[0]);
    d_status.download(status_mat);

    std::vector<cv::Point2f> nextPts_gold;
    std::vector<unsigned char> status_gold;
    cv::calcOpticalFlowPyrLK(frame0, frame1, pts, nextPts_gold, status_gold, cv::noArray());

    ASSERT_EQ(nextPts_gold.size(), nextPts.size());
    ASSERT_EQ(status_gold.size(), status.size());

    size_t mistmatch = 0;
    for (size_t i = 0; i < nextPts.size(); ++i)
    {
        cv::Point2i a = nextPts[i];
        cv::Point2i b = nextPts_gold[i];

        if (status[i] != status_gold[i])
        {
            ++mistmatch;
            continue;
        }

        if (status[i])
        {
            bool eq = std::abs(a.x - b.x) <= 1 && std::abs(a.y - b.y) <= 1;

            if (!eq)
                ++mistmatch;
        }
    }

    double bad_ratio = static_cast<double>(mistmatch) / nextPts.size();

    ASSERT_LE(bad_ratio, 0.01);
}

INSTANTIATE_TEST_CASE_P(CUDA_OptFlow, PyrLKOpticalFlow, testing::Combine(
    ALL_DEVICES,
    testing::Values(UseGray(true), UseGray(false))));

//////////////////////////////////////////////////////
// FarnebackOpticalFlow

namespace
{
    IMPLEMENT_PARAM_CLASS(PyrScale, double)
    IMPLEMENT_PARAM_CLASS(PolyN, int)
    CV_FLAGS(FarnebackOptFlowFlags, 0, OPTFLOW_FARNEBACK_GAUSSIAN)
    IMPLEMENT_PARAM_CLASS(UseInitFlow, bool)
}

PARAM_TEST_CASE(FarnebackOpticalFlow, cv::cuda::DeviceInfo, PyrScale, PolyN, FarnebackOptFlowFlags, UseInitFlow)
{
    cv::cuda::DeviceInfo devInfo;
    double pyrScale;
    int polyN;
    int flags;
    bool useInitFlow;

    virtual void SetUp()
    {
        devInfo = GET_PARAM(0);
        pyrScale = GET_PARAM(1);
        polyN = GET_PARAM(2);
        flags = GET_PARAM(3);
        useInitFlow = GET_PARAM(4);

        cv::cuda::setDevice(devInfo.deviceID());
    }
};

CUDA_TEST_P(FarnebackOpticalFlow, Accuracy)
{
    cv::Mat frame0 = readImage("opticalflow/rubberwhale1.png", cv::IMREAD_GRAYSCALE);
    ASSERT_FALSE(frame0.empty());

    cv::Mat frame1 = readImage("opticalflow/rubberwhale2.png", cv::IMREAD_GRAYSCALE);
    ASSERT_FALSE(frame1.empty());

    double polySigma = polyN <= 5 ? 1.1 : 1.5;

    cv::cuda::FarnebackOpticalFlow farn;
    farn.pyrScale = pyrScale;
    farn.polyN = polyN;
    farn.polySigma = polySigma;
    farn.flags = flags;

    cv::cuda::GpuMat d_flowx, d_flowy;
    farn(loadMat(frame0), loadMat(frame1), d_flowx, d_flowy);

    cv::Mat flow;
    if (useInitFlow)
    {
        cv::Mat flowxy[] = {cv::Mat(d_flowx), cv::Mat(d_flowy)};
        cv::merge(flowxy, 2, flow);

        farn.flags |= cv::OPTFLOW_USE_INITIAL_FLOW;
        farn(loadMat(frame0), loadMat(frame1), d_flowx, d_flowy);
    }

    cv::calcOpticalFlowFarneback(
        frame0, frame1, flow, farn.pyrScale, farn.numLevels, farn.winSize,
        farn.numIters, farn.polyN, farn.polySigma, farn.flags);

    std::vector<cv::Mat> flowxy;
    cv::split(flow, flowxy);

    EXPECT_MAT_SIMILAR(flowxy[0], d_flowx, 0.1);
    EXPECT_MAT_SIMILAR(flowxy[1], d_flowy, 0.1);
}

INSTANTIATE_TEST_CASE_P(CUDA_OptFlow, FarnebackOpticalFlow, testing::Combine(
    ALL_DEVICES,
    testing::Values(PyrScale(0.3), PyrScale(0.5), PyrScale(0.8)),
    testing::Values(PolyN(5), PolyN(7)),
    testing::Values(FarnebackOptFlowFlags(0), FarnebackOptFlowFlags(cv::OPTFLOW_FARNEBACK_GAUSSIAN)),
    testing::Values(UseInitFlow(false), UseInitFlow(true))));

//////////////////////////////////////////////////////
// OpticalFlowDual_TVL1

PARAM_TEST_CASE(OpticalFlowDual_TVL1, cv::cuda::DeviceInfo, UseRoi)
{
    cv::cuda::DeviceInfo devInfo;
    bool useRoi;

    virtual void SetUp()
    {
        devInfo = GET_PARAM(0);
        useRoi = GET_PARAM(1);

        cv::cuda::setDevice(devInfo.deviceID());
    }
};

CUDA_TEST_P(OpticalFlowDual_TVL1, Accuracy)
{
    cv::Mat frame0 = readImage("opticalflow/rubberwhale1.png", cv::IMREAD_GRAYSCALE);
    ASSERT_FALSE(frame0.empty());

    cv::Mat frame1 = readImage("opticalflow/rubberwhale2.png", cv::IMREAD_GRAYSCALE);
    ASSERT_FALSE(frame1.empty());

    cv::cuda::OpticalFlowDual_TVL1_CUDA d_alg;
    cv::cuda::GpuMat d_flowx = createMat(frame0.size(), CV_32FC1, useRoi);
    cv::cuda::GpuMat d_flowy = createMat(frame0.size(), CV_32FC1, useRoi);
    d_alg(loadMat(frame0, useRoi), loadMat(frame1, useRoi), d_flowx, d_flowy);

    cv::Ptr<cv::DenseOpticalFlow> alg = cv::createOptFlow_DualTVL1();
    alg->set("medianFiltering", 1);
    alg->set("innerIterations", 1);
    alg->set("outerIterations", d_alg.iterations);
    cv::Mat flow;
    alg->calc(frame0, frame1, flow);
    cv::Mat gold[2];
    cv::split(flow, gold);
    cv::Mat mx(d_flowx);
    cv::Mat my(d_flowx);

    EXPECT_MAT_SIMILAR(gold[0], d_flowx, 4e-3);
    EXPECT_MAT_SIMILAR(gold[1], d_flowy, 4e-3);
    d_alg.gamma = 1;
    alg->set("gamma", 1);
    d_alg(loadMat(frame0, useRoi), loadMat(frame1, useRoi), d_flowx, d_flowy);
    alg->calc(frame0, frame1, flow);
    cv::split(flow, gold);
    mx = cv::Mat(d_flowx);
    my = cv::Mat(d_flowx);

    EXPECT_MAT_SIMILAR(gold[0], d_flowx, 4e-3);
    EXPECT_MAT_SIMILAR(gold[1], d_flowy, 4e-3);
}

INSTANTIATE_TEST_CASE_P(CUDA_OptFlow, OpticalFlowDual_TVL1, testing::Combine(
    ALL_DEVICES,
    WHOLE_SUBMAT));

<<<<<<< HEAD

=======
>>>>>>> 4fa7f4d9
//////////////////////////////////////////////////////
// FastOpticalFlowBM

namespace
{
    void FastOpticalFlowBM_gold(const cv::Mat_<uchar>& I0, const cv::Mat_<uchar>& I1, cv::Mat_<float>& velx, cv::Mat_<float>& vely, int search_window, int block_window)
    {
        velx.create(I0.size());
        vely.create(I0.size());

        int search_radius = search_window / 2;
        int block_radius = block_window / 2;

        for (int y = 0; y < I0.rows; ++y)
        {
            for (int x = 0; x < I0.cols; ++x)
            {
                int bestDist = std::numeric_limits<int>::max();
                int bestDx = 0;
                int bestDy = 0;

                for (int dy = -search_radius; dy <= search_radius; ++dy)
                {
                    for (int dx = -search_radius; dx <= search_radius; ++dx)
                    {
                        int dist = 0;

                        for (int by = -block_radius; by <= block_radius; ++by)
                        {
                            for (int bx = -block_radius; bx <= block_radius; ++bx)
                            {
                                int I0_val = I0(cv::borderInterpolate(y + by, I0.rows, cv::BORDER_DEFAULT), cv::borderInterpolate(x + bx, I0.cols, cv::BORDER_DEFAULT));
                                int I1_val = I1(cv::borderInterpolate(y + dy + by, I0.rows, cv::BORDER_DEFAULT), cv::borderInterpolate(x + dx + bx, I0.cols, cv::BORDER_DEFAULT));

                                dist += std::abs(I0_val - I1_val);
                            }
                        }

                        if (dist < bestDist)
                        {
                            bestDist = dist;
                            bestDx = dx;
                            bestDy = dy;
                        }
                    }
                }

                velx(y, x) = (float) bestDx;
                vely(y, x) = (float) bestDy;
            }
        }
    }

    double calc_rmse(const cv::Mat_<float>& flow1, const cv::Mat_<float>& flow2)
    {
        double sum = 0.0;

        for (int y = 0; y < flow1.rows; ++y)
        {
            for (int x = 0; x < flow1.cols; ++x)
            {
                double diff = flow1(y, x) - flow2(y, x);
                sum += diff * diff;
            }
        }

        return std::sqrt(sum / flow1.size().area());
    }
}

struct FastOpticalFlowBM : testing::TestWithParam<cv::cuda::DeviceInfo>
{
};

CUDA_TEST_P(FastOpticalFlowBM, Accuracy)
{
    const double MAX_RMSE = 0.6;

    int search_window = 15;
    int block_window = 5;

    cv::cuda::DeviceInfo devInfo = GetParam();
    cv::cuda::setDevice(devInfo.deviceID());

    cv::Mat frame0 = readImage("opticalflow/rubberwhale1.png", cv::IMREAD_GRAYSCALE);
    ASSERT_FALSE(frame0.empty());

    cv::Mat frame1 = readImage("opticalflow/rubberwhale2.png", cv::IMREAD_GRAYSCALE);
    ASSERT_FALSE(frame1.empty());

    cv::Size smallSize(320, 240);
    cv::Mat frame0_small;
    cv::Mat frame1_small;

    cv::resize(frame0, frame0_small, smallSize);
    cv::resize(frame1, frame1_small, smallSize);

    cv::cuda::GpuMat d_flowx;
    cv::cuda::GpuMat d_flowy;
    cv::cuda::FastOpticalFlowBM fastBM;

    fastBM(loadMat(frame0_small), loadMat(frame1_small), d_flowx, d_flowy, search_window, block_window);

    cv::Mat_<float> flowx;
    cv::Mat_<float> flowy;
    FastOpticalFlowBM_gold(frame0_small, frame1_small, flowx, flowy, search_window, block_window);

    double err;

    err = calc_rmse(flowx, cv::Mat(d_flowx));
    EXPECT_LE(err, MAX_RMSE);

    err = calc_rmse(flowy, cv::Mat(d_flowy));
    EXPECT_LE(err, MAX_RMSE);
}

INSTANTIATE_TEST_CASE_P(CUDA_OptFlow, FastOpticalFlowBM, ALL_DEVICES);

#endif // HAVE_CUDA<|MERGE_RESOLUTION|>--- conflicted
+++ resolved
@@ -381,10 +381,6 @@
     ALL_DEVICES,
     WHOLE_SUBMAT));
 
-<<<<<<< HEAD
-
-=======
->>>>>>> 4fa7f4d9
 //////////////////////////////////////////////////////
 // FastOpticalFlowBM
 
