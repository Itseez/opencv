// This file is part of OpenCV project.
// It is subject to the license terms in the LICENSE file found in the top-level directory
// of this distribution and at http://opencv.org/license.html

#ifndef OPENCV_3D_VOLUME_HPP
#define OPENCV_3D_VOLUME_HPP

#include "volume_settings.hpp"

#include "opencv2/core/affine.hpp"

namespace cv
{

class CV_EXPORTS_W Volume
{
public:
    /** @brief Constructor of default volume - TSDF.
    */
<<<<<<< HEAD
    CV_WRAP Volume();
    /** @brief Constructor of custom volume.
    * @param vtype the volume type [TSDF, HashTSDF, ColorTSDF].
    */
    CV_WRAP Volume(VolumeType vtype);
=======
    Volume();
>>>>>>> 899b4d14
    /** @brief Constructor of custom volume.
    * @param vtype the volume type [TSDF, HashTSDF, ColorTSDF].
    * @param settings the custom settings for volume.
    */
<<<<<<< HEAD
    Volume(VolumeType vtype, VolumeSettings settings);
=======
    Volume(VolumeType vtype, const VolumeSettings& settings);
>>>>>>> 899b4d14
    ~Volume();

    /** @brief Integrates the input data to the volume.

    Camera intrinsics are taken from volume settings structure.

    * @param frame the object from which to take depth and image data.
      For color TSDF a depth data should be registered with color data, i.e. have the same intrinsics & camera pose.
      This can be done using function registerDepth() from 3d module.
    * @param pose the pose of camera in global coordinates.
    */
    void integrate(const OdometryFrame& frame, InputArray pose);

    /** @brief Integrates the input data to the volume.

    Camera intrinsics are taken from volume settings structure.

    * @param depth the depth image.
    * @param pose the pose of camera in global coordinates.
    */
<<<<<<< HEAD
    CV_WRAP void integrate(InputArray depth, InputArray pose);
=======
    void integrate(InputArray depth, InputArray pose);
>>>>>>> 899b4d14

    /** @brief Integrates the input data to the volume.

    Camera intrinsics are taken from volume settings structure.

    * @param depth the depth image.
    * @param image the color image (only for ColorTSDF).
      For color TSDF a depth data should be registered with color data, i.e. have the same intrinsics & camera pose.
      This can be done using function registerDepth() from 3d module.
    * @param pose the pose of camera in global coordinates.
    */
<<<<<<< HEAD
    CV_WRAP void integrate(InputArray depth, InputArray image, InputArray pose);
=======
    void integrate(InputArray depth, InputArray image, InputArray pose);
>>>>>>> 899b4d14

    /** @brief Renders the volume contents into an image. The resulting points and normals are in camera's coordinate system.

    Rendered image size and camera intrinsics are taken from volume settings structure.

    * @param cameraPose the pose of camera in global coordinates.
    * @param outFrame the object where to store rendered points and normals.
    */
    void raycast(InputArray cameraPose, OdometryFrame& outFrame) const;

    /** @brief Renders the volume contents into an image. The resulting points and normals are in camera's coordinate system.

    Rendered image size and camera intrinsics are taken from volume settings structure.

    * @param cameraPose the pose of camera in global coordinates.
    * @param points image to store rendered points.
    * @param normals image to store rendered normals corresponding to points.
    * @param colors image to store rendered colors corresponding to points (only for ColorTSDF).
    */
<<<<<<< HEAD
    CV_WRAP void raycast(InputArray cameraPose, OutputArray points, OutputArray normals, OutputArray colors = noArray()) const;
=======
    void raycast(InputArray cameraPose, OutputArray points, OutputArray normals, OutputArray colors = noArray()) const;
>>>>>>> 899b4d14

    /** @brief Renders the volume contents into an image. The resulting points and normals are in camera's coordinate system.

    Rendered image size and camera intrinsics are taken from volume settings structure.

    * @param cameraPose the pose of camera in global coordinates.
    * @param height the height of result image.
    * @param width the width of result image.
    * @param outFrame the object where to store rendered points and normals.
    */
    void raycast(InputArray cameraPose, int height, int width, OdometryFrame& outFrame) const;

    /** @brief Renders the volume contents into an image. The resulting points and normals are in camera's coordinate system.

    Rendered image size and camera intrinsics are taken from volume settings structure.

    * @param cameraPose the pose of camera in global coordinates.
    * @param height the height of result image.
    * @param width the width of result image.
    * @param points image to store rendered points.
    * @param normals image to store rendered normals corresponding to points.
    * @param colors image to store rendered colors corresponding to points (only for ColorTSDF).
    */
<<<<<<< HEAD
    CV_WRAP void raycast(InputArray cameraPose, int height, int width, OutputArray points, OutputArray normals, OutputArray colors = noArray()) const;
=======
    void raycast(InputArray cameraPose, int height, int width, OutputArray points, OutputArray normals, OutputArray colors = noArray()) const;
>>>>>>> 899b4d14

    /** @brief Extract the all data from volume.
    * @param points the input exist point.
    * @param normals the storage of normals (corresponding to input points) in the image.
    */
    void fetchNormals(InputArray points, OutputArray normals) const;
    /** @brief Extract the all data from volume.
    * @param points the storage of all points.
    * @param normals the storage of all normals, corresponding to points.
    */
    void fetchPointsNormals(OutputArray points, OutputArray normals) const;
    /** @brief Extract the all data from volume.
    * @param points the storage of all points.
    * @param normals the storage of all normals, corresponding to points.
    * @param colors the storage of all colors, corresponding to points (only for ColorTSDF).
    */
    void fetchPointsNormalsColors(OutputArray points, OutputArray normals, OutputArray colors) const;

    /** @brief clear all data in volume.
    */
<<<<<<< HEAD
    CV_WRAP void reset();
=======
    void reset();
>>>>>>> 899b4d14

    /** @brief return visible blocks in volume.
    */
    int getVisibleBlocks() const;

    /** @brief return number of vulmeunits in volume.
    */
    size_t getTotalVolumeUnits() const;

    class Impl;
private:
    Ptr<Impl> impl;
};

}  // namespace cv
#endif // include guard<|MERGE_RESOLUTION|>--- conflicted
+++ resolved
@@ -17,24 +17,19 @@
 public:
     /** @brief Constructor of default volume - TSDF.
     */
-<<<<<<< HEAD
+
     CV_WRAP Volume();
     /** @brief Constructor of custom volume.
     * @param vtype the volume type [TSDF, HashTSDF, ColorTSDF].
     */
     CV_WRAP Volume(VolumeType vtype);
-=======
-    Volume();
->>>>>>> 899b4d14
+
     /** @brief Constructor of custom volume.
     * @param vtype the volume type [TSDF, HashTSDF, ColorTSDF].
     * @param settings the custom settings for volume.
     */
-<<<<<<< HEAD
     Volume(VolumeType vtype, VolumeSettings settings);
-=======
-    Volume(VolumeType vtype, const VolumeSettings& settings);
->>>>>>> 899b4d14
+
     ~Volume();
 
     /** @brief Integrates the input data to the volume.
@@ -55,11 +50,7 @@
     * @param depth the depth image.
     * @param pose the pose of camera in global coordinates.
     */
-<<<<<<< HEAD
     CV_WRAP void integrate(InputArray depth, InputArray pose);
-=======
-    void integrate(InputArray depth, InputArray pose);
->>>>>>> 899b4d14
 
     /** @brief Integrates the input data to the volume.
 
@@ -71,11 +62,7 @@
       This can be done using function registerDepth() from 3d module.
     * @param pose the pose of camera in global coordinates.
     */
-<<<<<<< HEAD
     CV_WRAP void integrate(InputArray depth, InputArray image, InputArray pose);
-=======
-    void integrate(InputArray depth, InputArray image, InputArray pose);
->>>>>>> 899b4d14
 
     /** @brief Renders the volume contents into an image. The resulting points and normals are in camera's coordinate system.
 
@@ -95,11 +82,7 @@
     * @param normals image to store rendered normals corresponding to points.
     * @param colors image to store rendered colors corresponding to points (only for ColorTSDF).
     */
-<<<<<<< HEAD
     CV_WRAP void raycast(InputArray cameraPose, OutputArray points, OutputArray normals, OutputArray colors = noArray()) const;
-=======
-    void raycast(InputArray cameraPose, OutputArray points, OutputArray normals, OutputArray colors = noArray()) const;
->>>>>>> 899b4d14
 
     /** @brief Renders the volume contents into an image. The resulting points and normals are in camera's coordinate system.
 
@@ -123,11 +106,7 @@
     * @param normals image to store rendered normals corresponding to points.
     * @param colors image to store rendered colors corresponding to points (only for ColorTSDF).
     */
-<<<<<<< HEAD
     CV_WRAP void raycast(InputArray cameraPose, int height, int width, OutputArray points, OutputArray normals, OutputArray colors = noArray()) const;
-=======
-    void raycast(InputArray cameraPose, int height, int width, OutputArray points, OutputArray normals, OutputArray colors = noArray()) const;
->>>>>>> 899b4d14
 
     /** @brief Extract the all data from volume.
     * @param points the input exist point.
@@ -148,11 +127,8 @@
 
     /** @brief clear all data in volume.
     */
-<<<<<<< HEAD
+
     CV_WRAP void reset();
-=======
-    void reset();
->>>>>>> 899b4d14
 
     /** @brief return visible blocks in volume.
     */
