--- conflicted
+++ resolved
@@ -333,6 +333,7 @@
         result = 1;
     }
     [localpool2 drain];
+    __END__;
     return result;
 }
 
@@ -602,14 +603,9 @@
 #else
             NSPoint pt = [window convertBaseToScreen:rect.origin];
 #endif
-<<<<<<< HEAD
-        NSSize sz = [[[window contentView] image] size];
-        result = cv::Rect(pt.x, pt.y, sz.width, sz.height);
-=======
             NSSize sz = [[[window contentView] image] size];
             result = cvRect(pt.x, pt.y, sz.width, sz.height);
         }
->>>>>>> 342ced1e
     }
     return result;
 }
