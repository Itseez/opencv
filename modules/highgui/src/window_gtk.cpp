--- conflicted
+++ resolved
@@ -662,15 +662,9 @@
     return 0;
 }
 
-<<<<<<< HEAD
 int cv::startWindowThread(){
     CV_TRACE_FUNCTION();
-#ifdef HAVE_GTHREAD
     gtk_InitSystem(0,NULL);
-=======
-CV_IMPL int cvStartWindowThread(){
-    cvInitSystem(0,NULL);
->>>>>>> eab21b61
     if (!thread_started)
     {
        (void)getWindowMutex();  // force mutex initialization
