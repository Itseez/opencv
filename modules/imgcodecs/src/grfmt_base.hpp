/*M///////////////////////////////////////////////////////////////////////////////////////
//
//  IMPORTANT: READ BEFORE DOWNLOADING, COPYING, INSTALLING OR USING.
//
//  By downloading, copying, installing or using the software you agree to this license.
//  If you do not agree to this license, do not download, install,
//  copy or use the software.
//
//
//                           License Agreement
//                For Open Source Computer Vision Library
//
// Copyright (C) 2000-2008, Intel Corporation, all rights reserved.
// Copyright (C) 2009, Willow Garage Inc., all rights reserved.
// Third party copyrights are property of their respective owners.
//
// Redistribution and use in source and binary forms, with or without modification,
// are permitted provided that the following conditions are met:
//
//   * Redistribution's of source code must retain the above copyright notice,
//     this list of conditions and the following disclaimer.
//
//   * Redistribution's in binary form must reproduce the above copyright notice,
//     this list of conditions and the following disclaimer in the documentation
//     and/or other materials provided with the distribution.
//
//   * The name of the copyright holders may not be used to endorse or promote products
//     derived from this software without specific prior written permission.
//
// This software is provided by the copyright holders and contributors "as is" and
// any express or implied warranties, including, but not limited to, the implied
// warranties of merchantability and fitness for a particular purpose are disclaimed.
// In no event shall the Intel Corporation or contributors be liable for any direct,
// indirect, incidental, special, exemplary, or consequential damages
// (including, but not limited to, procurement of substitute goods or services;
// loss of use, data, or profits; or business interruption) however caused
// and on any theory of liability, whether in contract, strict liability,
// or tort (including negligence or otherwise) arising in any way out of
// the use of this software, even if advised of the possibility of such damage.
//
//M*/

#ifndef _GRFMT_BASE_H_
#define _GRFMT_BASE_H_

#include "utils.hpp"
#include "bitstrm.hpp"
<<<<<<< HEAD
#include <map>
#include <sstream>
=======
#include "exif.hpp"
>>>>>>> 78c52157

namespace cv
{

class BaseImageDecoder;
class BaseImageEncoder;
typedef Ptr<BaseImageEncoder> ImageEncoder;
typedef Ptr<BaseImageDecoder> ImageDecoder;

///////////////////////////////// base class for decoders ////////////////////////
class BaseImageDecoder
{
public:
    /// standardized property key
    static const String dpi_x;

    /// standardized property key
    static const String dpi_y;

    /// standardized property key
    static const String document_name;

    /// standardized property key
    static const String page_name;

    /// standardized property key
    static const String page_number;

    BaseImageDecoder();
    virtual ~BaseImageDecoder() {}

    int width() const { return m_width; }
    int height() const { return m_height; }
    virtual int type() const { return m_type; }

    ExifEntry_t getExifTag(const ExifTagName tag) const;
    virtual bool setSource( const String& filename );
    virtual bool setSource( const Mat& buf );
    virtual int setScale( const int& scale_denom );
    virtual bool readHeader(std::map<String, String> *properties) = 0;
    virtual bool readData(Mat& img, std::map<String, String> *properties) = 0;

    /// Inquire multipage ability.
    virtual bool supportMultiPage() const { return false; }

    /// The page number to be expected.
    virtual int pageNum() const { return 1; }

    /// Called after readData to advance to the next page, if any.
    virtual bool nextPage() { return false; }

    /// Called to advance to an arbitrary page (first == 0).
    virtual bool gotoPage(int page) { return page == 0; }

    virtual size_t signatureLength() const;
    virtual bool checkSignature( const String& signature ) const;
    virtual ImageDecoder newDecoder() const;

    /// utility for decoders
    template <class T> static String toString(const T &var) {
        std::ostringstream oss;
        oss << var;
        return oss.str();
    }

    /// utility for decoders
    static const String& toString(const String &var) {
        return var;
    }

    /// utility for decoders
    static const String toString(const char *var) {
        return var ? var : "";
    }

    /// utility for decoders
    template<class T> static T fromString(const String &str) {
      T var;
      std::istringstream iss(str);
      iss >> var;
      return var;
    }
    
protected:
    int  m_width;  // width  of the image ( filled by readHeader )
    int  m_height; // height of the image ( filled by readHeader )
    int  m_type;
    int  m_scale_denom;
    String m_filename;
    String m_signature;
    Mat m_buf;
    bool m_buf_supported;
    ExifReader m_exif;
};


///////////////////////////// base class for encoders ////////////////////////////
class BaseImageEncoder
{
public:
    BaseImageEncoder();
    virtual ~BaseImageEncoder() {}
    virtual bool isFormatSupported( int depth ) const;

    virtual bool setDestination( const String& filename );
    virtual bool setDestination( std::vector<uchar>& buf );
    virtual bool write( const Mat& img, const std::vector<int>& params ) = 0;
    virtual bool write( const Mat& img, const std::vector<int>& iparams, const std::map<int, String> &sparams );
    virtual bool writemulti(const std::vector<Mat>& img_vec, const std::vector<int>& params);
    virtual bool writemulti(const std::vector<Mat>& img_vec, const std::vector<int>& iparams, const std::map<int, String> &sparams);

    virtual String getDescription() const;
    virtual ImageEncoder newEncoder() const;
    virtual bool supportAppend() const { return false; }

    virtual void throwOnEror() const;

protected:
    String m_description;

    String m_filename;
    std::vector<uchar>* m_buf;
    bool m_buf_supported;

    String m_last_error;

    inline int limitParam(int val, int min, int max) { return val >= min ? val <= max ? val : max : min; }
    static bool readParam(const std::vector<int> &params, int key, int &value);
    static bool readParam(const std::vector<int> &params, int key, int &value, int min, int max);
    static bool readParam(const std::map<int, String> &params, int key, String &value);
};

}

#endif/*_GRFMT_BASE_H_*/<|MERGE_RESOLUTION|>--- conflicted
+++ resolved
@@ -45,12 +45,9 @@
 
 #include "utils.hpp"
 #include "bitstrm.hpp"
-<<<<<<< HEAD
+#include "exif.hpp"
 #include <map>
 #include <sstream>
-=======
-#include "exif.hpp"
->>>>>>> 78c52157
 
 namespace cv
 {
