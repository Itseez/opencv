/*M///////////////////////////////////////////////////////////////////////////////////////
//
//  IMPORTANT: READ BEFORE DOWNLOADING, COPYING, INSTALLING OR USING.
//
//  By downloading, copying, installing or using the software you agree to this license.
//  If you do not agree to this license, do not download, install,
//  copy or use the software.
//
//
//                        Intel License Agreement
//                For Open Source Computer Vision Library
//
// Copyright (C) 2000, Intel Corporation, all rights reserved.
// Third party copyrights are property of their respective owners.
//
// Redistribution and use in source and binary forms, with or without modification,
// are permitted provided that the following conditions are met:
//
//   * Redistribution's of source code must retain the above copyright notice,
//     this list of conditions and the following disclaimer.
//
//   * Redistribution's in binary form must reproduce the above copyright notice,
//     this list of conditions and the following disclaimer in the documentation
//     and/or other materials provided with the distribution.
//
//   * The name of Intel Corporation may not be used to endorse or promote products
//     derived from this software without specific prior written permission.
//
// This software is provided by the copyright holders and contributors "as is" and
// any express or implied warranties, including, but not limited to, the implied
// warranties of merchantability and fitness for a particular purpose are disclaimed.
// In no event shall the Intel Corporation or contributors be liable for any direct,
// indirect, incidental, special, exemplary, or consequential damages
// (including, but not limited to, procurement of substitute goods or services;
// loss of use, data, or profits; or business interruption) however caused
// and on any theory of liability, whether in contract, strict liability,
// or tort (including negligence or otherwise) arising in any way out of
// the use of this software, even if advised of the possibility of such damage.
//
//M*/

//
//  Loading and saving IPL images.
//

#include "precomp.hpp"
#include "grfmts.hpp"
#include "utils.hpp"
#include "exif.hpp"
#undef min
#undef max
#include <iostream>
#include <fstream>

/****************************************************************************************\
*                                      Image Codecs                                      *
\****************************************************************************************/
namespace {

class ByteStreamBuffer: public std::streambuf
{
public:
    ByteStreamBuffer(char* base, size_t length)
    {
        setg(base, base, base + length);
    }

protected:
    virtual pos_type seekoff( off_type offset,
                              std::ios_base::seekdir dir,
                              std::ios_base::openmode )
    {
        char* whence = eback();
        if (dir == std::ios_base::cur)
        {
            whence = gptr();
        }
        else if (dir == std::ios_base::end)
        {
            whence = egptr();
        }
        char* to = whence + offset;

        // check limits
        if (to >= eback() && to <= egptr())
        {
            setg(eback(), to, egptr());
            return gptr() - eback();
        }

        return -1;
    }
};

}

namespace cv
{

/**
 * @struct ImageCodecInitializer
 *
 * Container which stores the registered codecs to be used by OpenCV
*/
struct ImageCodecInitializer
{
    /**
     * Default Constructor for the ImageCodeInitializer
    */
    ImageCodecInitializer()
    {
        /// BMP Support
        decoders.push_back( makePtr<BmpDecoder>() );
        encoders.push_back( makePtr<BmpEncoder>() );

        decoders.push_back( makePtr<HdrDecoder>() );
        encoders.push_back( makePtr<HdrEncoder>() );
    #ifdef HAVE_JPEG
        decoders.push_back( makePtr<JpegDecoder>() );
        encoders.push_back( makePtr<JpegEncoder>() );
    #endif
    #ifdef HAVE_WEBP
        decoders.push_back( makePtr<WebPDecoder>() );
        encoders.push_back( makePtr<WebPEncoder>() );
    #endif
        decoders.push_back( makePtr<SunRasterDecoder>() );
        encoders.push_back( makePtr<SunRasterEncoder>() );
        decoders.push_back( makePtr<PxMDecoder>() );
        encoders.push_back( makePtr<PxMEncoder>() );
    #ifdef HAVE_TIFF
        decoders.push_back( makePtr<TiffDecoder>() );
    #endif
        encoders.push_back( makePtr<TiffEncoder>() );
    #ifdef HAVE_PNG
        decoders.push_back( makePtr<PngDecoder>() );
        encoders.push_back( makePtr<PngEncoder>() );
    #endif
    #ifdef HAVE_GDCM
        decoders.push_back( makePtr<DICOMDecoder>() );
    #endif
    #ifdef HAVE_JASPER
        decoders.push_back( makePtr<Jpeg2KDecoder>() );
        encoders.push_back( makePtr<Jpeg2KEncoder>() );
    #endif
    #ifdef HAVE_OPENEXR
        decoders.push_back( makePtr<ExrDecoder>() );
        encoders.push_back( makePtr<ExrEncoder>() );
    #endif

    #ifdef HAVE_GDAL
        /// Attach the GDAL Decoder
        decoders.push_back( makePtr<GdalDecoder>() );
    #endif/*HAVE_GDAL*/
        decoders.push_back( makePtr<PAMDecoder>() );
        encoders.push_back( makePtr<PAMEncoder>() );
    }

    std::vector<ImageDecoder> decoders;
    std::vector<ImageEncoder> encoders;
};

static ImageCodecInitializer codecs;

/**
 * Find the decoders
 *
 * @param[in] filename File to search
 *
 * @return Image decoder to parse image file.
*/
static ImageDecoder findDecoder( const String& filename ) {

    size_t i, maxlen = 0;

    /// iterate through list of registered codecs
    for( i = 0; i < codecs.decoders.size(); i++ )
    {
        size_t len = codecs.decoders[i]->signatureLength();
        maxlen = std::max(maxlen, len);
    }

    /// Open the file
    FILE* f= fopen( filename.c_str(), "rb" );

    /// in the event of a failure, return an empty image decoder
    if( !f )
        return ImageDecoder();

    // read the file signature
    String signature(maxlen, ' ');
    maxlen = fread( (void*)signature.c_str(), 1, maxlen, f );
    fclose(f);
    signature = signature.substr(0, maxlen);

    /// compare signature against all decoders
    for( i = 0; i < codecs.decoders.size(); i++ )
    {
        if( codecs.decoders[i]->checkSignature(signature) )
            return codecs.decoders[i]->newDecoder();
    }

    /// If no decoder was found, return base type
    return ImageDecoder();
}

static ImageDecoder findDecoder( const Mat& buf )
{
    size_t i, maxlen = 0;

    if( buf.rows*buf.cols < 1 || !buf.isContinuous() )
        return ImageDecoder();

    for( i = 0; i < codecs.decoders.size(); i++ )
    {
        size_t len = codecs.decoders[i]->signatureLength();
        maxlen = std::max(maxlen, len);
    }

    String signature(maxlen, ' ');
    size_t bufSize = buf.rows*buf.cols*buf.elemSize();
    maxlen = std::min(maxlen, bufSize);
    memcpy( (void*)signature.c_str(), buf.data, maxlen );

    for( i = 0; i < codecs.decoders.size(); i++ )
    {
        if( codecs.decoders[i]->checkSignature(signature) )
            return codecs.decoders[i]->newDecoder();
    }

    return ImageDecoder();
}

static ImageEncoder findEncoder( const String& _ext )
{
    if( _ext.size() <= 1 )
        return ImageEncoder();

    const char* ext = strrchr( _ext.c_str(), '.' );
    if( !ext )
        return ImageEncoder();
    int len = 0;
    for( ext++; len < 128 && isalnum(ext[len]); len++ )
        ;

    for( size_t i = 0; i < codecs.encoders.size(); i++ )
    {
        String description = codecs.encoders[i]->getDescription();
        const char* descr = strchr( description.c_str(), '(' );

        while( descr )
        {
            descr = strchr( descr + 1, '.' );
            if( !descr )
                break;
            int j = 0;
            for( descr++; j < len && isalnum(descr[j]) ; j++ )
            {
                int c1 = tolower(ext[j]);
                int c2 = tolower(descr[j]);
                if( c1 != c2 )
                    break;
            }
            if( j == len && !isalnum(descr[j]))
                return codecs.encoders[i]->newEncoder();
            descr += j;
        }
    }

    return ImageEncoder();
}


enum { LOAD_CVMAT=0, LOAD_IMAGE=1, LOAD_MAT=2 };

static void ExifTransform(int orientation, Mat& img)
{
    switch( orientation )
    {
        case    IMAGE_ORIENTATION_TL: //0th row == visual top, 0th column == visual left-hand side
            //do nothing, the image already has proper orientation
            break;
        case    IMAGE_ORIENTATION_TR: //0th row == visual top, 0th column == visual right-hand side
            flip(img, img, 1); //flip horizontally
            break;
        case    IMAGE_ORIENTATION_BR: //0th row == visual bottom, 0th column == visual right-hand side
            flip(img, img, -1);//flip both horizontally and vertically
            break;
        case    IMAGE_ORIENTATION_BL: //0th row == visual bottom, 0th column == visual left-hand side
            flip(img, img, 0); //flip vertically
            break;
        case    IMAGE_ORIENTATION_LT: //0th row == visual left-hand side, 0th column == visual top
            transpose(img, img);
            break;
        case    IMAGE_ORIENTATION_RT: //0th row == visual right-hand side, 0th column == visual top
            transpose(img, img);
            flip(img, img, 1); //flip horizontally
            break;
        case    IMAGE_ORIENTATION_RB: //0th row == visual right-hand side, 0th column == visual bottom
            transpose(img, img);
            flip(img, img, -1); //flip both horizontally and vertically
            break;
        case    IMAGE_ORIENTATION_LB: //0th row == visual left-hand side, 0th column == visual bottom
            transpose(img, img);
            flip(img, img, 0); //flip vertically
            break;
        default:
            //by default the image read has normal (JPEG_ORIENTATION_TL) orientation
            break;
    }
}

static void ApplyExifOrientation(const String& filename, Mat& img)
{
    int orientation = IMAGE_ORIENTATION_TL;

    if (filename.size() > 0)
    {
        std::ifstream stream( filename.c_str(), std::ios_base::in | std::ios_base::binary );
        ExifReader reader( stream );
        if( reader.parse() )
        {
            ExifEntry_t entry = reader.getTag( ORIENTATION );
            if (entry.tag != INVALID_TAG)
            {
                orientation = entry.field_u16; //orientation is unsigned short, so check field_u16
            }
        }
        stream.close();
    }

    ExifTransform(orientation, img);
}

static void ApplyExifOrientation(const Mat& buf, Mat& img)
{
    int orientation = IMAGE_ORIENTATION_TL;

    if( buf.isContinuous() )
    {
        ByteStreamBuffer bsb( reinterpret_cast<char*>(buf.data), buf.total() * buf.elemSize() );
        std::istream stream( &bsb );
        ExifReader reader( stream );
        if( reader.parse() )
        {
            ExifEntry_t entry = reader.getTag( ORIENTATION );
            if (entry.tag != INVALID_TAG)
            {
                orientation = entry.field_u16; //orientation is unsigned short, so check field_u16
            }
        }
    }

    ExifTransform(orientation, img);
}

/**
 * Read an image into memory and return the information
 *
 * @param[in] filename File to load
 * @param[in] flags Flags
 * @param[in] hdrtype { LOAD_CVMAT=0,
 *                      LOAD_IMAGE=1,
 *                      LOAD_MAT=2
 *                    }
 * @param[in] mat Reference to C++ Mat object (If LOAD_MAT)
 * @param[in] scale_denom Scale value
 *
*/
static void*
imread_( const String& filename, int flags, int hdrtype, Mat* mat=0 )
{
    IplImage* image = 0;
    CvMat *matrix = 0;
    Mat temp, *data = &temp;

    /// Search for the relevant decoder to handle the imagery
    ImageDecoder decoder;

#ifdef HAVE_GDAL
    if(flags != IMREAD_UNCHANGED && (flags & IMREAD_LOAD_GDAL) == IMREAD_LOAD_GDAL ){
        decoder = GdalDecoder().newDecoder();
    }else{
#endif
        decoder = findDecoder( filename );
#ifdef HAVE_GDAL
    }
#endif

    /// if no decoder was found, return nothing.
    if( !decoder ){
        return 0;
    }

    int scale_denom = 1;
    if( flags > IMREAD_LOAD_GDAL )
    {
    if( flags & IMREAD_REDUCED_GRAYSCALE_2 )
        scale_denom = 2;
    else if( flags & IMREAD_REDUCED_GRAYSCALE_4 )
        scale_denom = 4;
    else if( flags & IMREAD_REDUCED_GRAYSCALE_8 )
        scale_denom = 8;
    }

    /// set the scale_denom in the driver
    decoder->setScale( scale_denom );

    /// set the filename in the driver
    decoder->setSource( filename );

   // read the header to make sure it succeeds
   if( !decoder->readHeader() )
        return 0;

    // established the required input image size
    CvSize size;
    size.width = decoder->width();
    size.height = decoder->height();

    // grab the decoded type
    int type = decoder->type();
    if( (flags & IMREAD_LOAD_GDAL) != IMREAD_LOAD_GDAL && flags != IMREAD_UNCHANGED )
    {
        if( (flags & CV_LOAD_IMAGE_ANYDEPTH) == 0 )
            type = CV_MAKETYPE(CV_8U, CV_MAT_CN(type));

        if( (flags & CV_LOAD_IMAGE_COLOR) != 0 ||
           ((flags & CV_LOAD_IMAGE_ANYCOLOR) != 0 && CV_MAT_CN(type) > 1) )
            type = CV_MAKETYPE(CV_MAT_DEPTH(type), 3);
        else
            type = CV_MAKETYPE(CV_MAT_DEPTH(type), 1);
    }

    if( hdrtype == LOAD_CVMAT || hdrtype == LOAD_MAT )
    {
        if( hdrtype == LOAD_CVMAT )
        {
            matrix = cvCreateMat( size.height, size.width, type );
            temp = cvarrToMat( matrix );
        }
        else
        {
            mat->create( size.height, size.width, type );
            data = mat;
        }
    }
    else
    {
        image = cvCreateImage( size, cvIplDepth(type), CV_MAT_CN(type) );
        temp = cvarrToMat( image );
    }

    // read the image data
    if( !decoder->readData( *data ))
    {
        cvReleaseImage( &image );
        cvReleaseMat( &matrix );
        if( mat )
            mat->release();
        return 0;
    }

    if( decoder->setScale( scale_denom ) > 1 ) // if decoder is JpegDecoder then decoder->setScale always returns 1
    {
        resize( *mat, *mat, Size( size.width / scale_denom, size.height / scale_denom ) );
    }

    return hdrtype == LOAD_CVMAT ? (void*)matrix :
        hdrtype == LOAD_IMAGE ? (void*)image : (void*)mat;
}


/**
* Read an image into memory and return the information
*
* @param[in] filename File to load
* @param[in] flags Flags
* @param[in] mats Reference to C++ vector<Mat> object to hold the images
*
*/
static bool
imreadmulti_(const String& filename, int flags, std::vector<Mat>& mats)
{
    /// Search for the relevant decoder to handle the imagery
    ImageDecoder decoder;

#ifdef HAVE_GDAL
    if (flags != IMREAD_UNCHANGED && (flags & IMREAD_LOAD_GDAL) == IMREAD_LOAD_GDAL){
        decoder = GdalDecoder().newDecoder();
    }
    else{
#endif
        decoder = findDecoder(filename);
#ifdef HAVE_GDAL
    }
#endif

    /// if no decoder was found, return nothing.
    if (!decoder){
        return 0;
    }

    /// set the filename in the driver
    decoder->setSource(filename);

    // read the header to make sure it succeeds
    if (!decoder->readHeader())
        return 0;

    for (;;)
    {
        // grab the decoded type
        int type = decoder->type();
        if( (flags & IMREAD_LOAD_GDAL) != IMREAD_LOAD_GDAL && flags != IMREAD_UNCHANGED )
        {
            if ((flags & CV_LOAD_IMAGE_ANYDEPTH) == 0)
                type = CV_MAKETYPE(CV_8U, CV_MAT_CN(type));

            if ((flags & CV_LOAD_IMAGE_COLOR) != 0 ||
                ((flags & CV_LOAD_IMAGE_ANYCOLOR) != 0 && CV_MAT_CN(type) > 1))
                type = CV_MAKETYPE(CV_MAT_DEPTH(type), 3);
            else
                type = CV_MAKETYPE(CV_MAT_DEPTH(type), 1);
        }

        // read the image data
        Mat mat(decoder->height(), decoder->width(), type);
        if (!decoder->readData(mat))
        {
            // optionally rotate the data if EXIF' orientation flag says so
            if( (flags & IMREAD_IGNORE_ORIENTATION) == 0 && flags != IMREAD_UNCHANGED )
            {
                ApplyExifOrientation(filename, mat);
            }

            break;
        }

        mats.push_back(mat);
        if (!decoder->nextPage())
        {
            break;
        }
    }

    return !mats.empty();
}

/**
 * Read an image
 *
 *  This function merely calls the actual implementation above and returns itself.
 *
 * @param[in] filename File to load
 * @param[in] flags Flags you wish to set.
*/
Mat imread( const String& filename, int flags )
{
    CV_TRACE_FUNCTION();

    /// create the basic container
    Mat img;

    /// load the data
    imread_( filename, flags, LOAD_MAT, &img );

    /// optionally rotate the data if EXIF' orientation flag says so
    if( !img.empty() && (flags & IMREAD_IGNORE_ORIENTATION) == 0 && flags != IMREAD_UNCHANGED )
    {
        ApplyExifOrientation(filename, img);
    }

    /// return a reference to the data
    return img;
}

/**
* Read a multi-page image
*
*  This function merely calls the actual implementation above and returns itself.
*
* @param[in] filename File to load
* @param[in] mats Reference to C++ vector<Mat> object to hold the images
* @param[in] flags Flags you wish to set.
*
*/
bool imreadmulti(const String& filename, std::vector<Mat>& mats, int flags)
{
    CV_TRACE_FUNCTION();

    return imreadmulti_(filename, flags, mats);
}

static bool imwrite_( const String& filename, const std::vector<Mat>& img_vec,
                      const std::vector<int>& params, bool flipv )
{
    bool isMultiImg = img_vec.size() > 1;
    std::vector<Mat> write_vec;
    Mat temp;
    const Mat* pimage = &img_vec[0]; //to suppress compiler warning

    ImageEncoder encoder = findEncoder( filename );
    if( !encoder )
        CV_Error( CV_StsError, "could not find a writer for the specified extension" );

    for (std::vector<Mat>::const_iterator it = img_vec.begin(); it != img_vec.end(); ++it )
    {
        pimage = &(*it);
        CV_Assert( it->channels() == 1 || it->channels() == 3 || it->channels() == 4 );

        if( !encoder->isFormatSupported(it->depth()) )
        {
            CV_Assert( encoder->isFormatSupported(CV_8U) );
            it->convertTo( temp, CV_8U );
            pimage = &temp;
        }

        if( flipv )
        {
            flip(*pimage, temp, 0);
            pimage = &temp;
        }

        write_vec.push_back(*pimage);
    }



    encoder->setDestination( filename );
    bool code;
    if (!isMultiImg)
        code = encoder->write( write_vec[0], params );
    else
        code = encoder->writemulti( write_vec, params ); //to be implemented

    //    CV_Assert( code );
    return code;
}

bool imwrite( const String& filename, InputArray _img,
              const std::vector<int>& params )
{
<<<<<<< HEAD
    std::vector<Mat> img_vec;
    //Did we get a Mat or a vector of Mats?
    if (_img.isMat())
        img_vec.push_back(_img.getMat());
    else if (_img.isMatVector())
        _img.getMatVector(img_vec);

    return imwrite_(filename, img_vec, params, false);
=======
    CV_TRACE_FUNCTION();

    Mat img = _img.getMat();
    return imwrite_(filename, img, params, false);
>>>>>>> c455fc03
}

static void*
imdecode_( const Mat& buf, int flags, int hdrtype, Mat* mat=0 )
{
    CV_Assert(!buf.empty() && buf.isContinuous());
    IplImage* image = 0;
    CvMat *matrix = 0;
    Mat temp, *data = &temp;
    String filename;

    ImageDecoder decoder = findDecoder(buf);
    if( !decoder )
        return 0;

    if( !decoder->setSource(buf) )
    {
        filename = tempfile();
        FILE* f = fopen( filename.c_str(), "wb" );
        if( !f )
            return 0;
        size_t bufSize = buf.cols*buf.rows*buf.elemSize();
        fwrite( buf.ptr(), 1, bufSize, f );
        fclose(f);
        decoder->setSource(filename);
    }

    if( !decoder->readHeader() )
    {
        decoder.release();
        if ( !filename.empty() )
        {
            if ( remove(filename.c_str()) != 0 )
            {
                CV_Error( CV_StsError, "unable to remove temporary file" );
            }
        }
        return 0;
    }

    CvSize size;
    size.width = decoder->width();
    size.height = decoder->height();

    int type = decoder->type();
    if( (flags & IMREAD_LOAD_GDAL) != IMREAD_LOAD_GDAL && flags != IMREAD_UNCHANGED )
    {
        if( (flags & CV_LOAD_IMAGE_ANYDEPTH) == 0 )
            type = CV_MAKETYPE(CV_8U, CV_MAT_CN(type));

        if( (flags & CV_LOAD_IMAGE_COLOR) != 0 ||
           ((flags & CV_LOAD_IMAGE_ANYCOLOR) != 0 && CV_MAT_CN(type) > 1) )
            type = CV_MAKETYPE(CV_MAT_DEPTH(type), 3);
        else
            type = CV_MAKETYPE(CV_MAT_DEPTH(type), 1);
    }

    if( hdrtype == LOAD_CVMAT || hdrtype == LOAD_MAT )
    {
        if( hdrtype == LOAD_CVMAT )
        {
            matrix = cvCreateMat( size.height, size.width, type );
            temp = cvarrToMat(matrix);
        }
        else
        {
            mat->create( size.height, size.width, type );
            data = mat;
        }
    }
    else
    {
        image = cvCreateImage( size, cvIplDepth(type), CV_MAT_CN(type) );
        temp = cvarrToMat(image);
    }

    bool code = decoder->readData( *data );
    decoder.release();
    if ( !filename.empty() )
    {
        if ( remove(filename.c_str()) != 0 )
        {
            CV_Error( CV_StsError, "unable to remove temporary file" );
        }
    }

    if( !code )
    {
        cvReleaseImage( &image );
        cvReleaseMat( &matrix );
        if( mat )
            mat->release();
        return 0;
    }

    return hdrtype == LOAD_CVMAT ? (void*)matrix :
        hdrtype == LOAD_IMAGE ? (void*)image : (void*)mat;
}


Mat imdecode( InputArray _buf, int flags )
{
    CV_TRACE_FUNCTION();

    Mat buf = _buf.getMat(), img;
    imdecode_( buf, flags, LOAD_MAT, &img );

    /// optionally rotate the data if EXIF' orientation flag says so
    if( !img.empty() && (flags & IMREAD_IGNORE_ORIENTATION) == 0 && flags != IMREAD_UNCHANGED )
    {
        ApplyExifOrientation(buf, img);
    }

    return img;
}

Mat imdecode( InputArray _buf, int flags, Mat* dst )
{
    CV_TRACE_FUNCTION();

    Mat buf = _buf.getMat(), img;
    dst = dst ? dst : &img;
    imdecode_( buf, flags, LOAD_MAT, dst );

    /// optionally rotate the data if EXIF' orientation flag says so
    if( !dst->empty() && (flags & IMREAD_IGNORE_ORIENTATION) == 0 && flags != IMREAD_UNCHANGED )
    {
        ApplyExifOrientation(buf, *dst);
    }

    return *dst;
}

bool imencode( const String& ext, InputArray _image,
               std::vector<uchar>& buf, const std::vector<int>& params )
{
    CV_TRACE_FUNCTION();

    Mat image = _image.getMat();

    int channels = image.channels();
    CV_Assert( channels == 1 || channels == 3 || channels == 4 );

    ImageEncoder encoder = findEncoder( ext );
    if( !encoder )
        CV_Error( CV_StsError, "could not find encoder for the specified extension" );

    if( !encoder->isFormatSupported(image.depth()) )
    {
        CV_Assert( encoder->isFormatSupported(CV_8U) );
        Mat temp;
        image.convertTo(temp, CV_8U);
        image = temp;
    }

    bool code;
    if( encoder->setDestination(buf) )
    {
        code = encoder->write(image, params);
        encoder->throwOnEror();
        CV_Assert( code );
    }
    else
    {
        String filename = tempfile();
        code = encoder->setDestination(filename);
        CV_Assert( code );

        code = encoder->write(image, params);
        encoder->throwOnEror();
        CV_Assert( code );

        FILE* f = fopen( filename.c_str(), "rb" );
        CV_Assert(f != 0);
        fseek( f, 0, SEEK_END );
        long pos = ftell(f);
        buf.resize((size_t)pos);
        fseek( f, 0, SEEK_SET );
        buf.resize(fread( &buf[0], 1, buf.size(), f ));
        fclose(f);
        remove(filename.c_str());
    }
    return code;
}

}

/****************************************************************************************\
*                         Imgcodecs loading & saving function implementation            *
\****************************************************************************************/

CV_IMPL int
cvHaveImageReader( const char* filename )
{
    cv::ImageDecoder decoder = cv::findDecoder(filename);
    return !decoder.empty();
}

CV_IMPL int cvHaveImageWriter( const char* filename )
{
    cv::ImageEncoder encoder = cv::findEncoder(filename);
    return !encoder.empty();
}

CV_IMPL IplImage*
cvLoadImage( const char* filename, int iscolor )
{
    return (IplImage*)cv::imread_(filename, iscolor, cv::LOAD_IMAGE );
}

CV_IMPL CvMat*
cvLoadImageM( const char* filename, int iscolor )
{
    return (CvMat*)cv::imread_( filename, iscolor, cv::LOAD_CVMAT );
}

CV_IMPL int
cvSaveImage( const char* filename, const CvArr* arr, const int* _params )
{
    int i = 0;
    if( _params )
    {
        for( ; _params[i] > 0; i += 2 )
            ;
    }
    return cv::imwrite_(filename, cv::cvarrToMat(arr),
        i > 0 ? std::vector<int>(_params, _params+i) : std::vector<int>(),
        CV_IS_IMAGE(arr) && ((const IplImage*)arr)->origin == IPL_ORIGIN_BL );
}

/* decode image stored in the buffer */
CV_IMPL IplImage*
cvDecodeImage( const CvMat* _buf, int iscolor )
{
    CV_Assert( _buf && CV_IS_MAT_CONT(_buf->type) );
    cv::Mat buf(1, _buf->rows*_buf->cols*CV_ELEM_SIZE(_buf->type), CV_8U, _buf->data.ptr);
    return (IplImage*)cv::imdecode_(buf, iscolor, cv::LOAD_IMAGE );
}

CV_IMPL CvMat*
cvDecodeImageM( const CvMat* _buf, int iscolor )
{
    CV_Assert( _buf && CV_IS_MAT_CONT(_buf->type) );
    cv::Mat buf(1, _buf->rows*_buf->cols*CV_ELEM_SIZE(_buf->type), CV_8U, _buf->data.ptr);
    return (CvMat*)cv::imdecode_(buf, iscolor, cv::LOAD_CVMAT );
}

CV_IMPL CvMat*
cvEncodeImage( const char* ext, const CvArr* arr, const int* _params )
{
    int i = 0;
    if( _params )
    {
        for( ; _params[i] > 0; i += 2 )
            ;
    }
    cv::Mat img = cv::cvarrToMat(arr);
    if( CV_IS_IMAGE(arr) && ((const IplImage*)arr)->origin == IPL_ORIGIN_BL )
    {
        cv::Mat temp;
        cv::flip(img, temp, 0);
        img = temp;
    }
    std::vector<uchar> buf;

    bool code = cv::imencode(ext, img, buf,
        i > 0 ? std::vector<int>(_params, _params+i) : std::vector<int>() );
    if( !code )
        return 0;
    CvMat* _buf = cvCreateMat(1, (int)buf.size(), CV_8U);
    memcpy( _buf->data.ptr, &buf[0], buf.size() );

    return _buf;
}

/* End of file. */<|MERGE_RESOLUTION|>--- conflicted
+++ resolved
@@ -640,8 +640,8 @@
 bool imwrite( const String& filename, InputArray _img,
               const std::vector<int>& params )
 {
-<<<<<<< HEAD
     std::vector<Mat> img_vec;
+    CV_TRACE_FUNCTION();
     //Did we get a Mat or a vector of Mats?
     if (_img.isMat())
         img_vec.push_back(_img.getMat());
@@ -649,12 +649,6 @@
         _img.getMatVector(img_vec);
 
     return imwrite_(filename, img_vec, params, false);
-=======
-    CV_TRACE_FUNCTION();
-
-    Mat img = _img.getMat();
-    return imwrite_(filename, img, params, false);
->>>>>>> c455fc03
 }
 
 static void*
