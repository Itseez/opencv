/*M///////////////////////////////////////////////////////////////////////////////////////
//
//  IMPORTANT: READ BEFORE DOWNLOADING, COPYING, INSTALLING OR USING.
//
//  By downloading, copying, installing or using the software you agree to this license.
//  If you do not agree to this license, do not download, install,
//  copy or use the software.
//
//
//                        Intel License Agreement
//                For Open Source Computer Vision Library
//
// Copyright (C) 2000, Intel Corporation, all rights reserved.
// Third party copyrights are property of their respective owners.
//
// Redistribution and use in source and binary forms, with or without modification,
// are permitted provided that the following conditions are met:
//
//   * Redistribution's of source code must retain the above copyright notice,
//     this list of conditions and the following disclaimer.
//
//   * Redistribution's in binary form must reproduce the above copyright notice,
//     this list of conditions and the following disclaimer in the documentation
//     and/or other materials provided with the distribution.
//
//   * The name of Intel Corporation may not be used to endorse or promote products
//     derived from this software without specific prior written permission.
//
// This software is provided by the copyright holders and contributors "as is" and
// any express or implied warranties, including, but not limited to, the implied
// warranties of merchantability and fitness for a particular purpose are disclaimed.
// In no event shall the Intel Corporation or contributors be liable for any direct,
// indirect, incidental, special, exemplary, or consequential damages
// (including, but not limited to, procurement of substitute goods or services;
// loss of use, data, or profits; or business interruption) however caused
// and on any theory of liability, whether in contract, strict liability,
// or tort (including negligence or otherwise) arising in any way out of
// the use of this software, even if advised of the possibility of such damage.
//
//M*/

//
//  Loading and saving images.
//

#include "precomp.hpp"
#include "grfmts.hpp"
#include "utils.hpp"
#include "exif.hpp"
#undef min
#undef max
#include <iostream>
#include <fstream>
#include <cerrno>
#include <opencv2/core/utils/logger.hpp>
#include <opencv2/core/utils/configuration.private.hpp>


/****************************************************************************************\
*                                      Image Codecs                                      *
\****************************************************************************************/

namespace cv {

static const size_t CV_IO_MAX_IMAGE_PARAMS = cv::utils::getConfigurationParameterSizeT("OPENCV_IO_MAX_IMAGE_PARAMS", 50);
static const size_t CV_IO_MAX_IMAGE_WIDTH = utils::getConfigurationParameterSizeT("OPENCV_IO_MAX_IMAGE_WIDTH", 1 << 20);
static const size_t CV_IO_MAX_IMAGE_HEIGHT = utils::getConfigurationParameterSizeT("OPENCV_IO_MAX_IMAGE_HEIGHT", 1 << 20);
static const size_t CV_IO_MAX_IMAGE_PIXELS = utils::getConfigurationParameterSizeT("OPENCV_IO_MAX_IMAGE_PIXELS", 1 << 30);

static Size validateInputImageSize(const Size& size)
{
    CV_Assert(size.width > 0);
    CV_Assert(static_cast<size_t>(size.width) <= CV_IO_MAX_IMAGE_WIDTH);
    CV_Assert(size.height > 0);
    CV_Assert(static_cast<size_t>(size.height) <= CV_IO_MAX_IMAGE_HEIGHT);
    uint64 pixels = (uint64)size.width * (uint64)size.height;
    CV_Assert(pixels <= CV_IO_MAX_IMAGE_PIXELS);
    return size;
}


namespace {

class ByteStreamBuffer: public std::streambuf
{
public:
    ByteStreamBuffer(char* base, size_t length)
    {
        setg(base, base, base + length);
    }

protected:
    virtual pos_type seekoff( off_type offset,
                              std::ios_base::seekdir dir,
                              std::ios_base::openmode ) CV_OVERRIDE
    {
        char* whence = eback();
        if (dir == std::ios_base::cur)
        {
            whence = gptr();
        }
        else if (dir == std::ios_base::end)
        {
            whence = egptr();
        }
        char* to = whence + offset;

        // check limits
        if (to >= eback() && to <= egptr())
        {
            setg(eback(), to, egptr());
            return gptr() - eback();
        }

        return -1;
    }
};

}

/**
 * @struct ImageCodecInitializer
 *
 * Container which stores the registered codecs to be used by OpenCV
*/
struct ImageCodecInitializer
{
    /**
     * Default Constructor for the ImageCodeInitializer
    */
    ImageCodecInitializer()
    {
        /// BMP Support
        decoders.push_back( makePtr<BmpDecoder>() );
        encoders.push_back( makePtr<BmpEncoder>() );

    #ifdef HAVE_IMGCODEC_HDR
        decoders.push_back( makePtr<HdrDecoder>() );
        encoders.push_back( makePtr<HdrEncoder>() );
    #endif
    #ifdef HAVE_JPEG
        decoders.push_back( makePtr<JpegDecoder>() );
        encoders.push_back( makePtr<JpegEncoder>() );
    #endif
    #ifdef HAVE_WEBP
        decoders.push_back( makePtr<WebPDecoder>() );
        encoders.push_back( makePtr<WebPEncoder>() );
    #endif
    #ifdef HAVE_IMGCODEC_SUNRASTER
        decoders.push_back( makePtr<SunRasterDecoder>() );
        encoders.push_back( makePtr<SunRasterEncoder>() );
    #endif
    #ifdef HAVE_IMGCODEC_PXM
        decoders.push_back( makePtr<PxMDecoder>() );
        encoders.push_back( makePtr<PxMEncoder>(PXM_TYPE_AUTO) );
        encoders.push_back( makePtr<PxMEncoder>(PXM_TYPE_PBM) );
        encoders.push_back( makePtr<PxMEncoder>(PXM_TYPE_PGM) );
        encoders.push_back( makePtr<PxMEncoder>(PXM_TYPE_PPM) );
        decoders.push_back( makePtr<PAMDecoder>() );
        encoders.push_back( makePtr<PAMEncoder>() );
    #endif
    #ifdef HAVE_IMGCODEC_PFM
        decoders.push_back( makePtr<PFMDecoder>() );
        encoders.push_back( makePtr<PFMEncoder>() );
    #endif
    #ifdef HAVE_TIFF
        decoders.push_back( makePtr<TiffDecoder>() );
        encoders.push_back( makePtr<TiffEncoder>() );
    #endif
    #ifdef HAVE_PNG
        decoders.push_back( makePtr<PngDecoder>() );
        encoders.push_back( makePtr<PngEncoder>() );
    #endif
    #ifdef HAVE_GDCM
        decoders.push_back( makePtr<DICOMDecoder>() );
    #endif
    #ifdef HAVE_JASPER
        decoders.push_back( makePtr<Jpeg2KDecoder>() );
        encoders.push_back( makePtr<Jpeg2KEncoder>() );
    #endif
    #ifdef HAVE_OPENJPEG
        decoders.push_back( makePtr<Jpeg2KJP2OpjDecoder>() );
        decoders.push_back( makePtr<Jpeg2KJ2KOpjDecoder>() );
        encoders.push_back( makePtr<Jpeg2KOpjEncoder>() );
    #endif
    #ifdef HAVE_OPENEXR
        decoders.push_back( makePtr<ExrDecoder>() );
        encoders.push_back( makePtr<ExrEncoder>() );
    #endif

    #ifdef HAVE_GDAL
        /// Attach the GDAL Decoder
        decoders.push_back( makePtr<GdalDecoder>() );
    #endif/*HAVE_GDAL*/
    }

    std::vector<ImageDecoder> decoders;
    std::vector<ImageEncoder> encoders;
};

static
ImageCodecInitializer& getCodecs()
{
#ifdef CV_CXX11
    static ImageCodecInitializer g_codecs;
    return g_codecs;
#else
    // C++98 doesn't guarantee correctness of multi-threaded initialization of static global variables
    // (memory leak here is not critical, use C++11 to avoid that)
    static ImageCodecInitializer* g_codecs = new ImageCodecInitializer();
    return *g_codecs;
#endif
}

/**
 * Find the decoders
 *
 * @param[in] filename File to search
 *
 * @return Image decoder to parse image file.
*/
static ImageDecoder findDecoder( const String& filename ) {

    size_t i, maxlen = 0;

    /// iterate through list of registered codecs
    ImageCodecInitializer& codecs = getCodecs();
    for( i = 0; i < codecs.decoders.size(); i++ )
    {
        size_t len = codecs.decoders[i]->signatureLength();
        maxlen = std::max(maxlen, len);
    }

    /// Open the file
    FILE* f= fopen( filename.c_str(), "rb" );

    /// in the event of a failure, return an empty image decoder
    if( !f )
        return ImageDecoder();

    // read the file signature
    String signature(maxlen, ' ');
    maxlen = fread( (void*)signature.c_str(), 1, maxlen, f );
    fclose(f);
    signature = signature.substr(0, maxlen);

    /// compare signature against all decoders
    for( i = 0; i < codecs.decoders.size(); i++ )
    {
        if( codecs.decoders[i]->checkSignature(signature) )
            return codecs.decoders[i]->newDecoder();
    }

    /// If no decoder was found, return base type
    return ImageDecoder();
}

static ImageDecoder findDecoder( const Mat& buf )
{
    size_t i, maxlen = 0;

    if( buf.rows*buf.cols < 1 || !buf.isContinuous() )
        return ImageDecoder();

    ImageCodecInitializer& codecs = getCodecs();
    for( i = 0; i < codecs.decoders.size(); i++ )
    {
        size_t len = codecs.decoders[i]->signatureLength();
        maxlen = std::max(maxlen, len);
    }

    String signature(maxlen, ' ');
    size_t bufSize = buf.rows*buf.cols*buf.elemSize();
    maxlen = std::min(maxlen, bufSize);
    memcpy( (void*)signature.c_str(), buf.data, maxlen );

    for( i = 0; i < codecs.decoders.size(); i++ )
    {
        if( codecs.decoders[i]->checkSignature(signature) )
            return codecs.decoders[i]->newDecoder();
    }

    return ImageDecoder();
}

static ImageEncoder findEncoder( const String& _ext )
{
    if( _ext.size() <= 1 )
        return ImageEncoder();

    const char* ext = strrchr( _ext.c_str(), '.' );
    if( !ext )
        return ImageEncoder();
    int len = 0;
    for( ext++; len < 128 && isalnum(ext[len]); len++ )
        ;

    ImageCodecInitializer& codecs = getCodecs();
    for( size_t i = 0; i < codecs.encoders.size(); i++ )
    {
        String description = codecs.encoders[i]->getDescription();
        const char* descr = strchr( description.c_str(), '(' );

        while( descr )
        {
            descr = strchr( descr + 1, '.' );
            if( !descr )
                break;
            int j = 0;
            for( descr++; j < len && isalnum(descr[j]) ; j++ )
            {
                int c1 = tolower(ext[j]);
                int c2 = tolower(descr[j]);
                if( c1 != c2 )
                    break;
            }
            if( j == len && !isalnum(descr[j]))
                return codecs.encoders[i]->newEncoder();
            descr += j;
        }
    }

    return ImageEncoder();
}


static void ExifTransform(int orientation, Mat& img)
{
    switch( orientation )
    {
        case    IMAGE_ORIENTATION_TL: //0th row == visual top, 0th column == visual left-hand side
            //do nothing, the image already has proper orientation
            break;
        case    IMAGE_ORIENTATION_TR: //0th row == visual top, 0th column == visual right-hand side
            flip(img, img, 1); //flip horizontally
            break;
        case    IMAGE_ORIENTATION_BR: //0th row == visual bottom, 0th column == visual right-hand side
            flip(img, img, -1);//flip both horizontally and vertically
            break;
        case    IMAGE_ORIENTATION_BL: //0th row == visual bottom, 0th column == visual left-hand side
            flip(img, img, 0); //flip vertically
            break;
        case    IMAGE_ORIENTATION_LT: //0th row == visual left-hand side, 0th column == visual top
            transpose(img, img);
            break;
        case    IMAGE_ORIENTATION_RT: //0th row == visual right-hand side, 0th column == visual top
            transpose(img, img);
            flip(img, img, 1); //flip horizontally
            break;
        case    IMAGE_ORIENTATION_RB: //0th row == visual right-hand side, 0th column == visual bottom
            transpose(img, img);
            flip(img, img, -1); //flip both horizontally and vertically
            break;
        case    IMAGE_ORIENTATION_LB: //0th row == visual left-hand side, 0th column == visual bottom
            transpose(img, img);
            flip(img, img, 0); //flip vertically
            break;
        default:
            //by default the image read has normal (JPEG_ORIENTATION_TL) orientation
            break;
    }
}

static void ApplyExifOrientation(ExifEntry_t orientationTag, Mat& img)
{
    int orientation = IMAGE_ORIENTATION_TL;

    if (orientationTag.tag != INVALID_TAG)
    {
        orientation = orientationTag.field_u16; //orientation is unsigned short, so check field_u16
        ExifTransform(orientation, img);
    }
}

/**
 * Read an image into memory and return the information
 *
 * @param[in] filename File to load
 * @param[in] flags Flags
 * @param[in] hdrtype { LOAD_CVMAT=0,
 *                      LOAD_IMAGE=1,
 *                      LOAD_MAT=2
 *                    }
 * @param[in] mat Reference to C++ Mat object (If LOAD_MAT)
 *
*/
static bool
imread_( const String& filename, int flags, Mat& mat )
{
    /// Search for the relevant decoder to handle the imagery
    ImageDecoder decoder;

#ifdef HAVE_GDAL
    if(flags != IMREAD_UNCHANGED && (flags & IMREAD_LOAD_GDAL) == IMREAD_LOAD_GDAL ){
        decoder = GdalDecoder().newDecoder();
    }else{
#endif
        decoder = findDecoder( filename );
#ifdef HAVE_GDAL
    }
#endif

    /// if no decoder was found, return nothing.
    if( !decoder ){
        return 0;
    }

    int scale_denom = 1;
    if( flags > IMREAD_LOAD_GDAL )
    {
        if( flags & IMREAD_REDUCED_GRAYSCALE_2 )
            scale_denom = 2;
        else if( flags & IMREAD_REDUCED_GRAYSCALE_4 )
            scale_denom = 4;
        else if( flags & IMREAD_REDUCED_GRAYSCALE_8 )
            scale_denom = 8;
    }

    /// set the scale_denom in the driver
    decoder->setScale( scale_denom );

    /// set the filename in the driver
    decoder->setSource( filename );

    try
    {
        // read the header to make sure it succeeds
        if( !decoder->readHeader() )
            return 0;
    }
    catch (const cv::Exception& e)
    {
        std::cerr << "imread_('" << filename << "'): can't read header: " << e.what() << std::endl << std::flush;
        return 0;
    }
    catch (...)
    {
        std::cerr << "imread_('" << filename << "'): can't read header: unknown exception" << std::endl << std::flush;
        return 0;
    }


    // established the required input image size
    Size size = validateInputImageSize(Size(decoder->width(), decoder->height()));

    // grab the decoded type
    int type = decoder->type();
    if( (flags & IMREAD_LOAD_GDAL) != IMREAD_LOAD_GDAL && flags != IMREAD_UNCHANGED )
    {
        if( (flags & IMREAD_ANYDEPTH) == 0 )
            type = CV_MAKETYPE(CV_8U, CV_MAT_CN(type));

        if( (flags & IMREAD_COLOR) != 0 ||
           ((flags & IMREAD_ANYCOLOR) != 0 && CV_MAT_CN(type) > 1) )
            type = CV_MAKETYPE(CV_MAT_DEPTH(type), 3);
        else
            type = CV_MAKETYPE(CV_MAT_DEPTH(type), 1);
    }

    mat.create( size.height, size.width, type );

    // read the image data
    bool success = false;
    try
    {
        if (decoder->readData(mat))
            success = true;
    }
    catch (const cv::Exception& e)
    {
        std::cerr << "imread_('" << filename << "'): can't read data: " << e.what() << std::endl << std::flush;
    }
    catch (...)
    {
        std::cerr << "imread_('" << filename << "'): can't read data: unknown exception" << std::endl << std::flush;
    }
    if (!success)
    {
        mat.release();
        return false;
    }

    if( decoder->setScale( scale_denom ) > 1 ) // if decoder is JpegDecoder then decoder->setScale always returns 1
    {
        resize( mat, mat, Size( size.width / scale_denom, size.height / scale_denom ), 0, 0, INTER_LINEAR_EXACT);
    }

<<<<<<< HEAD
    return true;
=======
    /// optionally rotate the data if EXIF orientation flag says so
    if( mat && !mat->empty() && (flags & IMREAD_IGNORE_ORIENTATION) == 0 && flags != IMREAD_UNCHANGED )
    {
        ApplyExifOrientation(decoder->getExifTag(ORIENTATION), *mat);
    }

    return hdrtype == LOAD_CVMAT ? (void*)matrix :
        hdrtype == LOAD_IMAGE ? (void*)image : (void*)mat;
>>>>>>> fba70f79
}


/**
* Read an image into memory and return the information
*
* @param[in] filename File to load
* @param[in] flags Flags
* @param[in] mats Reference to C++ vector<Mat> object to hold the images
*
*/
static bool
imreadmulti_(const String& filename, int flags, std::vector<Mat>& mats)
{
    /// Search for the relevant decoder to handle the imagery
    ImageDecoder decoder;

#ifdef HAVE_GDAL
    if (flags != IMREAD_UNCHANGED && (flags & IMREAD_LOAD_GDAL) == IMREAD_LOAD_GDAL){
        decoder = GdalDecoder().newDecoder();
    }
    else{
#endif
        decoder = findDecoder(filename);
#ifdef HAVE_GDAL
    }
#endif

    /// if no decoder was found, return nothing.
    if (!decoder){
        return 0;
    }

    /// set the filename in the driver
    decoder->setSource(filename);

    // read the header to make sure it succeeds
    try
    {
        // read the header to make sure it succeeds
        if( !decoder->readHeader() )
            return 0;
    }
    catch (const cv::Exception& e)
    {
        std::cerr << "imreadmulti_('" << filename << "'): can't read header: " << e.what() << std::endl << std::flush;
        return 0;
    }
    catch (...)
    {
        std::cerr << "imreadmulti_('" << filename << "'): can't read header: unknown exception" << std::endl << std::flush;
        return 0;
    }

    for (;;)
    {
        // grab the decoded type
        int type = decoder->type();
        if( (flags & IMREAD_LOAD_GDAL) != IMREAD_LOAD_GDAL && flags != IMREAD_UNCHANGED )
        {
            if ((flags & IMREAD_ANYDEPTH) == 0)
                type = CV_MAKETYPE(CV_8U, CV_MAT_CN(type));

            if ((flags & CV_LOAD_IMAGE_COLOR) != 0 ||
                ((flags & IMREAD_ANYCOLOR) != 0 && CV_MAT_CN(type) > 1))
                type = CV_MAKETYPE(CV_MAT_DEPTH(type), 3);
            else
                type = CV_MAKETYPE(CV_MAT_DEPTH(type), 1);
        }

        // established the required input image size
        Size size = validateInputImageSize(Size(decoder->width(), decoder->height()));

        // read the image data
        Mat mat(size.height, size.width, type);
        bool success = false;
        try
        {
            if (decoder->readData(mat))
                success = true;
        }
        catch (const cv::Exception& e)
        {
            std::cerr << "imreadmulti_('" << filename << "'): can't read data: " << e.what() << std::endl << std::flush;
        }
        catch (...)
        {
            std::cerr << "imreadmulti_('" << filename << "'): can't read data: unknown exception" << std::endl << std::flush;
        }
        if (!success)
            break;

        // optionally rotate the data if EXIF' orientation flag says so
        if( (flags & IMREAD_IGNORE_ORIENTATION) == 0 && flags != IMREAD_UNCHANGED )
        {
            ApplyExifOrientation(decoder->getExifTag(ORIENTATION), mat);
        }

        mats.push_back(mat);
        if (!decoder->nextPage())
        {
            break;
        }
    }

    return !mats.empty();
}

/**
 * Read an image
 *
 *  This function merely calls the actual implementation above and returns itself.
 *
 * @param[in] filename File to load
 * @param[in] flags Flags you wish to set.
*/
Mat imread( const String& filename, int flags )
{
    CV_TRACE_FUNCTION();

    /// create the basic container
    Mat img;

    /// load the data
    imread_( filename, flags, img );

    /// return a reference to the data
    return img;
}

/**
* Read a multi-page image
*
*  This function merely calls the actual implementation above and returns itself.
*
* @param[in] filename File to load
* @param[in] mats Reference to C++ vector<Mat> object to hold the images
* @param[in] flags Flags you wish to set.
*
*/
bool imreadmulti(const String& filename, std::vector<Mat>& mats, int flags)
{
    CV_TRACE_FUNCTION();

    return imreadmulti_(filename, flags, mats);
}

static bool imwrite_( const String& filename, const std::vector<Mat>& img_vec,
                      const std::vector<int>& params, bool flipv )
{
    bool isMultiImg = img_vec.size() > 1;
    std::vector<Mat> write_vec;

    ImageEncoder encoder = findEncoder( filename );
    if( !encoder )
        CV_Error( Error::StsError, "could not find a writer for the specified extension" );

    for (size_t page = 0; page < img_vec.size(); page++)
    {
        Mat image = img_vec[page];
        CV_Assert(!image.empty());

        CV_Assert( image.channels() == 1 || image.channels() == 3 || image.channels() == 4 );

        Mat temp;
        if( !encoder->isFormatSupported(image.depth()) )
        {
            CV_Assert( encoder->isFormatSupported(CV_8U) );
            image.convertTo( temp, CV_8U );
            image = temp;
        }

        if( flipv )
        {
            flip(image, temp, 0);
            image = temp;
        }

        write_vec.push_back(image);
    }

    encoder->setDestination( filename );
    CV_Assert(params.size() <= CV_IO_MAX_IMAGE_PARAMS*2);
    bool code = false;
    try
    {
        if (!isMultiImg)
            code = encoder->write( write_vec[0], params );
        else
            code = encoder->writemulti( write_vec, params ); //to be implemented

        if (!code)
        {
            FILE* f = fopen( filename.c_str(), "wb" );
            if ( !f )
            {
                if (errno == EACCES)
                {
                    CV_LOG_WARNING(NULL, "imwrite_('" << filename << "'): can't open file for writing: permission denied");
                }
            }
            else
            {
                fclose(f);
                remove(filename.c_str());
            }
        }
    }
    catch (const cv::Exception& e)
    {
        std::cerr << "imwrite_('" << filename << "'): can't write data: " << e.what() << std::endl << std::flush;
    }
    catch (...)
    {
        std::cerr << "imwrite_('" << filename << "'): can't write data: unknown exception" << std::endl << std::flush;
    }

    //    CV_Assert( code );
    return code;
}

bool imwrite( const String& filename, InputArray _img,
              const std::vector<int>& params )
{
    CV_TRACE_FUNCTION();

    CV_Assert(!_img.empty());

    std::vector<Mat> img_vec;
    if (_img.isMatVector() || _img.isUMatVector())
        _img.getMatVector(img_vec);
    else
        img_vec.push_back(_img.getMat());

    CV_Assert(!img_vec.empty());
    return imwrite_(filename, img_vec, params, false);
}

static bool
imdecode_( const Mat& buf, int flags, Mat& mat )
{
    CV_Assert(!buf.empty());
    CV_Assert(buf.isContinuous());
    CV_Assert(buf.checkVector(1, CV_8U) > 0);
    Mat buf_row = buf.reshape(1, 1);  // decoders expects single row, avoid issues with vector columns

    String filename;

    ImageDecoder decoder = findDecoder(buf_row);
    if( !decoder )
        return 0;

    int scale_denom = 1;
    if( flags > IMREAD_LOAD_GDAL )
    {
        if( flags & IMREAD_REDUCED_GRAYSCALE_2 )
            scale_denom = 2;
        else if( flags & IMREAD_REDUCED_GRAYSCALE_4 )
            scale_denom = 4;
        else if( flags & IMREAD_REDUCED_GRAYSCALE_8 )
            scale_denom = 8;
    }

    /// set the scale_denom in the driver
    decoder->setScale( scale_denom );

    if( !decoder->setSource(buf_row) )
    {
        filename = tempfile();
        FILE* f = fopen( filename.c_str(), "wb" );
        if( !f )
            return 0;
        size_t bufSize = buf_row.total()*buf.elemSize();
        if (fwrite(buf_row.ptr(), 1, bufSize, f) != bufSize)
        {
            fclose( f );
            CV_Error( Error::StsError, "failed to write image data to temporary file" );
        }
        if( fclose(f) != 0 )
        {
            CV_Error( Error::StsError, "failed to write image data to temporary file" );
        }
        decoder->setSource(filename);
    }

    bool success = false;
    try
    {
        if (decoder->readHeader())
            success = true;
    }
    catch (const cv::Exception& e)
    {
        std::cerr << "imdecode_('" << filename << "'): can't read header: " << e.what() << std::endl << std::flush;
    }
    catch (...)
    {
        std::cerr << "imdecode_('" << filename << "'): can't read header: unknown exception" << std::endl << std::flush;
    }
    if (!success)
    {
        decoder.release();
        if (!filename.empty())
        {
            if (0 != remove(filename.c_str()))
            {
                std::cerr << "unable to remove temporary file:" << filename << std::endl << std::flush;
            }
        }
        return 0;
    }

    // established the required input image size
    Size size = validateInputImageSize(Size(decoder->width(), decoder->height()));

    int type = decoder->type();
    if( (flags & IMREAD_LOAD_GDAL) != IMREAD_LOAD_GDAL && flags != IMREAD_UNCHANGED )
    {
        if( (flags & IMREAD_ANYDEPTH) == 0 )
            type = CV_MAKETYPE(CV_8U, CV_MAT_CN(type));

        if( (flags & IMREAD_COLOR) != 0 ||
           ((flags & IMREAD_ANYCOLOR) != 0 && CV_MAT_CN(type) > 1) )
            type = CV_MAKETYPE(CV_MAT_DEPTH(type), 3);
        else
            type = CV_MAKETYPE(CV_MAT_DEPTH(type), 1);
    }

    mat.create( size.height, size.width, type );

    success = false;
    try
    {
        if (decoder->readData(mat))
            success = true;
    }
    catch (const cv::Exception& e)
    {
        std::cerr << "imdecode_('" << filename << "'): can't read data: " << e.what() << std::endl << std::flush;
    }
    catch (...)
    {
        std::cerr << "imdecode_('" << filename << "'): can't read data: unknown exception" << std::endl << std::flush;
    }

    if (!filename.empty())
    {
        if (0 != remove(filename.c_str()))
        {
            std::cerr << "unable to remove temporary file:" << filename << std::endl << std::flush;
        }
    }

    if (!success)
    {
        mat.release();
        return false;
    }

    if( decoder->setScale( scale_denom ) > 1 ) // if decoder is JpegDecoder then decoder->setScale always returns 1
    {
        resize(mat, mat, Size( size.width / scale_denom, size.height / scale_denom ), 0, 0, INTER_LINEAR_EXACT);
    }

<<<<<<< HEAD
    return true;
=======
    /// optionally rotate the data if EXIF' orientation flag says so
    if (!mat->empty() && (flags & IMREAD_IGNORE_ORIENTATION) == 0 && flags != IMREAD_UNCHANGED)
    {
        ApplyExifOrientation(decoder->getExifTag(ORIENTATION), *mat);
    }

    decoder.release();

    return hdrtype == LOAD_CVMAT ? (void*)matrix :
        hdrtype == LOAD_IMAGE ? (void*)image : (void*)mat;
>>>>>>> fba70f79
}


Mat imdecode( InputArray _buf, int flags )
{
    CV_TRACE_FUNCTION();

    Mat buf = _buf.getMat(), img;
    imdecode_( buf, flags, img );

    return img;
}

Mat imdecode( InputArray _buf, int flags, Mat* dst )
{
    CV_TRACE_FUNCTION();

    Mat buf = _buf.getMat(), img;
    dst = dst ? dst : &img;
    imdecode_( buf, flags, *dst );

    return *dst;
}

bool imencode( const String& ext, InputArray _image,
               std::vector<uchar>& buf, const std::vector<int>& params )
{
    CV_TRACE_FUNCTION();

    Mat image = _image.getMat();
    CV_Assert(!image.empty());

    int channels = image.channels();
    CV_Assert( channels == 1 || channels == 3 || channels == 4 );

    ImageEncoder encoder = findEncoder( ext );
    if( !encoder )
        CV_Error( Error::StsError, "could not find encoder for the specified extension" );

    if( !encoder->isFormatSupported(image.depth()) )
    {
        CV_Assert( encoder->isFormatSupported(CV_8U) );
        Mat temp;
        image.convertTo(temp, CV_8U);
        image = temp;
    }

    bool code;
    if( encoder->setDestination(buf) )
    {
        code = encoder->write(image, params);
        encoder->throwOnEror();
        CV_Assert( code );
    }
    else
    {
        String filename = tempfile();
        code = encoder->setDestination(filename);
        CV_Assert( code );

        code = encoder->write(image, params);
        encoder->throwOnEror();
        CV_Assert( code );

        FILE* f = fopen( filename.c_str(), "rb" );
        CV_Assert(f != 0);
        fseek( f, 0, SEEK_END );
        long pos = ftell(f);
        buf.resize((size_t)pos);
        fseek( f, 0, SEEK_SET );
        buf.resize(fread( &buf[0], 1, buf.size(), f ));
        fclose(f);
        remove(filename.c_str());
    }
    return code;
}

bool haveImageReader( const String& filename )
{
    ImageDecoder decoder = cv::findDecoder(filename);
    return !decoder.empty();
}

bool haveImageWriter( const String& filename )
{
    cv::ImageEncoder encoder = cv::findEncoder(filename);
    return !encoder.empty();
}

}

/* End of file. */<|MERGE_RESOLUTION|>--- conflicted
+++ resolved
@@ -485,18 +485,13 @@
         resize( mat, mat, Size( size.width / scale_denom, size.height / scale_denom ), 0, 0, INTER_LINEAR_EXACT);
     }
 
-<<<<<<< HEAD
+    /// optionally rotate the data if EXIF orientation flag says so
+    if (!mat.empty() && (flags & IMREAD_IGNORE_ORIENTATION) == 0 && flags != IMREAD_UNCHANGED )
+    {
+        ApplyExifOrientation(decoder->getExifTag(ORIENTATION), mat);
+    }
+
     return true;
-=======
-    /// optionally rotate the data if EXIF orientation flag says so
-    if( mat && !mat->empty() && (flags & IMREAD_IGNORE_ORIENTATION) == 0 && flags != IMREAD_UNCHANGED )
-    {
-        ApplyExifOrientation(decoder->getExifTag(ORIENTATION), *mat);
-    }
-
-    return hdrtype == LOAD_CVMAT ? (void*)matrix :
-        hdrtype == LOAD_IMAGE ? (void*)image : (void*)mat;
->>>>>>> fba70f79
 }
 
 
@@ -861,20 +856,13 @@
         resize(mat, mat, Size( size.width / scale_denom, size.height / scale_denom ), 0, 0, INTER_LINEAR_EXACT);
     }
 
-<<<<<<< HEAD
+    /// optionally rotate the data if EXIF' orientation flag says so
+    if (!mat.empty() && (flags & IMREAD_IGNORE_ORIENTATION) == 0 && flags != IMREAD_UNCHANGED)
+    {
+        ApplyExifOrientation(decoder->getExifTag(ORIENTATION), mat);
+    }
+
     return true;
-=======
-    /// optionally rotate the data if EXIF' orientation flag says so
-    if (!mat->empty() && (flags & IMREAD_IGNORE_ORIENTATION) == 0 && flags != IMREAD_UNCHANGED)
-    {
-        ApplyExifOrientation(decoder->getExifTag(ORIENTATION), *mat);
-    }
-
-    decoder.release();
-
-    return hdrtype == LOAD_CVMAT ? (void*)matrix :
-        hdrtype == LOAD_IMAGE ? (void*)image : (void*)mat;
->>>>>>> fba70f79
 }
 
 
