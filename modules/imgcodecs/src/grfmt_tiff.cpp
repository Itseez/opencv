--- conflicted
+++ resolved
@@ -595,9 +595,6 @@
     }
 }
 
-<<<<<<< HEAD
-bool  TiffDecoder::readData( Mat& img, std::map<String, String> *properties )
-=======
 static void _unpack10To16(const uchar* src, const uchar* srcEnd, ushort* dst, ushort* dstEnd, size_t expectedDstElements)
 {
     //5*8b=4*10b : 5 src for 4 dst
@@ -739,8 +736,7 @@
 }
 //end _unpack14To16()
 
-bool  TiffDecoder::readData( Mat& img )
->>>>>>> 31db3992
+bool  TiffDecoder::readData( Mat& img, std::map<String, String> *properties)
 {
     int type = img.type();
     int depth = CV_MAT_DEPTH(type);
