--- conflicted
+++ resolved
@@ -91,11 +91,8 @@
     m_f = 0;
     m_buf_supported = true;
     m_buf_pos = 0;
-<<<<<<< HEAD
     m_description = "PNG";
-=======
     m_bit_depth = 0;
->>>>>>> c455fc03
 }
 
 
