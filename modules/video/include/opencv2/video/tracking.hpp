/*M///////////////////////////////////////////////////////////////////////////////////////
//
//  IMPORTANT: READ BEFORE DOWNLOADING, COPYING, INSTALLING OR USING.
//
//  By downloading, copying, installing or using the software you agree to this license.
//  If you do not agree to this license, do not download, install,
//  copy or use the software.
//
//
//                          License Agreement
//                For Open Source Computer Vision Library
//
// Copyright (C) 2000-2008, Intel Corporation, all rights reserved.
// Copyright (C) 2009, Willow Garage Inc., all rights reserved.
// Copyright (C) 2013, OpenCV Foundation, all rights reserved.
// Third party copyrights are property of their respective owners.
//
// Redistribution and use in source and binary forms, with or without modification,
// are permitted provided that the following conditions are met:
//
//   * Redistribution's of source code must retain the above copyright notice,
//     this list of conditions and the following disclaimer.
//
//   * Redistribution's in binary form must reproduce the above copyright notice,
//     this list of conditions and the following disclaimer in the documentation
//     and/or other materials provided with the distribution.
//
//   * The name of the copyright holders may not be used to endorse or promote products
//     derived from this software without specific prior written permission.
//
// This software is provided by the copyright holders and contributors "as is" and
// any express or implied warranties, including, but not limited to, the implied
// warranties of merchantability and fitness for a particular purpose are disclaimed.
// In no event shall the Intel Corporation or contributors be liable for any direct,
// indirect, incidental, special, exemplary, or consequential damages
// (including, but not limited to, procurement of substitute goods or services;
// loss of use, data, or profits; or business interruption) however caused
// and on any theory of liability, whether in contract, strict liability,
// or tort (including negligence or otherwise) arising in any way out of
// the use of this software, even if advised of the possibility of such damage.
//
//M*/

#ifndef OPENCV_TRACKING_HPP
#define OPENCV_TRACKING_HPP

#include "opencv2/core.hpp"
#include "opencv2/imgproc.hpp"


namespace cv
{

//! @addtogroup video_track
//! @{

enum { OPTFLOW_USE_INITIAL_FLOW     = 4,
       OPTFLOW_LK_GET_MIN_EIGENVALS = 8,
       OPTFLOW_FARNEBACK_GAUSSIAN   = 256
     };

/** @brief Finds an object center, size, and orientation.

@param probImage Back projection of the object histogram. See calcBackProject.
@param window Initial search window.
@param criteria Stop criteria for the underlying meanShift.
returns
(in old interfaces) Number of iterations CAMSHIFT took to converge
The function implements the CAMSHIFT object tracking algorithm @cite Bradski98 . First, it finds an
object center using meanShift and then adjusts the window size and finds the optimal rotation. The
function returns the rotated rectangle structure that includes the object position, size, and
orientation. The next position of the search window can be obtained with RotatedRect::boundingRect()

See the OpenCV sample camshiftdemo.c that tracks colored objects.

@note
-   (Python) A sample explaining the camshift tracking algorithm can be found at
    opencv_source_code/samples/python/camshift.py
 */
CV_EXPORTS_W RotatedRect CamShift( InputArray probImage, CV_IN_OUT Rect& window,
                                   TermCriteria criteria );
/** @example samples/cpp/camshiftdemo.cpp
An example using the mean-shift tracking algorithm
*/

/** @brief Finds an object on a back projection image.

@param probImage Back projection of the object histogram. See calcBackProject for details.
@param window Initial search window.
@param criteria Stop criteria for the iterative search algorithm.
returns
:   Number of iterations CAMSHIFT took to converge.
The function implements the iterative object search algorithm. It takes the input back projection of
an object and the initial position. The mass center in window of the back projection image is
computed and the search window center shifts to the mass center. The procedure is repeated until the
specified number of iterations criteria.maxCount is done or until the window center shifts by less
than criteria.epsilon. The algorithm is used inside CamShift and, unlike CamShift , the search
window size or orientation do not change during the search. You can simply pass the output of
calcBackProject to this function. But better results can be obtained if you pre-filter the back
projection and remove the noise. For example, you can do this by retrieving connected components
with findContours , throwing away contours with small area ( contourArea ), and rendering the
remaining contours with drawContours.

 */
CV_EXPORTS_W int meanShift( InputArray probImage, CV_IN_OUT Rect& window, TermCriteria criteria );

/** @brief Constructs the image pyramid which can be passed to calcOpticalFlowPyrLK.

@param img 8-bit input image.
@param pyramid output pyramid.
@param winSize window size of optical flow algorithm. Must be not less than winSize argument of
calcOpticalFlowPyrLK. It is needed to calculate required padding for pyramid levels.
@param maxLevel 0-based maximal pyramid level number.
@param withDerivatives set to precompute gradients for the every pyramid level. If pyramid is
constructed without the gradients then calcOpticalFlowPyrLK will calculate them internally.
@param pyrBorder the border mode for pyramid layers.
@param derivBorder the border mode for gradients.
@param tryReuseInputImage put ROI of input image into the pyramid if possible. You can pass false
to force data copying.
@return number of levels in constructed pyramid. Can be less than maxLevel.
 */
CV_EXPORTS_W int buildOpticalFlowPyramid( InputArray img, OutputArrayOfArrays pyramid,
                                          Size winSize, int maxLevel, bool withDerivatives = true,
                                          int pyrBorder = BORDER_REFLECT_101,
                                          int derivBorder = BORDER_CONSTANT,
                                          bool tryReuseInputImage = true );

/** @example samples/cpp/lkdemo.cpp
An example using the Lucas-Kanade optical flow algorithm
*/

/** @brief Calculates an optical flow for a sparse feature set using the iterative Lucas-Kanade method with
pyramids.

@param prevImg first 8-bit input image or pyramid constructed by buildOpticalFlowPyramid.
@param nextImg second input image or pyramid of the same size and the same type as prevImg.
@param prevPts vector of 2D points for which the flow needs to be found; point coordinates must be
single-precision floating-point numbers.
@param nextPts output vector of 2D points (with single-precision floating-point coordinates)
containing the calculated new positions of input features in the second image; when
OPTFLOW_USE_INITIAL_FLOW flag is passed, the vector must have the same size as in the input.
@param status output status vector (of unsigned chars); each element of the vector is set to 1 if
the flow for the corresponding features has been found, otherwise, it is set to 0.
@param err output vector of errors; each element of the vector is set to an error for the
corresponding feature, type of the error measure can be set in flags parameter; if the flow wasn't
found then the error is not defined (use the status parameter to find such cases).
@param winSize size of the search window at each pyramid level.
@param maxLevel 0-based maximal pyramid level number; if set to 0, pyramids are not used (single
level), if set to 1, two levels are used, and so on; if pyramids are passed to input then
algorithm will use as many levels as pyramids have but no more than maxLevel.
@param criteria parameter, specifying the termination criteria of the iterative search algorithm
(after the specified maximum number of iterations criteria.maxCount or when the search window
moves by less than criteria.epsilon.
@param flags operation flags:
 -   **OPTFLOW_USE_INITIAL_FLOW** uses initial estimations, stored in nextPts; if the flag is
     not set, then prevPts is copied to nextPts and is considered the initial estimate.
 -   **OPTFLOW_LK_GET_MIN_EIGENVALS** use minimum eigen values as an error measure (see
     minEigThreshold description); if the flag is not set, then L1 distance between patches
     around the original and a moved point, divided by number of pixels in a window, is used as a
     error measure.
@param minEigThreshold the algorithm calculates the minimum eigen value of a 2x2 normal matrix of
optical flow equations (this matrix is called a spatial gradient matrix in @cite Bouguet00), divided
by number of pixels in a window; if this value is less than minEigThreshold, then a corresponding
feature is filtered out and its flow is not processed, so it allows to remove bad points and get a
performance boost.

The function implements a sparse iterative version of the Lucas-Kanade optical flow in pyramids. See
@cite Bouguet00 . The function is parallelized with the TBB library.

@note

-   An example using the Lucas-Kanade optical flow algorithm can be found at
    opencv_source_code/samples/cpp/lkdemo.cpp
-   (Python) An example using the Lucas-Kanade optical flow algorithm can be found at
    opencv_source_code/samples/python/lk_track.py
-   (Python) An example using the Lucas-Kanade tracker for homography matching can be found at
    opencv_source_code/samples/python/lk_homography.py
 */
CV_EXPORTS_W void calcOpticalFlowPyrLK( InputArray prevImg, InputArray nextImg,
                                        InputArray prevPts, InputOutputArray nextPts,
                                        OutputArray status, OutputArray err,
                                        Size winSize = Size(21,21), int maxLevel = 3,
                                        TermCriteria criteria = TermCriteria(TermCriteria::COUNT+TermCriteria::EPS, 30, 0.01),
                                        int flags = 0, double minEigThreshold = 1e-4 );

/** @brief Computes a dense optical flow using the Gunnar Farneback's algorithm.

@param prev first 8-bit single-channel input image.
@param next second input image of the same size and the same type as prev.
@param flow computed flow image that has the same size as prev and type CV_32FC2.
@param pyr_scale parameter, specifying the image scale (\<1) to build pyramids for each image;
pyr_scale=0.5 means a classical pyramid, where each next layer is twice smaller than the previous
one.
@param levels number of pyramid layers including the initial image; levels=1 means that no extra
layers are created and only the original images are used.
@param winsize averaging window size; larger values increase the algorithm robustness to image
noise and give more chances for fast motion detection, but yield more blurred motion field.
@param iterations number of iterations the algorithm does at each pyramid level.
@param poly_n size of the pixel neighborhood used to find polynomial expansion in each pixel;
larger values mean that the image will be approximated with smoother surfaces, yielding more
robust algorithm and more blurred motion field, typically poly_n =5 or 7.
@param poly_sigma standard deviation of the Gaussian that is used to smooth derivatives used as a
basis for the polynomial expansion; for poly_n=5, you can set poly_sigma=1.1, for poly_n=7, a
good value would be poly_sigma=1.5.
@param flags operation flags that can be a combination of the following:
 -   **OPTFLOW_USE_INITIAL_FLOW** uses the input flow as an initial flow approximation.
 -   **OPTFLOW_FARNEBACK_GAUSSIAN** uses the Gaussian \f$\texttt{winsize}\times\texttt{winsize}\f$
     filter instead of a box filter of the same size for optical flow estimation; usually, this
     option gives z more accurate flow than with a box filter, at the cost of lower speed;
     normally, winsize for a Gaussian window should be set to a larger value to achieve the same
     level of robustness.

The function finds an optical flow for each prev pixel using the @cite Farneback2003 algorithm so that

\f[\texttt{prev} (y,x)  \sim \texttt{next} ( y + \texttt{flow} (y,x)[1],  x + \texttt{flow} (y,x)[0])\f]

@note

-   An example using the optical flow algorithm described by Gunnar Farneback can be found at
    opencv_source_code/samples/cpp/fback.cpp
-   (Python) An example using the optical flow algorithm described by Gunnar Farneback can be
    found at opencv_source_code/samples/python/opt_flow.py
 */
CV_EXPORTS_W void calcOpticalFlowFarneback( InputArray prev, InputArray next, InputOutputArray flow,
                                            double pyr_scale, int levels, int winsize,
                                            int iterations, int poly_n, double poly_sigma,
                                            int flags );

/** @brief Computes an optimal affine transformation between two 2D point sets.

@param src First input 2D point set stored in std::vector or Mat, or an image stored in Mat.
@param dst Second input 2D point set of the same size and the same type as A, or another image.
@param fullAffine If true, the function finds an optimal affine transformation with no additional
restrictions (6 degrees of freedom). Otherwise, the class of transformations to choose from is
limited to combinations of translation, rotation, and uniform scaling (4 degrees of freedom).

The function finds an optimal affine transform *[A|b]* (a 2 x 3 floating-point matrix) that
approximates best the affine transformation between:

*   Two point sets
*   Two raster images. In this case, the function first finds some features in the src image and
    finds the corresponding features in dst image. After that, the problem is reduced to the first
    case.
In case of point sets, the problem is formulated as follows: you need to find a 2x2 matrix *A* and
2x1 vector *b* so that:

\f[[A^*|b^*] = arg  \min _{[A|b]}  \sum _i  \| \texttt{dst}[i] - A { \texttt{src}[i]}^T - b  \| ^2\f]
where src[i] and dst[i] are the i-th points in src and dst, respectively
\f$[A|b]\f$ can be either arbitrary (when fullAffine=true ) or have a form of
\f[\begin{bmatrix} a_{11} & a_{12} & b_1  \\ -a_{12} & a_{11} & b_2  \end{bmatrix}\f]
when fullAffine=false.

@deprecated Use cv::estimateAffine2D, cv::estimateAffinePartial2D instead. If you are using this function
with images, extract points using cv::calcOpticalFlowPyrLK and then use the estimation functions.

@sa
estimateAffine2D, estimateAffinePartial2D, getAffineTransform, getPerspectiveTransform, findHomography
 */
CV_DEPRECATED CV_EXPORTS Mat estimateRigidTransform( InputArray src, InputArray dst, bool fullAffine );

enum
{
    MOTION_TRANSLATION = 0,
    MOTION_EUCLIDEAN   = 1,
    MOTION_AFFINE      = 2,
    MOTION_HOMOGRAPHY  = 3
};

/** @brief Computes the Enhanced Correlation Coefficient value between two images @cite EP08 .

@param templateImage single-channel template image; CV_8U or CV_32F array.
@param inputImage single-channel input image to be warped to provide an image similar to
 templateImage, same type as templateImage.
@param inputMask An optional mask to indicate valid values of inputImage.

@sa
findTransformECC
 */

CV_EXPORTS_W double computeECC(InputArray templateImage, InputArray inputImage, InputArray inputMask = noArray());

/** @example samples/cpp/image_alignment.cpp
An example using the image alignment ECC algorithm
*/

/** @brief Finds the geometric transform (warp) between two images in terms of the ECC criterion @cite EP08 .

@param templateImage single-channel template image; CV_8U or CV_32F array.
@param inputImage single-channel input image which should be warped with the final warpMatrix in
order to provide an image similar to templateImage, same type as templateImage.
@param warpMatrix floating-point \f$2\times 3\f$ or \f$3\times 3\f$ mapping matrix (warp).
@param motionType parameter, specifying the type of motion:
 -   **MOTION_TRANSLATION** sets a translational motion model; warpMatrix is \f$2\times 3\f$ with
     the first \f$2\times 2\f$ part being the unity matrix and the rest two parameters being
     estimated.
 -   **MOTION_EUCLIDEAN** sets a Euclidean (rigid) transformation as motion model; three
     parameters are estimated; warpMatrix is \f$2\times 3\f$.
 -   **MOTION_AFFINE** sets an affine motion model (DEFAULT); six parameters are estimated;
     warpMatrix is \f$2\times 3\f$.
 -   **MOTION_HOMOGRAPHY** sets a homography as a motion model; eight parameters are
     estimated;\`warpMatrix\` is \f$3\times 3\f$.
@param criteria parameter, specifying the termination criteria of the ECC algorithm;
criteria.epsilon defines the threshold of the increment in the correlation coefficient between two
iterations (a negative criteria.epsilon makes criteria.maxcount the only termination criterion).
Default values are shown in the declaration above.
@param inputMask An optional mask to indicate valid values of inputImage.
@param gaussFiltSize An optional value indicating size of gaussian blur filter; (DEFAULT: 5)

The function estimates the optimum transformation (warpMatrix) with respect to ECC criterion
(@cite EP08), that is

\f[\texttt{warpMatrix} = \arg\max_{W} \texttt{ECC}(\texttt{templateImage}(x,y),\texttt{inputImage}(x',y'))\f]

where

\f[\begin{bmatrix} x' \\ y' \end{bmatrix} = W \cdot \begin{bmatrix} x \\ y \\ 1 \end{bmatrix}\f]

(the equation holds with homogeneous coordinates for homography). It returns the final enhanced
correlation coefficient, that is the correlation coefficient between the template image and the
final warped input image. When a \f$3\times 3\f$ matrix is given with motionType =0, 1 or 2, the third
row is ignored.

Unlike findHomography and estimateRigidTransform, the function findTransformECC implements an
area-based alignment that builds on intensity similarities. In essence, the function updates the
initial transformation that roughly aligns the images. If this information is missing, the identity
warp (unity matrix) is used as an initialization. Note that if images undergo strong
displacements/rotations, an initial transformation that roughly aligns the images is necessary
(e.g., a simple euclidean/similarity transform that allows for the images showing the same image
content approximately). Use inverse warping in the second image to take an image close to the first
one, i.e. use the flag WARP_INVERSE_MAP with warpAffine or warpPerspective. See also the OpenCV
sample image_alignment.cpp that demonstrates the use of the function. Note that the function throws
an exception if algorithm does not converges.

@sa
computeECC, estimateAffine2D, estimateAffinePartial2D, findHomography
 */
CV_EXPORTS_W double findTransformECC( InputArray templateImage, InputArray inputImage,
                                      InputOutputArray warpMatrix, int motionType,
                                      TermCriteria criteria,
                                      InputArray inputMask, int gaussFiltSize);

/** @overload */
CV_EXPORTS_W
double findTransformECC(InputArray templateImage, InputArray inputImage,
    InputOutputArray warpMatrix, int motionType = MOTION_AFFINE,
    TermCriteria criteria = TermCriteria(TermCriteria::COUNT+TermCriteria::EPS, 50, 0.001),
    InputArray inputMask = noArray());

/** @example samples/cpp/kalman.cpp
An example using the standard Kalman filter
*/

/** @brief Kalman filter class.

The class implements a standard Kalman filter <http://en.wikipedia.org/wiki/Kalman_filter>,
@cite Welch95 . However, you can modify transitionMatrix, controlMatrix, and measurementMatrix to get
an extended Kalman filter functionality.
@note In C API when CvKalman\* kalmanFilter structure is not needed anymore, it should be released
with cvReleaseKalman(&kalmanFilter)
 */
class CV_EXPORTS_W KalmanFilter
{
public:
    CV_WRAP KalmanFilter();
    /** @overload
    @param dynamParams Dimensionality of the state.
    @param measureParams Dimensionality of the measurement.
    @param controlParams Dimensionality of the control vector.
    @param type Type of the created matrices that should be CV_32F or CV_64F.
    */
    CV_WRAP KalmanFilter( int dynamParams, int measureParams, int controlParams = 0, int type = CV_32F );

    /** @brief Re-initializes Kalman filter. The previous content is destroyed.

    @param dynamParams Dimensionality of the state.
    @param measureParams Dimensionality of the measurement.
    @param controlParams Dimensionality of the control vector.
    @param type Type of the created matrices that should be CV_32F or CV_64F.
     */
    void init( int dynamParams, int measureParams, int controlParams = 0, int type = CV_32F );

    /** @brief Computes a predicted state.

    @param control The optional input control
     */
    CV_WRAP const Mat& predict( const Mat& control = Mat() );

    /** @brief Updates the predicted state from the measurement.

    @param measurement The measured system parameters
     */
    CV_WRAP const Mat& correct( const Mat& measurement );

    CV_PROP_RW Mat statePre;           //!< predicted state (x'(k)): x(k)=A*x(k-1)+B*u(k)
    CV_PROP_RW Mat statePost;          //!< corrected state (x(k)): x(k)=x'(k)+K(k)*(z(k)-H*x'(k))
    CV_PROP_RW Mat transitionMatrix;   //!< state transition matrix (A)
    CV_PROP_RW Mat controlMatrix;      //!< control matrix (B) (not used if there is no control)
    CV_PROP_RW Mat measurementMatrix;  //!< measurement matrix (H)
    CV_PROP_RW Mat processNoiseCov;    //!< process noise covariance matrix (Q)
    CV_PROP_RW Mat measurementNoiseCov;//!< measurement noise covariance matrix (R)
    CV_PROP_RW Mat errorCovPre;        //!< priori error estimate covariance matrix (P'(k)): P'(k)=A*P(k-1)*At + Q)*/
    CV_PROP_RW Mat gain;               //!< Kalman gain matrix (K(k)): K(k)=P'(k)*Ht*inv(H*P'(k)*Ht+R)
    CV_PROP_RW Mat errorCovPost;       //!< posteriori error estimate covariance matrix (P(k)): P(k)=(I-K(k)*H)*P'(k)

    // temporary matrices
    Mat temp1;
    Mat temp2;
    Mat temp3;
    Mat temp4;
    Mat temp5;
};


/** @brief Read a .flo file

 @param path Path to the file to be loaded

 The function readOpticalFlow loads a flow field from a file and returns it as a single matrix.
 Resulting Mat has a type CV_32FC2 - floating-point, 2-channel. First channel corresponds to the
 flow in the horizontal direction (u), second - vertical (v).
 */
CV_EXPORTS_W Mat readOpticalFlow( const String& path );
/** @brief Write a .flo to disk

 @param path Path to the file to be written
 @param flow Flow field to be stored

 The function stores a flow field in a file, returns true on success, false otherwise.
 The flow field must be a 2-channel, floating-point matrix (CV_32FC2). First channel corresponds
 to the flow in the horizontal direction (u), second - vertical (v).
 */
CV_EXPORTS_W bool writeOpticalFlow( const String& path, InputArray flow );

/**
   Base class for dense optical flow algorithms
*/
class CV_EXPORTS_W DenseOpticalFlow : public Algorithm
{
public:
    /** @brief Calculates an optical flow.

    @param I0 first 8-bit single-channel input image.
    @param I1 second input image of the same size and the same type as prev.
    @param flow computed flow image that has the same size as prev and type CV_32FC2.
     */
    CV_WRAP virtual void calc( InputArray I0, InputArray I1, InputOutputArray flow ) = 0;
    /** @brief Releases all inner buffers.
    */
    CV_WRAP virtual void collectGarbage() = 0;
};

/** @brief Base interface for sparse optical flow algorithms.
 */
class CV_EXPORTS_W SparseOpticalFlow : public Algorithm
{
public:
    /** @brief Calculates a sparse optical flow.

    @param prevImg First input image.
    @param nextImg Second input image of the same size and the same type as prevImg.
    @param prevPts Vector of 2D points for which the flow needs to be found.
    @param nextPts Output vector of 2D points containing the calculated new positions of input features in the second image.
    @param status Output status vector. Each element of the vector is set to 1 if the
                  flow for the corresponding features has been found. Otherwise, it is set to 0.
    @param err Optional output vector that contains error response for each point (inverse confidence).
     */
    CV_WRAP virtual void calc(InputArray prevImg, InputArray nextImg,
                      InputArray prevPts, InputOutputArray nextPts,
                      OutputArray status,
                      OutputArray err = cv::noArray()) = 0;
};


/** @brief Class computing a dense optical flow using the Gunnar Farneback's algorithm.
 */
class CV_EXPORTS_W FarnebackOpticalFlow : public DenseOpticalFlow
{
public:
    CV_WRAP virtual int getNumLevels() const = 0;
    CV_WRAP virtual void setNumLevels(int numLevels) = 0;

    CV_WRAP virtual double getPyrScale() const = 0;
    CV_WRAP virtual void setPyrScale(double pyrScale) = 0;

    CV_WRAP virtual bool getFastPyramids() const = 0;
    CV_WRAP virtual void setFastPyramids(bool fastPyramids) = 0;

    CV_WRAP virtual int getWinSize() const = 0;
    CV_WRAP virtual void setWinSize(int winSize) = 0;

    CV_WRAP virtual int getNumIters() const = 0;
    CV_WRAP virtual void setNumIters(int numIters) = 0;

    CV_WRAP virtual int getPolyN() const = 0;
    CV_WRAP virtual void setPolyN(int polyN) = 0;

    CV_WRAP virtual double getPolySigma() const = 0;
    CV_WRAP virtual void setPolySigma(double polySigma) = 0;

    CV_WRAP virtual int getFlags() const = 0;
    CV_WRAP virtual void setFlags(int flags) = 0;

    CV_WRAP static Ptr<FarnebackOpticalFlow> create(
            int numLevels = 5,
            double pyrScale = 0.5,
            bool fastPyramids = false,
            int winSize = 13,
            int numIters = 10,
            int polyN = 5,
            double polySigma = 1.1,
            int flags = 0);
};

/** @brief Variational optical flow refinement

This class implements variational refinement of the input flow field, i.e.
it uses input flow to initialize the minimization of the following functional:
\f$E(U) = \int_{\Omega} \delta \Psi(E_I) + \gamma \Psi(E_G) + \alpha \Psi(E_S) \f$,
where \f$E_I,E_G,E_S\f$ are color constancy, gradient constancy and smoothness terms
respectively. \f$\Psi(s^2)=\sqrt{s^2+\epsilon^2}\f$ is a robust penalizer to limit the
influence of outliers. A complete formulation and a description of the minimization
procedure can be found in @cite Brox2004
*/
class CV_EXPORTS_W VariationalRefinement : public DenseOpticalFlow
{
public:
    /** @brief @ref calc function overload to handle separate horizontal (u) and vertical (v) flow components
    (to avoid extra splits/merges) */
    CV_WRAP virtual void calcUV(InputArray I0, InputArray I1, InputOutputArray flow_u, InputOutputArray flow_v) = 0;

    /** @brief Number of outer (fixed-point) iterations in the minimization procedure.
    @see setFixedPointIterations */
    CV_WRAP virtual int getFixedPointIterations() const = 0;
    /** @copybrief getFixedPointIterations @see getFixedPointIterations */
    CV_WRAP virtual void setFixedPointIterations(int val) = 0;

    /** @brief Number of inner successive over-relaxation (SOR) iterations
        in the minimization procedure to solve the respective linear system.
    @see setSorIterations */
    CV_WRAP virtual int getSorIterations() const = 0;
    /** @copybrief getSorIterations @see getSorIterations */
    CV_WRAP virtual void setSorIterations(int val) = 0;

    /** @brief Relaxation factor in SOR
    @see setOmega */
    CV_WRAP virtual float getOmega() const = 0;
    /** @copybrief getOmega @see getOmega */
    CV_WRAP virtual void setOmega(float val) = 0;

    /** @brief Weight of the smoothness term
    @see setAlpha */
    CV_WRAP virtual float getAlpha() const = 0;
    /** @copybrief getAlpha @see getAlpha */
    CV_WRAP virtual void setAlpha(float val) = 0;

    /** @brief Weight of the color constancy term
    @see setDelta */
    CV_WRAP virtual float getDelta() const = 0;
    /** @copybrief getDelta @see getDelta */
    CV_WRAP virtual void setDelta(float val) = 0;

    /** @brief Weight of the gradient constancy term
    @see setGamma */
    CV_WRAP virtual float getGamma() const = 0;
    /** @copybrief getGamma @see getGamma */
    CV_WRAP virtual void setGamma(float val) = 0;

    /** @brief Creates an instance of VariationalRefinement
    */
    CV_WRAP static Ptr<VariationalRefinement> create();
};

/** @brief DIS optical flow algorithm.

This class implements the Dense Inverse Search (DIS) optical flow algorithm. More
details about the algorithm can be found at @cite Kroeger2016 . Includes three presets with preselected
parameters to provide reasonable trade-off between speed and quality. However, even the slowest preset is
still relatively fast, use DeepFlow if you need better quality and don't care about speed.

This implementation includes several additional features compared to the algorithm described in the paper,
including spatial propagation of flow vectors (@ref getUseSpatialPropagation), as well as an option to
utilize an initial flow approximation passed to @ref calc (which is, essentially, temporal propagation,
if the previous frame's flow field is passed).
*/
class CV_EXPORTS_W DISOpticalFlow : public DenseOpticalFlow
{
public:
    enum
    {
        PRESET_ULTRAFAST = 0,
        PRESET_FAST = 1,
        PRESET_MEDIUM = 2
    };

    /** @brief Finest level of the Gaussian pyramid on which the flow is computed (zero level
        corresponds to the original image resolution). The final flow is obtained by bilinear upscaling.
        @see setFinestScale */
    CV_WRAP virtual int getFinestScale() const = 0;
    /** @copybrief getFinestScale @see getFinestScale */
    CV_WRAP virtual void setFinestScale(int val) = 0;

    /** @brief Size of an image patch for matching (in pixels). Normally, default 8x8 patches work well
        enough in most cases.
        @see setPatchSize */
    CV_WRAP virtual int getPatchSize() const = 0;
    /** @copybrief getPatchSize @see getPatchSize */
    CV_WRAP virtual void setPatchSize(int val) = 0;

    /** @brief Stride between neighbor patches. Must be less than patch size. Lower values correspond
        to higher flow quality.
        @see setPatchStride */
    CV_WRAP virtual int getPatchStride() const = 0;
    /** @copybrief getPatchStride @see getPatchStride */
    CV_WRAP virtual void setPatchStride(int val) = 0;

    /** @brief Maximum number of gradient descent iterations in the patch inverse search stage. Higher values
        may improve quality in some cases.
        @see setGradientDescentIterations */
    CV_WRAP virtual int getGradientDescentIterations() const = 0;
    /** @copybrief getGradientDescentIterations @see getGradientDescentIterations */
    CV_WRAP virtual void setGradientDescentIterations(int val) = 0;

    /** @brief Number of fixed point iterations of variational refinement per scale. Set to zero to
        disable variational refinement completely. Higher values will typically result in more smooth and
        high-quality flow.
    @see setGradientDescentIterations */
    CV_WRAP virtual int getVariationalRefinementIterations() const = 0;
    /** @copybrief getGradientDescentIterations @see getGradientDescentIterations */
    CV_WRAP virtual void setVariationalRefinementIterations(int val) = 0;

    /** @brief Weight of the smoothness term
    @see setVariationalRefinementAlpha */
    CV_WRAP virtual float getVariationalRefinementAlpha() const = 0;
    /** @copybrief getVariationalRefinementAlpha @see getVariationalRefinementAlpha */
    CV_WRAP virtual void setVariationalRefinementAlpha(float val) = 0;

    /** @brief Weight of the color constancy term
    @see setVariationalRefinementDelta */
    CV_WRAP virtual float getVariationalRefinementDelta() const = 0;
    /** @copybrief getVariationalRefinementDelta @see getVariationalRefinementDelta */
    CV_WRAP virtual void setVariationalRefinementDelta(float val) = 0;

    /** @brief Weight of the gradient constancy term
    @see setVariationalRefinementGamma */
    CV_WRAP virtual float getVariationalRefinementGamma() const = 0;
    /** @copybrief getVariationalRefinementGamma @see getVariationalRefinementGamma */
    CV_WRAP virtual void setVariationalRefinementGamma(float val) = 0;


    /** @brief Whether to use mean-normalization of patches when computing patch distance. It is turned on
        by default as it typically provides a noticeable quality boost because of increased robustness to
        illumination variations. Turn it off if you are certain that your sequence doesn't contain any changes
        in illumination.
    @see setUseMeanNormalization */
    CV_WRAP virtual bool getUseMeanNormalization() const = 0;
    /** @copybrief getUseMeanNormalization @see getUseMeanNormalization */
    CV_WRAP virtual void setUseMeanNormalization(bool val) = 0;

    /** @brief Whether to use spatial propagation of good optical flow vectors. This option is turned on by
        default, as it tends to work better on average and can sometimes help recover from major errors
        introduced by the coarse-to-fine scheme employed by the DIS optical flow algorithm. Turning this
        option off can make the output flow field a bit smoother, however.
    @see setUseSpatialPropagation */
    CV_WRAP virtual bool getUseSpatialPropagation() const = 0;
    /** @copybrief getUseSpatialPropagation @see getUseSpatialPropagation */
    CV_WRAP virtual void setUseSpatialPropagation(bool val) = 0;

    /** @brief Creates an instance of DISOpticalFlow

    @param preset one of PRESET_ULTRAFAST, PRESET_FAST and PRESET_MEDIUM
    */
    CV_WRAP static Ptr<DISOpticalFlow> create(int preset = DISOpticalFlow::PRESET_FAST);
};

/** @brief Class used for calculating a sparse optical flow.

The class can calculate an optical flow for a sparse feature set using the
iterative Lucas-Kanade method with pyramids.

@sa calcOpticalFlowPyrLK

*/
class CV_EXPORTS_W SparsePyrLKOpticalFlow : public SparseOpticalFlow
{
public:
    CV_WRAP virtual Size getWinSize() const = 0;
    CV_WRAP virtual void setWinSize(Size winSize) = 0;

    CV_WRAP virtual int getMaxLevel() const = 0;
    CV_WRAP virtual void setMaxLevel(int maxLevel) = 0;

    CV_WRAP virtual TermCriteria getTermCriteria() const = 0;
    CV_WRAP virtual void setTermCriteria(TermCriteria& crit) = 0;

    CV_WRAP virtual int getFlags() const = 0;
    CV_WRAP virtual void setFlags(int flags) = 0;

    CV_WRAP virtual double getMinEigThreshold() const = 0;
    CV_WRAP virtual void setMinEigThreshold(double minEigThreshold) = 0;

    CV_WRAP static Ptr<SparsePyrLKOpticalFlow> create(
            Size winSize = Size(21, 21),
            int maxLevel = 3, TermCriteria crit =
            TermCriteria(TermCriteria::COUNT+TermCriteria::EPS, 30, 0.01),
            int flags = 0,
            double minEigThreshold = 1e-4);
};




/** @brief Base abstract class for the long-term tracker
 */
class CV_EXPORTS_W Tracker
{
protected:
    Tracker();
public:
    virtual ~Tracker();

    /** @brief Initialize the tracker with a known bounding box that surrounded the target
    @param image The initial frame
    @param boundingBox The initial bounding box
    */
    CV_WRAP virtual
    void init(InputArray image, const Rect& boundingBox) = 0;

    /** @brief Update the tracker, find the new most likely bounding box for the target
    @param image The current frame
    @param boundingBox The bounding box that represent the new target location, if true was returned, not
    modified otherwise

    @return True means that target was located and false means that tracker cannot locate target in
    current frame. Note, that latter *does not* imply that tracker has failed, maybe target is indeed
    missing from the frame (say, out of sight)
    */
    CV_WRAP virtual
    bool update(InputArray image, CV_OUT Rect& boundingBox) = 0;
};



/** @brief The MIL algorithm trains a classifier in an online manner to separate the object from the
background.

Multiple Instance Learning avoids the drift problem for a robust tracking. The implementation is
based on @cite MIL .

Original code can be found here <http://vision.ucsd.edu/~bbabenko/project_miltrack.shtml>
 */
class CV_EXPORTS_W TrackerMIL : public Tracker
{
protected:
    TrackerMIL();  // use ::create()
public:
    virtual ~TrackerMIL() CV_OVERRIDE;

    struct CV_EXPORTS_W_SIMPLE Params
    {
        CV_WRAP Params();
        //parameters for sampler
        CV_PROP_RW float samplerInitInRadius;  //!< radius for gathering positive instances during init
        CV_PROP_RW int samplerInitMaxNegNum;  //!< # negative samples to use during init
        CV_PROP_RW float samplerSearchWinSize;  //!< size of search window
        CV_PROP_RW float samplerTrackInRadius;  //!< radius for gathering positive instances during tracking
        CV_PROP_RW int samplerTrackMaxPosNum;  //!< # positive samples to use during tracking
        CV_PROP_RW int samplerTrackMaxNegNum;  //!< # negative samples to use during tracking
        CV_PROP_RW int featureSetNumFeatures;  //!< # features
    };

    /** @brief Create MIL tracker instance
     *  @param parameters MIL parameters TrackerMIL::Params
     */
    static CV_WRAP
    Ptr<TrackerMIL> create(const TrackerMIL::Params &parameters = TrackerMIL::Params());

    //void init(InputArray image, const Rect& boundingBox) CV_OVERRIDE;
    //bool update(InputArray image, CV_OUT Rect& boundingBox) CV_OVERRIDE;
};



/** @brief the GOTURN (Generic Object Tracking Using Regression Networks) tracker
 *
 *  GOTURN (@cite GOTURN) is kind of trackers based on Convolutional Neural Networks (CNN). While taking all advantages of CNN trackers,
 *  GOTURN is much faster due to offline training without online fine-tuning nature.
 *  GOTURN tracker addresses the problem of single target tracking: given a bounding box label of an object in the first frame of the video,
 *  we track that object through the rest of the video. NOTE: Current method of GOTURN does not handle occlusions; however, it is fairly
 *  robust to viewpoint changes, lighting changes, and deformations.
 *  Inputs of GOTURN are two RGB patches representing Target and Search patches resized to 227x227.
 *  Outputs of GOTURN are predicted bounding box coordinates, relative to Search patch coordinate system, in format X1,Y1,X2,Y2.
 *  Original paper is here: <http://davheld.github.io/GOTURN/GOTURN.pdf>
 *  As long as original authors implementation: <https://github.com/davheld/GOTURN#train-the-tracker>
 *  Implementation of training algorithm is placed in separately here due to 3d-party dependencies:
 *  <https://github.com/Auron-X/GOTURN_Training_Toolkit>
 *  GOTURN architecture goturn.prototxt and trained model goturn.caffemodel are accessible on opencv_extra GitHub repository.
 */
class CV_EXPORTS_W TrackerGOTURN : public Tracker
{
protected:
    TrackerGOTURN();  // use ::create()
public:
    virtual ~TrackerGOTURN() CV_OVERRIDE;

    struct CV_EXPORTS_W_SIMPLE Params
    {
        CV_WRAP Params();
        CV_PROP_RW std::string modelTxt;
        CV_PROP_RW std::string modelBin;
    };

    /** @brief Constructor
    @param parameters GOTURN parameters TrackerGOTURN::Params
    */
    static CV_WRAP
    Ptr<TrackerGOTURN> create(const TrackerGOTURN::Params& parameters = TrackerGOTURN::Params());

    //void init(InputArray image, const Rect& boundingBox) CV_OVERRIDE;
    //bool update(InputArray image, CV_OUT Rect& boundingBox) CV_OVERRIDE;
};

class CV_EXPORTS_W TrackerDaSiamRPN : public Tracker
{
protected:
    TrackerDaSiamRPN();  // use ::create()
public:
    virtual ~TrackerDaSiamRPN() CV_OVERRIDE;

    struct CV_EXPORTS_W_SIMPLE Params
    {
        CV_WRAP Params();
        CV_PROP_RW std::string model;
        CV_PROP_RW std::string kernel_cls1;
        CV_PROP_RW std::string kernel_r1;
        CV_PROP_RW int backend;
        CV_PROP_RW int target;
    };

    /** @brief Constructor
    @param parameters DaSiamRPN parameters TrackerDaSiamRPN::Params
    */
    static CV_WRAP
    Ptr<TrackerDaSiamRPN> create(const TrackerDaSiamRPN::Params& parameters = TrackerDaSiamRPN::Params());

    /** @brief Return tracking score
    */
    CV_WRAP virtual float getTrackingScore() = 0;

    //void init(InputArray image, const Rect& boundingBox) CV_OVERRIDE;
    //bool update(InputArray image, CV_OUT Rect& boundingBox) CV_OVERRIDE;
};

/** @brief the Nano tracker is a super lightweight dnn-based general object tracking.
 *
 *  Nano tracker is much faster and extremely lightweight due to special model structure, the whole model size is about 1.9 MB.
 *  Nano tracker needs two models: one for feature extraction (backbone) and the another for localization (neckhead).
 *  Model download link: https://github.com/HonglinChu/SiamTrackers/tree/master/NanoTrack/models/nanotrackv2
 *  Original repo is here: https://github.com/HonglinChu/NanoTrack
 *  Author: HongLinChu, 1628464345@qq.com
 */
class CV_EXPORTS_W TrackerNano : public Tracker
{
protected:
    TrackerNano();  // use ::create()
public:
    virtual ~TrackerNano() CV_OVERRIDE;

    struct CV_EXPORTS_W_SIMPLE Params
    {
        CV_WRAP Params();
        CV_PROP_RW std::string backbone;
        CV_PROP_RW std::string neckhead;
        CV_PROP_RW int backend;
        CV_PROP_RW int target;
    };

    /** @brief Constructor
    @param parameters NanoTrack parameters TrackerNano::Params
    */
    static CV_WRAP
    Ptr<TrackerNano> create(const TrackerNano::Params& parameters = TrackerNano::Params());

    /** @brief Return tracking score
    */
    CV_WRAP virtual float getTrackingScore() = 0;
};

/** @brief class for single track in a multiple object tracker
 */

class CV_EXPORTS Track
{
protected:
    Track();
public:
    virtual ~Track();
    /**
    * \brief Constructor
    * \param rect Top-Left-Width-Height of the track's bbox
    * \param classScore Confidence score of the track
    * \param classLabel Classification of the track (dog, car, person, etc.)
    * \param trackingId Track's ID number
    */
    Track(Rect2f, int, int, float);
    Rect2f rect;
    float classScore;
    int classLabel; // static_cast<> ()
    int trackingId; // abs(tracking_id) <= (1 << 24) or tracking_id % (1 << 24)
};

/** @brief class for single detection in a multiple object tracker
 */
class CV_EXPORTS Detection
{
protected:
    Detection();
public:
    virtual ~Detection();
    /**
    * \brief Constructor
    * \param rect Top-Left-Width-Height of the detection's bbox
    * \param classLabel Classification of the detection (dog, car, person, etc.)
    * \param classScore Confidence score of the detection
    */
    Detection(Rect2f, int, float);
    Rect2f rect;
    int classLabel;
    float classScore;
};

<<<<<<< HEAD

/** @brief Base abstract class for multiple object tracker (MOT)
 */
class CV_EXPORTS_W MultipleTracker
{
protected:
    MultipleTracker();
public:
    virtual ~MultipleTracker();

    /** @brief Update the tracker, find the new most likely bounding boxes for each target
    @param inputDetections current frame detections. Input array layout is [x y w h classId score] where x y w h corresponds to the bounding box's tlwh
    @param outputTracks The bounding boxes that represent the new target locations. Output array layout is [x y w h classLabel classScore trackingId]

    @return True means that some target was located and false means that tracker cannot locate any target in current frame. Note, that latter *does not* imply that tracker has failed, maybe targets are indeed missing from the frame (say, out of sight)
    */
    CV_WRAP virtual
    bool update(InputArray inputDetections, CV_OUT cv::OutputArray& outputTracks) = 0; // Wrapper for python

    /** @brief Update the tracker, find the new most likely bounding boxes for each target
    @param detections current frame detections. Input is a vector of Detections(class).
    @param tracks The bounding boxes that represent the new target locations. Output is a vector of Tracks(class).
    */
    virtual
    void update(const std::vector<Detection>& detections, CV_OUT std::vector<Track>& tracks) = 0;

};

/** @brief ByteTrack is a simple, fast and strong multi-object tracker.
 *
 * [ECCV 2022] ByteTrack: Multi-Object Tracking by Associating Every Detection Box. ByteTracker needs one model for object detection.
 * "Most methods obtain identities by associating detection boxes whose scores are higher than a threshold. The objects with low detection scores, e.g. occluded objects, are simply thrown away, which brings non-negligible true object missing and fragmented trajectories. To solve this problem, we present a simple, effective and generic association method, tracking by associating almost every detection box instead of only the high score ones. For the low score detection boxes, we utilize their similarities with tracklets to recover true objects and filter out the background detections."
 * The implementation is based on @cite DBLP:journals/corr/abs-2110-06864
 *
 * Original repo is here: https://github.com/ifzhang/ByteTrack
 * Author: Yifu Zhang, https://github.com/ifzhang
 */

class CV_EXPORTS_W ByteTracker : public MultipleTracker {
protected:
    ByteTracker();
public:
    virtual ~ByteTracker();
=======
/** @brief the VIT tracker is a super lightweight dnn-based general object tracking.
 *
 *  VIT tracker is much faster and extremely lightweight due to special model structure, the model file is about 767KB.
 *  Model download link: https://github.com/opencv/opencv_zoo/tree/main/models/object_tracking_vittrack
 *  Author: PengyuLiu, 1872918507@qq.com
 */
class CV_EXPORTS_W TrackerVit : public Tracker
{
protected:
    TrackerVit();  // use ::create()
public:
    virtual ~TrackerVit() CV_OVERRIDE;
>>>>>>> 3889dcf3

    struct CV_EXPORTS_W_SIMPLE Params
    {
        CV_WRAP Params();
<<<<<<< HEAD
        CV_PROP_RW double frameRate;
        CV_PROP_RW int frameBuffer;
    };

    /** @brief Constructor
    @param parameters ByteTrack parameters ByteTracker::Params
    */
    static CV_WRAP
    Ptr<ByteTracker> create(const ByteTracker::Params& parameters = ByteTracker::Params());

    bool update(InputArray inputDetections,CV_OUT OutputArray& outputTracks) CV_OVERRIDE = 0;

    virtual void update(const std::vector<Detection>& detections, CV_OUT std::vector<Track>& tracks) CV_OVERRIDE = 0;

    CV_WRAP virtual Mat getCostMatrix(const cv::Mat, const cv::Mat) = 0;

};
=======
        CV_PROP_RW std::string net;
        CV_PROP_RW int backend;
        CV_PROP_RW int target;
        CV_PROP_RW Scalar meanvalue;
        CV_PROP_RW Scalar stdvalue;
    };

    /** @brief Constructor
    @param parameters vit tracker parameters TrackerVit::Params
    */
    static CV_WRAP
    Ptr<TrackerVit> create(const TrackerVit::Params& parameters = TrackerVit::Params());

    /** @brief Return tracking score
    */
    CV_WRAP virtual float getTrackingScore() = 0;

    // void init(InputArray image, const Rect& boundingBox) CV_OVERRIDE;
    // bool update(InputArray image, CV_OUT Rect& boundingBox) CV_OVERRIDE;
};

>>>>>>> 3889dcf3
//! @} video_track

} // cv

#endif<|MERGE_RESOLUTION|>--- conflicted
+++ resolved
@@ -928,35 +928,6 @@
     float classScore;
 };
 
-<<<<<<< HEAD
-
-/** @brief Base abstract class for multiple object tracker (MOT)
- */
-class CV_EXPORTS_W MultipleTracker
-{
-protected:
-    MultipleTracker();
-public:
-    virtual ~MultipleTracker();
-
-    /** @brief Update the tracker, find the new most likely bounding boxes for each target
-    @param inputDetections current frame detections. Input array layout is [x y w h classId score] where x y w h corresponds to the bounding box's tlwh
-    @param outputTracks The bounding boxes that represent the new target locations. Output array layout is [x y w h classLabel classScore trackingId]
-
-    @return True means that some target was located and false means that tracker cannot locate any target in current frame. Note, that latter *does not* imply that tracker has failed, maybe targets are indeed missing from the frame (say, out of sight)
-    */
-    CV_WRAP virtual
-    bool update(InputArray inputDetections, CV_OUT cv::OutputArray& outputTracks) = 0; // Wrapper for python
-
-    /** @brief Update the tracker, find the new most likely bounding boxes for each target
-    @param detections current frame detections. Input is a vector of Detections(class).
-    @param tracks The bounding boxes that represent the new target locations. Output is a vector of Tracks(class).
-    */
-    virtual
-    void update(const std::vector<Detection>& detections, CV_OUT std::vector<Track>& tracks) = 0;
-
-};
-
 /** @brief ByteTrack is a simple, fast and strong multi-object tracker.
  *
  * [ECCV 2022] ByteTrack: Multi-Object Tracking by Associating Every Detection Box. ByteTracker needs one model for object detection.
@@ -972,7 +943,28 @@
     ByteTracker();
 public:
     virtual ~ByteTracker();
-=======
+
+    struct CV_EXPORTS_W_SIMPLE Params
+    {
+        CV_WRAP Params();
+        CV_PROP_RW double frameRate;
+        CV_PROP_RW int frameBuffer;
+    };
+
+    /** @brief Constructor
+    @param parameters ByteTrack parameters ByteTracker::Params
+    */
+    static CV_WRAP
+    Ptr<ByteTracker> create(const ByteTracker::Params& parameters = ByteTracker::Params());
+
+    bool update(InputArray inputDetections,CV_OUT OutputArray& outputTracks) CV_OVERRIDE = 0;
+
+    virtual void update(const std::vector<Detection>& detections, CV_OUT std::vector<Track>& tracks) CV_OVERRIDE = 0;
+
+    CV_WRAP virtual Mat getCostMatrix(const cv::Mat, const cv::Mat) = 0;
+
+};
+  
 /** @brief the VIT tracker is a super lightweight dnn-based general object tracking.
  *
  *  VIT tracker is much faster and extremely lightweight due to special model structure, the model file is about 767KB.
@@ -985,30 +977,9 @@
     TrackerVit();  // use ::create()
 public:
     virtual ~TrackerVit() CV_OVERRIDE;
->>>>>>> 3889dcf3
-
     struct CV_EXPORTS_W_SIMPLE Params
     {
         CV_WRAP Params();
-<<<<<<< HEAD
-        CV_PROP_RW double frameRate;
-        CV_PROP_RW int frameBuffer;
-    };
-
-    /** @brief Constructor
-    @param parameters ByteTrack parameters ByteTracker::Params
-    */
-    static CV_WRAP
-    Ptr<ByteTracker> create(const ByteTracker::Params& parameters = ByteTracker::Params());
-
-    bool update(InputArray inputDetections,CV_OUT OutputArray& outputTracks) CV_OVERRIDE = 0;
-
-    virtual void update(const std::vector<Detection>& detections, CV_OUT std::vector<Track>& tracks) CV_OVERRIDE = 0;
-
-    CV_WRAP virtual Mat getCostMatrix(const cv::Mat, const cv::Mat) = 0;
-
-};
-=======
         CV_PROP_RW std::string net;
         CV_PROP_RW int backend;
         CV_PROP_RW int target;
@@ -1029,8 +1000,6 @@
     // void init(InputArray image, const Rect& boundingBox) CV_OVERRIDE;
     // bool update(InputArray image, CV_OUT Rect& boundingBox) CV_OVERRIDE;
 };
-
->>>>>>> 3889dcf3
 //! @} video_track
 
 } // cv
