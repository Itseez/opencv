/*M///////////////////////////////////////////////////////////////////////////////////////
//
//  IMPORTANT: READ BEFORE DOWNLOADING, COPYING, INSTALLING OR USING.
//
//  By downloading, copying, installing or using the software you agree to this license.
//  If you do not agree to this license, do not download, install,
//  copy or use the software.
//
//
//                           License Agreement
//                For Open Source Computer Vision Library
//
// Copyright (C) 2000, Intel Corporation, all rights reserved.
// Copyright (C) 2013, OpenCV Foundation, all rights reserved.
// Third party copyrights are property of their respective owners.
//
// Redistribution and use in source and binary forms, with or without modification,
// are permitted provided that the following conditions are met:
//
//   * Redistribution's of source code must retain the above copyright notice,
//     this list of conditions and the following disclaimer.
//
//   * Redistribution's in binary form must reproduce the above copyright notice,
//     this list of conditions and the following disclaimer in the documentation
//     and/or other materials provided with the distribution.
//
//   * The name of the copyright holders may not be used to endorse or promote products
//     derived from this software without specific prior written permission.
//
// This software is provided by the copyright holders and contributors "as is" and
// any express or implied warranties, including, but not limited to, the implied
// warranties of merchantability and fitness for a particular purpose are disclaimed.
// In no event shall the Intel Corporation or contributors be liable for any direct,
// indirect, incidental, special, exemplary, or consequential damages
// (including, but not limited to, procurement of substitute goods or services;
// loss of use, data, or profits; or business interruption) however caused
// and on any theory of liability, whether in contract, strict liability,
// or tort (including negligence or otherwise) arising in any way out of
// the use of this software, even if advised of the possibility of such damage.
//
//M*/
#include "precomp.hpp"
#include <float.h>
#include <stdio.h>
#include "lkpyramid.hpp"
#include "opencl_kernels_video.hpp"
#include "opencv2/core/hal/intrin.hpp"

#include "opencv2/core/openvx/ovx_defs.hpp"

#define  CV_DESCALE(x,n)     (((x) + (1 << ((n)-1))) >> (n))

namespace
{
static void calcSharrDeriv(const cv::Mat& src, cv::Mat& dst)
{
    using namespace cv;
    using cv::detail::deriv_type;
    int rows = src.rows, cols = src.cols, cn = src.channels(), colsn = cols*cn, depth = src.depth();
    CV_Assert(depth == CV_8U);
    dst.create(rows, cols, CV_MAKETYPE(DataType<deriv_type>::depth, cn*2));

#ifdef HAVE_TEGRA_OPTIMIZATION
    if (tegra::useTegra() && tegra::calcSharrDeriv(src, dst))
        return;
#endif

    int x, y, delta = (int)alignSize((cols + 2)*cn, 16);
    AutoBuffer<deriv_type> _tempBuf(delta*2 + 64);
    deriv_type *trow0 = alignPtr(_tempBuf + cn, 16), *trow1 = alignPtr(trow0 + delta, 16);

#if CV_SIMD128
    v_int16x8 c3 = v_setall_s16(3), c10 = v_setall_s16(10);
    bool haveSIMD = checkHardwareSupport(CV_CPU_SSE2) || checkHardwareSupport(CV_CPU_NEON);
#endif

    for( y = 0; y < rows; y++ )
    {
        const uchar* srow0 = src.ptr<uchar>(y > 0 ? y-1 : rows > 1 ? 1 : 0);
        const uchar* srow1 = src.ptr<uchar>(y);
        const uchar* srow2 = src.ptr<uchar>(y < rows-1 ? y+1 : rows > 1 ? rows-2 : 0);
        deriv_type* drow = dst.ptr<deriv_type>(y);

        // do vertical convolution
        x = 0;
#if CV_SIMD128
        if(haveSIMD)
        {
            for( ; x <= colsn - 8; x += 8 )
            {
                v_int16x8 s0 = v_reinterpret_as_s16(v_load_expand(srow0 + x));
                v_int16x8 s1 = v_reinterpret_as_s16(v_load_expand(srow1 + x));
                v_int16x8 s2 = v_reinterpret_as_s16(v_load_expand(srow2 + x));

                v_int16x8 t1 = s2 - s0;
                v_int16x8 t0 = (s0 + s2) * c3 + s1 * c10;

                v_store(trow0 + x, t0);
                v_store(trow1 + x, t1);
            }
        }
#endif

        for( ; x < colsn; x++ )
        {
            int t0 = (srow0[x] + srow2[x])*3 + srow1[x]*10;
            int t1 = srow2[x] - srow0[x];
            trow0[x] = (deriv_type)t0;
            trow1[x] = (deriv_type)t1;
        }

        // make border
        int x0 = (cols > 1 ? 1 : 0)*cn, x1 = (cols > 1 ? cols-2 : 0)*cn;
        for( int k = 0; k < cn; k++ )
        {
            trow0[-cn + k] = trow0[x0 + k]; trow0[colsn + k] = trow0[x1 + k];
            trow1[-cn + k] = trow1[x0 + k]; trow1[colsn + k] = trow1[x1 + k];
        }

        // do horizontal convolution, interleave the results and store them to dst
        x = 0;
#if CV_SIMD128
        if(haveSIMD)
        {
            for( ; x <= colsn - 8; x += 8 )
            {
                v_int16x8 s0 = v_load(trow0 + x - cn);
                v_int16x8 s1 = v_load(trow0 + x + cn);
                v_int16x8 s2 = v_load(trow1 + x - cn);
                v_int16x8 s3 = v_load(trow1 + x);
                v_int16x8 s4 = v_load(trow1 + x + cn);

                v_int16x8 t0 = s1 - s0;
                v_int16x8 t1 = ((s2 + s4) * c3) + (s3 * c10);

                v_store_interleave((drow + x*2), t0, t1);
            }
        }
#endif
        for( ; x < colsn; x++ )
        {
            deriv_type t0 = (deriv_type)(trow0[x+cn] - trow0[x-cn]);
            deriv_type t1 = (deriv_type)((trow1[x+cn] + trow1[x-cn])*3 + trow1[x]*10);
            drow[x*2] = t0; drow[x*2+1] = t1;
        }
    }
}

}//namespace

cv::detail::LKTrackerInvoker::LKTrackerInvoker(
                      const Mat& _prevImg, const Mat& _prevDeriv, const Mat& _nextImg,
                      const Point2f* _prevPts, Point2f* _nextPts,
                      uchar* _status, float* _err,
                      Size _winSize, TermCriteria _criteria,
                      int _level, int _maxLevel, int _flags, float _minEigThreshold )
{
    prevImg = &_prevImg;
    prevDeriv = &_prevDeriv;
    nextImg = &_nextImg;
    prevPts = _prevPts;
    nextPts = _nextPts;
    status = _status;
    err = _err;
    winSize = _winSize;
    criteria = _criteria;
    level = _level;
    maxLevel = _maxLevel;
    flags = _flags;
    minEigThreshold = _minEigThreshold;
}

#if defined __arm__ && !CV_NEON
typedef int64 acctype;
typedef int itemtype;
#else
typedef float acctype;
typedef float itemtype;
#endif

void cv::detail::LKTrackerInvoker::operator()(const Range& range) const
{
    CV_INSTRUMENT_REGION()

    Point2f halfWin((winSize.width-1)*0.5f, (winSize.height-1)*0.5f);
    const Mat& I = *prevImg;
    const Mat& J = *nextImg;
    const Mat& derivI = *prevDeriv;

    int j, cn = I.channels(), cn2 = cn*2;
    cv::AutoBuffer<deriv_type> _buf(winSize.area()*(cn + cn2));
    int derivDepth = DataType<deriv_type>::depth;

    Mat IWinBuf(winSize, CV_MAKETYPE(derivDepth, cn), (deriv_type*)_buf);
    Mat derivIWinBuf(winSize, CV_MAKETYPE(derivDepth, cn2), (deriv_type*)_buf + winSize.area()*cn);

    for( int ptidx = range.start; ptidx < range.end; ptidx++ )
    {
        Point2f prevPt = prevPts[ptidx]*(float)(1./(1 << level));
        Point2f nextPt;
        if( level == maxLevel )
        {
            if( flags & OPTFLOW_USE_INITIAL_FLOW )
                nextPt = nextPts[ptidx]*(float)(1./(1 << level));
            else
                nextPt = prevPt;
        }
        else
            nextPt = nextPts[ptidx]*2.f;
        nextPts[ptidx] = nextPt;

        Point2i iprevPt, inextPt;
        prevPt -= halfWin;
        iprevPt.x = cvFloor(prevPt.x);
        iprevPt.y = cvFloor(prevPt.y);

        if( iprevPt.x < -winSize.width || iprevPt.x >= derivI.cols ||
            iprevPt.y < -winSize.height || iprevPt.y >= derivI.rows )
        {
            if( level == 0 )
            {
                if( status )
                    status[ptidx] = false;
                if( err )
                    err[ptidx] = 0;
            }
            continue;
        }

        float a = prevPt.x - iprevPt.x;
        float b = prevPt.y - iprevPt.y;
        const int W_BITS = 14, W_BITS1 = 14;
        const float FLT_SCALE = 1.f/(1 << 20);
        int iw00 = cvRound((1.f - a)*(1.f - b)*(1 << W_BITS));
        int iw01 = cvRound(a*(1.f - b)*(1 << W_BITS));
        int iw10 = cvRound((1.f - a)*b*(1 << W_BITS));
        int iw11 = (1 << W_BITS) - iw00 - iw01 - iw10;

        int dstep = (int)(derivI.step/derivI.elemSize1());
        int stepI = (int)(I.step/I.elemSize1());
        int stepJ = (int)(J.step/J.elemSize1());
        acctype iA11 = 0, iA12 = 0, iA22 = 0;
        float A11, A12, A22;

#if CV_SSE2
        __m128i qw0 = _mm_set1_epi32(iw00 + (iw01 << 16));
        __m128i qw1 = _mm_set1_epi32(iw10 + (iw11 << 16));
        __m128i z = _mm_setzero_si128();
        __m128i qdelta_d = _mm_set1_epi32(1 << (W_BITS1-1));
        __m128i qdelta = _mm_set1_epi32(1 << (W_BITS1-5-1));
        __m128 qA11 = _mm_setzero_ps(), qA12 = _mm_setzero_ps(), qA22 = _mm_setzero_ps();
#endif

#if CV_NEON

        float CV_DECL_ALIGNED(16) nA11[] = { 0, 0, 0, 0 }, nA12[] = { 0, 0, 0, 0 }, nA22[] = { 0, 0, 0, 0 };
        const int shifter1 = -(W_BITS - 5); //negative so it shifts right
        const int shifter2 = -(W_BITS);

        const int16x4_t d26 = vdup_n_s16((int16_t)iw00);
        const int16x4_t d27 = vdup_n_s16((int16_t)iw01);
        const int16x4_t d28 = vdup_n_s16((int16_t)iw10);
        const int16x4_t d29 = vdup_n_s16((int16_t)iw11);
        const int32x4_t q11 = vdupq_n_s32((int32_t)shifter1);
        const int32x4_t q12 = vdupq_n_s32((int32_t)shifter2);

#endif

        // extract the patch from the first image, compute covariation matrix of derivatives
        int x, y;
        for( y = 0; y < winSize.height; y++ )
        {
            const uchar* src = I.ptr() + (y + iprevPt.y)*stepI + iprevPt.x*cn;
            const deriv_type* dsrc = derivI.ptr<deriv_type>() + (y + iprevPt.y)*dstep + iprevPt.x*cn2;

            deriv_type* Iptr = IWinBuf.ptr<deriv_type>(y);
            deriv_type* dIptr = derivIWinBuf.ptr<deriv_type>(y);

            x = 0;

#if CV_SSE2
            for( ; x <= winSize.width*cn - 4; x += 4, dsrc += 4*2, dIptr += 4*2 )
            {
                __m128i v00, v01, v10, v11, t0, t1;

                v00 = _mm_unpacklo_epi8(_mm_cvtsi32_si128(*(const int*)(src + x)), z);
                v01 = _mm_unpacklo_epi8(_mm_cvtsi32_si128(*(const int*)(src + x + cn)), z);
                v10 = _mm_unpacklo_epi8(_mm_cvtsi32_si128(*(const int*)(src + x + stepI)), z);
                v11 = _mm_unpacklo_epi8(_mm_cvtsi32_si128(*(const int*)(src + x + stepI + cn)), z);

                t0 = _mm_add_epi32(_mm_madd_epi16(_mm_unpacklo_epi16(v00, v01), qw0),
                                   _mm_madd_epi16(_mm_unpacklo_epi16(v10, v11), qw1));
                t0 = _mm_srai_epi32(_mm_add_epi32(t0, qdelta), W_BITS1-5);
                _mm_storel_epi64((__m128i*)(Iptr + x), _mm_packs_epi32(t0,t0));

                v00 = _mm_loadu_si128((const __m128i*)(dsrc));
                v01 = _mm_loadu_si128((const __m128i*)(dsrc + cn2));
                v10 = _mm_loadu_si128((const __m128i*)(dsrc + dstep));
                v11 = _mm_loadu_si128((const __m128i*)(dsrc + dstep + cn2));

                t0 = _mm_add_epi32(_mm_madd_epi16(_mm_unpacklo_epi16(v00, v01), qw0),
                                   _mm_madd_epi16(_mm_unpacklo_epi16(v10, v11), qw1));
                t1 = _mm_add_epi32(_mm_madd_epi16(_mm_unpackhi_epi16(v00, v01), qw0),
                                   _mm_madd_epi16(_mm_unpackhi_epi16(v10, v11), qw1));
                t0 = _mm_srai_epi32(_mm_add_epi32(t0, qdelta_d), W_BITS1);
                t1 = _mm_srai_epi32(_mm_add_epi32(t1, qdelta_d), W_BITS1);
                v00 = _mm_packs_epi32(t0, t1); // Ix0 Iy0 Ix1 Iy1 ...

                _mm_storeu_si128((__m128i*)dIptr, v00);
                t0 = _mm_srai_epi32(v00, 16); // Iy0 Iy1 Iy2 Iy3
                t1 = _mm_srai_epi32(_mm_slli_epi32(v00, 16), 16); // Ix0 Ix1 Ix2 Ix3

                __m128 fy = _mm_cvtepi32_ps(t0);
                __m128 fx = _mm_cvtepi32_ps(t1);

                qA22 = _mm_add_ps(qA22, _mm_mul_ps(fy, fy));
                qA12 = _mm_add_ps(qA12, _mm_mul_ps(fx, fy));
                qA11 = _mm_add_ps(qA11, _mm_mul_ps(fx, fx));
            }
#endif

#if CV_NEON
            for( ; x <= winSize.width*cn - 4; x += 4, dsrc += 4*2, dIptr += 4*2 )
            {

                uint8x8_t d0 = vld1_u8(&src[x]);
                uint8x8_t d2 = vld1_u8(&src[x+cn]);
                uint16x8_t q0 = vmovl_u8(d0);
                uint16x8_t q1 = vmovl_u8(d2);

                int32x4_t q5 = vmull_s16(vget_low_s16(vreinterpretq_s16_u16(q0)), d26);
                int32x4_t q6 = vmull_s16(vget_low_s16(vreinterpretq_s16_u16(q1)), d27);

                uint8x8_t d4 = vld1_u8(&src[x + stepI]);
                uint8x8_t d6 = vld1_u8(&src[x + stepI + cn]);
                uint16x8_t q2 = vmovl_u8(d4);
                uint16x8_t q3 = vmovl_u8(d6);

                int32x4_t q7 = vmull_s16(vget_low_s16(vreinterpretq_s16_u16(q2)), d28);
                int32x4_t q8 = vmull_s16(vget_low_s16(vreinterpretq_s16_u16(q3)), d29);

                q5 = vaddq_s32(q5, q6);
                q7 = vaddq_s32(q7, q8);
                q5 = vaddq_s32(q5, q7);

                int16x4x2_t d0d1 = vld2_s16(dsrc);
                int16x4x2_t d2d3 = vld2_s16(&dsrc[cn2]);

                q5 = vqrshlq_s32(q5, q11);

                int32x4_t q4 = vmull_s16(d0d1.val[0], d26);
                q6 = vmull_s16(d0d1.val[1], d26);

                int16x4_t nd0 = vmovn_s32(q5);

                q7 = vmull_s16(d2d3.val[0], d27);
                q8 = vmull_s16(d2d3.val[1], d27);

                vst1_s16(&Iptr[x], nd0);

                int16x4x2_t d4d5 = vld2_s16(&dsrc[dstep]);
                int16x4x2_t d6d7 = vld2_s16(&dsrc[dstep+cn2]);

                q4 = vaddq_s32(q4, q7);
                q6 = vaddq_s32(q6, q8);

                q7 = vmull_s16(d4d5.val[0], d28);
                int32x4_t q14 = vmull_s16(d4d5.val[1], d28);
                q8 = vmull_s16(d6d7.val[0], d29);
                int32x4_t q15 = vmull_s16(d6d7.val[1], d29);

                q7 = vaddq_s32(q7, q8);
                q14 = vaddq_s32(q14, q15);

                q4 = vaddq_s32(q4, q7);
                q6 = vaddq_s32(q6, q14);

                float32x4_t nq0 = vld1q_f32(nA11);
                float32x4_t nq1 = vld1q_f32(nA12);
                float32x4_t nq2 = vld1q_f32(nA22);

                q4 = vqrshlq_s32(q4, q12);
                q6 = vqrshlq_s32(q6, q12);

                q7 = vmulq_s32(q4, q4);
                q8 = vmulq_s32(q4, q6);
                q15 = vmulq_s32(q6, q6);

                nq0 = vaddq_f32(nq0, vcvtq_f32_s32(q7));
                nq1 = vaddq_f32(nq1, vcvtq_f32_s32(q8));
                nq2 = vaddq_f32(nq2, vcvtq_f32_s32(q15));

                vst1q_f32(nA11, nq0);
                vst1q_f32(nA12, nq1);
                vst1q_f32(nA22, nq2);

                int16x4_t d8 = vmovn_s32(q4);
                int16x4_t d12 = vmovn_s32(q6);

                int16x4x2_t d8d12;
                d8d12.val[0] = d8; d8d12.val[1] = d12;
                vst2_s16(dIptr, d8d12);
            }
#endif

            for( ; x < winSize.width*cn; x++, dsrc += 2, dIptr += 2 )
            {
                int ival = CV_DESCALE(src[x]*iw00 + src[x+cn]*iw01 +
                                      src[x+stepI]*iw10 + src[x+stepI+cn]*iw11, W_BITS1-5);
                int ixval = CV_DESCALE(dsrc[0]*iw00 + dsrc[cn2]*iw01 +
                                       dsrc[dstep]*iw10 + dsrc[dstep+cn2]*iw11, W_BITS1);
                int iyval = CV_DESCALE(dsrc[1]*iw00 + dsrc[cn2+1]*iw01 + dsrc[dstep+1]*iw10 +
                                       dsrc[dstep+cn2+1]*iw11, W_BITS1);

                Iptr[x] = (short)ival;
                dIptr[0] = (short)ixval;
                dIptr[1] = (short)iyval;

                iA11 += (itemtype)(ixval*ixval);
                iA12 += (itemtype)(ixval*iyval);
                iA22 += (itemtype)(iyval*iyval);
            }
        }

#if CV_SSE2
        float CV_DECL_ALIGNED(16) A11buf[4], A12buf[4], A22buf[4];
        _mm_store_ps(A11buf, qA11);
        _mm_store_ps(A12buf, qA12);
        _mm_store_ps(A22buf, qA22);
        iA11 += A11buf[0] + A11buf[1] + A11buf[2] + A11buf[3];
        iA12 += A12buf[0] + A12buf[1] + A12buf[2] + A12buf[3];
        iA22 += A22buf[0] + A22buf[1] + A22buf[2] + A22buf[3];
#endif

#if CV_NEON
        iA11 += nA11[0] + nA11[1] + nA11[2] + nA11[3];
        iA12 += nA12[0] + nA12[1] + nA12[2] + nA12[3];
        iA22 += nA22[0] + nA22[1] + nA22[2] + nA22[3];
#endif

        A11 = iA11*FLT_SCALE;
        A12 = iA12*FLT_SCALE;
        A22 = iA22*FLT_SCALE;

        float D = A11*A22 - A12*A12;
        float minEig = (A22 + A11 - std::sqrt((A11-A22)*(A11-A22) +
                        4.f*A12*A12))/(2*winSize.width*winSize.height);

        if( err && (flags & OPTFLOW_LK_GET_MIN_EIGENVALS) != 0 )
            err[ptidx] = (float)minEig;

        if( minEig < minEigThreshold || D < FLT_EPSILON )
        {
            if( level == 0 && status )
                status[ptidx] = false;
            continue;
        }

        D = 1.f/D;

        nextPt -= halfWin;
        Point2f prevDelta;

        for( j = 0; j < criteria.maxCount; j++ )
        {
            inextPt.x = cvFloor(nextPt.x);
            inextPt.y = cvFloor(nextPt.y);

            if( inextPt.x < -winSize.width || inextPt.x >= J.cols ||
               inextPt.y < -winSize.height || inextPt.y >= J.rows )
            {
                if( level == 0 && status )
                    status[ptidx] = false;
                break;
            }

            a = nextPt.x - inextPt.x;
            b = nextPt.y - inextPt.y;
            iw00 = cvRound((1.f - a)*(1.f - b)*(1 << W_BITS));
            iw01 = cvRound(a*(1.f - b)*(1 << W_BITS));
            iw10 = cvRound((1.f - a)*b*(1 << W_BITS));
            iw11 = (1 << W_BITS) - iw00 - iw01 - iw10;
            acctype ib1 = 0, ib2 = 0;
            float b1, b2;
#if CV_SSE2
            qw0 = _mm_set1_epi32(iw00 + (iw01 << 16));
            qw1 = _mm_set1_epi32(iw10 + (iw11 << 16));
            __m128 qb0 = _mm_setzero_ps(), qb1 = _mm_setzero_ps();
#endif

#if CV_NEON
            float CV_DECL_ALIGNED(16) nB1[] = { 0,0,0,0 }, nB2[] = { 0,0,0,0 };

            const int16x4_t d26_2 = vdup_n_s16((int16_t)iw00);
            const int16x4_t d27_2 = vdup_n_s16((int16_t)iw01);
            const int16x4_t d28_2 = vdup_n_s16((int16_t)iw10);
            const int16x4_t d29_2 = vdup_n_s16((int16_t)iw11);

#endif

            for( y = 0; y < winSize.height; y++ )
            {
                const uchar* Jptr = J.ptr() + (y + inextPt.y)*stepJ + inextPt.x*cn;
                const deriv_type* Iptr = IWinBuf.ptr<deriv_type>(y);
                const deriv_type* dIptr = derivIWinBuf.ptr<deriv_type>(y);

                x = 0;

#if CV_SSE2
                for( ; x <= winSize.width*cn - 8; x += 8, dIptr += 8*2 )
                {
                    __m128i diff0 = _mm_loadu_si128((const __m128i*)(Iptr + x)), diff1;
                    __m128i v00 = _mm_unpacklo_epi8(_mm_loadl_epi64((const __m128i*)(Jptr + x)), z);
                    __m128i v01 = _mm_unpacklo_epi8(_mm_loadl_epi64((const __m128i*)(Jptr + x + cn)), z);
                    __m128i v10 = _mm_unpacklo_epi8(_mm_loadl_epi64((const __m128i*)(Jptr + x + stepJ)), z);
                    __m128i v11 = _mm_unpacklo_epi8(_mm_loadl_epi64((const __m128i*)(Jptr + x + stepJ + cn)), z);

                    __m128i t0 = _mm_add_epi32(_mm_madd_epi16(_mm_unpacklo_epi16(v00, v01), qw0),
                                               _mm_madd_epi16(_mm_unpacklo_epi16(v10, v11), qw1));
                    __m128i t1 = _mm_add_epi32(_mm_madd_epi16(_mm_unpackhi_epi16(v00, v01), qw0),
                                               _mm_madd_epi16(_mm_unpackhi_epi16(v10, v11), qw1));
                    t0 = _mm_srai_epi32(_mm_add_epi32(t0, qdelta), W_BITS1-5);
                    t1 = _mm_srai_epi32(_mm_add_epi32(t1, qdelta), W_BITS1-5);
                    diff0 = _mm_subs_epi16(_mm_packs_epi32(t0, t1), diff0);
                    diff1 = _mm_unpackhi_epi16(diff0, diff0);
                    diff0 = _mm_unpacklo_epi16(diff0, diff0); // It0 It0 It1 It1 ...
                    v00 = _mm_loadu_si128((const __m128i*)(dIptr)); // Ix0 Iy0 Ix1 Iy1 ...
                    v01 = _mm_loadu_si128((const __m128i*)(dIptr + 8));
                    v10 = _mm_unpacklo_epi16(v00, v01);
                    v11 = _mm_unpackhi_epi16(v00, v01);
                    v00 = _mm_unpacklo_epi16(diff0, diff1);
                    v01 = _mm_unpackhi_epi16(diff0, diff1);
                    v00 = _mm_madd_epi16(v00, v10);
                    v11 = _mm_madd_epi16(v01, v11);
                    qb0 = _mm_add_ps(qb0, _mm_cvtepi32_ps(v00));
                    qb1 = _mm_add_ps(qb1, _mm_cvtepi32_ps(v11));
                }
#endif

#if CV_NEON
                for( ; x <= winSize.width*cn - 8; x += 8, dIptr += 8*2 )
                {

                    uint8x8_t d0 = vld1_u8(&Jptr[x]);
                    uint8x8_t d2 = vld1_u8(&Jptr[x+cn]);
                    uint8x8_t d4 = vld1_u8(&Jptr[x+stepJ]);
                    uint8x8_t d6 = vld1_u8(&Jptr[x+stepJ+cn]);

                    uint16x8_t q0 = vmovl_u8(d0);
                    uint16x8_t q1 = vmovl_u8(d2);
                    uint16x8_t q2 = vmovl_u8(d4);
                    uint16x8_t q3 = vmovl_u8(d6);

                    int32x4_t nq4 = vmull_s16(vget_low_s16(vreinterpretq_s16_u16(q0)), d26_2);
                    int32x4_t nq5 = vmull_s16(vget_high_s16(vreinterpretq_s16_u16(q0)), d26_2);

                    int32x4_t nq6 = vmull_s16(vget_low_s16(vreinterpretq_s16_u16(q1)), d27_2);
                    int32x4_t nq7 = vmull_s16(vget_high_s16(vreinterpretq_s16_u16(q1)), d27_2);

                    int32x4_t nq8 = vmull_s16(vget_low_s16(vreinterpretq_s16_u16(q2)), d28_2);
                    int32x4_t nq9 = vmull_s16(vget_high_s16(vreinterpretq_s16_u16(q2)), d28_2);

                    int32x4_t nq10 = vmull_s16(vget_low_s16(vreinterpretq_s16_u16(q3)), d29_2);
                    int32x4_t nq11 = vmull_s16(vget_high_s16(vreinterpretq_s16_u16(q3)), d29_2);

                    nq4 = vaddq_s32(nq4, nq6);
                    nq5 = vaddq_s32(nq5, nq7);
                    nq8 = vaddq_s32(nq8, nq10);
                    nq9 = vaddq_s32(nq9, nq11);

                    int16x8_t q6 = vld1q_s16(&Iptr[x]);

                    nq4 = vaddq_s32(nq4, nq8);
                    nq5 = vaddq_s32(nq5, nq9);

                    nq8 = vmovl_s16(vget_high_s16(q6));
                    nq6 = vmovl_s16(vget_low_s16(q6));

                    nq4 = vqrshlq_s32(nq4, q11);
                    nq5 = vqrshlq_s32(nq5, q11);

                    int16x8x2_t q0q1 = vld2q_s16(dIptr);
                    float32x4_t nB1v = vld1q_f32(nB1);
                    float32x4_t nB2v = vld1q_f32(nB2);

                    nq4 = vsubq_s32(nq4, nq6);
                    nq5 = vsubq_s32(nq5, nq8);

                    int32x4_t nq2 = vmovl_s16(vget_low_s16(q0q1.val[0]));
                    int32x4_t nq3 = vmovl_s16(vget_high_s16(q0q1.val[0]));

                    nq7 = vmovl_s16(vget_low_s16(q0q1.val[1]));
                    nq8 = vmovl_s16(vget_high_s16(q0q1.val[1]));

                    nq9 = vmulq_s32(nq4, nq2);
                    nq10 = vmulq_s32(nq5, nq3);

                    nq4 = vmulq_s32(nq4, nq7);
                    nq5 = vmulq_s32(nq5, nq8);

                    nq9 = vaddq_s32(nq9, nq10);
                    nq4 = vaddq_s32(nq4, nq5);

                    nB1v = vaddq_f32(nB1v, vcvtq_f32_s32(nq9));
                    nB2v = vaddq_f32(nB2v, vcvtq_f32_s32(nq4));

                    vst1q_f32(nB1, nB1v);
                    vst1q_f32(nB2, nB2v);
                }
#endif

                for( ; x < winSize.width*cn; x++, dIptr += 2 )
                {
                    int diff = CV_DESCALE(Jptr[x]*iw00 + Jptr[x+cn]*iw01 +
                                          Jptr[x+stepJ]*iw10 + Jptr[x+stepJ+cn]*iw11,
                                          W_BITS1-5) - Iptr[x];
                    ib1 += (itemtype)(diff*dIptr[0]);
                    ib2 += (itemtype)(diff*dIptr[1]);
                }
            }

#if CV_SSE2
            float CV_DECL_ALIGNED(16) bbuf[4];
            _mm_store_ps(bbuf, _mm_add_ps(qb0, qb1));
            ib1 += bbuf[0] + bbuf[2];
            ib2 += bbuf[1] + bbuf[3];
#endif

#if CV_NEON

            ib1 += (float)(nB1[0] + nB1[1] + nB1[2] + nB1[3]);
            ib2 += (float)(nB2[0] + nB2[1] + nB2[2] + nB2[3]);
#endif

            b1 = ib1*FLT_SCALE;
            b2 = ib2*FLT_SCALE;

            Point2f delta( (float)((A12*b2 - A22*b1) * D),
                          (float)((A12*b1 - A11*b2) * D));
            //delta = -delta;

            nextPt += delta;
            nextPts[ptidx] = nextPt + halfWin;

            if( delta.ddot(delta) <= criteria.epsilon )
                break;

            if( j > 0 && std::abs(delta.x + prevDelta.x) < 0.01 &&
               std::abs(delta.y + prevDelta.y) < 0.01 )
            {
                nextPts[ptidx] -= delta*0.5f;
                break;
            }
            prevDelta = delta;
        }

        CV_Assert(status != NULL);
        if( status[ptidx] && err && level == 0 && (flags & OPTFLOW_LK_GET_MIN_EIGENVALS) == 0 )
        {
            Point2f nextPoint = nextPts[ptidx] - halfWin;
            Point inextPoint;

            inextPoint.x = cvFloor(nextPoint.x);
            inextPoint.y = cvFloor(nextPoint.y);

            if( inextPoint.x < -winSize.width || inextPoint.x >= J.cols ||
                inextPoint.y < -winSize.height || inextPoint.y >= J.rows )
            {
                if( status )
                    status[ptidx] = false;
                continue;
            }

            float aa = nextPoint.x - inextPoint.x;
            float bb = nextPoint.y - inextPoint.y;
            iw00 = cvRound((1.f - aa)*(1.f - bb)*(1 << W_BITS));
            iw01 = cvRound(aa*(1.f - bb)*(1 << W_BITS));
            iw10 = cvRound((1.f - aa)*bb*(1 << W_BITS));
            iw11 = (1 << W_BITS) - iw00 - iw01 - iw10;
            float errval = 0.f;

            for( y = 0; y < winSize.height; y++ )
            {
                const uchar* Jptr = J.ptr() + (y + inextPoint.y)*stepJ + inextPoint.x*cn;
                const deriv_type* Iptr = IWinBuf.ptr<deriv_type>(y);

                for( x = 0; x < winSize.width*cn; x++ )
                {
                    int diff = CV_DESCALE(Jptr[x]*iw00 + Jptr[x+cn]*iw01 +
                                          Jptr[x+stepJ]*iw10 + Jptr[x+stepJ+cn]*iw11,
                                          W_BITS1-5) - Iptr[x];
                    errval += std::abs((float)diff);
                }
            }
            err[ptidx] = errval * 1.f/(32*winSize.width*cn*winSize.height);
        }
    }
}

int cv::buildOpticalFlowPyramid(InputArray _img, OutputArrayOfArrays pyramid, Size winSize, int maxLevel, bool withDerivatives,
                                int pyrBorder, int derivBorder, bool tryReuseInputImage)
{
    CV_INSTRUMENT_REGION()

    Mat img = _img.getMat();
    CV_Assert(img.depth() == CV_8U && winSize.width > 2 && winSize.height > 2 );
    int pyrstep = withDerivatives ? 2 : 1;

    pyramid.create(1, (maxLevel + 1) * pyrstep, 0 /*type*/, -1, true, 0);

    int derivType = CV_MAKETYPE(DataType<cv::detail::deriv_type>::depth, img.channels() * 2);

    //level 0
    bool lvl0IsSet = false;
    if(tryReuseInputImage && img.isSubmatrix() && (pyrBorder & BORDER_ISOLATED) == 0)
    {
        Size wholeSize;
        Point ofs;
        img.locateROI(wholeSize, ofs);
        if (ofs.x >= winSize.width && ofs.y >= winSize.height
              && ofs.x + img.cols + winSize.width <= wholeSize.width
              && ofs.y + img.rows + winSize.height <= wholeSize.height)
        {
            pyramid.getMatRef(0) = img;
            lvl0IsSet = true;
        }
    }

    if(!lvl0IsSet)
    {
        Mat& temp = pyramid.getMatRef(0);

        if(!temp.empty())
            temp.adjustROI(winSize.height, winSize.height, winSize.width, winSize.width);
        if(temp.type() != img.type() || temp.cols != winSize.width*2 + img.cols || temp.rows != winSize.height * 2 + img.rows)
            temp.create(img.rows + winSize.height*2, img.cols + winSize.width*2, img.type());

        if(pyrBorder == BORDER_TRANSPARENT)
            img.copyTo(temp(Rect(winSize.width, winSize.height, img.cols, img.rows)));
        else
            copyMakeBorder(img, temp, winSize.height, winSize.height, winSize.width, winSize.width, pyrBorder);
        temp.adjustROI(-winSize.height, -winSize.height, -winSize.width, -winSize.width);
    }

    Size sz = img.size();
    Mat prevLevel = pyramid.getMatRef(0);
    Mat thisLevel = prevLevel;

    for(int level = 0; level <= maxLevel; ++level)
    {
        if (level != 0)
        {
            Mat& temp = pyramid.getMatRef(level * pyrstep);

            if(!temp.empty())
                temp.adjustROI(winSize.height, winSize.height, winSize.width, winSize.width);
            if(temp.type() != img.type() || temp.cols != winSize.width*2 + sz.width || temp.rows != winSize.height * 2 + sz.height)
                temp.create(sz.height + winSize.height*2, sz.width + winSize.width*2, img.type());

            thisLevel = temp(Rect(winSize.width, winSize.height, sz.width, sz.height));
            pyrDown(prevLevel, thisLevel, sz);

            if(pyrBorder != BORDER_TRANSPARENT)
                copyMakeBorder(thisLevel, temp, winSize.height, winSize.height, winSize.width, winSize.width, pyrBorder|BORDER_ISOLATED);
            temp.adjustROI(-winSize.height, -winSize.height, -winSize.width, -winSize.width);
        }

        if(withDerivatives)
        {
            Mat& deriv = pyramid.getMatRef(level * pyrstep + 1);

            if(!deriv.empty())
                deriv.adjustROI(winSize.height, winSize.height, winSize.width, winSize.width);
            if(deriv.type() != derivType || deriv.cols != winSize.width*2 + sz.width || deriv.rows != winSize.height * 2 + sz.height)
                deriv.create(sz.height + winSize.height*2, sz.width + winSize.width*2, derivType);

            Mat derivI = deriv(Rect(winSize.width, winSize.height, sz.width, sz.height));
            calcSharrDeriv(thisLevel, derivI);

            if(derivBorder != BORDER_TRANSPARENT)
                copyMakeBorder(derivI, deriv, winSize.height, winSize.height, winSize.width, winSize.width, derivBorder|BORDER_ISOLATED);
            deriv.adjustROI(-winSize.height, -winSize.height, -winSize.width, -winSize.width);
        }

        sz = Size((sz.width+1)/2, (sz.height+1)/2);
        if( sz.width <= winSize.width || sz.height <= winSize.height )
        {
            pyramid.create(1, (level + 1) * pyrstep, 0 /*type*/, -1, true, 0);//check this
            return level;
        }

        prevLevel = thisLevel;
    }

    return maxLevel;
}

namespace cv
{
namespace
{
    class SparsePyrLKOpticalFlowImpl : public SparsePyrLKOpticalFlow
    {
        struct dim3
        {
            unsigned int x, y, z;
            dim3() : x(0), y(0), z(0) { }
        };
    public:
        SparsePyrLKOpticalFlowImpl(Size winSize_ = Size(21,21),
                         int maxLevel_ = 3,
                         TermCriteria criteria_ = TermCriteria(TermCriteria::COUNT+TermCriteria::EPS, 30, 0.01),
                         int flags_ = 0,
                         double minEigThreshold_ = 1e-4) :
          winSize(winSize_), maxLevel(maxLevel_), criteria(criteria_), flags(flags_), minEigThreshold(minEigThreshold_)
#ifdef HAVE_OPENCL
          , iters(criteria_.maxCount), derivLambda(criteria_.epsilon), useInitialFlow(0 != (flags_ & OPTFLOW_LK_GET_MIN_EIGENVALS)), waveSize(0)
#endif
        {
        }

        virtual Size getWinSize() const {return winSize;}
        virtual void setWinSize(Size winSize_){winSize = winSize_;}

        virtual int getMaxLevel() const {return maxLevel;}
        virtual void setMaxLevel(int maxLevel_){maxLevel = maxLevel_;}

        virtual TermCriteria getTermCriteria() const {return criteria;}
        virtual void setTermCriteria(TermCriteria& crit_){criteria=crit_;}

        virtual int getFlags() const {return flags; }
        virtual void setFlags(int flags_){flags=flags_;}

        virtual double getMinEigThreshold() const {return minEigThreshold;}
        virtual void setMinEigThreshold(double minEigThreshold_){minEigThreshold=minEigThreshold_;}

        virtual void calc(InputArray prevImg, InputArray nextImg,
                          InputArray prevPts, InputOutputArray nextPts,
                          OutputArray status,
                          OutputArray err = cv::noArray());

    private:
#ifdef HAVE_OPENCL
        bool checkParam()
        {
            iters = std::min(std::max(iters, 0), 100);

            derivLambda = std::min(std::max(derivLambda, 0.0), 1.0);
            if (derivLambda < 0)
                return false;
            if (maxLevel < 0 || winSize.width <= 2 || winSize.height <= 2)
                return false;
            if (winSize.width < 8 || winSize.height < 8 ||
                winSize.width > 24 || winSize.height > 24)
                return false;
            calcPatchSize();
            if (patch.x <= 0 || patch.x >= 6 || patch.y <= 0 || patch.y >= 6)
                return false;
            if (!initWaveSize())
                return false;
            return true;
        }

        bool sparse(const UMat &prevImg, const UMat &nextImg, const UMat &prevPts, UMat &nextPts, UMat &status, UMat &err)
        {
            if (!checkParam())
                return false;

            UMat temp1 = (useInitialFlow ? nextPts : prevPts).reshape(1);
            UMat temp2 = nextPts.reshape(1);
            multiply(1.0f / (1 << maxLevel) /2.0f, temp1, temp2);

            status.setTo(Scalar::all(1));

            // build the image pyramids.
            std::vector<UMat> prevPyr; prevPyr.resize(maxLevel + 1);
            std::vector<UMat> nextPyr; nextPyr.resize(maxLevel + 1);

            // allocate buffers with aligned pitch to be able to use cl_khr_image2d_from_buffer extention
            // This is the required pitch alignment in pixels
            int pitchAlign = (int)ocl::Device::getDefault().imagePitchAlignment();
            if (pitchAlign>0)
            {
                prevPyr[0] = UMat(prevImg.rows,(prevImg.cols+pitchAlign-1)&(-pitchAlign),CV_32FC1).colRange(0,prevImg.cols);
                nextPyr[0] = UMat(nextImg.rows,(nextImg.cols+pitchAlign-1)&(-pitchAlign),CV_32FC1).colRange(0,nextImg.cols);
                for (int level = 1; level <= maxLevel; ++level)
                {
                    int cols,rows;
                    // allocate buffers with aligned pitch to be able to use image on buffer extention
                    cols = (prevPyr[level - 1].cols+1)/2;
                    rows = (prevPyr[level - 1].rows+1)/2;
                    prevPyr[level] = UMat(rows,(cols+pitchAlign-1)&(-pitchAlign),prevPyr[level-1].type()).colRange(0,cols);
                    cols = (nextPyr[level - 1].cols+1)/2;
                    rows = (nextPyr[level - 1].rows+1)/2;
                    nextPyr[level] = UMat(rows,(cols+pitchAlign-1)&(-pitchAlign),nextPyr[level-1].type()).colRange(0,cols);
                }
            }

            prevImg.convertTo(prevPyr[0], CV_32F);
            nextImg.convertTo(nextPyr[0], CV_32F);

            for (int level = 1; level <= maxLevel; ++level)
            {
                pyrDown(prevPyr[level - 1], prevPyr[level]);
                pyrDown(nextPyr[level - 1], nextPyr[level]);
            }

            // dI/dx ~ Ix, dI/dy ~ Iy
            for (int level = maxLevel; level >= 0; level--)
            {
                if (!lkSparse_run(prevPyr[level], nextPyr[level], prevPts,
                                  nextPts, status, err,
                                  prevPts.cols, level))
                    return false;
            }
            return true;
        }
#endif

        Size winSize;
        int maxLevel;
        TermCriteria criteria;
        int flags;
        double minEigThreshold;
#ifdef HAVE_OPENCL
        int iters;
        double derivLambda;
        bool useInitialFlow;
        int waveSize;
        bool initWaveSize()
        {
            waveSize = 1;
            if (isDeviceCPU())
                return true;

            ocl::Kernel kernel;
            if (!kernel.create("lkSparse", cv::ocl::video::pyrlk_oclsrc, ""))
                return false;
            waveSize = (int)kernel.preferedWorkGroupSizeMultiple();
            return true;
        }
        dim3 patch;
        void calcPatchSize()
        {
            dim3 block;

            if (winSize.width > 32 && winSize.width > 2 * winSize.height)
            {
                block.x = 32;
                block.y = 8;
            }
            else
            {
                block.x = 16;
                block.y = 16;
            }

            patch.x = (winSize.width  + block.x - 1) / block.x;
            patch.y = (winSize.height + block.y - 1) / block.y;

            block.z = patch.z = 1;
        }

        bool lkSparse_run(UMat &I, UMat &J, const UMat &prevPts, UMat &nextPts, UMat &status, UMat& err,
            int ptcount, int level)
        {
            size_t localThreads[3]  = { 8, 8};
            size_t globalThreads[3] = { 8 * (size_t)ptcount, 8};
            char calcErr = (0 == level) ? 1 : 0;

            int wsx = 1, wsy = 1;
            if(winSize.width < 16)
                wsx = 0;
            if(winSize.height < 16)
                wsy = 0;
            cv::String build_options;
            if (isDeviceCPU())
                build_options = " -D CPU";
            else
                build_options = cv::format("-D WAVE_SIZE=%d -D WSX=%d -D WSY=%d",
                                           waveSize, wsx, wsy);

            ocl::Kernel kernel;
            if (!kernel.create("lkSparse", cv::ocl::video::pyrlk_oclsrc, build_options))
                return false;

            CV_Assert(I.depth() == CV_32F && J.depth() == CV_32F);
            ocl::Image2D imageI(I, false, ocl::Image2D::canCreateAlias(I));
            ocl::Image2D imageJ(J, false, ocl::Image2D::canCreateAlias(J));

            int idxArg = 0;
            idxArg = kernel.set(idxArg, imageI); //image2d_t I
            idxArg = kernel.set(idxArg, imageJ); //image2d_t J
            idxArg = kernel.set(idxArg, ocl::KernelArg::PtrReadOnly(prevPts)); // __global const float2* prevPts
            idxArg = kernel.set(idxArg, ocl::KernelArg::PtrReadWrite(nextPts)); // __global const float2* nextPts
            idxArg = kernel.set(idxArg, ocl::KernelArg::PtrReadWrite(status)); // __global uchar* status
            idxArg = kernel.set(idxArg, ocl::KernelArg::PtrReadWrite(err)); // __global float* err
            idxArg = kernel.set(idxArg, (int)level); // const int level
            idxArg = kernel.set(idxArg, (int)I.rows); // const int rows
            idxArg = kernel.set(idxArg, (int)I.cols); // const int cols
            idxArg = kernel.set(idxArg, (int)patch.x); // int PATCH_X
            idxArg = kernel.set(idxArg, (int)patch.y); // int PATCH_Y
            idxArg = kernel.set(idxArg, (int)winSize.width); // int c_winSize_x
            idxArg = kernel.set(idxArg, (int)winSize.height); // int c_winSize_y
            idxArg = kernel.set(idxArg, (int)iters); // int c_iters
            idxArg = kernel.set(idxArg, (char)calcErr); //char calcErr
            return kernel.run(2, globalThreads, localThreads, true); // sync=true because ocl::Image2D lifetime is not handled well for temp UMat
        }
    private:
        inline static bool isDeviceCPU()
        {
            return (cv::ocl::Device::TYPE_CPU == cv::ocl::Device::getDefault().type());
        }


    bool ocl_calcOpticalFlowPyrLK(InputArray _prevImg, InputArray _nextImg,
                                         InputArray _prevPts, InputOutputArray _nextPts,
                                         OutputArray _status, OutputArray _err)
    {
        if (0 != (OPTFLOW_LK_GET_MIN_EIGENVALS & flags))
            return false;
        if (!cv::ocl::Device::getDefault().imageSupport())
            return false;
        if (_nextImg.size() != _prevImg.size())
            return false;
        int typePrev = _prevImg.type();
        int typeNext = _nextImg.type();
        if ((1 != CV_MAT_CN(typePrev)) || (1 != CV_MAT_CN(typeNext)))
            return false;
        if ((0 != CV_MAT_DEPTH(typePrev)) || (0 != CV_MAT_DEPTH(typeNext)))
            return false;

        if (_prevPts.empty() || _prevPts.type() != CV_32FC2 || (!_prevPts.isContinuous()))
            return false;
        if ((1 != _prevPts.size().height) && (1 != _prevPts.size().width))
            return false;
        size_t npoints = _prevPts.total();
        if (useInitialFlow)
        {
            if (_nextPts.empty() || _nextPts.type() != CV_32FC2 || (!_prevPts.isContinuous()))
                return false;
            if ((1 != _nextPts.size().height) && (1 != _nextPts.size().width))
                return false;
            if (_nextPts.total() != npoints)
                return false;
        }
        else
        {
            _nextPts.create(_prevPts.size(), _prevPts.type());
        }

        if (!checkParam())
            return false;

        UMat umatErr;
        if (_err.needed())
        {
            _err.create((int)npoints, 1, CV_32FC1);
            umatErr = _err.getUMat();
        }
        else
            umatErr.create((int)npoints, 1, CV_32FC1);

        _status.create((int)npoints, 1, CV_8UC1);
        UMat umatNextPts = _nextPts.getUMat();
        UMat umatStatus = _status.getUMat();
        return sparse(_prevImg.getUMat(), _nextImg.getUMat(), _prevPts.getUMat(), umatNextPts, umatStatus, umatErr);
    }
#endif

#ifdef HAVE_OPENVX
    bool openvx_pyrlk(InputArray _prevImg, InputArray _nextImg, InputArray _prevPts, InputOutputArray _nextPts,
                             OutputArray _status, OutputArray _err)
    {
        using namespace ivx;

        // Pyramids as inputs are not acceptable because there's no (direct or simple) way
        // to build vx_pyramid on user data
        if(_prevImg.kind() != _InputArray::MAT || _nextImg.kind() != _InputArray::MAT)
            return false;

        Mat prevImgMat = _prevImg.getMat(), nextImgMat = _nextImg.getMat();

        if(prevImgMat.type() != CV_8UC1 || nextImgMat.type() != CV_8UC1)
            return false;

        if (ovx::skipSmallImages<VX_KERNEL_OPTICAL_FLOW_PYR_LK>(prevImgMat.cols, prevImgMat.rows))
            return false;

        CV_Assert(prevImgMat.size() == nextImgMat.size());
        Mat prevPtsMat = _prevPts.getMat();
        int checkPrev = prevPtsMat.checkVector(2, CV_32F, false);
        CV_Assert( checkPrev >= 0 );
        size_t npoints = checkPrev;

        if( !(flags & OPTFLOW_USE_INITIAL_FLOW) )
            _nextPts.create(prevPtsMat.size(), prevPtsMat.type(), -1, true);
        Mat nextPtsMat = _nextPts.getMat();
        CV_Assert( nextPtsMat.checkVector(2, CV_32F, false) == (int)npoints );

        _status.create((int)npoints, 1, CV_8U, -1, true);
        Mat statusMat = _status.getMat();
        uchar* status = statusMat.ptr();
        for(size_t i = 0; i < npoints; i++ )
            status[i] = true;

        // OpenVX doesn't return detection errors
        if( _err.needed() )
        {
            return false;
        }

        try
        {
            Context context = ovx::getOpenVXContext();

            if(context.vendorID() == VX_ID_KHRONOS)
            {
                // PyrLK in OVX 1.0.1 performs vxCommitImagePatch incorrecty and crashes
                if(VX_VERSION == VX_VERSION_1_0)
                    return false;
                // Implementation ignores border mode
                // So check that minimal size of image in pyramid is big enough
                int width = prevImgMat.cols, height = prevImgMat.rows;
                for(int i = 0; i < maxLevel+1; i++)
                {
                    if(width < winSize.width + 1 || height < winSize.height + 1)
                        return false;
                    else
                    {
                        width /= 2; height /= 2;
                    }
                }
            }

            Image prevImg = Image::createFromHandle(context, Image::matTypeToFormat(prevImgMat.type()),
                                                    Image::createAddressing(prevImgMat), (void*)prevImgMat.data);
            Image nextImg = Image::createFromHandle(context, Image::matTypeToFormat(nextImgMat.type()),
                                                    Image::createAddressing(nextImgMat), (void*)nextImgMat.data);

            Graph graph = Graph::create(context);

            Pyramid prevPyr = Pyramid::createVirtual(graph, (vx_size)maxLevel+1, VX_SCALE_PYRAMID_HALF,
                                                     prevImg.width(), prevImg.height(), prevImg.format());
            Pyramid nextPyr = Pyramid::createVirtual(graph, (vx_size)maxLevel+1, VX_SCALE_PYRAMID_HALF,
                                                     nextImg.width(), nextImg.height(), nextImg.format());

            ivx::Node::create(graph, VX_KERNEL_GAUSSIAN_PYRAMID, prevImg, prevPyr);
            ivx::Node::create(graph, VX_KERNEL_GAUSSIAN_PYRAMID, nextImg, nextPyr);

            Array prevPts = Array::create(context, VX_TYPE_KEYPOINT, npoints);
            Array estimatedPts = Array::create(context, VX_TYPE_KEYPOINT, npoints);
            Array nextPts = Array::create(context, VX_TYPE_KEYPOINT, npoints);

            std::vector<vx_keypoint_t> vxPrevPts(npoints), vxEstPts(npoints), vxNextPts(npoints);
            for(size_t i = 0; i < npoints; i++)
            {
                vx_keypoint_t& prevPt = vxPrevPts[i]; vx_keypoint_t& estPt  = vxEstPts[i];
                prevPt.x = prevPtsMat.at<Point2f>(i).x; prevPt.y = prevPtsMat.at<Point2f>(i).y;
                 estPt.x = nextPtsMat.at<Point2f>(i).x;  estPt.y = nextPtsMat.at<Point2f>(i).y;
                prevPt.tracking_status = estPt.tracking_status = vx_true_e;
            }
            prevPts.addItems(vxPrevPts); estimatedPts.addItems(vxEstPts);

            if( (criteria.type & TermCriteria::COUNT) == 0 )
                criteria.maxCount = 30;
            else
                criteria.maxCount = std::min(std::max(criteria.maxCount, 0), 100);
            if( (criteria.type & TermCriteria::EPS) == 0 )
                criteria.epsilon = 0.01;
            else
                criteria.epsilon = std::min(std::max(criteria.epsilon, 0.), 10.);
            criteria.epsilon *= criteria.epsilon;

            vx_enum termEnum = (criteria.type == TermCriteria::COUNT) ? VX_TERM_CRITERIA_ITERATIONS :
                               (criteria.type == TermCriteria::EPS) ? VX_TERM_CRITERIA_EPSILON :
                               VX_TERM_CRITERIA_BOTH;

            //minEigThreshold is fixed to 0.0001f
            ivx::Scalar termination = ivx::Scalar::create<VX_TYPE_ENUM>(context, termEnum);
            ivx::Scalar epsilon = ivx::Scalar::create<VX_TYPE_FLOAT32>(context, criteria.epsilon);
            ivx::Scalar numIterations = ivx::Scalar::create<VX_TYPE_UINT32>(context, criteria.maxCount);
            ivx::Scalar useInitial = ivx::Scalar::create<VX_TYPE_BOOL>(context, (vx_bool)(flags & OPTFLOW_USE_INITIAL_FLOW));
            //assume winSize is square
            ivx::Scalar windowSize = ivx::Scalar::create<VX_TYPE_SIZE>(context, (vx_size)winSize.width);

            ivx::Node::create(graph, VX_KERNEL_OPTICAL_FLOW_PYR_LK, prevPyr, nextPyr, prevPts, estimatedPts,
                              nextPts, termination, epsilon, numIterations, useInitial, windowSize);

            graph.verify();
            graph.process();

            nextPts.copyTo(vxNextPts);
            for(size_t i = 0; i < npoints; i++)
            {
                vx_keypoint_t kp = vxNextPts[i];
                nextPtsMat.at<Point2f>(i) = Point2f(kp.x, kp.y);
                statusMat.at<uchar>(i) = (bool)kp.tracking_status;
            }

#ifdef VX_VERSION_1_1
        //we should take user memory back before release
        //(it's not done automatically according to standard)
        prevImg.swapHandle(); nextImg.swapHandle();
#endif
        }
        catch (RuntimeError & e)
        {
            VX_DbgThrow(e.what());
        }
        catch (WrapperError & e)
        {
            VX_DbgThrow(e.what());
        }

        return true;
    }
#endif
};



void SparsePyrLKOpticalFlowImpl::calc( InputArray _prevImg, InputArray _nextImg,
                           InputArray _prevPts, InputOutputArray _nextPts,
                           OutputArray _status, OutputArray _err)
{
    CV_INSTRUMENT_REGION()

    CV_OCL_RUN(ocl::isOpenCLActivated() &&
               (_prevImg.isUMat() || _nextImg.isUMat()) &&
               ocl::Image2D::isFormatSupported(CV_32F, 1, false),
               ocl_calcOpticalFlowPyrLK(_prevImg, _nextImg, _prevPts, _nextPts, _status, _err))

    // Disabled due to bad accuracy
    CV_OVX_RUN(false,
               openvx_pyrlk(_prevImg, _nextImg, _prevPts, _nextPts, _status, _err))

    Mat prevPtsMat = _prevPts.getMat();
    const int derivDepth = DataType<cv::detail::deriv_type>::depth;

    CV_Assert( maxLevel >= 0 && winSize.width > 2 && winSize.height > 2 );

    int level=0, i, npoints;
    CV_Assert( (npoints = prevPtsMat.checkVector(2, CV_32F, true)) >= 0 );

    if( npoints == 0 )
    {
        _nextPts.release();
        _status.release();
        _err.release();
        return;
    }

    if( !(flags & OPTFLOW_USE_INITIAL_FLOW) )
        _nextPts.create(prevPtsMat.size(), prevPtsMat.type(), -1, true);

    Mat nextPtsMat = _nextPts.getMat();
    CV_Assert( nextPtsMat.checkVector(2, CV_32F, true) == npoints );

    const Point2f* prevPts = prevPtsMat.ptr<Point2f>();
    Point2f* nextPts = nextPtsMat.ptr<Point2f>();

    _status.create((int)npoints, 1, CV_8U, -1, true);
    Mat statusMat = _status.getMat(), errMat;
    CV_Assert( statusMat.isContinuous() );
    uchar* status = statusMat.ptr();
    float* err = 0;

    for( i = 0; i < npoints; i++ )
        status[i] = true;

    if( _err.needed() )
    {
        _err.create((int)npoints, 1, CV_32F, -1, true);
        errMat = _err.getMat();
        CV_Assert( errMat.isContinuous() );
        err = errMat.ptr<float>();
    }

    std::vector<Mat> prevPyr, nextPyr;
    int levels1 = -1;
    int lvlStep1 = 1;
    int levels2 = -1;
    int lvlStep2 = 1;

    if(_prevImg.kind() == _InputArray::STD_VECTOR_MAT)
    {
        _prevImg.getMatVector(prevPyr);

        levels1 = int(prevPyr.size()) - 1;
        CV_Assert(levels1 >= 0);

        if (levels1 % 2 == 1 && prevPyr[0].channels() * 2 == prevPyr[1].channels() && prevPyr[1].depth() == derivDepth)
        {
            lvlStep1 = 2;
            levels1 /= 2;
        }

        // ensure that pyramid has reqired padding
        if(levels1 > 0)
        {
            Size fullSize;
            Point ofs;
            prevPyr[lvlStep1].locateROI(fullSize, ofs);
            CV_Assert(ofs.x >= winSize.width && ofs.y >= winSize.height
                && ofs.x + prevPyr[lvlStep1].cols + winSize.width <= fullSize.width
                && ofs.y + prevPyr[lvlStep1].rows + winSize.height <= fullSize.height);
        }

        if(levels1 < maxLevel)
            maxLevel = levels1;
    }

    if(_nextImg.kind() == _InputArray::STD_VECTOR_MAT)
    {
        _nextImg.getMatVector(nextPyr);

        levels2 = int(nextPyr.size()) - 1;
        CV_Assert(levels2 >= 0);

        if (levels2 % 2 == 1 && nextPyr[0].channels() * 2 == nextPyr[1].channels() && nextPyr[1].depth() == derivDepth)
        {
            lvlStep2 = 2;
            levels2 /= 2;
        }

        // ensure that pyramid has reqired padding
        if(levels2 > 0)
        {
            Size fullSize;
            Point ofs;
            nextPyr[lvlStep2].locateROI(fullSize, ofs);
            CV_Assert(ofs.x >= winSize.width && ofs.y >= winSize.height
                && ofs.x + nextPyr[lvlStep2].cols + winSize.width <= fullSize.width
                && ofs.y + nextPyr[lvlStep2].rows + winSize.height <= fullSize.height);
        }

        if(levels2 < maxLevel)
            maxLevel = levels2;
    }

    if (levels1 < 0)
        maxLevel = buildOpticalFlowPyramid(_prevImg, prevPyr, winSize, maxLevel, false);

    if (levels2 < 0)
        maxLevel = buildOpticalFlowPyramid(_nextImg, nextPyr, winSize, maxLevel, false);

    if( (criteria.type & TermCriteria::COUNT) == 0 )
        criteria.maxCount = 30;
    else
        criteria.maxCount = std::min(std::max(criteria.maxCount, 0), 100);
    if( (criteria.type & TermCriteria::EPS) == 0 )
        criteria.epsilon = 0.01;
    else
        criteria.epsilon = std::min(std::max(criteria.epsilon, 0.), 10.);
    criteria.epsilon *= criteria.epsilon;

    // dI/dx ~ Ix, dI/dy ~ Iy
    Mat derivIBuf;
    if(lvlStep1 == 1)
        derivIBuf.create(prevPyr[0].rows + winSize.height*2, prevPyr[0].cols + winSize.width*2, CV_MAKETYPE(derivDepth, prevPyr[0].channels() * 2));

    for( level = maxLevel; level >= 0; level-- )
    {
        Mat derivI;
        if(lvlStep1 == 1)
        {
            Size imgSize = prevPyr[level * lvlStep1].size();
            Mat _derivI( imgSize.height + winSize.height*2,
                imgSize.width + winSize.width*2, derivIBuf.type(), derivIBuf.ptr() );
            derivI = _derivI(Rect(winSize.width, winSize.height, imgSize.width, imgSize.height));
            calcSharrDeriv(prevPyr[level * lvlStep1], derivI);
            copyMakeBorder(derivI, _derivI, winSize.height, winSize.height, winSize.width, winSize.width, BORDER_CONSTANT|BORDER_ISOLATED);
        }
        else
            derivI = prevPyr[level * lvlStep1 + 1];

        CV_Assert(prevPyr[level * lvlStep1].size() == nextPyr[level * lvlStep2].size());
        CV_Assert(prevPyr[level * lvlStep1].type() == nextPyr[level * lvlStep2].type());

#ifdef HAVE_TEGRA_OPTIMIZATION
        typedef tegra::LKTrackerInvoker<cv::detail::LKTrackerInvoker> LKTrackerInvoker;
#else
        typedef cv::detail::LKTrackerInvoker LKTrackerInvoker;
#endif

        parallel_for_(Range(0, npoints), LKTrackerInvoker(prevPyr[level * lvlStep1], derivI,
                                                          nextPyr[level * lvlStep2], prevPts, nextPts,
                                                          status, err,
                                                          winSize, criteria, level, maxLevel,
                                                          flags, (float)minEigThreshold));
    }
}

} // namespace
} // namespace cv
cv::Ptr<cv::SparsePyrLKOpticalFlow> cv::SparsePyrLKOpticalFlow::create(Size winSize, int maxLevel, TermCriteria crit, int flags, double minEigThreshold){
    return makePtr<SparsePyrLKOpticalFlowImpl>(winSize,maxLevel,crit,flags,minEigThreshold);
}
void cv::calcOpticalFlowPyrLK( InputArray _prevImg, InputArray _nextImg,
                               InputArray _prevPts, InputOutputArray _nextPts,
                               OutputArray _status, OutputArray _err,
                               Size winSize, int maxLevel,
                               TermCriteria criteria,
                               int flags, double minEigThreshold )
{
    Ptr<cv::SparsePyrLKOpticalFlow> optflow = cv::SparsePyrLKOpticalFlow::create(winSize,maxLevel,criteria,flags,minEigThreshold);
    optflow->calc(_prevImg,_nextImg,_prevPts,_nextPts,_status,_err);
}

namespace cv
{

static void
getRTMatrix( const std::vector<Point2f> a, const std::vector<Point2f> b,
             int count, Mat& M, bool fullAffine )
{
    CV_Assert( M.isContinuous() );

    if( fullAffine )
    {
        double sa[6][6]={{0.}}, sb[6]={0.};
        Mat A( 6, 6, CV_64F, &sa[0][0] ), B( 6, 1, CV_64F, sb );
        Mat MM = M.reshape(1, 6);

        for( int i = 0; i < count; i++ )
        {
            sa[0][0] += a[i].x*a[i].x;
            sa[0][1] += a[i].y*a[i].x;
            sa[0][2] += a[i].x;

            sa[1][1] += a[i].y*a[i].y;
            sa[1][2] += a[i].y;

            sb[0] += a[i].x*b[i].x;
            sb[1] += a[i].y*b[i].x;
            sb[2] += b[i].x;
            sb[3] += a[i].x*b[i].y;
            sb[4] += a[i].y*b[i].y;
            sb[5] += b[i].y;
        }

        sa[3][4] = sa[4][3] = sa[1][0] = sa[0][1];
        sa[3][5] = sa[5][3] = sa[2][0] = sa[0][2];
        sa[4][5] = sa[5][4] = sa[2][1] = sa[1][2];

        sa[3][3] = sa[0][0];
        sa[4][4] = sa[1][1];
        sa[5][5] = sa[2][2] = count;

        solve( A, B, MM, DECOMP_EIG );
    }
    else
    {
        double sa[4][4]={{0.}}, sb[4]={0.}, m[4] = {0};
        Mat A( 4, 4, CV_64F, sa ), B( 4, 1, CV_64F, sb );
        Mat MM( 4, 1, CV_64F, m );

        for( int i = 0; i < count; i++ )
        {
            sa[0][0] += a[i].x*a[i].x + a[i].y*a[i].y;
            sa[0][2] += a[i].x;
            sa[0][3] += a[i].y;

            sb[0] += a[i].x*b[i].x + a[i].y*b[i].y;
            sb[1] += a[i].x*b[i].y - a[i].y*b[i].x;
            sb[2] += b[i].x;
            sb[3] += b[i].y;
        }

        sa[1][1] = sa[0][0];
        sa[2][1] = sa[1][2] = -sa[0][3];
        sa[3][1] = sa[1][3] = sa[2][0] = sa[0][2];
        sa[2][2] = sa[3][3] = count;
        sa[3][0] = sa[0][3];

        solve( A, B, MM, DECOMP_EIG );

        double* om = M.ptr<double>();
        om[0] = om[4] = m[0];
        om[1] = -m[1];
        om[3] = m[1];
        om[2] = m[2];
        om[5] = m[3];
    }
}

}

cv::Mat cv::estimateRigidTransform( InputArray src1, InputArray src2, bool fullAffine )
{
    return estimateRigidTransform(src1, src2, fullAffine, 500, 0.5, 3);
}

cv::Mat cv::estimateRigidTransform( InputArray src1, InputArray src2, bool fullAffine, int ransacMaxIters, double ransacGoodRatio,
                                    const int ransacSize0)
{
    CV_INSTRUMENT_REGION()

    Mat M(2, 3, CV_64F), A = src1.getMat(), B = src2.getMat();

    const int COUNT = 15;
    const int WIDTH = 160, HEIGHT = 120;

    std::vector<Point2f> pA, pB;
    std::vector<int> good_idx;
    std::vector<uchar> status;

    double scale = 1.;
    int i, j, k, k1;

    RNG rng((uint64)-1);
    int good_count = 0;

    if( ransacSize0 < 3 )
        CV_Error( Error::StsBadArg, "ransacSize0 should have value bigger than 2.");

    if( ransacGoodRatio > 1 or ransacGoodRatio < 0)
        CV_Error( Error::StsBadArg, "ransacGoodRatio should have value between 0 and 1");

    if( A.size() != B.size() )
        CV_Error( Error::StsUnmatchedSizes, "Both input images must have the same size" );

    if( A.type() != B.type() )
        CV_Error( Error::StsUnmatchedFormats, "Both input images must have the same data type" );

    int count = A.checkVector(2);

    if( count > 0 )
    {
        A.reshape(2, count).convertTo(pA, CV_32F);
        B.reshape(2, count).convertTo(pB, CV_32F);
    }
    else if( A.depth() == CV_8U )
    {
        int cn = A.channels();
        CV_Assert( cn == 1 || cn == 3 || cn == 4 );
        Size sz0 = A.size();
        Size sz1(WIDTH, HEIGHT);

        scale = std::max(1., std::max( (double)sz1.width/sz0.width, (double)sz1.height/sz0.height ));

        sz1.width = cvRound( sz0.width * scale );
        sz1.height = cvRound( sz0.height * scale );

        bool equalSizes = sz1.width == sz0.width && sz1.height == sz0.height;

        if( !equalSizes || cn != 1 )
        {
            Mat sA, sB;

            if( cn != 1 )
            {
                Mat gray;
                cvtColor(A, gray, COLOR_BGR2GRAY);
                resize(gray, sA, sz1, 0., 0., INTER_AREA);
                cvtColor(B, gray, COLOR_BGR2GRAY);
                resize(gray, sB, sz1, 0., 0., INTER_AREA);
            }
            else
            {
                resize(A, sA, sz1, 0., 0., INTER_AREA);
                resize(B, sB, sz1, 0., 0., INTER_AREA);
            }

            A = sA;
            B = sB;
        }

        int count_y = COUNT;
        int count_x = cvRound((double)COUNT*sz1.width/sz1.height);
        count = count_x * count_y;

        pA.resize(count);
        pB.resize(count);
        status.resize(count);

        for( i = 0, k = 0; i < count_y; i++ )
            for( j = 0; j < count_x; j++, k++ )
            {
                pA[k].x = (j+0.5f)*sz1.width/count_x;
                pA[k].y = (i+0.5f)*sz1.height/count_y;
            }

        // find the corresponding points in B
        calcOpticalFlowPyrLK(A, B, pA, pB, status, noArray(), Size(21, 21), 3,
                             TermCriteria(TermCriteria::MAX_ITER,40,0.1));

        // repack the remained points
        for( i = 0, k = 0; i < count; i++ )
            if( status[i] )
            {
                if( i > k )
                {
                    pA[k] = pA[i];
                    pB[k] = pB[i];
                }
                k++;
            }
        count = k;
        pA.resize(count);
        pB.resize(count);
    }
    else
        CV_Error( Error::StsUnsupportedFormat, "Both input images must have either 8uC1 or 8uC3 type" );

    good_idx.resize(count);

    if( count < ransacSize0 )
        return Mat();

    Rect brect = boundingRect(pB);

    std::vector<Point2f> a(ransacSize0);
    std::vector<Point2f> b(ransacSize0);

    // RANSAC stuff:
    // 1. find the consensus
    for( k = 0; k < ransacMaxIters; k++ )
    {
        int idx[ransacSize0];

<<<<<<< HEAD
        // choose random 3 non-complanar points from A & B
        for( i = 0; i < ransacSize0; i++ )
=======
        // choose random 3 non-coplanar points from A & B
        for( i = 0; i < RANSAC_SIZE0; i++ )
>>>>>>> fc1d85bf
        {
            for( k1 = 0; k1 < ransacMaxIters; k1++ )
            {
                idx[i] = rng.uniform(0, count);

                for( j = 0; j < i; j++ )
                {
                    if( idx[j] == idx[i] )
                        break;
                    // check that the points are not very close one each other
                    if( fabs(pA[idx[i]].x - pA[idx[j]].x) +
                        fabs(pA[idx[i]].y - pA[idx[j]].y) < FLT_EPSILON )
                        break;
                    if( fabs(pB[idx[i]].x - pB[idx[j]].x) +
                        fabs(pB[idx[i]].y - pB[idx[j]].y) < FLT_EPSILON )
                        break;
                }

                if( j < i )
                    continue;

                if( i+1 == ransacSize0 )
                {
                    // additional check for non-complanar vectors
                    a[0] = pA[idx[0]];
                    a[1] = pA[idx[1]];
                    a[2] = pA[idx[2]];

                    b[0] = pB[idx[0]];
                    b[1] = pB[idx[1]];
                    b[2] = pB[idx[2]];

                    double dax1 = a[1].x - a[0].x, day1 = a[1].y - a[0].y;
                    double dax2 = a[2].x - a[0].x, day2 = a[2].y - a[0].y;
                    double dbx1 = b[1].x - b[0].x, dby1 = b[1].y - b[0].y;
                    double dbx2 = b[2].x - b[0].x, dby2 = b[2].y - b[0].y;
                    const double eps = 0.01;

                    if( fabs(dax1*day2 - day1*dax2) < eps*std::sqrt(dax1*dax1+day1*day1)*std::sqrt(dax2*dax2+day2*day2) ||
                        fabs(dbx1*dby2 - dby1*dbx2) < eps*std::sqrt(dbx1*dbx1+dby1*dby1)*std::sqrt(dbx2*dbx2+dby2*dby2) )
                        continue;
                }
                break;
            }

            if( k1 >= ransacMaxIters )
                break;
        }

        if( i < ransacSize0 )
            continue;

        if( i < ransacSize0 )
            continue;

        // estimate the transformation using 3 points
        getRTMatrix( a, b, 3, M, fullAffine );

        const double* m = M.ptr<double>();
        for( i = 0, good_count = 0; i < count; i++ )
        {
            if( std::abs( m[0]*pA[i].x + m[1]*pA[i].y + m[2] - pB[i].x ) +
                std::abs( m[3]*pA[i].x + m[4]*pA[i].y + m[5] - pB[i].y ) < std::max(brect.width,brect.height)*0.05 )
                good_idx[good_count++] = i;
        }

        if( good_count >= count*ransacGoodRatio )
            break;
    }

    if( k >= ransacMaxIters )
        return Mat();

    if( good_count < count )
    {
        for( i = 0; i < good_count; i++ )
        {
            j = good_idx[i];
            pA[i] = pA[j];
            pB[i] = pB[j];
        }
    }

    getRTMatrix( pA, pB, good_count, M, fullAffine );
    M.at<double>(0, 2) /= scale;
    M.at<double>(1, 2) /= scale;

    return M;
}

/* End of file. */<|MERGE_RESOLUTION|>--- conflicted
+++ resolved
@@ -1620,13 +1620,9 @@
     {
         int idx[ransacSize0];
 
-<<<<<<< HEAD
+
         // choose random 3 non-complanar points from A & B
         for( i = 0; i < ransacSize0; i++ )
-=======
-        // choose random 3 non-coplanar points from A & B
-        for( i = 0; i < RANSAC_SIZE0; i++ )
->>>>>>> fc1d85bf
         {
             for( k1 = 0; k1 < ransacMaxIters; k1++ )
             {
