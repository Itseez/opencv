--- conflicted
+++ resolved
@@ -290,13 +290,9 @@
 {
     RunTest<cv::UMat>(cv::superres::createSuperResolution_BTVL1());
 }
-<<<<<<< HEAD
 
 } } // namespace cvtest::ocl
 
 #endif
-=======
-#endif
-
-#endif // BUILD_WITH_VIDEO_INPUT_SUPPORT
->>>>>>> a28cde9c
+
+#endif // BUILD_WITH_VIDEO_INPUT_SUPPORT