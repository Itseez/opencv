###############################################################################
#
#  IMPORTANT: READ BEFORE DOWNLOADING, COPYING, INSTALLING OR USING.
#
#  By downloading, copying, installing or using the software you agree to this license.
#  If you do not agree to this license, do not download, install,
#  copy or use the software.
#
#
#                           License Agreement
#                For Open Source Computer Vision Library
#
# Copyright (C) 2013, OpenCV Foundation, all rights reserved.
# Third party copyrights are property of their respective owners.
#
# Redistribution and use in source and binary forms, with or without modification,
# are permitted provided that the following conditions are met:
#
#   * Redistribution's of source code must retain the above copyright notice,
#     this list of conditions and the following disclaimer.
#
#   * Redistribution's in binary form must reproduce the above copyright notice,
#     this list of conditions and the following disclaimer in the documentation
#     and/or other materials provided with the distribution.
#
#   * The name of the copyright holders may not be used to endorse or promote products
#     derived from this software without specific prior written permission.
#
# This software is provided by the copyright holders and contributors "as is" and
# any express or implied warranties, including, but not limited to, the implied
# warranties of merchantability and fitness for a particular purpose are disclaimed.
# In no event shall the Intel Corporation or contributors be liable for any direct,
# indirect, incidental, special, exemplary, or consequential damages
# (including, but not limited to, procurement of substitute goods or services;
# loss of use, data, or profits; or business interruption) however caused
# and on any theory of liability, whether in contract, strict liability,
# or tort (including negligence or otherwise) arising in any way out of
# the use of this software, even if advised of the possibility of such damage.
#

###############################################################################
# AUTHOR: Sajjad Taheri, University of California, Irvine. sajjadt[at]uci[dot]edu
#
#                             LICENSE AGREEMENT
# Copyright (c) 2015, 2015 The Regents of the University of California (Regents)
#
# Redistribution and use in source and binary forms, with or without
# modification, are permitted provided that the following conditions are met:
# 1. Redistributions of source code must retain the above copyright
#    notice, this list of conditions and the following disclaimer.
# 2. Redistributions in binary form must reproduce the above copyright
#    notice, this list of conditions and the following disclaimer in the
#    documentation and/or other materials provided with the distribution.
# 3. Neither the name of the University nor the
#    names of its contributors may be used to endorse or promote products
#    derived from this software without specific prior written permission.
#
# THIS SOFTWARE IS PROVIDED BY COPYRIGHT HOLDERS AND CONTRIBUTORS ''AS IS'' AND ANY
# EXPRESS OR IMPLIED WARRANTIES, INCLUDING, BUT NOT LIMITED TO, THE IMPLIED
# WARRANTIES OF MERCHANTABILITY AND FITNESS FOR A PARTICULAR PURPOSE ARE
# DISCLAIMED. IN NO EVENT SHALL COPYRIGHT OWNER OR CONTRIBUTORS BE LIABLE FOR ANY
# DIRECT, INDIRECT, INCIDENTAL, SPECIAL, EXEMPLARY, OR CONSEQUENTIAL DAMAGES
# (INCLUDING, BUT NOT LIMITED TO, PROCUREMENT OF SUBSTITUTE GOODS OR SERVICES;
# LOSS OF USE, DATA, OR PROFITS; OR BUSINESS INTERRUPTION) HOWEVER CAUSED AND
# ON ANY THEORY OF LIABILITY, WHETHER IN CONTRACT, STRICT LIABILITY, OR TORT
# (INCLUDING NEGLIGENCE OR OTHERWISE) ARISING IN ANY WAY OUT OF THE USE OF THIS
# SOFTWARE, EVEN IF ADVISED OF THE POSSIBILITY OF SUCH DAMAGE.
###############################################################################
import os, sys, re, json, shutil
from subprocess import Popen, PIPE, STDOUT

def make_umd(opencvjs, cvjs):
    src = open(opencvjs, 'r+b')
    dst = open(cvjs, 'w+b')
    content = src.read()
    dst.seek(0)
    # inspired by https://github.com/umdjs/umd/blob/95563fd6b46f06bda0af143ff67292e7f6ede6b7/templates/returnExportsGlobal.js
    dst.write(("""
(function (root, factory) {
  if (typeof define === 'function' && define.amd) {
    // AMD. Register as an anonymous module.
    define(function () {
      return (root.cv = factory());
    });
  } else if (typeof module === 'object' && module.exports) {
    // Node. Does not work with strict CommonJS, but
    // only CommonJS-like environments that support module.exports,
    // like Node.
    module.exports = factory();
  } else if (typeof window === 'object') {
    // Browser globals
    root.cv = factory();
  } else if (typeof importScripts === 'function') {
    // Web worker
    root.cv = factory;
  } else {
    // Other shells, e.g. d8
    root.cv = factory();
  }
}(this, function () {
  %s
  if (typeof Module === 'undefined')
    Module = {};
  return cv(Module);
}));
<<<<<<< HEAD
    """ % (content)).lstrip().encode(encoding='UTF-8',errors='strict')
=======
    """ % (content)).lstrip().encode())
>>>>>>> 97eaddd9

if __name__ == "__main__":
    if len(sys.argv) > 2:
        opencvjs = sys.argv[1]
        cvjs = sys.argv[2]
        if not os.path.isfile(opencvjs):
            print('opencv.js file not found! Have you compiled the opencv_js module?')
            exit()
        make_umd(opencvjs, cvjs);<|MERGE_RESOLUTION|>--- conflicted
+++ resolved
@@ -103,12 +103,8 @@
     Module = {};
   return cv(Module);
 }));
-<<<<<<< HEAD
-    """ % (content)).lstrip().encode(encoding='UTF-8',errors='strict')
-=======
-    """ % (content)).lstrip().encode())
->>>>>>> 97eaddd9
 
+""" % (content)).lstrip().encode(encoding='UTF-8',errors='strict')
 if __name__ == "__main__":
     if len(sys.argv) > 2:
         opencvjs = sys.argv[1]
