/*M///////////////////////////////////////////////////////////////////////////////////////
//
//  IMPORTANT: READ BEFORE DOWNLOADING, COPYING, INSTALLING OR USING.
//
//  By downloading, copying, installing or using the software you agree to this license.
//  If you do not agree to this license, do not download, install,
//  copy or use the software.
//
//
//                           License Agreement
//                For Open Source Computer Vision Library
//
// Copyright (C) 2010-2012, Multicoreware, Inc., all rights reserved.
// Copyright (C) 2010-2012, Advanced Micro Devices, Inc., all rights reserved.
// Third party copyrights are property of their respective owners.
//
// @Authors
//     Wenju He, wenju@multicorewareinc.com
//
// Redistribution and use in source and binary forms, with or without modification,
// are permitted provided that the following conditions are met:
//
//   * Redistribution's of source code must retain the above copyright notice,
//     this list of conditions and the following disclaimer.
//
//   * Redistribution's in binary form must reproduce the above copyright notice,
//     this list of conditions and the following disclaimer in the documentation
//     and/or other oclMaterials provided with the distribution.
//
//   * The name of the copyright holders may not be used to endorse or promote products
//     derived from this software without specific prior written permission.
//
// This software is provided by the copyright holders and contributors "as is" and
// any express or bpied warranties, including, but not limited to, the bpied
// warranties of merchantability and fitness for a particular purpose are disclaimed.
// In no event shall the Intel Corporation or contributors be liable for any direct,
// indirect, incidental, special, exemplary, or consequential damages
// (including, but not limited to, procurement of substitute goods or services;
// loss of use, data, or profits; or business interruption) however caused
// and on any theory of liability, whether in contract, strict liability,
// or tort (including negligence or otherwise) arising in any way out of
// the use of this software, even if advised of the possibility of such damage.
//
//M*/

#include "precomp.hpp"
<<<<<<< HEAD
=======
#include "opencl_kernels.hpp"
>>>>>>> 801054d6

using namespace cv;
using namespace cv::ocl;

#define CELL_WIDTH 8
#define CELL_HEIGHT 8
#define CELLS_PER_BLOCK_X 2
#define CELLS_PER_BLOCK_Y 2
#define NTHREADS 256

static oclMat gauss_w_lut;
static bool hog_device_cpu;

namespace cv
{
    namespace ocl
    {
        namespace device
        {
            namespace hog
            {
                int cnbins;
                int cblock_stride_x;
                int cblock_stride_y;
                int cnblocks_win_x;
                int cnblocks_win_y;
                int cblock_hist_size;
                int cdescr_size;
                int cdescr_width;
                int cdescr_height;

                void set_up_constants(int nbins, int block_stride_x, int block_stride_y,
                                      int nblocks_win_x, int nblocks_win_y);

                void compute_hists(int nbins, int block_stride_x, int blovck_stride_y,
                                   int height, int width, const cv::ocl::oclMat &grad,
                                   const cv::ocl::oclMat &qangle,
                                   const cv::ocl::oclMat &gauss_w_lut, cv::ocl::oclMat &block_hists);

                void normalize_hists(int nbins, int block_stride_x, int block_stride_y,
                                     int height, int width, cv::ocl::oclMat &block_hists,
                                     float threshold);

                void classify_hists(int win_height, int win_width, int block_stride_y,
                                    int block_stride_x, int win_stride_y, int win_stride_x,
                                    int height, int width, const cv::ocl::oclMat &block_hists,
                                    const cv::ocl::oclMat &coefs, float free_coef,
                                    float threshold, cv::ocl::oclMat &labels);

                void extract_descrs_by_rows(int win_height, int win_width, int block_stride_y,
                                            int block_stride_x, int win_stride_y, int win_stride_x,
                                            int height, int width, const cv::ocl::oclMat &block_hists,
                                            cv::ocl::oclMat &descriptors);
                void extract_descrs_by_cols(int win_height, int win_width, int block_stride_y,
                                            int block_stride_x, int win_stride_y, int win_stride_x,
                                            int height, int width, const cv::ocl::oclMat &block_hists,
                                            cv::ocl::oclMat &descriptors);

                void compute_gradients_8UC1(int height, int width, const cv::ocl::oclMat &img,
                                            float angle_scale, cv::ocl::oclMat &grad,
                                            cv::ocl::oclMat &qangle, bool correct_gamma);
                void compute_gradients_8UC4(int height, int width, const cv::ocl::oclMat &img,
                                            float angle_scale, cv::ocl::oclMat &grad,
                                            cv::ocl::oclMat &qangle, bool correct_gamma);
            }
        }
    }
}

using namespace ::cv::ocl::device;

cv::ocl::HOGDescriptor::HOGDescriptor(Size win_size_, Size block_size_, Size block_stride_,
                                      Size cell_size_, int nbins_, double win_sigma_,
                                      double threshold_L2hys_, bool gamma_correction_, int nlevels_)
    : win_size(win_size_),
      block_size(block_size_),
      block_stride(block_stride_),
      cell_size(cell_size_),
      nbins(nbins_),
      win_sigma(win_sigma_),
      threshold_L2hys(threshold_L2hys_),
      gamma_correction(gamma_correction_),
      nlevels(nlevels_)
{
    CV_Assert((win_size.width  - block_size.width ) % block_stride.width  == 0 &&
              (win_size.height - block_size.height) % block_stride.height == 0);

    CV_Assert(block_size.width % cell_size.width == 0 &&
        block_size.height % cell_size.height == 0);

    CV_Assert(block_stride == cell_size);

    CV_Assert(cell_size == Size(8, 8));

    Size cells_per_block(block_size.width / cell_size.width,
        block_size.height / cell_size.height);
    CV_Assert(cells_per_block == Size(2, 2));

    cv::Size blocks_per_win = numPartsWithin(win_size, block_size, block_stride);
    hog::set_up_constants(nbins, block_stride.width, block_stride.height,
        blocks_per_win.width, blocks_per_win.height);

    effect_size = Size(0, 0);

    if (isCpuDevice())
        hog_device_cpu = true;
    else
        hog_device_cpu = false;
}

size_t cv::ocl::HOGDescriptor::getDescriptorSize() const
{
    return numPartsWithin(win_size, block_size, block_stride).area() * getBlockHistogramSize();
}

size_t cv::ocl::HOGDescriptor::getBlockHistogramSize() const
{
    Size cells_per_block = Size(block_size.width / cell_size.width,
        block_size.height / cell_size.height);
    return (size_t)(nbins * cells_per_block.area());
}

double cv::ocl::HOGDescriptor::getWinSigma() const
{
    return win_sigma >= 0 ? win_sigma : (block_size.width + block_size.height) / 8.0;
}

bool cv::ocl::HOGDescriptor::checkDetectorSize() const
{
    size_t detector_size = detector.rows * detector.cols;
    size_t descriptor_size = getDescriptorSize();
    return detector_size == 0 || detector_size == descriptor_size ||
        detector_size == descriptor_size + 1;
}

void cv::ocl::HOGDescriptor::setSVMDetector(const std::vector<float> &_detector)
{
    std::vector<float> detector_reordered(_detector.size());

    size_t block_hist_size = getBlockHistogramSize();
    cv::Size blocks_per_img = numPartsWithin(win_size, block_size, block_stride);

    for (int i = 0; i < blocks_per_img.height; ++i)
        for (int j = 0; j < blocks_per_img.width; ++j)
        {
            const float *src = &_detector[0] + (j * blocks_per_img.height + i) * block_hist_size;
            float *dst = &detector_reordered[0] + (i * blocks_per_img.width + j) * block_hist_size;
            for (size_t k = 0; k < block_hist_size; ++k)
                dst[k] = src[k];
        }

    this->detector.upload(Mat(detector_reordered).reshape(1, 1));

    size_t descriptor_size = getDescriptorSize();
    free_coef = _detector.size() > descriptor_size ? _detector[descriptor_size] : 0;

    CV_Assert(checkDetectorSize());
}

void cv::ocl::HOGDescriptor::init_buffer(const oclMat &img, Size win_stride)
{
    if (!image_scale.empty())
        return;

    if (effect_size == Size(0, 0))
        effect_size = img.size();

    grad.create(img.size(), CV_32FC2);
    qangle.create(img.size(), CV_8UC2);

    const size_t block_hist_size = getBlockHistogramSize();
    const Size blocks_per_img = numPartsWithin(img.size(), block_size, block_stride);
    block_hists.create(1,
        static_cast<int>(block_hist_size * blocks_per_img.area()) + 256, CV_32F);

    Size wins_per_img = numPartsWithin(img.size(), win_size, win_stride);
    labels.create(1, wins_per_img.area(), CV_8U);

    float sigma = getWinSigma();
    float scale = 1.f / (2.f * sigma * sigma);
    Mat gaussian_lut(1, 512, CV_32FC1);
    int idx = 0;
    for(int i=-8; i<8; i++)
        for(int j=-8; j<8; j++)
            gaussian_lut.at<float>(idx++) = std::exp(-(j * j + i * i) * scale);
    for(int i=-8; i<8; i++)
        for(int j=-8; j<8; j++)
            gaussian_lut.at<float>(idx++) = (8.f - fabs(j + 0.5f)) * (8.f - fabs(i + 0.5f)) / 64.f;

    gauss_w_lut.upload(gaussian_lut);
}

void cv::ocl::HOGDescriptor::computeGradient(const oclMat &img, oclMat &grad, oclMat &qangle)
{
    CV_Assert(img.type() == CV_8UC1 || img.type() == CV_8UC4);

    float angleScale = (float)(nbins / CV_PI);
    switch (img.type())
    {
    case CV_8UC1:
        hog::compute_gradients_8UC1(effect_size.height, effect_size.width, img,
            angleScale, grad, qangle, gamma_correction);
        break;
    case CV_8UC4:
        hog::compute_gradients_8UC4(effect_size.height, effect_size.width, img,
            angleScale, grad, qangle, gamma_correction);
        break;
    }
}


void cv::ocl::HOGDescriptor::computeBlockHistograms(const oclMat &img)
{
    computeGradient(img, this->grad, this->qangle);

    hog::compute_hists(nbins, block_stride.width, block_stride.height, effect_size.height,
        effect_size.width, grad, qangle, gauss_w_lut, block_hists);

    hog::normalize_hists(nbins, block_stride.width, block_stride.height, effect_size.height,
        effect_size.width, block_hists, (float)threshold_L2hys);
}


void cv::ocl::HOGDescriptor::getDescriptors(const oclMat &img, Size win_stride,
                                            oclMat &descriptors, int descr_format)
{
    CV_Assert(win_stride.width % block_stride.width == 0 &&
        win_stride.height % block_stride.height == 0);

    init_buffer(img, win_stride);

    computeBlockHistograms(img);

    const size_t block_hist_size = getBlockHistogramSize();
    Size blocks_per_win = numPartsWithin(win_size, block_size, block_stride);
    Size wins_per_img   = numPartsWithin(effect_size, win_size, win_stride);

    descriptors.create(wins_per_img.area(),
        static_cast<int>(blocks_per_win.area() * block_hist_size), CV_32F);

    switch (descr_format)
    {
    case DESCR_FORMAT_ROW_BY_ROW:
        hog::extract_descrs_by_rows(win_size.height, win_size.width,
            block_stride.height, block_stride.width, win_stride.height, win_stride.width,
            effect_size.height, effect_size.width, block_hists, descriptors);
        break;
    case DESCR_FORMAT_COL_BY_COL:
        hog::extract_descrs_by_cols(win_size.height, win_size.width,
            block_stride.height, block_stride.width, win_stride.height, win_stride.width,
            effect_size.height, effect_size.width, block_hists, descriptors);
        break;
    default:
        CV_Error(Error::StsBadArg, "Unknown descriptor format");
    }
}


void cv::ocl::HOGDescriptor::detect(const oclMat &img, std::vector<Point> &hits,
                                    double hit_threshold, Size win_stride, Size padding)
{
    CV_Assert(img.type() == CV_8UC1 || img.type() == CV_8UC4);
    CV_Assert(padding == Size(0, 0));

    hits.clear();
    if (detector.empty())
        return;

    if (win_stride == Size())
        win_stride = block_stride;
    else
        CV_Assert(win_stride.width % block_stride.width == 0 &&
            win_stride.height % block_stride.height == 0);
    init_buffer(img, win_stride);

    computeBlockHistograms(img);

    hog::classify_hists(win_size.height, win_size.width, block_stride.height,
        block_stride.width, win_stride.height, win_stride.width,
        effect_size.height, effect_size.width, block_hists, detector,
        (float)free_coef, (float)hit_threshold, labels);

    labels.download(labels_host);
    unsigned char *vec = labels_host.ptr();
    Size wins_per_img = numPartsWithin(effect_size, win_size, win_stride);
    for (int i = 0; i < wins_per_img.area(); i++)
    {
        int y = i / wins_per_img.width;
        int x = i - wins_per_img.width * y;
        if (vec[i])
            hits.push_back(Point(x * win_stride.width, y * win_stride.height));
    }
}



void cv::ocl::HOGDescriptor::detectMultiScale(const oclMat &img, std::vector<Rect> &found_locations,
                                              double hit_threshold, Size win_stride, Size padding,
                                              double scale0, int group_threshold)
{
    CV_Assert(img.type() == CV_8UC1 || img.type() == CV_8UC4);
    CV_Assert(scale0 > 1);

    std::vector<double> level_scale;
    double scale = 1.;
    int levels = 0;

    for (levels = 0; levels < nlevels; levels++)
    {
        level_scale.push_back(scale);
        if (cvRound(img.cols / scale) < win_size.width ||
                cvRound(img.rows / scale) < win_size.height || scale0 <= 1)
            break;
        scale *= scale0;
    }
    levels = std::max(levels, 1);
    level_scale.resize(levels);

    std::vector<Rect> all_candidates;
    std::vector<Point> locations;

    if (win_stride == Size())
        win_stride = block_stride;
    else
        CV_Assert(win_stride.width % block_stride.width == 0 &&
            win_stride.height % block_stride.height == 0);
    init_buffer(img, win_stride);
    image_scale.create(img.size(), img.type());

    for (size_t i = 0; i < level_scale.size(); i++)
    {
        scale = level_scale[i];
        effect_size = Size(cvRound(img.cols / scale), cvRound(img.rows / scale));
        if (effect_size == img.size())
        {
            detect(img, locations, hit_threshold, win_stride, padding);
        }
        else
        {
            resize(img, image_scale, effect_size);
            detect(image_scale, locations, hit_threshold, win_stride, padding);
        }
        Size scaled_win_size(cvRound(win_size.width * scale),
            cvRound(win_size.height * scale));
        for (size_t j = 0; j < locations.size(); j++)
            all_candidates.push_back(Rect(Point2d(locations[j]) * scale, scaled_win_size));
    }

    found_locations.assign(all_candidates.begin(), all_candidates.end());
    groupRectangles(found_locations, group_threshold, 0.2);
}

int cv::ocl::HOGDescriptor::numPartsWithin(int size, int part_size, int stride)
{
    return (size - part_size + stride) / stride;
}

cv::Size cv::ocl::HOGDescriptor::numPartsWithin(cv::Size size, cv::Size part_size,
                                                cv::Size stride)
{
    return Size(numPartsWithin(size.width, part_size.width, stride.width),
        numPartsWithin(size.height, part_size.height, stride.height));
}

std::vector<float> cv::ocl::HOGDescriptor::getDefaultPeopleDetector()
{
    return getPeopleDetector64x128();
}

std::vector<float> cv::ocl::HOGDescriptor::getPeopleDetector48x96()
{
    static const float detector[] =
    {
        0.294350f, -0.098796f, -0.129522f, 0.078753f, 0.387527f, 0.261529f,
        0.145939f, 0.061520f, 0.328699f, 0.227148f, -0.066467f, -0.086723f,
        0.047559f, 0.106714f, 0.037897f, 0.111461f, -0.024406f, 0.304769f,
        0.254676f, -0.069235f, 0.082566f, 0.147260f, 0.326969f, 0.148888f,
        0.055270f, -0.087985f, 0.261720f, 0.143442f, 0.026812f, 0.238212f,
        0.194020f, 0.056341f, -0.025854f, -0.034444f, -0.156631f, 0.205174f,
        0.089008f, -0.139811f, -0.100147f, -0.037830f, -0.029230f, -0.055641f,
        0.033248f, -0.016512f, 0.155244f, 0.247315f, -0.124694f, -0.048414f,
        -0.062219f, 0.193683f, 0.004574f, 0.055089f, 0.093565f, 0.167712f,
        0.167581f, 0.018895f, 0.215258f, 0.122609f, 0.090520f, -0.067219f,
        -0.049029f, -0.099615f, 0.241804f, -0.094893f, -0.176248f, 0.001727f,
        -0.134473f, 0.104442f, 0.050942f, 0.081165f, 0.072156f, 0.121646f,
        0.002656f, -0.297974f, -0.133587f, -0.060121f, -0.092515f, -0.048974f,
        -0.084754f, -0.180111f, -0.038590f, 0.086283f, -0.134636f, -0.107249f,
        0.132890f, 0.141556f, 0.249425f, 0.130273f, -0.030031f, 0.073212f,
        -0.008155f, 0.019931f, 0.071688f, 0.000300f, -0.019525f, -0.021725f,
        -0.040993f, -0.086841f, 0.070124f, 0.240033f, 0.265350f, 0.043208f,
        0.166754f, 0.091453f, 0.060916f, -0.036972f, -0.091043f, 0.079873f,
        0.219781f, 0.158102f, -0.140618f, -0.043016f, 0.124802f, 0.093668f,
        0.103208f, 0.094872f, 0.080541f, 0.137711f, 0.160566f, -0.169231f,
        0.013983f, 0.309508f, -0.004217f, -0.057200f, -0.064489f, 0.014066f,
        0.361009f, 0.251328f, -0.080983f, -0.044183f, 0.061436f, -0.037381f,
        -0.078786f, 0.030993f, 0.066314f, 0.037683f, 0.152325f, -0.091683f,
        0.070203f, 0.217856f, 0.036435f, -0.076462f, 0.006254f, -0.094431f,
        0.154829f, -0.023038f, -0.196961f, -0.024594f, 0.178465f, -0.050139f,
        -0.045932f, -0.000965f, 0.109112f, 0.046165f, -0.159373f, -0.008713f,
        0.041307f, 0.097129f, -0.057211f, -0.064599f, 0.077165f, 0.176167f,
        0.138322f, 0.065753f, -0.104950f, 0.017933f, 0.136255f, -0.011598f,
        0.047007f, 0.080550f, 0.068619f, 0.084661f, -0.035493f, -0.091314f,
        -0.041411f, 0.060971f, -0.101912f, -0.079870f, -0.085977f, -0.022686f,
        0.079788f, -0.098064f, -0.054603f, 0.040383f, 0.300794f, 0.128603f,
        0.094844f, 0.047407f, 0.101825f, 0.061832f, -0.162160f, -0.204553f,
        -0.035165f, 0.101450f, -0.016641f, -0.027140f, -0.134392f, -0.008743f,
        0.102331f, 0.114853f, 0.009644f, 0.062823f, 0.237339f, 0.167843f,
        0.053066f, -0.012592f, 0.043158f, 0.002305f, 0.065001f, -0.038929f,
        -0.020356f, 0.152343f, 0.043469f, -0.029967f, -0.042948f, 0.032481f,
        0.068488f, -0.110840f, -0.111083f, 0.111980f, -0.002072f, -0.005562f,
        0.082926f, 0.006635f, -0.108153f, 0.024242f, -0.086464f, -0.189884f,
        -0.017492f, 0.191456f, -0.007683f, -0.128769f, -0.038017f, -0.132380f,
        0.091926f, 0.079696f, -0.106728f, -0.007656f, 0.172744f, 0.011576f,
        0.009883f, 0.083258f, -0.026516f, 0.145534f, 0.153924f, -0.130290f,
        -0.108945f, 0.124490f, -0.003186f, -0.100485f, 0.015024f, -0.060512f,
        0.026288f, -0.086713f, -0.169012f, 0.076517f, 0.215778f, 0.043701f,
        -0.131642f, -0.012585f, -0.045181f, -0.118183f, -0.241544f, -0.167293f,
        -0.020107f, -0.019917f, -0.101827f, -0.107096f, -0.010503f, 0.044938f,
        0.189680f, 0.217119f, -0.046086f, 0.044508f, 0.199716f, -0.036004f,
        -0.148927f, 0.013355f, -0.078279f, 0.030451f, 0.056301f, -0.024609f,
        0.083224f, 0.099533f, -0.039432f, -0.138880f, 0.005482f, -0.024120f,
        -0.140468f, -0.066381f, -0.017057f, 0.009260f, -0.058004f, -0.028486f,
        -0.061610f, 0.007483f, -0.158309f, -0.150687f, -0.044595f, -0.105121f,
        -0.045763f, -0.006618f, -0.024419f, -0.117713f, -0.119366f, -0.175941f,
        -0.071542f, 0.119027f, 0.111362f, 0.043080f, 0.034889f, 0.093003f,
        0.007842f, 0.057368f, -0.108834f, -0.079968f, 0.230959f, 0.020205f,
        0.011470f, 0.098877f, 0.101310f, -0.030215f, -0.018018f, -0.059552f,
        -0.106157f, 0.021866f, -0.036471f, 0.080051f, 0.041165f, -0.082101f,
        0.117726f, 0.030961f, -0.054763f, -0.084102f, -0.185778f, -0.061305f,
        -0.038089f, -0.110728f, -0.264010f, 0.076675f, -0.077111f, -0.137644f,
        0.036232f, 0.277995f, 0.019116f, 0.107738f, 0.144003f, 0.080304f,
        0.215036f, 0.228897f, 0.072713f, 0.077773f, 0.120168f, 0.075324f,
        0.062730f, 0.122478f, -0.049008f, 0.164912f, 0.162450f, 0.041246f,
        0.009891f, -0.097827f, -0.038700f, -0.023027f, -0.120020f, 0.203364f,
        0.248474f, 0.149810f, -0.036276f, -0.082814f, -0.090343f, -0.027143f,
        -0.075689f, -0.320310f, -0.000500f, -0.143334f, -0.065077f, -0.186936f,
        0.129372f, 0.116431f, 0.181699f, 0.170436f, 0.418854f, 0.460045f,
        0.333719f, 0.230515f, 0.047822f, -0.044954f, -0.068086f, 0.140179f,
        -0.044821f, 0.085550f, 0.092483f, -0.107296f, -0.130670f, -0.206629f,
        0.114601f, -0.317869f, -0.076663f, 0.038680f, 0.212753f, -0.016059f,
        -0.126526f, -0.163602f, 0.210154f, 0.099887f, -0.126366f, 0.118453f,
        0.019309f, -0.021611f, -0.096499f, -0.111809f, -0.200489f, 0.142854f,
        0.228840f, -0.353346f, -0.179151f, 0.116834f, 0.252389f, -0.031728f,
        -0.188135f, -0.158998f, 0.386523f, 0.122315f, 0.209944f, 0.394023f,
        0.359030f, 0.260717f, 0.170335f, 0.013683f, -0.142596f, -0.026138f,
        -0.011878f, -0.150519f, 0.047159f, -0.107062f, -0.147347f, -0.187689f,
        -0.186027f, -0.208048f, 0.058468f, -0.073026f, -0.236556f, -0.079788f,
        -0.146216f, -0.058563f, -0.101361f, -0.071294f, -0.071093f, 0.116919f,
        0.234304f, 0.306781f, 0.321866f, 0.240000f, 0.073261f, -0.012173f,
        0.026479f, 0.050173f, 0.166127f, 0.228955f, 0.061905f, 0.156460f,
        0.205990f, 0.120672f, 0.037350f, 0.167884f, 0.290099f, 0.420900f,
        -0.012601f, 0.189839f, 0.306378f, 0.118383f, -0.095598f, -0.072360f,
        -0.132496f, -0.224259f, -0.126021f, 0.022714f, 0.284039f, 0.051369f,
        -0.000927f, -0.058735f, -0.083354f, -0.141254f, -0.187578f, -0.202669f,
        0.048902f, 0.246597f, 0.441863f, 0.342519f, 0.066979f, 0.215286f,
        0.188191f, -0.072240f, -0.208142f, -0.030196f, 0.178141f, 0.136985f,
        -0.043374f, -0.181098f, 0.091815f, 0.116177f, -0.126690f, -0.386625f,
        0.368165f, 0.269149f, -0.088042f, -0.028823f, 0.092961f, 0.024099f,
        0.046112f, 0.176756f, 0.135849f, 0.124955f, 0.195467f, -0.037218f,
        0.167217f, 0.188938f, 0.053528f, -0.066561f, 0.133721f, -0.070565f,
        0.115898f, 0.152435f, -0.116993f, -0.110592f, -0.179005f, 0.026668f,
        0.080530f, 0.075084f, -0.070401f, 0.012497f, 0.021849f, -0.139764f,
        -0.022020f, -0.096301f, -0.064954f, -0.127446f, -0.013806f, -0.108315f,
        0.156285f, 0.149867f, -0.011382f, 0.064532f, 0.029168f, 0.027393f,
        0.069716f, 0.153735f, 0.038459f, 0.230714f, 0.253840f, 0.059522f,
        -0.045053f, 0.014083f, 0.071103f, 0.068747f, 0.095887f, 0.005832f,
        0.144887f, 0.026357f, -0.067359f, -0.044151f, -0.123283f, -0.019911f,
        0.005318f, 0.109208f, -0.003201f, -0.021734f, 0.142025f, -0.066907f,
        -0.120070f, -0.188639f, 0.012472f, -0.048704f, -0.012366f, -0.184828f,
        0.168591f, 0.267166f, 0.058208f, -0.044101f, 0.033500f, 0.178558f,
        0.104550f, 0.122418f, 0.080177f, 0.173246f, 0.298537f, 0.064173f,
        0.053397f, 0.174341f, 0.230984f, 0.117025f, 0.166242f, 0.227781f,
        0.120623f, 0.176952f, -0.011393f, -0.086483f, -0.008270f, 0.051700f,
        -0.153369f, -0.058837f, -0.057639f, -0.060115f, 0.026349f, -0.160745f,
        -0.037894f, -0.048575f, 0.041052f, -0.022112f, 0.060365f, 0.051906f,
        0.162657f, 0.138519f, -0.050185f, -0.005938f, 0.071301f, 0.127686f,
        0.062342f, 0.144400f, 0.072600f, 0.198436f, 0.246219f, -0.078185f,
        -0.036169f, 0.075934f, 0.047328f, -0.013601f, 0.087205f, 0.019900f,
        0.022606f, -0.015365f, -0.092506f, 0.075275f, -0.116375f, 0.050500f,
        0.045118f, 0.166567f, 0.072073f, 0.060371f, 0.131747f, -0.169863f,
        -0.039352f, -0.047486f, -0.039797f, -0.204312f, 0.021710f, 0.129443f,
        -0.021173f, 0.173416f, -0.070794f, -0.063986f, 0.069689f, -0.064099f,
        -0.123201f, -0.017372f, -0.206870f, 0.065863f, 0.113226f, 0.024707f,
        -0.071341f, -0.066964f, -0.098278f, -0.062927f, 0.075840f, 0.014716f,
        0.019378f, 0.132699f, -0.074191f, -0.089557f, -0.078446f, -0.197488f,
        -0.173665f, 0.052583f, 0.044361f, 0.113549f, 0.098492f, 0.077379f,
        -0.011146f, -0.192593f, -0.164435f, 0.045568f, 0.205699f, 0.049187f,
        -0.082281f, 0.134874f, 0.185499f, 0.034968f, -0.119561f, -0.112372f,
        -0.115091f, -0.054042f, -0.183816f, -0.078100f, 0.190695f, 0.091617f,
        0.004257f, -0.041135f, -0.061453f, -0.141592f, -0.194809f, -0.120638f,
        0.020168f, 0.109672f, 0.067398f, -0.015238f, -0.239145f, -0.264671f,
        -0.185176f, 0.050472f, 0.020793f, 0.035678f, 0.022839f, -0.052055f,
        -0.127968f, -0.113049f, -0.228416f, -0.258281f, -0.053437f, 0.076424f,
        0.061450f, 0.237478f, 0.003618f, -0.055865f, -0.108087f, -0.028937f,
        0.045585f, 0.052829f, -0.001471f, 0.022826f, 0.059565f, -0.104430f,
        -0.077266f, -0.211882f, -0.212078f, 0.028074f, 0.075846f, 0.016265f,
        0.161879f, 0.134477f, 0.008935f, -0.048041f, 0.074692f, 0.004928f,
        -0.025156f, 0.192874f, 0.074410f, 0.308732f, 0.267400f, 0.094208f,
        -0.005251f, 0.042041f, -0.032148f, 0.015588f, 0.252869f, 0.175302f,
        0.022892f, 0.081673f, 0.063208f, 0.162626f, 0.194426f, 0.233890f,
        0.262292f, 0.186930f, 0.084079f, -0.286388f, -0.213034f, -0.048867f,
        -0.207669f, -0.170050f, 0.011673f, -0.092958f, -0.192786f, -0.273536f,
        0.230904f, 0.266732f, 0.320519f, 0.297155f, 0.548169f, 0.304922f,
        0.132687f, 0.247333f, 0.212488f, -0.271472f, -0.142105f, -0.002627f,
        -0.119215f, 0.128383f, 0.100079f, -0.057490f, -0.121902f, -0.228892f,
        0.202292f, -0.399795f, -0.371326f, -0.095836f, -0.063626f, -0.161375f,
        -0.311180f, -0.294797f, 0.242122f, 0.011788f, 0.095573f, 0.322523f,
        0.511840f, 0.322880f, 0.313259f, 0.173331f, 0.002542f, -0.029802f,
        0.324766f, -0.326170f, -0.340547f, -0.138288f, -0.002963f, -0.114060f,
        -0.377312f, -0.442570f, 0.212446f, -0.007759f, -0.011576f, 0.169711f,
        0.308689f, 0.317348f, 0.539390f, 0.332845f, 0.057331f, -0.068180f,
        0.101994f, 0.266995f, 0.209570f, 0.355730f, 0.091635f, 0.170238f,
        0.125215f, 0.274154f, 0.070223f, 0.025515f, 0.049946f, -0.000550f,
        0.043715f, -0.141843f, 0.020844f, 0.129871f, 0.256588f, 0.105015f,
        0.148339f, 0.170682f, 0.028792f, 0.074037f, 0.160042f, 0.405137f,
        0.246187f, 0.352160f, 0.168951f, 0.222263f, 0.264439f, 0.065945f,
        0.021963f, -0.075084f, 0.093105f, 0.027318f, 0.098864f, 0.057566f,
        -0.080282f, 0.185032f, 0.314419f, 0.333727f, 0.125798f, 0.294919f,
        0.386002f, 0.217619f, -0.183517f, -0.278622f, -0.002342f, -0.027821f,
        -0.134266f, -0.331843f, -0.008296f, 0.124564f, 0.053712f, -0.369016f,
        -0.095036f, 0.209381f, 0.423760f, 0.371760f, 0.106397f, 0.369408f,
        0.485608f, 0.231201f, -0.138685f, -0.349208f, -0.070083f, 0.028991f,
        -0.081630f, -0.395992f, -0.146791f, -0.027354f, 0.063396f, -0.272484f,
        0.058299f, 0.338207f, 0.110767f, -0.052642f, -0.233848f, -0.027448f,
        0.030328f, 0.155572f, -0.093826f, 0.019331f, 0.120638f, 0.006292f,
        -0.106083f, -0.236290f, -0.140933f, -0.088067f, -0.025138f, -0.208395f,
        -0.025502f, 0.144192f, -0.048353f, -0.106144f, -0.305121f, -0.114147f,
        0.090963f, 0.327727f, 0.035606f, -0.093779f, 0.002651f, -0.171081f,
        -0.188131f, -0.216571f, -0.209101f, -0.054402f, 0.157147f, -0.057127f,
        0.066584f, 0.008988f, 0.041191f, 0.034456f, -0.078255f, 0.052099f,
        -0.022239f, 0.066981f, -0.117520f, -0.072637f, 0.062512f, 0.037570f,
        -0.057544f, -0.312359f, 0.034357f, -0.031549f, 0.002566f, -0.207375f,
        -0.070654f, -0.018786f, -0.044815f, -0.012814f, -0.076320f, 0.078183f,
        0.023877f, 0.117078f, 0.022292f, -0.205424f, -0.060430f, -0.017296f,
        -0.004827f, -0.321036f, -0.092155f, 0.038837f, 0.073190f, -0.067513f,
        0.026521f, 0.171945f, 0.087318f, 0.034495f, -0.034089f, 0.154410f,
        -0.061431f, 0.007435f, -0.111094f, -0.095976f, 0.014741f, -0.132324f,
        -0.029517f, -0.192160f, 0.098667f, 0.020762f, 0.177050f, -0.064510f,
        -0.054437f, -0.058678f, -0.001858f, 0.167602f, 0.015735f, 0.054338f,
        0.016477f, 0.186381f, -0.010667f, 0.054692f, 0.126742f, 0.013140f,
        0.090353f, -0.133608f, -0.018017f, -0.152619f, 0.027600f, -0.138700f,
        -0.050274f, 0.045141f, -0.118731f, 0.094797f, -0.167605f, 0.097461f,
        -0.009131f, 0.199920f, -0.052976f, 0.158194f, 0.178568f, -0.107600f,
        0.009671f, -0.084072f, -0.040258f, -0.205673f, 0.102891f, 0.223511f,
        0.042699f, 0.118548f, -0.021274f, 0.110997f, -0.155121f, 0.027696f,
        -0.149968f, 0.051552f, -0.129219f, 0.173524f, 0.073972f, -0.189045f,
        -0.034523f, -0.106655f, -0.011843f, -0.197381f, 0.219413f, 0.183197f,
        -0.054920f, 0.144955f, 0.036517f, -0.085412f, -0.229070f, -0.143710f,
        -0.049486f, 0.156634f, -0.008673f, -0.064778f, 0.082344f, 0.145673f,
        0.002912f, -0.210121f, -0.116564f, 0.078425f, 0.220908f, -0.067594f,
        0.048610f, 0.084912f, -0.066202f, -0.112515f, -0.217767f, -0.082640f,
        -0.017414f, 0.230265f, -0.070735f, 0.066073f, 0.215256f, 0.071157f,
        -0.087220f, -0.202235f, -0.011918f, 0.099562f, 0.174716f, -0.063845f,
        -0.121055f, 0.014367f, 0.132709f, -0.005060f, -0.244606f, -0.179693f,
        -0.134690f, 0.023239f, -0.193116f, -0.076975f, -0.021164f, -0.001938f,
        -0.163799f, -0.111437f, -0.210362f, -0.166376f, 0.034754f, 0.010036f,
        -0.021917f, 0.068014f, -0.086893f, -0.251746f, -0.267171f, 0.037383f,
        0.003966f, 0.033571f, -0.151506f, 0.025437f, -0.020626f, -0.308454f,
        -0.343143f, -0.092263f, -0.026261f, -0.028345f, 0.036036f, 0.035169f,
        0.129470f, 0.122205f, 0.015661f, -0.070612f, -0.094333f, -0.066055f,
        -0.041083f, 0.159146f, 0.073184f, 0.110044f, 0.174471f, 0.078069f,
        -0.014881f, 0.008116f, 0.013209f, 0.075857f, 0.195605f, 0.062714f,
        0.067955f, 0.056544f, -0.153908f, -0.141749f, -0.072550f, 0.033523f,
        -0.024665f, 0.134487f, 0.079076f, 0.133562f, 0.227130f, 0.018054f,
        0.004928f, 0.169162f, 0.065152f, 0.072160f, 0.131631f, 0.096303f,
        0.054288f, 0.106256f, 0.114632f, 0.119038f, 0.515200f, 0.247429f,
        0.199134f, 0.211957f, 0.127558f, -0.294684f, -0.194890f, -0.049988f,
        -0.112247f, -0.008122f, -0.006176f, 0.037035f, -0.110881f, -0.249989f,
        0.152434f, 0.234621f, 0.153340f, 0.349283f, 0.683049f, 0.157174f,
        0.124844f, 0.099136f, 0.064407f, -0.248400f, -0.155323f, -0.026498f,
        -0.023450f, 0.049051f, -0.114187f, 0.007195f, -0.176825f, -0.376926f,
        0.366159f, -0.179938f, -0.148508f, 0.006043f, 0.170048f, 0.097866f,
        -0.102658f, -0.260430f, 0.248868f, 0.037019f, -0.118111f, 0.078176f,
        0.194171f, 0.211328f, 0.368612f, 0.361213f, 0.130013f, 0.094650f,
        0.227396f, -0.178058f, -0.114782f, -0.008093f, 0.231080f, -0.011843f,
        -0.097917f, -0.325788f, 0.141879f, 0.119738f, -0.230427f, -0.117419f,
        -0.114153f, 0.037903f, 0.116383f, 0.218773f, -0.101884f, 0.059466f,
        0.119255f, 0.010874f, -0.031449f, 0.045996f, 0.119931f, 0.273760f,
        0.311700f, 0.261794f, 0.194809f, 0.339829f, 0.239449f, 0.064140f,
        0.077597f, 0.098996f, 0.143534f, 0.184602f, 0.037507f, 0.225494f,
        0.096142f, -0.147370f, -0.207833f, -0.174742f, -0.086391f, -0.038942f,
        0.159577f, -0.088492f, -0.000989f, 0.108154f, -0.025890f, -0.072713f,
        0.025997f, -0.006803f, -0.086879f, -0.011290f, -0.269200f, -0.103450f,
        -0.124910f, -0.116340f, 0.141459f, 0.208800f, 0.042268f, 0.265034f,
        0.516474f, 0.217591f, -0.018843f, -0.313328f, -0.168363f, 0.047129f,
        0.090480f, -0.109852f, -0.018761f, 0.210669f, 0.281269f, -0.043591f,
        -0.034147f, -0.237772f, -0.134843f, -0.072481f, -0.103831f, 0.038355f,
        0.308619f, 0.148023f, -0.045867f, -0.123950f, -0.210860f, -0.064973f,
        -0.036308f, -0.046731f, -0.022099f, 0.095776f, 0.409423f, 0.060635f,
        -0.065196f, 0.051828f, 0.027981f, -0.009609f, -0.137681f, -0.095011f,
        -0.019045f, 0.177278f, 0.009759f, -0.092119f, -0.016958f, -0.133860f,
        -0.118421f, -0.032039f, -0.006214f, -0.084541f, 0.063971f, -0.073642f,
        0.165676f, 0.110443f, 0.044131f, 0.046568f, 0.053292f, -0.055466f,
        0.015512f, 0.371947f, 0.232102f, -0.016923f, 0.103979f, -0.091758f,
        0.005907f, 0.209100f, 0.157433f, 0.030518f, 0.250366f, 0.062322f,
        0.036720f, 0.094676f, 0.017306f, -0.010328f, -0.079012f, 0.016781f,
        -0.112435f, 0.061795f, 0.042543f, -0.126799f, -0.009975f, -0.056760f,
        0.046424f, -0.194712f, -0.139399f, -0.037731f, 0.157989f, -0.016261f,
        0.123345f, 0.230563f, 0.083300f, -0.016392f, 0.059567f, -0.016035f,
        -0.064767f, 0.231945f, 0.156629f, 0.034602f, 0.145628f, 0.041315f,
        0.034535f, 0.019967f, -0.089188f, -0.012091f, 0.307857f, 0.211405f,
        -0.025091f, -0.148249f, -0.129384f, 0.063536f, -0.068603f, -0.067941f,
        -0.035104f, 0.210832f, 0.063810f, 0.062764f, -0.089889f, -0.030554f,
        0.014791f, -0.053362f, -0.037818f, -0.196640f, 0.008388f, -0.082654f,
        0.143056f, 0.064221f, 0.069795f, 0.191040f, 0.097321f, -0.028679f,
        0.075794f, 0.313154f, 0.086240f, 0.207643f, 0.017809f, 0.122867f,
        0.224586f, 0.167403f, -0.023884f, 0.047434f, 0.344091f, 0.187745f,
        0.136177f, 0.141738f, 0.063799f, 0.045233f, -0.077342f, -0.003525f,
        -0.165041f, -0.025616f, -0.073745f, 0.164439f, 0.011200f, -0.145896f,
        -0.027954f, -0.061987f, -0.039874f, -0.142775f, 0.151042f, -0.038238f,
        0.053152f, 0.078615f, 0.086061f, 0.100593f, 0.128046f, -0.071006f,
        -0.116558f, 0.208445f, 0.051086f, 0.076843f, 0.023191f, -0.084781f,
        -0.011790f, 0.147807f, -0.048554f, -0.113932f, 0.283322f, 0.190934f,
        0.092789f, 0.033018f, -0.142428f, -0.142480f, -0.099023f, -0.041020f,
        -0.042760f, 0.203295f, -0.053475f, 0.042424f, 0.222839f, -0.019167f,
        -0.133176f, -0.276216f, -0.031998f, 0.117290f, 0.177827f, -0.059973f,
        -0.064744f, -0.117040f, -0.155482f, -0.099531f, 0.164121f, -0.026682f,
        -0.093810f, 0.238993f, -0.006506f, 0.007830f, 0.065819f, -0.203643f,
        -0.100925f, -0.053652f, -0.130770f, 0.026277f, 0.131796f, 0.032742f,
        0.127186f, 0.116694f, -0.161122f, -0.279773f, -0.252515f, -0.002638f,
        0.042812f, 0.096776f, -0.123280f, 0.064858f, -0.010455f, -0.219760f,
        -0.239331f, -0.104363f, -0.058022f, -0.053584f, 0.025611f, 0.005129f,
        -0.100418f, -0.045712f, -0.194418f, -0.126366f, -0.030530f, 0.051168f,
        0.215959f, 0.172402f, -0.054700f, -0.185995f, -0.278360f, -0.193693f,
        -0.040309f, 0.003735f, -0.007770f, 0.123556f, 0.190179f, -0.077315f,
        0.117403f, 0.212942f, 0.012160f, 0.000113f, 0.027331f, 0.040202f,
        0.033293f, 0.219438f, 0.184174f, 0.259349f, 0.311206f, 0.082547f,
        -0.047875f, -0.078417f, 0.010746f, 0.082620f, 0.311931f, 0.307605f,
        0.003863f, 0.021405f, -0.026388f, -0.019572f, 0.020582f, -0.059353f,
        0.025199f, 0.261319f, 0.086316f, 0.143614f, 0.107780f, 0.003900f,
        -0.188397f, -0.038563f, -0.106045f, -0.125154f, -0.010509f, 0.054021f,
        0.242130f, 0.279152f, 0.215546f, 0.346995f, 0.440856f, 0.237452f,
        0.234154f, 0.301646f, 0.168929f, -0.208358f, -0.126848f, 0.010260f,
        0.121018f, -0.062975f, -0.052848f, 0.050341f, -0.061103f, -0.266482f,
        0.107186f, 0.140221f, 0.280065f, 0.287889f, 0.373198f, 0.151596f,
        0.013593f, 0.115616f, 0.014616f, -0.281710f, -0.237597f, -0.117305f,
        -0.000034f, -0.136739f, -0.196275f, -0.095225f, -0.125310f, -0.250514f,
        0.236804f, -0.071805f, -0.037421f, 0.048230f, 0.321596f, 0.063632f,
        0.024039f, -0.029133f, 0.230983f, 0.160593f, -0.154355f, -0.013086f,
        -0.079929f, 0.094692f, 0.160391f, 0.180239f, 0.053895f, 0.100759f,
        0.288631f, 0.038191f, 0.181692f, 0.229682f, 0.440166f, 0.063401f,
        0.006273f, 0.020865f, 0.338695f, 0.256244f, -0.043927f, 0.115617f,
        0.003296f, 0.173965f, 0.021318f, -0.040936f, -0.118932f, 0.182380f,
        0.235922f, -0.053233f, -0.015053f, -0.101057f, 0.095341f, 0.051111f,
        0.161831f, 0.032614f, 0.159496f, 0.072375f, 0.025089f, 0.023748f,
        0.029151f, 0.161284f, -0.117717f, -0.036191f, -0.176822f, -0.162006f,
        0.226542f, -0.078329f, 0.043079f, -0.119172f, 0.054614f, -0.101365f,
        -0.064541f, -0.115304f, 0.135170f, 0.298872f, 0.098060f, 0.089428f,
        -0.007497f, 0.110391f, -0.028824f, 0.020835f, -0.036804f, 0.125411f,
        0.192105f, -0.048931f, 0.003086f, -0.010681f, 0.074698f, -0.016263f,
        0.096063f, 0.060267f, -0.007277f, 0.139139f, -0.080635f, 0.036628f,
        0.086058f, 0.131979f, 0.085707f, 0.025301f, 0.226094f, 0.194759f,
        0.042193f, -0.157846f, -0.068402f, -0.141450f, -0.112659f, -0.076305f,
        -0.069085f, -0.114332f, -0.102005f, 0.132193f, -0.067042f, 0.106643f,
        0.198964f, 0.171616f, 0.167237f, -0.033730f, -0.026755f, 0.083621f,
        0.149459f, -0.002799f, -0.000318f, 0.011753f, 0.065889f, -0.089375f,
        -0.049610f, 0.224579f, 0.216548f, -0.034908f, -0.017851f, -0.088144f,
        0.007530f, 0.240268f, 0.073270f, 0.013263f, 0.175323f, 0.012082f,
        0.093993f, 0.015282f, 0.105854f, 0.107990f, 0.077798f, -0.096166f,
        -0.079607f, 0.177820f, 0.142392f, 0.033337f, -0.078100f, -0.081616f,
        -0.046993f, 0.139459f, 0.020272f, -0.123161f, 0.175269f, 0.105217f,
        0.057328f, 0.080909f, -0.012612f, -0.097081f, 0.082060f, -0.096716f,
        -0.063921f, 0.201884f, 0.128166f, -0.035051f, -0.032227f, -0.068139f,
        -0.115915f, 0.095080f, -0.086007f, -0.067543f, 0.030776f, 0.032712f,
        0.088937f, 0.054336f, -0.039329f, -0.114022f, 0.171672f, -0.112321f,
        -0.217646f, 0.065186f, 0.060223f, 0.192174f, 0.055580f, -0.131107f,
        -0.144338f, 0.056730f, -0.034707f, -0.081616f, -0.135298f, -0.000614f,
        0.087189f, 0.014614f, 0.067709f, 0.107689f, 0.225780f, 0.084361f,
        -0.008544f, 0.051649f, -0.048369f, -0.037739f, -0.060710f, 0.002654f,
        0.016935f, 0.085563f, -0.015961f, -0.019265f, 0.111788f, 0.062376f,
        0.202019f, 0.047713f, 0.042261f, 0.069716f, 0.242913f, 0.021052f,
        -0.072812f, -0.155920f, -0.026436f, 0.035621f, -0.079300f, -0.028787f,
        -0.048329f, 0.084718f, -0.060565f, -0.083750f, -0.164075f, -0.040742f,
        -0.086219f, 0.015271f, -0.005204f, -0.016038f, 0.045816f, -0.050433f,
        -0.077652f, 0.117109f, 0.009611f, -0.009045f, -0.008634f, -0.055373f,
        -0.085968f, 0.028527f, -0.054736f, -0.168089f, 0.175839f, 0.071205f,
        -0.023603f, 0.037907f, -0.004561f, -0.022634f, 0.123831f, 0.094469f,
        -0.072920f, -0.133642f, -0.014032f, -0.142754f, -0.026999f, -0.199409f,
        0.013268f, 0.226989f, 0.048650f, -0.170988f, -0.050141f, 0.007880f,
        0.061880f, 0.019078f, -0.043578f, -0.038139f, 0.134814f, 0.054097f,
        -0.081670f, 0.176838f, 0.047920f, -0.038176f, 0.050406f, -0.107181f,
        -0.036279f, 0.027060f, 0.081594f, -0.002820f, 0.090507f, -0.033338f,
        -0.059571f, 0.013404f, -0.099860f, 0.073371f, 0.342805f, 0.098305f,
        -0.150910f, -0.020822f, -0.056960f, 0.046262f, -0.043413f, -0.149405f,
        -0.129105f, -0.010899f, -0.014229f, -0.179949f, -0.113044f, -0.049468f,
        -0.065513f, 0.090269f, -0.011919f, 0.087846f, 0.095796f, 0.146127f,
        0.101599f, 0.078066f, -0.084348f, -0.100002f, -0.020134f, -0.050169f,
        0.062122f, 0.014640f, 0.019143f, 0.036543f, 0.180924f, -0.013976f,
        -0.066768f, -0.001090f, -0.070419f, -0.004839f, -0.001504f, 0.034483f,
        -0.044954f, -0.050336f, -0.088638f, -0.174782f, -0.116082f, -0.205507f,
        0.015587f, -0.042839f, -0.096879f, -0.144097f, -0.050268f, -0.196796f,
        0.109639f, 0.271411f, 0.173732f, 0.108070f, 0.156437f, 0.124255f,
        0.097242f, 0.238693f, 0.083941f, 0.109105f, 0.223940f, 0.267188f,
        0.027385f, 0.025819f, 0.125070f, 0.093738f, 0.040353f, 0.038645f,
        -0.012730f, 0.144063f, 0.052931f, -0.009138f, 0.084193f, 0.160272f,
        -0.041366f, 0.011951f, -0.121446f, -0.106713f, -0.047566f, 0.047984f,
        -0.255224f, -0.076116f, 0.098685f, -0.150845f, -0.171513f, -0.156590f,
        0.058331f, 0.187493f, 0.413018f, 0.554265f, 0.372242f, 0.237943f,
        0.124571f, 0.110829f, 0.010322f, -0.174477f, -0.067627f, -0.001979f,
        0.142913f, 0.040597f, 0.019907f, 0.025963f, -0.043585f, -0.120732f,
        0.099937f, 0.091059f, 0.247307f, 0.204226f, -0.042753f, -0.068580f,
        -0.119002f, 0.026722f, 0.034853f, -0.060934f, -0.025054f, -0.093026f,
        -0.035372f, -0.233209f, -0.049869f, -0.039151f, -0.022279f, -0.065380f,
        -9.063785f
    };
    return std::vector<float>(detector, detector + sizeof(detector) / sizeof(detector[0]));
}




std::vector<float> cv::ocl::HOGDescriptor::getPeopleDetector64x128()
{
    static const float detector[] =
    {
        0.05359386f, -0.14721455f, -0.05532170f, 0.05077307f,
        0.11547081f, -0.04268804f, 0.04635834f, -0.05468199f, 0.08232084f,
        0.10424068f, -0.02294518f, 0.01108519f, 0.01378693f, 0.11193510f,
        0.01268418f, 0.08528346f, -0.06309239f, 0.13054633f, 0.08100729f,
        -0.05209739f, -0.04315529f, 0.09341384f, 0.11035026f, -0.07596218f,
        -0.05517511f, -0.04465296f, 0.02947334f, 0.04555536f,
        -3.55954492e-003f, 0.07818956f, 0.07730991f, 0.07890715f, 0.06222893f,
        0.09001380f, -0.03574381f, 0.03414327f, 0.05677258f, -0.04773581f,
        0.03746637f, -0.03521175f, 0.06955440f, -0.03849038f, 0.01052293f,
        0.01736112f, 0.10867710f, 0.08748853f, 3.29739624e-003f, 0.10907028f,
        0.07913758f, 0.10393070f, 0.02091867f, 0.11594022f, 0.13182420f,
        0.09879354f, 0.05362710f, -0.06745391f, -7.01260753e-003f,
        5.24702156e-003f, 0.03236255f, 0.01407916f, 0.02207983f, 0.02537322f,
        0.04547948f, 0.07200756f, 0.03129894f, -0.06274468f, 0.02107014f,
        0.06035208f, 0.08636236f, 4.53164103e-003f, 0.02193363f, 0.02309801f,
        0.05568166f, -0.02645093f, 0.04448695f, 0.02837519f, 0.08975694f,
        0.04461516f, 0.08975355f, 0.07514391f, 0.02306982f, 0.10410084f,
        0.06368385f, 0.05943464f, 4.58420580e-003f, 0.05220337f, 0.06675851f,
        0.08358569f, 0.06712101f, 0.06559004f, -0.03930482f, -9.15936660e-003f,
        -0.05897915f, 0.02816453f, 0.05032348f, 0.06780671f, 0.03377650f,
        -6.09417039e-004f, -0.01795146f, -0.03083684f, -0.01302475f,
        -0.02972313f, 7.88706727e-003f, -0.03525961f, -2.50397739e-003f,
        0.05245084f, 0.11791293f, -0.02167498f, 0.05299332f, 0.06640524f,
        0.05190265f, -8.27316567e-003f, 0.03033127f, 0.05842173f,
        -4.01050318e-003f, -6.25105947e-003f, 0.05862958f, -0.02465461f,
        0.05546781f, -0.08228195f, -0.07234028f, 0.04640540f, -0.01308254f,
        -0.02506191f, 0.03100746f, -0.04665651f, -0.04591486f, 0.02949927f,
        0.06035462f, 0.02244646f, -0.01698639f, 0.01040041f, 0.01131170f,
        0.05419579f, -0.02130277f, -0.04321722f, -0.03665198f, 0.01126490f,
        -0.02606488f, -0.02228328f, -0.02255680f, -0.03427236f,
        -7.75165204e-003f, -0.06195229f, 8.21638294e-003f, 0.09535975f,
        -0.03709979f, -0.06942501f, 0.14579427f, -0.05448192f, -0.02055904f,
        0.05747357f, 0.02781788f, -0.07077577f, -0.05178314f, -0.10429011f,
        -0.11235505f, 0.07529039f, -0.07559302f, -0.08786739f, 0.02983843f,
        0.02667585f, 0.01382199f, -0.01797496f, -0.03141199f, -0.02098101f,
        0.09029204f, 0.04955018f, 0.13718739f, 0.11379953f, 1.80019124e-003f,
        -0.04577610f, -1.11108483e-003f, -0.09470536f, -0.11596080f,
        0.04489342f, 0.01784211f, 3.06850672e-003f, 0.10781866f,
        3.36498418e-003f, -0.10842580f, -0.07436839f, -0.10535070f,
        -0.01866805f, 0.16057891f, -5.07316366e-003f, -0.04295658f,
        -5.90488780e-003f, 8.82003549e-003f, -0.01492646f, -0.05029279f,
        -0.12875880f, 8.78831954e-004f, -0.01297184f, -0.07592774f,
        -0.02668831f, -6.93787413e-004f, 0.02406698f, -0.01773298f,
        -0.03855745f, -0.05877856f, 0.03259695f, 0.12826584f, 0.06292590f,
        -4.10733931e-003f, 0.10996531f, 0.01332991f, 0.02088735f, 0.04037504f,
        -0.05210760f, 0.07760046f, 0.06399347f, -0.05751930f, -0.10053057f,
        0.07505023f, -0.02139782f, 0.01796176f, 2.34400877e-003f, -0.04208319f,
        0.07355055f, 0.05093350f, -0.02996780f, -0.02219072f, 0.03355330f,
        0.04418742f, -0.05580705f, -0.05037573f, -0.04548179f, 0.01379514f,
        0.02150671f, -0.02194211f, -0.13682702f, 0.05464972f, 0.01608082f,
        0.05309116f, 0.04701022f, 1.33690401e-003f, 0.07575664f, 0.09625306f,
        8.92647635e-003f, -0.02819123f, 0.10866830f, -0.03439325f,
        -0.07092371f, -0.06004780f, -0.02712298f, -7.07467366e-003f,
        -0.01637020f, 0.01336790f, -0.10313606f, 0.04906582f, -0.05732445f,
        -0.02731079f, 0.01042235f, -0.08340668f, 0.03686501f, 0.06108340f,
        0.01322748f, -0.07809529f, 0.03774724f, -0.03413248f, -0.06096525f,
        -0.04212124f, -0.07982176f, -1.25973229e-003f, -0.03045501f,
        -0.01236493f, -0.06312395f, 0.04789570f, -0.04602066f, 0.08576570f,
        0.02521080f, 0.02988098f, 0.10314583f, 0.07060035f, 0.04520544f,
        -0.04426654f, 0.13146530f, 0.08386490f, 0.02164590f, -2.12280243e-003f,
        -0.03686353f, -0.02074944f, -0.03829959f, -0.01530596f, 0.02689708f,
        0.11867401f, -0.06043470f, -0.02785023f, -0.04775074f, 0.04878745f,
        0.06350956f, 0.03494788f, 0.01467400f, 1.17890188e-003f, 0.04379614f,
        2.03681854e-003f, -0.03958609f, -0.01072688f, 6.43705716e-003f,
        0.02996500f, -0.03418507f, -0.01960307f, -0.01219154f,
        -4.37000440e-003f, -0.02549453f, 0.02646318f, -0.01632513f,
        6.46516960e-003f, -0.01929734f, 4.78711911e-003f, 0.04962371f,
        0.03809111f, 0.07265724f, 0.05758125f, -0.03741554f, 0.01648608f,
        -8.45285598e-003f, 0.03996826f, -0.08185477f, 0.02638875f,
        -0.04026615f, -0.02744674f, -0.04071517f, 1.05096330e-003f,
        -0.04741232f, -0.06733172f, 8.70434940e-003f, -0.02192543f,
        1.35350740e-003f, -0.03056974f, -0.02975521f, -0.02887780f,
        -0.01210713f, -0.04828526f, -0.09066251f, -0.09969629f, -0.03665164f,
        -8.88111943e-004f, -0.06826669f, -0.01866150f, -0.03627640f,
        -0.01408288f, 0.01874239f, -0.02075835f, 0.09145175f, -0.03547291f,
        0.05396780f, 0.04198981f, 0.01301925f, -0.03384354f, -0.12201976f,
        0.06830920f, -0.03715654f, 9.55848210e-003f, 5.05685573e-003f,
        0.05659294f, 3.90764466e-003f, 0.02808490f, -0.05518097f, -0.03711621f,
        -0.02835565f, -0.04420464f, -0.01031947f, 0.01883466f,
        -8.49525444e-003f, -0.09419250f, -0.01269387f, -0.02133371f,
        -0.10190815f, -0.07844430f, 2.43644323e-003f, -4.09610150e-003f,
        0.01202551f, -0.06452291f, -0.10593818f, -0.02464746f, -0.02199699f,
        -0.07401930f, 0.07285886f, 8.87513801e-004f, 9.97662079e-003f,
        8.46779719e-003f, 0.03730333f, -0.02905126f, 0.03573337f, -0.04393689f,
        -0.12014472f, 0.03176554f, -2.76015815e-003f, 0.10824566f, 0.05090732f,
        -3.30179278e-003f, -0.05123822f, 5.04784798e-003f, -0.05664124f,
        -5.99415926e-003f, -0.05341901f, -0.01221393f, 0.01291318f,
        9.91760660e-003f, -7.56987557e-003f, -0.06193124f, -2.24549137e-003f,
        0.01987562f, -0.02018840f, -0.06975540f, -0.06601523f, -0.03349112f,
        -0.08910118f, -0.03371435f, -0.07406893f, -0.02248047f, -0.06159951f,
        2.77751544e-003f, -0.05723337f, -0.04792468f, 0.07518548f,
        2.77279224e-003f, 0.04211938f, 0.03100502f, 0.05278448f, 0.03954679f,
        -0.03006846f, -0.03851741f, -0.02792403f, -0.02875333f, 0.01531280f,
        0.02186953f, -0.01989829f, 2.50679464e-003f, -0.10258728f,
        -0.04785743f, -0.02887216f, 3.85063468e-003f, 0.01112236f,
        8.29218887e-003f, -0.04822981f, -0.04503597f, -0.03713100f,
        -0.06988008f, -0.11002295f, -2.69209221e-003f, 1.85383670e-003f,
        -0.05921049f, -0.06105053f, -0.08458050f, -0.04527602f,
        8.90329306e-004f, -0.05875023f, -2.68602883e-003f, -0.01591195f,
        0.03631859f, 0.05493166f, 0.07300330f, 5.53333294e-003f, 0.06400407f,
        0.01847740f, -5.76280477e-003f, -0.03210877f, 4.25160583e-003f,
        0.01166520f, -1.44864211e-003f, 0.02253744f, -0.03367080f, 0.06983195f,
        -4.22323542e-003f, -8.89401045e-003f, -0.07943393f, 0.05199728f,
        0.06065201f, 0.04133492f, 1.44032843e-003f, -0.09585235f, -0.03964731f,
        0.04232114f, 0.01750465f, -0.04487902f, -7.59733608e-003f, 0.02011171f,
        0.04673622f, 0.09011173f, -0.07869188f, -0.04682482f, -0.05080139f,
        -3.99383716e-003f, -0.05346331f, 0.01085723f, -0.03599333f,
        -0.07097908f, 0.03551549f, 0.02680387f, 0.03471529f, 0.01790393f,
        0.05471273f, 9.62048303e-003f, -0.03180215f, 0.05864431f, 0.02330614f,
        0.01633144f, -0.05616681f, -0.10245429f, -0.08302189f, 0.07291322f,
        -0.01972590f, -0.02619633f, -0.02485327f, -0.04627592f,
        1.48853404e-003f, 0.05514185f, -0.01270860f, -0.01948900f, 0.06373586f,
        0.05002292f, -0.03009798f, 8.76216311e-003f, -0.02474238f,
        -0.05504891f, 1.74034527e-003f, -0.03333667f, 0.01524987f, 0.11663762f,
        -1.32344989e-003f, -0.06608453f, 0.05687166f, -6.89525274e-004f,
        -0.04402352f, 0.09450210f, -0.04222684f, -0.05360983f, 0.01779531f,
        0.02561388f, -0.11075410f, -8.77790991e-003f, -0.01099504f,
        -0.10380266f, 0.03103457f, -0.02105741f, -0.07371717f, 0.05146710f,
        0.10581432f, -0.08617968f, -0.02892107f, 0.01092199f, 0.14551543f,
        -2.24320893e-003f, -0.05818033f, -0.07390742f, 0.05701261f,
        0.12937020f, -0.04986651f, 0.10182415f, 0.05028650f, 0.12515625f,
        0.09175041f, 0.06404983f, 0.01523394f, 0.09460562f, 0.06106631f,
        -0.14266998f, -0.02926703f, 0.02762171f, 0.02164151f,
        -9.58488265e-004f, -0.04231362f, -0.09866509f, 0.04322244f,
        0.05872034f, -0.04838847f, 0.06319253f, 0.02443798f, -0.03606876f,
        9.38737206e-003f, 0.04289991f, -0.01027411f, 0.08156885f, 0.08751175f,
        -0.13191354f, 8.16054735e-003f, -0.01452161f, 0.02952677f, 0.03615945f,
        -2.09128903e-003f, 0.02246693f, 0.09623287f, 0.09412123f, -0.02924758f,
        -0.07815186f, -0.02203079f, -2.02566991e-003f, 0.01094733f,
        -0.01442332f, 0.02838561f, 0.11882371f, 7.28798332e-003f, -0.10345965f,
        0.07561217f, -0.02049661f, 4.44177445e-003f, 0.01609347f, -0.04893158f,
        -0.08758243f, -7.67420698e-003f, 0.08862378f, 0.06098121f, 0.06565887f,
        7.32981879e-003f, 0.03558407f, -0.03874352f, -0.02490055f,
        -0.06771075f, 0.09939223f, -0.01066077f, 0.01382995f, -0.07289080f,
        7.47184316e-003f, 0.10621431f, -0.02878659f, 0.02383525f, -0.03274646f,
        0.02137008f, 0.03837290f, 0.02450992f, -0.04296818f, -0.02895143f,
        0.05327370f, 0.01499020f, 0.04998732f, 0.12938657f, 0.09391870f,
        0.04292390f, -0.03359194f, -0.06809492f, 0.01125796f, 0.17290455f,
        -0.03430733f, -0.06255233f, -0.01813114f, 0.11726857f, -0.06127599f,
        -0.08677909f, -0.03429872f, 0.04684938f, 0.08161420f, 0.03538774f,
        0.01833884f, 0.11321855f, 0.03261845f, -0.04826299f, 0.01752407f,
        -0.01796414f, -0.10464549f, -3.30041884e-003f, 2.29343961e-004f,
        0.01457292f, -0.02132982f, -0.02602923f, -9.87351313e-003f,
        0.04273872f, -0.02103316f, -0.07994065f, 0.02614958f, -0.02111666f,
        -0.06964913f, -0.13453490f, -0.06861878f, -6.09341264e-003f,
        0.08251446f, 0.15612499f, 2.46531400e-003f, 8.88424646e-003f,
        -0.04152999f, 0.02054853f, 0.05277953f, -0.03087788f, 0.02817579f,
        0.13939077f, 0.07641046f, -0.03627627f, -0.03015098f, -0.04041540f,
        -0.01360690f, -0.06227205f, -0.02738223f, 0.13577610f, 0.15235767f,
        -0.05392922f, -0.11175954f, 0.02157129f, 0.01146481f, -0.05264937f,
        -0.06595174f, -0.02749175f, 0.11812254f, 0.17404149f, -0.06137035f,
        -0.11003478f, -0.01351621f, -0.01745916f, -0.08577441f, -0.04469909f,
        -0.06106115f, 0.10559758f, 0.20806813f, -0.09174948f, 7.09621934e-004f,
        0.03579374f, 0.07215115f, 0.02221742f, 0.01827742f, -7.90785067e-003f,
        0.01489554f, 0.14519960f, -0.06425831f, 0.02990399f, -1.80181325e-003f,
        -0.01401528f, -0.04171134f, -3.70530109e-003f, -0.09090481f,
        0.09520713f, 0.08845516f, -0.02651753f, -0.03016730f, 0.02562448f,
        0.03563816f, -0.03817881f, 0.01433385f, 0.02256983f, 0.02872120f,
        0.01001934f, -0.06332260f, 0.04338406f, 0.07001807f, -0.04705722f,
        -0.07318907f, 0.02630457f, 0.03106382f, 0.06648342f, 0.10913180f,
        -0.01630815f, 0.02910308f, 0.02895109f, 0.08040254f, 0.06969310f,
        0.06797734f, 6.08639978e-003f, 4.16588830e-003f, 0.08926726f,
        -0.03123648f, 0.02700146f, 0.01168734f, -0.01631594f, 4.61015804e-003f,
        8.51359498e-003f, -0.03544224f, 0.03571994f, 4.29766066e-003f,
        -0.01970077f, -8.79793242e-003f, 0.09607988f, 0.01544222f,
        -0.03923707f, 0.07308586f, 0.06061262f, 1.31683104e-004f,
        -7.98222050e-003f, 0.02399261f, -0.06084389f, -0.02743429f,
        -0.05475523f, -0.04131311f, 0.03559756f, 0.03055342f, 0.02981433f,
        0.14860515f, 0.01766787f, 0.02945257f, 0.04898238f, 0.01026922f,
        0.02811658f, 0.08267091f, 0.02732154f, -0.01237693f, 0.11760156f,
        0.03802063f, -0.03309754f, 5.24957618e-003f, -0.02460510f, 0.02691451f,
        0.05399988f, -0.10133506f, 0.06385437f, -0.01818005f, 0.02259503f,
        0.03573135f, 0.01042848f, -0.04153402f, -0.04043029f, 0.01643575f,
        0.08326677f, 4.61383024e-004f, -0.05308095f, -0.08536223f,
        -1.61011645e-003f, -0.02163720f, -0.01783352f, 0.03859637f,
        0.08498885f, -0.01725216f, 0.08625131f, 0.10995087f, 0.09177644f,
        0.08498347f, 0.07646490f, 0.05580502f, 0.02693516f, 0.09996913f,
        0.09070327f, 0.06667200f, 0.05873008f, -0.02247842f, 0.07772321f,
        0.12408436f, 0.12629253f, -8.41997913e-004f, 0.01477783f, 0.09165990f,
        -2.98401713e-003f, -0.06466447f, -0.07057302f, 2.09516948e-004f,
        0.02210209f, -0.02158809f, -0.08602506f, -0.02284836f,
        4.01876355e-003f, 9.56660323e-003f, -0.02073978f, -0.04635138f,
        -7.59423291e-003f, -0.01377393f, -0.04559359f, -0.13284740f,
        -0.08671406f, -0.03654395f, 0.01142869f, 0.03287891f, -0.04392983f,
        0.06142959f, 0.17710890f, 0.10385257f, 0.01329137f, 0.10067633f,
        0.12450829f, -0.04476709f, 0.09049144f, 0.04589312f, 0.11167907f,
        0.08587538f, 0.04767583f, 1.67188141e-003f, 0.02359802f, -0.03808852f,
        0.03126272f, -0.01919029f, -0.05698918f, -0.02365112f, -0.06519032f,
        -0.05599358f, -0.07097308f, -0.03301812f, -0.04719102f, -0.02566297f,
        0.01324074f, -0.09230672f, -0.05518232f, -0.04712864f, -0.03380903f,
        -0.06719479f, 0.01183908f, -0.09326738f, 0.01642865f, 0.03789867f,
        -6.61567831e-003f, 0.07796386f, 0.07246574f, 0.04706347f, -0.02523437f,
        -0.01696830f, -0.08068866f, 0.06030888f, 0.10527060f, -0.06611756f,
        0.02977346f, 0.02621830f, 0.01913855f, -0.08479366f, -0.06322418f,
        -0.13570616f, -0.07644490f, 9.31900274e-003f, -0.08095149f,
        -0.10197903f, -0.05204025f, 0.01413151f, -0.07800411f, -0.01885122f,
        -0.07509381f, -0.10136326f, -0.05212355f, -0.09944065f,
        -1.33606605e-003f, -0.06342617f, -0.04178550f, -0.12373723f,
        -0.02832736f, -0.06057501f, 0.05830070f, 0.07604282f, -0.06462587f,
        8.02447461e-003f, 0.11580125f, 0.12332212f, 0.01978462f,
        -2.72378162e-003f, 0.05850752f, -0.04674481f, 0.05148062f,
        -2.62542837e-003f, 0.11253355f, 0.09893716f, 0.09785093f, -0.04659257f,
        -0.01102429f, -0.07002308f, 0.03088913f, -0.02565549f, -0.07671449f,
        3.17443861e-003f, -0.10783514f, -0.02314270f, -0.11089555f,
        -0.01024768f, 0.03116021f, -0.04964825f, 0.02281825f, 5.50005678e-003f,
        -0.08427856f, -0.14685495f, -0.07719755f, -0.13342668f, -0.04525511f,
        -0.09914210f, 0.02588859f, 0.03469279f, 0.04664020f, 0.11688190f,
        0.09647275f, 0.10857815f, -0.01448726f, 0.04299758f, -0.06763151f,
        1.33257592e-003f, 0.14331576f, 0.07574340f, 0.09166205f, 0.05674926f,
        0.11325553f, -0.01106494f, 0.02062161f, -0.11484840f, -0.07492137f,
        -0.02864293f, -0.01275638f, -0.06946032f, -0.10101652f, -0.04113498f,
        -0.02214783f, -0.01273942f, -0.07480393f, -0.10556041f, -0.07622112f,
        -0.09988393f, -0.11453961f, -0.12073903f, -0.09412795f, -0.07146588f,
        -0.04054537f, -0.06127083f, 0.04221122f, 0.07688113f, 0.04099256f,
        0.12663734f, 0.14683802f, 0.21761774f, 0.12525328f, 0.18431792f,
        -1.66402373e-003f, 2.37777247e-003f, 0.01445475f, 0.03509416f,
        0.02654697f, 0.01716739f, 0.05374011f, 0.02944174f, 0.11323927f,
        -0.01485456f, -0.01611330f, -1.85554172e-003f, -0.01708549f,
        -0.05435753f, -0.05302101f, 0.05260378f, -0.03582945f,
        -3.42867890e-004f, 1.36076682e-003f, -0.04436073f, -0.04228432f,
        0.03281291f, -0.05480836f, -0.10197772f, -0.07206279f, -0.10741059f,
        -0.02366946f, 0.10278475f, -2.74783419e-003f, -0.03242477f,
        0.02308955f, 0.02835869f, 0.10348799f, 0.19580358f, 0.10252027f,
        0.08039929f, 0.05525554f, -0.13250865f, -0.14395352f, 3.13586881e-003f,
        -0.03387071f, 8.94669443e-003f, 0.05406157f, -4.97324532e-003f,
        -0.01189114f, 2.82919413e-004f, -0.03901557f, -0.04898705f,
        0.02164520f, -0.01382906f, -0.01850416f, 0.01869347f, -0.02450060f,
        0.02291678f, 0.08196463f, 0.03309153f, -0.10629974f, 0.02473924f,
        0.05344394f, -0.02404823f, -0.03243643f, -5.55244600e-003f,
        -0.08009996f, 0.02811539f, 0.04235742f, 0.01859004f, 0.04902123f,
        -0.01438252f, -0.01526853f, 0.02044195f, -0.05008660f, 0.04244113f,
        0.07611816f, 0.04950470f, -0.06020549f, -4.26026015e-003f, 0.13133512f,
        -0.01438738f, -0.01958807f, -0.04044152f, -0.12425045f,
        2.84353318e-003f, -0.05042776f, -0.09121484f, 7.34345755e-003f,
        0.09388847f, 0.11800314f, 4.72295098e-003f, 4.44378285e-003f,
        -0.07984917f, -0.03613737f, 0.04490915f, -0.02246483f, 0.04681071f,
        0.05240871f, 0.02157206f, -0.04603431f, -0.01197929f, -0.02748779f,
        0.13621049f, 0.08812155f, -0.07802048f, 4.86458559e-003f, -0.01598836f,
        0.01024450f, -0.03463517f, -0.02304239f, -0.08692665f, 0.06655128f,
        0.05785803f, -0.12640759f, 0.02307472f, 0.07337402f, 0.07525434f,
        0.04943763f, -0.02241034f, -0.09978238f, 0.14487994f, -0.06570521f,
        -0.07855482f, 0.02830222f, -5.29603509e-004f, -0.04669895f,
        -0.11822784f, -0.12246452f, -0.15365660f, -0.02969127f, 0.08078201f,
        0.13512598f, 0.11505685f, 0.04740673f, 0.01376022f, -0.05852978f,
        -0.01537809f, -0.05541119f, 0.02491065f, -0.02870786f, 0.02760978f,
        0.23836176f, 0.22347429f, 0.10306466f, -0.06919070f, -0.10132039f,
        -0.20198342f, -0.05040560f, 0.27163076f, 0.36987007f, 0.34540465f,
        0.29095781f, 0.05649706f, 0.04125737f, 0.07505883f, -0.02737836f,
        -8.43431335e-003f, 0.07368195f, 0.01653876f, -0.09402955f,
        -0.09574359f, 0.01474337f, -0.07128561f, -0.03460737f, 0.11438941f,
        0.13752601f, -0.06385452f, -0.06310338f, 8.19548313e-003f, 0.11622470f,
        5.05133113e-003f, -0.07602754f, 0.06695660f, 0.25723928f, 0.09037900f,
        0.28826267f, 0.13165380f, -0.05312614f, -0.02137198f, -0.03442232f,
        -0.06255679f, 0.03899667f, 0.18391028f, 0.26016650f, 0.03374462f,
        0.01860465f, 0.19077586f, 0.18160543f, 3.43634398e-003f, -0.03036782f,
        0.19683038f, 0.35378191f, 0.24968483f, -0.03222649f, 0.28972381f,
        0.43091634f, 0.30778357f, 0.02335266f, -0.09877399f, -6.85245218e-003f,
        0.08945240f, -0.08150686f, 0.02792493f, 0.24806842f, 0.17338486f,
        0.06231801f, -0.10432383f, -0.16653322f, -0.13197899f, -0.08531576f,
        -0.19271527f, -0.13536365f, 0.22240199f, 0.39219588f, 0.26597717f,
        -0.01231649f, 0.01016179f, 0.13379875f, 0.12018334f, -0.04852953f,
        -0.07915270f, 0.07036012f, 3.87723115e-003f, -0.06126805f,
        -0.15015170f, -0.11406515f, -0.08556531f, -0.07429333f, -0.16115491f,
        0.13214062f, 0.25691369f, 0.05697750f, 0.06861912f, -6.02903729e-003f,
        -7.94562511e-003f, 0.04799571f, 0.06695165f, -0.01926842f, 0.06206308f,
        0.13450983f, -0.06381495f, -2.98370165e-003f, -0.03482971f,
        7.53991678e-003f, 0.03895611f, 0.11464261f, 0.01669971f,
        8.27818643e-003f, -7.49160210e-003f, -0.11712562f, -0.10650621f,
        -0.10353880f, -0.04994106f, -7.65618810e-004f, 0.03023767f,
        -0.04759270f, -0.07302686f, -0.05825012f, -0.13156348f, -0.10639747f,
        -0.19393684f, -0.09973683f, -0.07918908f, 4.63177625e-004f,
        -6.61382044e-004f, 0.15853868f, 0.08561199f, -0.07660093f,
        -0.08015265f, -0.06164073f, 0.01882577f, -7.29908410e-004f,
        0.06840892f, 0.03843764f, 0.20274927f, 0.22028814f, -5.26101235e-003f,
        0.01452435f, -0.06331623f, 0.02865064f, 0.05673740f, 0.12171564f,
        0.03837196f, 0.03555467f, -0.02662914f, -0.10280123f, -0.06526285f,
        -0.11066351f, -0.08988424f, -0.10103678f, 8.10526591e-003f,
        5.95238712e-003f, 0.02617721f, -0.01705742f, -0.10897956f,
        -0.08004991f, -0.11271993f, -0.06185647f, -0.06103712f, 0.01597041f,
        -0.05923606f, 0.09410726f, 0.22858568f, 0.03263380f, 0.06772990f,
        -0.09003516f, 0.01017870f, 0.01931688f, 0.08628357f, -0.01430009f,
        0.10954945f, 0.16612452f, -0.02434544f, -0.03310068f, -0.04236627f,
        0.01212392f, -6.15046406e-003f, 0.06954194f, 0.03015283f, 0.01787957f,
        0.02781667f, -0.05561153f, -8.96244217e-003f, -0.04971489f,
        0.07510284f, 0.01775282f, 0.05889897f, -0.07981427f, 0.03647643f,
        -3.73833324e-003f, -0.08894575f, -0.06429435f, -0.08068276f,
        0.03567704f, -0.07131936f, -7.21910037e-003f, -0.09566668f,
        0.17886090f, 0.14911725f, 0.02070032f, -0.05017120f, -0.04992622f,
        0.01570143f, -0.09906903f, 0.06456193f, 0.15329507f, 0.18820767f,
        0.11689861f, -0.01178513f, -0.02225163f, -0.01905318f, 0.10271224f,
        -7.27029052e-003f, 0.11664233f, 0.14796902f, 0.07771893f, 0.02400013f,
        -0.05361797f, -0.01972888f, 0.01376177f, 0.06740040f, -0.06525395f,
        0.05726178f, -0.02404981f, -0.14018567f, -0.02074987f, -0.04621970f,
        -0.04688627f, -0.01842059f, 0.07722727f, -0.04852883f, 0.01529004f,
        -0.19639495f, 0.10817073f, 0.03795860f, -0.09435206f, -0.07984378f,
        -0.03383440f, 0.11081333f, 0.02237366f, 0.12703256f, 0.21613893f,
        0.02918790f, 4.66472283e-003f, -0.10274266f, -0.04854131f,
        -3.46305710e-003f, 0.08652268f, 0.02251546f, 0.09636052f, 0.17180754f,
        -0.09272388f, 4.59174305e-004f, -0.11723048f, -0.12210111f,
        -0.15547538f, 0.07218186f, -0.05297846f, 0.03779940f, 0.05150875f,
        -0.03802310f, 0.03870645f, -0.15250699f, -0.08696499f, -0.02021560f,
        0.04118926f, -0.15177974f, 0.01577647f, 0.10249301f, 7.50041893e-003f,
        0.01721806f, -0.06828983f, -0.02397596f, -0.06598977f, -0.04317593f,
        -0.08064980f, 6.66632550e-003f, 0.03333484f, 0.07093620f, 0.08231064f,
        -0.06577903f, -0.06698844f, -0.06984019f, -0.06508023f, -0.14145090f,
        -0.02393239f, 0.06485303f, 8.83263443e-003f, 0.09251080f, -0.07557579f,
        -0.05067699f, -0.09798748f, -0.06703258f, -0.14056294f, 0.03245994f,
        0.12554143f, 0.01761621f, 0.12980327f, -0.04081950f, -0.11906909f,
        -0.14813015f, -0.08376863f, -0.12200681f, 0.04988137f, 0.05424247f,
        -3.90952639e-003f, 0.03255733f, -0.12717837f, -0.07461493f,
        -0.05703964f, -0.01736189f, -0.08026433f, -0.05433894f, -0.01719359f,
        0.02886275f, 0.01772653f, -0.09163518f, 3.57789593e-003f, -0.10129993f,
        -0.02653764f, -0.08131415f, -0.03847986f, -7.62157550e-004f,
        0.06486648f, 0.19675669f, -0.04919156f, -0.07059129f, -0.04857785f,
        -0.01042383f, -0.08328653f, 0.03660302f, -0.03696846f, 0.04969259f,
        0.08241162f, -0.12514858f, -0.06122676f, -0.03750202f,
        6.52989605e-003f, -0.10247213f, 0.02568346f, 4.51781414e-003f,
        -0.03734229f, -0.01131264f, -0.05412074f, 8.89345480e-004f,
        -0.12388977f, -0.05959237f, -0.12418608f, -0.06151643f, -0.07310260f,
        0.02441575f, 0.07023528f, -0.07548289f, -7.57147965e-004f,
        -0.09061348f, -0.08112976f, -0.06920306f, 9.54394229e-003f,
        -0.01219902f, 1.21273217e-003f, -8.88989680e-003f, -0.08309301f,
        -0.04552661f, -0.10739882f, -0.05691034f, -0.13928030f, 0.09027749f,
        0.15123098f, 0.03175976f, 0.17763577f, 3.29913251e-004f, 0.05151888f,
        -0.09844074f, -0.09475287f, -0.08571247f, 0.16241577f, 0.19336018f,
        8.57454538e-003f, 0.11474732f, -0.01493934f, 0.03352379f, -0.08966240f,
        -0.02322310f, 0.02663568f, 0.05448750f, -0.03536883f, -0.07210463f,
        -0.06807277f, -0.03121621f, -0.05932408f, -0.17282860f, -0.15873498f,
        -0.04956378f, 0.01603377f, -0.12385946f, 0.13878587f, 0.21468069f,
        0.13510075f, 0.20992437f, 0.08845878f, 0.08104013f, 0.03754176f,
        0.12173114f, 0.11103114f, 0.10643122f, 0.13941477f, 0.11640384f,
        0.14786847f, 0.01218238f, 0.01160753f, 0.03547940f, 0.08794311f,
        -0.01695384f, -0.07692261f, -0.08236158f, 6.79194089e-003f,
        -0.02458403f, 0.13022894f, 0.10953187f, 0.09857773f, 0.04735930f,
        -0.04353498f, -0.15173385f, -0.17904443f, -0.10450364f, -0.13418166f,
        -0.06633098f, -0.03170381f, -0.06839000f, -0.11350126f, -0.06983913f,
        0.19083543f, 0.17604128f, 0.07730632f, 0.10022651f, 0.36428109f,
        0.28291923f, 0.12688625f, 0.15942036f, 0.14064661f, -0.11201853f,
        -0.13969108f, -0.09088077f, -0.14107047f, 0.05117374f,
        -2.63348082e-003f, -0.10794610f, -0.09715455f, -0.05284977f,
        0.01565668f, 0.05031200f, 0.07021113f, -0.02963028f, 0.01766960f,
        0.08333644f, -0.03211382f, 4.90096770e-003f, 0.05186674f, -0.05045737f,
        -0.09624767f, -0.02525997f, 0.06916669f, 0.01213916f, 0.05333899f,
        -0.03443280f, -0.10055527f, -0.06291115f, 5.42851724e-003f,
        -6.30360236e-003f, 0.02270257f, -0.01769792f, 0.03273688f, 0.07746078f,
        7.77099328e-003f, 0.05041346f, 0.01648103f, -0.02321534f, -0.09930186f,
        -0.02293853f, 0.02034990f, -0.08324204f, 0.08510064f, -0.03732836f,
        -0.06465405f, -0.06086946f, 0.13680504f, -0.11469388f, -0.03896406f,
        -0.07142810f, 2.67581246e-003f, -0.03639632f, -0.09849060f,
        -0.11014334f, 0.17489147f, 0.17610909f, -0.16091567f, -0.07248894f,
        0.01567141f, 0.23742996f, 0.07552249f, -0.06270349f, -0.07303379f,
        0.25442186f, 0.16903116f, -0.08168741f, -0.05913896f, -0.03954096f,
        6.81776879e-003f, -0.05615319f, -0.07303037f, -0.12176382f,
        0.12385108f, 0.22084464f, -0.05543206f, -0.03310431f, 0.05731593f,
        0.19481890f, 0.04016430f, -0.06480758f, -0.12353460f, 0.18733442f,
        -0.09631214f, -0.11192076f, 0.12404587f, 0.15671748f, 0.19256128f,
        0.10895617f, 0.03391477f, -0.13032004f, -0.05626907f, -0.09025607f,
        0.23485197f, 0.27812332f, 0.26725492f, 0.07255980f, 0.16565137f,
        0.22388470f, 0.07441066f, -0.21003133f, -0.08075339f, -0.15031935f,
        0.07023834f, 0.10872041f, 0.18156518f, 0.20037253f, 0.13571967f,
        -0.11915682f, -0.11131983f, -0.18878011f, 0.06074620f, 0.20578890f,
        0.12413109f, 0.03930207f, 0.29176015f, 0.29502738f, 0.27856228f,
        -0.01803601f, 0.16646385f, 0.19268319f, 0.01900682f, 0.06026287f,
        2.35868432e-003f, 0.01558199f, 0.02707230f, 0.11383014f, 0.12103992f,
        0.03907350f, 0.04637353f, 0.09020995f, 0.11919726f, -3.63007211e-003f,
        0.02220155f, 0.10336831f, 0.17351882f, 0.12259731f, 0.18983354f,
        0.15736865f, 0.01160725f, -0.01690723f, -9.69582412e-004f, 0.07213813f,
        0.01161613f, 0.17864859f, 0.24486147f, 0.18208991f, 0.20177495f,
        0.05972528f, -8.93934630e-003f, -0.02316955f, 0.14436610f, 0.14114498f,
        0.05520950f, 0.06353590f, -0.19124921f, 0.10174713f, 0.29414919f,
        0.26448128f, 0.09344960f, 0.15284036f, 0.19797507f, 0.11369792f,
        -0.12722753f, -0.21396367f, -0.02008235f, -0.06566695f, -0.01662150f,
        -0.03937003f, 0.04778343f, 0.05017274f, -0.02299062f, -0.20208496f,
        -0.06395898f, 0.13721776f, 0.22544557f, 0.14888357f, 0.08687132f,
        0.27088094f, 0.32206613f, 0.09782200f, -0.18523243f, -0.17232181f,
        -0.01041531f, 0.04008654f, 0.04199702f, -0.08081299f, -0.03755421f,
        -0.04809646f, -0.05222081f, -0.21709201f, -0.06622940f, 0.02945281f,
        -0.04600435f, -0.05256077f, -0.08432942f, 0.02848100f, 0.03490564f,
        8.28621630e-003f, -0.11051246f, -0.11210597f, -0.01998289f,
        -0.05369405f, -0.08869293f, -0.18799506f, -0.05436598f, -0.05011634f,
        -0.05419716f, -0.06151857f, -0.10827805f, 0.04346735f, 0.04016083f,
        0.01520820f, -0.12173316f, -0.04880285f, -0.01101406f, 0.03250847f,
        -0.06009551f, -0.03082932f, -0.02295134f, -0.06856834f, -0.08775249f,
        -0.23793389f, -0.09174541f, -0.05538322f, -0.04321031f, -0.11874759f,
        -0.04221844f, -0.06070468f, 0.01194489f, 0.02608565f, -0.03892140f,
        -0.01643151f, -0.02602034f, -0.01305472f, 0.03920100f, -0.06514261f,
        0.01126918f, -6.27710763e-003f, -0.02720047f, -0.11133634f,
        0.03300330f, 0.02398472f, 0.04079665f, -0.10564448f, 0.05966159f,
        0.01195221f, -0.03179441f, -0.01692590f, -0.06177841f, 0.01841576f,
        -5.51078189e-003f, -0.06821765f, -0.03191888f, -0.09545476f,
        0.03030550f, -0.04896152f, -0.02914624f, -0.13283344f, -0.04783419f,
        6.07836898e-003f, -0.01449538f, -0.13358212f, -0.09687774f,
        -0.02813793f, 0.01213498f, 0.06650011f, -0.02039067f, 0.13356198f,
        0.05986415f, -9.12760664e-003f, -0.18780160f, -0.11992817f,
        -0.06342237f, 0.01229534f, 0.07143231f, 0.10713009f, 0.11085765f,
        0.06569190f, -0.02956399f, -0.16288325f, -0.13993549f, -0.01292515f,
        0.03833013f, 0.09130384f, -0.05086257f, 0.05617329f, -0.03896667f,
        -0.06282311f, -0.11490010f, -0.14264110f, -0.04530499f, 0.01598189f,
        0.09167797f, 0.08663294f, 0.04885277f, -0.05741219f, -0.07565769f,
        -0.17136464f, -0.02619422f, -0.02477579f, 0.02679587f, 0.11621952f,
        0.08788391f, 0.15520640f, 0.04709549f, 0.04504483f, -0.10214074f,
        -0.12293372f, -0.04820546f, -0.05484834f, 0.05473754f, 0.07346445f,
        0.05577277f, -0.08209965f, 0.03462975f, -0.20962234f, -0.09324598f,
        3.79481679e-003f, 0.03617633f, 0.16742408f, 0.07058107f, 0.10204960f,
        -0.06795346f, 3.22807301e-003f, -0.12589309f, -0.17496960f,
        0.02078314f, -0.07694324f, 0.12184640f, 0.08997164f, 0.04793497f,
        -0.11383379f, -0.08046359f, -0.25716835f, -0.08080962f,
        6.80711539e-003f, -0.02930280f, -3.04938294e-003f, -0.11106286f,
        -0.04628860f, -0.07821649f, 7.70127494e-003f, -0.10247706f,
        1.21042714e-003f, 0.20573859f, -0.03241005f, 8.42972286e-003f,
        0.01946464f, -0.01197973f, -0.14579976f, 0.04233614f,
        -4.14096704e-003f, -0.06866436f, -0.02431862f, -0.13529138f,
        1.25891645e-003f, -0.11425111f, -0.04303651f, -0.01694815f,
        0.05720210f, -0.16040207f, 0.02772896f, 0.05498345f, -0.15010567f,
        0.01450866f, 0.02350303f, -0.04301004f, -0.04951802f, 0.21702233f,
        -0.03159155f, -0.01963303f, 0.18232647f, -0.03263875f,
        -2.88476888e-003f, 0.01587562f, -1.94303901e-003f, -0.07789494f,
        0.04674156f, -6.25576358e-003f, 0.08925962f, 0.21353747f, 0.01254677f,
        -0.06999976f, -0.05931328f, -0.01884327f, -0.04306272f, 0.11794136f,
        0.03842728f, -0.03907030f, 0.05636114f, -0.09766009f, -0.02104000f,
        8.72711372e-003f, -0.02736877f, -0.05112274f, 0.16996814f, 0.02955785f,
        0.02094014f, 0.08414304f, -0.03335762f, -0.03617457f, -0.05808248f,
        -0.08872101f, 0.02927705f, 0.27077839f, 0.06075108f, 0.07478261f,
        0.15282831f, -0.03908454f, -0.05101782f, -9.51998029e-003f,
        -0.03272416f, -0.08735625f, 0.07633440f, -0.07185312f, 0.13841286f,
        0.07812646f, -0.12901451f, -0.05488589f, -0.05644578f, -0.03290703f,
        -0.11184757f, 0.03751570f, -0.05978153f, -0.09155276f, 0.05657315f,
        -0.04328186f, -0.03047933f, -0.01413135f, -0.10181040f, -0.01384013f,
        0.20132534f, -0.01536873f, -0.07641169f, 0.05906778f, -0.07833145f,
        -0.01523801f, -0.07502609f, -0.09461885f, -0.15013233f, 0.16050665f,
        0.09021381f, 0.08473236f, 0.03386267f, -0.09147339f, -0.09170618f,
        -0.08498498f, -0.05119187f, -0.10431040f, 0.01041618f, -0.03064913f,
        0.09340212f, 0.06448522f, -0.03881054f, -0.04985436f, -0.14794017f,
        -0.05200112f, -0.02144495f, 0.04000821f, 0.12420804f, -0.01851651f,
        -0.04116732f, -0.11951703f, -0.04879033f, -0.08722515f, -0.08454733f,
        -0.10549165f, 0.11251976f, 0.10766345f, 0.19201984f, 0.06128913f,
        -0.02734615f, -0.08834923f, -0.16999826f, -0.03548348f,
        -5.36092324e-003f, 0.08297954f, 0.07226378f, 0.04194529f, 0.04668673f,
        8.73902347e-003f, 0.06980139f, 0.05652480f, 0.05879445f, 0.02477076f,
        0.02451423f, 0.12433673f, 0.05600227f, 0.06886370f, 0.03863076f,
        0.07459056f, 0.02264139f, 0.01495469f, 0.06344220f, 0.06945208f,
        0.02931899f, 0.11719371f, 0.04527427f, 0.03248192f, 2.08271481e-003f,
        0.02044626f, 0.11403449f, 0.04303892f, 0.06444661f, 0.04959024f,
        0.08174094f, 0.09240247f, 0.04894639f, 0.02252937f, -0.01652530f,
        0.07587013f, 0.06064249f, 0.13954395f, 0.02772832f, 0.07093039f,
        0.08501238f, 0.01701301f, 0.09055722f, 0.33421436f, 0.20163782f,
        0.09821030f, 0.07951369f, 0.08695120f, -0.12757730f, -0.13865978f,
        -0.06610068f, -0.10985506f, 0.03406816f, -0.01116336f, -0.07281768f,
        -0.13525715f, -0.12844718f, 0.08956250f, 0.09171610f, 0.10092317f,
        0.23385370f, 0.34489515f, 0.09901748f, 0.02002922f, 0.12335990f,
        0.07606190f, -0.14899330f, -0.15634622f, -0.06494618f, -0.01760547f,
        0.03404277f, -0.13208845f, -0.12101169f, -0.18294574f, -0.16560709f,
        0.02183887f, -0.02752613f, 0.01813638f, 0.02000757f, 0.01319924f,
        0.08030242f, 0.01220535f, 2.98233377e-003f, -0.01307070f, 0.05970297f,
        -0.05345284f, -0.03381982f, -9.87543724e-003f, -0.06869387f,
        0.03956730f, -0.03108176f, -0.05732809f, 0.02172386f, 0.04159765f,
        2.62783933e-003f, 0.04813229f, 0.09358983f, -8.18389002e-003f,
        0.01724574f, -0.02547474f, -0.04967288f, -0.02390376f, 0.06640504f,
        -0.06306566f, 0.01137518f, 0.05589378f, -0.08237787f, 0.02455001f,
        -0.03059422f, -0.08953978f, 0.06851497f, 0.07190268f, -0.07610799f,
        7.87237938e-003f, -7.85830803e-003f, 0.06006952f, -0.01126728f,
        -2.85743061e-003f, -0.04772895f, 0.01884944f, 0.15005857f,
        -0.06268821f, -0.01989072f, 0.01138399f, 0.08760451f, 0.03879007f,
        -9.66926850e-003f, -0.08012961f, 0.06414555f, -0.01362950f,
        -0.09135523f, 0.01755159f, 0.04459474f, 0.09650917f, 0.05219948f,
        -2.19440833e-003f, -0.07037939f, -0.01599054f, 0.13103317f,
        -0.02492603f, -0.01032540f, -0.02903307f, 0.04489160f, 0.05148086f,
        0.01858173f, -0.02919228f, 0.08299296f, -0.04590359f, -0.15745632f,
        -0.09068198f, -0.02972453f, 0.12985018f, 0.22320485f, 0.24261914f,
        0.03642650f, -0.05506422f, 2.67413049e-003f, -0.03834032f, 0.06449424f,
        0.03834866f, 0.03816991f, 0.25039271f, 0.34212017f, 0.32433882f,
        0.18824573f, -0.08599839f, -0.17599408f, -0.15317015f, -0.09913155f,
        -0.02856072f, -0.05304699f, -1.06437842e-003f, -0.06641813f,
        -0.07509298f, 0.01463361f, -0.07551918f, -0.04510373f,
        -8.44620075e-003f, 0.01772176f, 0.04068235f, 0.20295307f, 0.15719447f,
        0.05712103f, 0.26296997f, 0.14657754f, 0.01547317f, -0.05052776f,
        -0.03881342f, -0.01437883f, -0.04930177f, 0.11719568f, 0.24098417f,
        0.26468599f, 0.31698579f, 0.10103608f, -0.01096375f, -0.01367013f,
        0.17104232f, 0.20065314f, 2.67622480e-003f, -0.01190034f, 0.18301608f,
        0.09459770f, -0.06357619f, -0.06473801f, 0.01377906f, -0.10032775f,
        -0.06388740f, 3.80393048e-003f, 0.06206078f, 0.10349120f, 0.26804337f,
        8.17918684e-003f, -0.02314351f, 9.34422202e-003f, 0.09198381f,
        0.03681326f, -8.77339672e-003f, -0.09662418f, -0.02715708f,
        0.13503517f, 0.08962728f, -6.57071499e-003f, -0.03201199f, 0.28510824f,
        0.32095715f, 0.18512695f, -0.14230858f, -0.14048551f, -0.07181299f,
        -0.08575408f, -0.08661680f, -0.17416079f, 7.54326640e-004f,
        0.05601677f, 0.13585392f, -0.04960437f, -0.07708392f, 0.10676333f,
        -0.04407546f, -0.07209078f, 0.03663663f, 0.28949317f, 0.41127121f,
        0.27431169f, -0.06900328f, -0.21474190f, -0.15578632f, -0.19555484f,
        -0.15209621f, -0.11269179f, 0.07416003f, 0.18991330f, 0.26858172f,
        0.01952259f, 0.01017922f, 0.02159843f, -4.95165400e-003f, -0.04368168f,
        -0.12721671f, -0.06673957f, -0.11275250f, 0.04413409f, 0.05578312f,
        0.03896771f, 0.03566417f, -0.05871816f, -0.07388090f, -0.17965563f,
        -0.08570268f, -0.15273231f, -0.06022318f, -0.06999847f,
        -6.81510568e-003f, 0.06294262f, -6.54901436e-004f, -0.01128654f,
        -0.02289657f, 0.04849290f, 0.04140804f, 0.23681939f, 0.14545733f,
        0.01989965f, 0.12032662f, 3.87463090e-003f, -6.02597650e-003f,
        -0.05919775f, -0.03067224f, -0.07787777f, 0.10834727f, 0.02153730f,
        0.02765649f, 0.03975543f, -0.12182906f, -0.04900113f, -0.09940100f,
        -0.06453611f, -0.13757215f, -0.03721382f, 0.02827376f, -0.04351249f,
        0.01907038f, -0.10284120f, -0.05671160f, -0.10760647f, -0.09624009f,
        -0.09565596f, -0.01303654f, 0.03080539f, 0.01416511f, 0.05846142f,
        -5.42971538e-003f, 0.06221476f, -0.03320325f, -0.06791797f,
        -0.05791342f, 0.12851369f, 0.14990346f, 0.03634374f, 0.14262885f,
        0.04330391f, 0.05032569f, -0.05631914f, 0.01606137f, 0.04387223f,
        0.22344995f, 0.15722635f, -0.04693628f, 0.03006579f, -2.52882647e-003f,
        0.05717621f, -0.07529724f, -0.02848588f, -0.06868757f,
        -4.51729307e-003f, 0.06466042f, -0.05935378f, -0.04704857f,
        -0.07363959f, 0.04843248f, -0.13421375f, -0.09789340f, -0.10255270f,
        0.03509852f, 0.04751543f, -0.03822323f, 0.09740467f, 0.04762916f,
        0.03940146f, -0.08283259f, 0.09552965f, 0.05038739f, 0.21258622f,
        0.09646992f, 0.03241193f, 0.05167701f, 0.04614570f, 0.04330090f,
        -0.02671840f, -0.06259909f, -0.02301898f, 0.18829170f, 0.10522786f,
        0.04313190f, 0.01670948f, -0.08421925f, 0.05911417f, -0.10582602f,
        -0.04855484f, -0.08373898f, 0.07775915f, 0.03723533f, -0.12047344f,
        4.86345543e-003f, -0.10520902f, 0.06571782f, -0.07528137f,
        -0.03245651f, -0.09869066f, -0.02917477f, -0.18293270f, 0.14810945f,
        9.24033765e-003f, -0.04354914f, 0.02266885f, -0.11872729f,
        -0.04016589f, 0.02830229f, 0.22539048f, 0.20565644f, 0.16701797f,
        0.09019924f, 0.01300652f, 0.09760600f, -0.03675831f, -0.01935448f,
        -0.06894835f, 0.08077277f, 0.19047537f, 0.11312226f, 0.04106043f,
        -0.11187182f, 0.04312806f, -0.18548580f, -0.11287174f, -0.08794551f,
        0.02078281f, -0.15295486f, 0.11806386f, -0.01103218f, -0.15971117f,
        0.02153538f, -0.05232147f, -0.10835317f, -0.13910367f, 0.05920752f,
        -0.10122602f, 0.20174250f, 0.09105796f, -0.01881348f, 0.09559010f,
        -0.03725745f, -0.09442931f, -0.09763174f, 0.05854454f, 0.08287182f,
        0.12919849f, 0.08594352f, -2.49806582e-003f, 0.02398440f,
        5.67950122e-003f, -0.06296340f, -0.12993270f, 0.03855852f, 0.05186560f,
        0.10839908f, -0.03380463f, -0.12654832f, -0.05399339f, -0.07456800f,
        -0.04736232f, -0.10164231f, 0.07496139f, 0.08125214f, 0.07656177f,
        -0.04999603f, -0.12823077f, -0.07692395f, -0.11317524f, -0.09118655f,
        -0.05695669f, 0.10477209f, 0.07468581f, 0.01630048f, -8.00961629e-003f,
        -0.06582128f, -0.04019095f, -0.04682907f, -0.01907842f, -0.10997720f,
        0.04911406f, 0.02931030f, 0.04197735f, -0.05773980f, -0.09670641f,
        -0.03594951f, -0.03402121f, -0.07149299f, -0.10566200f, 0.10601286f,
        0.06340689f, -0.01518632f, -5.96402306e-003f, -0.07628012f,
        -3.52779147e-003f, -0.02683854f, -0.10265494f, -0.02680815f,
        0.16338381f, 0.03103515f, 0.02296976f, 0.01624348f, -0.10831620f,
        -0.02314233f, -0.04789969f, -0.05530700f, -0.06461314f, 0.10494506f,
        0.04642856f, -0.07592955f, -0.06197905f, -0.09042154f, -0.01445521f,
        -0.04297818f, -0.11262015f, -0.11430512f, 0.03174541f, -0.03677487f,
        -0.02963996f, -0.06610169f, -0.13292049f, -0.07059067f, -0.08444111f,
        -0.02640536f, -0.07136250f, 0.04559967f, 0.01459980f, 0.17989251f,
        0.04435328f, -0.12464730f, -0.02871115f, -0.10752209f, -0.03393742f,
        -0.03791408f, 0.02548251f, 0.01956050f, 0.19245651f, 0.13963254f,
        -0.05904696f, -0.07424626f, -0.10411884f, 1.54176133e-003f,
        0.01797429f, 0.13025844f, 0.04547642f, -0.05710349f, -0.10697161f,
        -0.13489437f, -0.06515755f, -0.06406886f, -4.08572936e-003f,
        -0.01336483f, 0.04368737f, -0.11259720f, -0.05701635f, -0.06469971f,
        -0.08346602f, -0.04166770f, -0.05795543f, -0.08247511f, -0.05742628f,
        0.08452254f, -0.03350224f, 0.13980860f, 0.13252275f, 0.07589617f,
        0.07539988f, 0.12155797f, 0.19087289f, 0.15050751f, 0.21250245f,
        0.14206800f, 0.01298489f, 0.07450245f, 0.06559097f, 0.01700557f,
        0.04512971f, 0.16950700f, 0.10261577f, 0.16389982f, 0.05505059f,
        -0.03453077f, 0.08622462f, 0.07935954f, 0.03976260f, 0.02036091f,
        3.95744899e-003f, 0.03267065f, 0.15235919f, 0.01297494f, -0.08109194f,
        0.01407558f, 4.40693414e-003f, -0.15157418f, -0.11390478f,
        -0.07487597f, -7.81322457e-003f, -0.02749545f, -0.10181408f,
        0.13755716f, 0.14007211f, 0.13482562f, 0.27517235f, 0.34251109f,
        0.07639657f, 0.07268607f, 0.19823882f, 0.16135791f, -0.04186463f,
        -0.12784107f, -0.09846287f, 0.03169041f, 0.10974082f, -0.15051922f,
        -0.08916726f, -0.07138767f, -0.04153349f, 6.25418453e-003f,
        0.01266654f, 0.10533249f, 0.12749144f, 0.15148053f, 0.01498513f,
        0.06305949f, -0.01247123f, -0.08778401f, -0.08551880f, -0.11955146f,
        -0.08493572f, -0.02901620f, -0.02394859f, -0.13427313f, -0.11053200f,
        -0.14413260f, -0.15203285f, 0.03972760f, -3.72127310e-004f,
        -0.04200919f, 0.06105104f, 0.01904975f, -0.01106191f,
        -7.27445772e-003f, -0.01520341f, 1.10228511e-003f, -0.04949187f,
        -0.08013099f, 5.72071038e-003f, 0.08415454f, -0.06523152f, 0.03664081f,
        -0.02673042f, -0.12066154f, -0.03702074f, 0.06006580f, 0.01628682f,
        -6.17772620e-003f, 0.08192339f, -3.41629819e-003f, 0.02870512f,
        0.05807141f, 0.04959986f, 0.04618251f, -0.04901629f, -0.10579574f,
        0.02274442f, 0.12070961f, 2.23597488e-003f, 0.09831765f, -0.03019848f,
        -0.11181970f, -0.04961075f, 0.02498928f, -0.03714991f, -0.01619653f,
        0.02643486f, -7.62964319e-003f, -0.02882290f, -0.06242594f,
        -0.08439861f, 0.07220893f, 0.07263952f, 0.01561574f, 0.03091968f,
        0.01708712f, -0.03797151f, -3.18561122e-003f, 0.01624021f,
        -0.02828573f, 0.11284444f, -1.32280716e-003f, -0.07784860f,
        -0.07209100f, 0.03372242f, 0.12154529f, 0.02278104f, -0.05275500f,
        -0.01918484f, 0.12989293f, 0.05424401f, 0.02333086f, 0.04029022f,
        0.12392918f, 0.09495489f, 0.09190340f, 0.07935889f, 8.76816828e-003f,
        0.17148446f, -8.51302687e-003f, -0.08011249f, -0.06796283f,
        0.04884845f, 0.01112272f, -0.07835306f, -1.14811445e-003f,
        -0.03440760f, 0.02845243f, 0.07695542f, -0.07069533f, -0.01151784f,
        -8.53884313e-003f, -0.01662786f, -0.04163864f, 0.05400505f,
        0.02859163f, 0.02921852f, 0.05003135f, -6.85718050e-003f, -0.01632611f,
        0.07780217f, 0.04042810f, -0.01216440f, 3.60914599e-003f, -0.06322435f,
        0.09516726f, 0.12877031f, -9.69162490e-003f, 0.01031179f, 0.05180895f,
        -9.34659224e-003f, -0.01644533f, -0.04849347f, -0.04343236f,
        0.10514783f, 0.08046635f, -0.04615205f, -0.03975486f, -0.01485525f,
        0.13096830f, -0.01517950f, -0.06571898f, -0.04016372f, 0.01849786f,
        0.02439670f, 0.08067258f, 1.74824719e-003f, 0.07053747f, 0.08819518f,
        -5.08352555e-003f, -0.06550863f, -0.08266170f, -0.07780605f,
        0.01453450f, -0.08756890f, 0.01096501f, -8.71319138e-003f, 0.10110464f,
        0.02420769f, -0.06708383f, 0.02007811f, 5.93133038e-003f, 0.05398923f,
        0.07538138f, 0.02049227f, 0.02242589f, 0.04011070f, -1.44875818e-003f,
        -4.19115182e-003f, 0.06367654f, 0.02506934f, 0.02434536f, 0.05879405f,
        -8.22952855e-003f, -0.01242441f, 0.04224926f, -0.01754923f,
        0.05958161f, 0.03818886f, -0.01830363f, -0.04308917f, -0.04422197f,
        -0.02432721f, 0.02264866f, 2.03751423e-003f, 0.01197031f, 0.04439203f,
        0.12169247f, 0.03602713f, -0.02599251f, -1.98226492e-003f, 0.02046336f,
        -0.02639058f, -1.91242550e-003f, -0.09334669f, -0.03595153f,
        -9.88179818e-003f, -0.06848445f, -0.04666303f, -0.09955736f,
        -0.04206430f, 0.02609075f, 9.09005292e-003f, -0.07138551f,
        -4.22313227e-004f, 0.01766645f, 0.02756404f, 0.01308276f, 0.04052891f,
        0.02387515f, 0.05337298f, 0.02500631f, -0.04970853f, -0.12467445f,
        0.17604403f, 0.12256411f, -0.07512254f, 8.70451052e-003f, -0.05697548f,
        -0.03626474f, -8.76623299e-003f, -0.01210897f, -0.09451522f,
        0.07490732f, -0.02008001f, -0.02681278f, -0.06463405f, -0.01517507f,
        7.33757764e-003f, 6.07147906e-003f, -0.09316964f, -0.04575328f,
        0.13261597f, 0.15424870f, -0.01655918f, -0.02772390f, -0.05243644f,
        -0.02356456f, -0.02351753f, -0.10211615f, -0.12873036f, 0.14549787f,
        0.12519856f, 4.38762689e-003f, 0.02795992f, 0.05170322f, 0.09223596f,
        0.05890015f, 0.02376701f, -0.02777346f, 0.09506908f, 0.02328936f,
        -0.02319928f, -0.03218696f, -0.01527841f, -0.01016694f, -0.02674719f,
        0.05137179f, 0.01980666f, 0.06544447f, -0.01746171f, 0.01026380f,
        0.01561806f, 7.97004555e-004f, 0.07601810f, 0.01907250f, -0.03083035f,
        -0.05987392f, 0.09242783f, 0.14555025f, 0.01035827f, 0.03092401f,
        -0.09562709f, -0.03802354f, 0.02531144f, 0.03079449f, -0.07100715f,
        0.03330721f, -2.69116857e-003f, 0.03167490f, 0.05744999f, 0.03259895f,
        1.91266940e-003f, 0.03194578f, 0.07389776f, 0.02198060f, 0.07633314f,
        0.03293105f, -0.09103648f, 0.04718142f, 0.06102672f, -0.01003063f,
        5.85481385e-003f, -0.01522574f, 0.02323526f, 0.10584345f,
        4.35879454e-003f, 0.06107873f, 0.05868603f, -0.03115531f, 0.01214679f,
        0.08567052f, 3.93926632e-003f, -0.02521488f, -1.88425183e-003f,
        0.02038053f, -6.26854831e-004f, 0.04897438f, -0.04280585f,
        -0.04819689f, -0.04812867f, -0.01451186f, 0.05101469f,
        -9.01125465e-003f, -0.03333859f, 0.03917955f, 0.04196448f, 0.04292135f,
        0.02809529f, 0.02999715f, 0.04081348f, 9.10039060e-003f, 0.09703232f,
        0.10379741f, 0.02348725f, -4.72756615e-003f, 0.01027325f, 0.10402658f,
        0.12071823f, 0.09817299f, -0.02612033f, 0.03638414f, 0.05896405f,
        0.04865025f, 0.04793910f, -0.03882321f, -0.02962117f, -0.01222268f,
        0.04071597f, 0.01922777f, -0.02287866f, 0.03328381f, 0.01859092f,
        0.09024994f, 0.03804455f, -0.01424510f, 0.01953739f, 0.02509617f,
        -0.03390914f, -0.05663941f, -0.01641979f, 0.05848591f, 0.04639670f,
        0.02092116f, 0.12911791f, 0.19918139f, 0.07739855f, -7.25806039e-003f,
        0.04074838f, 0.03183993f, 1.39251316e-003f, -0.01428625f, 0.01865480f,
        0.08529541f, 0.13547510f, 0.11189661f, 0.03998901f, 0.09575938f,
        -0.02631102f, -0.03458253f, -0.04749985f, -0.06070716f,
        4.71884012e-003f, 0.06445789f, -0.02450038f, -0.05483776f,
        -0.04657237f, -0.02030717f, -0.03480766f, -0.09397731f, -0.06399718f,
        -0.01804585f, 5.62348310e-003f, -6.64811488e-003f, -0.06517869f,
        6.96210237e-003f, -0.01860148f, -0.04245830f, -0.05850367f,
        -3.24417115e-003f, 0.07700698f, 0.11290991f, 0.09923030f, -0.02970599f,
        0.05592411f, 0.04813979f, -0.09811195f, -0.09357996f, -0.03276114f,
        0.05218338f, 0.04141375f, 3.92977800e-003f, -0.05047480f, 0.15960084f,
        0.04612800f, -0.03114098f, -0.04650044f, -0.03249795f, -0.02425641f,
        -0.04311355f, 0.04307659f, -0.09401883f, -0.04742785f, -0.01254499f,
        -0.06598741f, 3.41369561e-003f, -0.05620445f, -7.28127593e-003f,
        -0.05998361f, -0.03274450f, -0.07376868f, 3.19015374e-003f,
        -0.07733069f, 0.05815864f, -0.02471071f, 0.03850617f, 0.13838784f,
        0.15399861f, 0.01731321f, -0.01477586f, 0.10393341f, 0.05159833f,
        -0.01945555f, -0.03427503f, -0.04867341f, 0.09237480f, 0.10732719f,
        0.06071450f, -0.01355071f, 0.01844356f, -0.03480803f, -0.03796671f,
        2.15628621e-004f, -0.05440186f, 0.01889855f, -0.01443413f,
        -0.02607902f, -0.02938001f, 0.02720689f, -0.06228397f, -0.02970936f,
        -0.03426210f, -0.10280876f, -0.06739304f, -0.05227850f, 0.03360292f,
        -0.11278441f, -0.06966180f, -0.13937433f, 9.10932291e-003f,
        2.52020749e-004f, -4.07359656e-003f, 0.12310639f, 0.09343060f,
        0.07302511f, 0.03222093f, 0.07532879f, 0.03792387f, -0.04985180f,
        0.01804602f, 0.02694195f, 0.13481498f, 0.04601225f, 0.04106982f,
        0.08511057f, 0.12314661f, 0.01320830f, 0.05044121f, -5.52943908e-003f,
        -0.08992624f, -0.02249301f, -0.08181777f, 0.06165213f, -0.03256603f,
        -0.01068920f, -0.01323473f, -0.11970232f, -0.04616347f, -0.12088681f,
        -0.06762606f, -0.08676834f, -0.06434575f, 0.01772529f, 0.03469615f,
        -0.10926618f, 0.03013873f, 0.14030397f, 0.16130108f, 0.17985588f,
        0.11281928f, 0.10530639f, 0.08905948f, 0.07733764f, 0.06695238f,
        0.02142088f, 0.06438877f, 0.09794453f, 0.05745072f, 0.02788557f,
        0.02632830f, 0.07985807f, 4.24902979e-003f, 8.47890321e-003f,
        -0.02679466f, -5.28812688e-003f, -0.02162580f, -0.07490715f,
        -0.08251337f, -0.02056576f, -0.01026194f, -1.15492963e-003f,
        -5.75720915e-004f, -0.07210591f, -0.07320981f, -0.04883312f,
        -0.10897151f, -0.07477258f, -0.08867134f, -0.09222437f, -0.10924666f,
        -0.10430276f, 0.07953499f, 0.02767959f, 0.11393359f, 0.18779543f,
        0.03313421f, 0.02143700f, 0.05852016f, -2.12067598e-003f,
        -3.76984011e-003f, 0.02774167f, -0.03124610f, 0.01465141f, 0.01616004f,
        -0.01391913f, -0.04404102f, -0.05444227f, -0.14684731f, -0.15016587f,
        0.04509468f, 1.29563001e-003f, 0.01398350f, 0.05610404f, -0.04868806f,
        -0.04776716f, -8.16873740e-003f, -2.30126386e-003f, -0.02286313f,
        0.11983398f, -0.04703261f, -0.08814441f, -0.07585249f, -0.10799607f,
        -0.03232087f, 0.01509786f, -0.04843464f, -0.03967846f, 0.09589416f,
        0.01352560f, -0.01458119f, 0.01050829f, -0.03038946f, 0.01608388f,
        1.11975556e-003f, -0.01250656f, 2.86211423e-003f, 0.04333691f,
        -0.14603497f, -0.01946543f, -0.02327525f, -0.01973944f, 0.07944400f,
        -0.02224544f, -0.06701808f, 0.03476532f, 0.11505594f, -0.02712801f,
        -0.01665113f, 0.06315716f, -0.08205860f, 0.07431999f, 0.04915778f,
        -0.04468752f, -0.01490402f, 0.07400476f, -0.11650901f, 0.05102430f,
        0.04559118f, -0.05916039f, 0.08840760f, -0.01587902f, -0.14890194f,
        0.07857784f, 0.04710254f, -0.05381983f, -0.07331945f, -0.03604643f,
        0.15611970f, 0.07649943f, -0.05959348f, -0.02776607f, 0.11098688f,
        0.03758875f, -0.04446875f, 0.04933187f, 0.01345535f, 0.06921103f,
        0.07364785f, 0.05518956f, 0.02899585f, 0.09375840f, 0.10518434f,
        -0.04420241f, 0.01915282f, -3.56386811e-003f, 0.14586878f, 0.10286101f,
        -0.04360626f, -0.12723237f, 0.09076386f, 0.11119842f, -0.06035013f,
        0.09674817f, 0.08938243f, 0.07065924f, 0.02603180f, 5.84815582e-003f,
        -0.05922065f, 0.12360309f, 3.59695964e-003f, 2.99844006e-003f,
        0.03697936f, 0.02043072f, 0.04168725f, 0.01025975f, -0.01359980f,
        -0.01600920f, 0.02581056f, 0.02329250f, 2.98100687e-003f, 0.01629762f,
        0.06652115f, 0.05855627f, 0.01237463f, -0.01297135f, 0.01761587f,
        0.05090865f, 0.06549342f, -0.04425945f, 2.43203156e-003f,
        3.07327788e-003f, 0.06678630f, -0.04303836f, 0.01082393f, -0.06476044f,
        0.04077786f, 0.12441979f, 0.08237778f, 0.07424165f, 0.04065890f,
        0.06905543f, 0.09556347f, 0.12724875f, -0.02132082f, 0.08514154f,
        -0.04175328f, -0.02666954f, 0.01897836f, 0.03317382f, 9.45465732e-003f,
        -0.01238974f, -0.04242500f, -0.01419479f, -0.03545213f, -0.02440874f,
        0.08684119f, 0.04212951f, 0.02462858f, -0.01104825f, -5.01706870e-003f,
        0.02968982f, 0.02597476f, -0.01568939f, 0.04514892f, 0.06974549f,
        0.08670278f, 0.06828108f, 0.10238872f, 0.05405957f, 0.06548470f,
        -0.03763957f, 0.01366090f, 0.07069602f, 0.05363748f, 0.04798120f,
        0.11706422f, 0.05466456f, -0.01869259f, 0.06344382f, 0.03106543f,
        0.08432506f, -0.02061096f, 0.03821088f, -6.92190882e-003f,
        6.40467042e-003f, -0.01271779f, 6.89014705e-005f, 0.04541415f,
        -0.01899539f, -0.05020239f, 0.03000903f, 0.01090422f, 4.52452758e-003f,
        0.02573632f, -0.02388454f, -0.04200457f, 1.72783900e-003f,
        -0.05978370f, -0.02720562f, 0.06573715f, 0.01154317f, 0.01265615f,
        0.07375994f, -9.19828378e-003f, -0.04914120f, 0.02124831f, 0.06455322f,
        0.04372910f, -0.03310043f, 0.03605788f, -6.78055827e-003f,
        9.36202332e-003f, 0.01747596f, -0.06406314f, -0.06812935f, 0.08080816f,
        -0.02778088f, 0.02735260f, 0.06393493f, 0.06652229f, 0.05676993f,
        0.08640018f, -7.59188086e-003f, -0.02012847f, -0.04741159f,
        -0.01657069f, -0.01624399f, 0.05547778f, -2.33309763e-003f,
        0.01120033f, 0.06141156f, -0.06285004f, -0.08732341f, -0.09313398f,
        -0.04267832f, 5.57443965e-003f, 0.04809862f, 0.01773641f,
        5.37361018e-003f, 0.14842421f, -0.06298012f, -0.02935147f, 0.11443478f,
        -0.05034208f, 5.65494271e-003f, 0.02076526f, -0.04577984f,
        -0.04735741f, 0.02961071f, -0.09307127f, -0.04417921f, -0.04990027f,
        -0.03940028f, 0.01306016f, 0.06267900f, 0.03758737f, 0.08460117f,
        0.13858789f, 0.04862388f, -0.06319809f, -0.05655516f, 0.01885816f,
        -0.03285607f, 0.03371567f, -0.07040928f, -0.04514049f, 0.01392166f,
        0.08184422f, -0.07230316f, 0.02386871f, 0.02184591f, 0.02605764f,
        -0.01033954f, 9.29878280e-003f, 7.67351175e-003f, 0.15189242f,
        0.02069071f, -0.09738296f, -0.08894105f, -0.07768748f, 0.02332268f,
        -0.01778995f, -0.03258888f, -0.08180822f, -0.08492987f, 0.02290156f,
        -0.11368170f, -0.03554465f, -0.04533844f, -0.02861580f, 0.06782424f,
        0.01113123f, 0.02453644f, 0.12721945f, 0.08084814f, -0.03607795f,
        0.01109122f, 0.04803548f, -0.03489929f, 0.03399536f, -0.05682014f,
        8.59533902e-003f, -4.27904585e-003f, 0.03230887f, -0.01300198f,
        -0.01038137f, -0.07930113f, 8.33097473e-003f, 0.02296994f,
        -0.01306500f, -0.01881626f, 0.04413369f, 0.05729880f, -0.03761553f,
        0.01942326f, 1.64540811e-003f, -0.03811319f, 0.04190650f, -0.14978096f,
        -0.04514487f, 0.01209545f, -5.46460645e-003f, -0.01647195f,
        7.63064111e-003f, -0.07494587f, 0.08415288f, 0.10020141f, -0.01228561f,
        0.06553826f, 0.04554005f, 0.07890417f, 0.03041138f, 0.01752007f,
        0.09208256f, -3.74419295e-004f, 0.10549527f, 0.04686913f, 0.01894833f,
        -0.02651412f, -4.34682379e-003f, 5.44942822e-003f, 0.01444484f,
        0.05882156f, -0.03336544f, 0.04603891f, -0.10432546f, 0.01923928f,
        0.01842845f, -0.01712168f, -0.02222766f, 0.04693324f, -0.06202956f,
        -0.01422159f, 0.08732220f, -0.07706107f, 0.02661049f, -0.04300238f,
        -0.03092422f, -0.03552184f, -0.01886088f, -0.04979934f, 0.03906401f,
        0.04608644f, 0.04966111f, 0.04275464f, -0.04621769f, -0.02653212f,
        8.57011229e-003f, 0.03839684f, 0.05818764f, 0.03880796f,
        -2.76100676e-004f, 0.03076511f, -0.03266929f, -0.05374557f,
        0.04986527f, -9.45429131e-003f, 0.03582499f, -2.64564669e-003f,
        -1.07461517e-003f, 0.02962313f, -0.01483363f, 0.03060869f, 0.02448327f,
        0.01845641f, 0.03282966f, -0.03534438f, -0.01084059f, -0.01119136f,
        -1.85360224e-003f, -5.94652840e-004f, -0.04451817f, 2.98327743e-003f,
        0.06272484f, -0.02152076f, -3.05971340e-003f, -0.05070828f,
        0.01531762f, 0.01282815f, 0.05167150f, 9.46266949e-003f,
        -3.34558333e-003f, 0.11442288f, -0.03906701f, -2.67325155e-003f,
        0.03069184f, -0.01134165f, 0.02949462f, 0.02879886f, 0.03855566f,
        -0.03450781f, 0.09142872f, -0.02156654f, 0.06075062f, -0.06220816f,
        0.01944680f, 6.68372354e-003f, -0.06656796f, 8.70784000e-003f,
        0.03456013f, 0.02434320f, -0.13236357f, -0.04177035f, -0.02069627f,
        0.01068112f, 0.01505432f, -0.07517391f, -3.83571628e-003f,
        -0.06298508f, -0.02881260f, -0.13101046f, -0.07221562f,
        -5.79945277e-003f, -8.57300125e-003f, 0.03782469f, 0.02762164f,
        0.04942456f, -0.02936396f, 0.09597211f, 0.01921411f, 0.06101191f,
        -0.04787507f, -0.01379578f, -7.40224449e-003f, -0.02220136f,
        -0.01313756f, 7.77558051e-003f, 0.12296968f, 0.02939998f, 0.03594062f,
        -0.07788624f, -0.01133144f, 3.99316690e-004f, -0.06090347f,
        -0.01122066f, -4.68682544e-003f, 0.07633100f, -0.06748922f,
        -0.05640298f, -0.05265681f, -0.01139122f, -0.01624347f, -0.04715714f,
        -0.01099092f, 0.01048561f, 3.28499987e-003f, -0.05810167f,
        -0.07699911f, -0.03330683f, 0.04185145f, 0.03478536f, 0.02275165f,
        0.02304766f, 6.66040834e-003f, 0.10968148f, -5.93013782e-003f,
        -0.04858336f, -0.04203213f, -0.09316786f, -6.13074889e-003f,
        -0.02544625f, 0.01366201f, 9.18555818e-003f, -0.01846578f,
        -0.05622401f, -0.03989377f, -0.07810296f, 6.91275718e-003f,
        0.05957597f, -0.03901334f, 0.01572002f, -0.01193903f,
        -6.89400872e-003f, -0.03093356f, -0.04136098f, -0.01562869f,
        -0.04604580f, 0.02865234f, -0.08678447f, -0.03232484f, -0.05364593f,
        -0.01445016f, -0.07003860f, -0.08669746f, -0.04520775f, 0.04274122f,
        0.03117515f, 0.08175703f, 0.01081109f, 0.06379741f, 0.06199206f,
        0.02865988f, 0.02360346f, 0.06725410f, -0.03248780f, -9.37702879e-003f,
        0.08265898f, -0.02245839f, 0.05125763f, -0.01862395f, 0.01973453f,
        -0.01994494f, -0.10770868f, 0.03180375f, 3.23935156e-003f,
        -0.02142080f, -0.04256190f, 0.04760900f, 0.04282863f, 0.05635953f,
        -0.01870849f, 0.05540622f, -0.03042666f, 0.01455277f, -0.06630179f,
        -0.05843807f, -0.03739681f, -0.09739155f, -0.03220233f, -0.05620182f,
        -0.10381401f, 0.07400211f, 4.20676917e-003f, 0.03258535f,
        2.14308966e-003f, 0.05121966f, -0.01274337f, 0.02384761f, 0.06335578f,
        -0.07905591f, 0.08375625f, -0.07898903f, -0.06508528f, -0.02498444f,
        0.06535810f, 0.03970535f, 0.04895468f, -0.01169566f, -0.03980601f,
        0.05682293f, 0.05925463f, -0.01165808f, -0.07936699f, -0.04208954f,
        0.01333987f, 0.09051196f, 0.10098671f, -0.03974256f, 0.01238771f,
        -0.07501741f, -0.03655440f, -0.04301528f, 0.09216860f,
        4.63579083e-004f, 0.02851115f, 0.02142735f, 1.28244064e-004f,
        0.02879687f, -0.08554889f, -0.04838862f, 0.08135369f, -0.05756533f,
        0.01413900f, 0.03451880f, -0.06619488f, -0.03053130f, 0.02961676f,
        -0.07384635f, 0.01135692f, 0.05283910f, -0.07778034f, -0.02107482f,
        -0.05511716f, -0.13473752f, 0.03030157f, 0.06722020f, -0.06218817f,
        -0.05826827f, 0.06254654f, 0.02895772f, -0.01664000f, -0.03620280f,
        -0.01612278f, -1.46097376e-003f, 0.14013411f, -8.96181818e-003f,
        -0.03250246f, 3.38630192e-003f, 2.64779478e-003f, 0.03359732f,
        -0.02411991f, -0.04229729f, 0.10666174f, -6.66579151f
    };
    return std::vector<float>(detector, detector + sizeof(detector) / sizeof(detector[0]));
}

/* Returns the nearest upper power of two, works only for
the typical GPU thread count (pert block) values */
static int power_2up(unsigned int n)
{
    if (n < 1) return 1;
    else if (n < 2) return 2;
    else if (n < 4) return 4;
    else if (n < 8) return 8;
    else if (n < 16) return 16;
    else if (n < 32) return 32;
    else if (n < 64) return 64;
    else if (n < 128) return 128;
    else if (n < 256) return 256;
    else if (n < 512) return 512;
    else if (n < 1024) return 1024;
    return -1; // Input is too big
}

void cv::ocl::device::hog::set_up_constants(int nbins,
                                            int block_stride_x, int block_stride_y,
                                            int nblocks_win_x, int nblocks_win_y)
{
    cnbins = nbins;
    cblock_stride_x = block_stride_x;
    cblock_stride_y = block_stride_y;
    cnblocks_win_x = nblocks_win_x;
    cnblocks_win_y = nblocks_win_y;

    int block_hist_size = nbins * CELLS_PER_BLOCK_X * CELLS_PER_BLOCK_Y;
    cblock_hist_size = block_hist_size;

    int descr_width = nblocks_win_x * block_hist_size;
    cdescr_width = descr_width;
    cdescr_height = nblocks_win_y;

    int descr_size = descr_width * nblocks_win_y;
    cdescr_size = descr_size;
}

void cv::ocl::device::hog::compute_hists(int nbins,
                                         int block_stride_x, int block_stride_y,
                                         int height, int width,
                                         const cv::ocl::oclMat &grad,
                                         const cv::ocl::oclMat &qangle,
                                         const cv::ocl::oclMat &gauss_w_lut,
                                         cv::ocl::oclMat &block_hists)
{
    Context *clCxt = Context::getContext();
    std::vector< std::pair<size_t, const void *> > args;
    String kernelName = "compute_hists_lut_kernel";

    int img_block_width = (width - CELLS_PER_BLOCK_X * CELL_WIDTH + block_stride_x)
        / block_stride_x;
    int img_block_height = (height - CELLS_PER_BLOCK_Y * CELL_HEIGHT + block_stride_y)
        / block_stride_y;
    int blocks_total = img_block_width * img_block_height;

    int grad_quadstep = grad.step >> 2;
    int qangle_step = qangle.step;

    int blocks_in_group = 4;
    size_t localThreads[3] = { blocks_in_group * 24, 2, 1 };
    size_t globalThreads[3] = {
        divUp(img_block_width * img_block_height, blocks_in_group) * localThreads[0], 2, 1 };

    int hists_size = (nbins * CELLS_PER_BLOCK_X * CELLS_PER_BLOCK_Y * 12) * sizeof(float);
    int final_hists_size = (nbins * CELLS_PER_BLOCK_X * CELLS_PER_BLOCK_Y) * sizeof(float);

    int smem = (hists_size + final_hists_size) * blocks_in_group;

    args.push_back( std::make_pair( sizeof(cl_int), (void *)&cblock_stride_x));
    args.push_back( std::make_pair( sizeof(cl_int), (void *)&cblock_stride_y));
    args.push_back( std::make_pair( sizeof(cl_int), (void *)&cnbins));
    args.push_back( std::make_pair( sizeof(cl_int), (void *)&cblock_hist_size));
    args.push_back( std::make_pair( sizeof(cl_int), (void *)&img_block_width));
    args.push_back( std::make_pair( sizeof(cl_int), (void *)&blocks_in_group));
    args.push_back( std::make_pair( sizeof(cl_int), (void *)&blocks_total));
    args.push_back( std::make_pair( sizeof(cl_int), (void *)&grad_quadstep));
    args.push_back( std::make_pair( sizeof(cl_int), (void *)&qangle_step));
    args.push_back( std::make_pair( sizeof(cl_mem), (void *)&grad.data));
    args.push_back( std::make_pair( sizeof(cl_mem), (void *)&qangle.data));
    args.push_back( std::make_pair( sizeof(cl_mem), (void *)&gauss_w_lut.data));
    args.push_back( std::make_pair( sizeof(cl_mem), (void *)&block_hists.data));
    args.push_back( std::make_pair( smem, (void *)NULL));

    if(hog_device_cpu)
    {
        openCLExecuteKernel2(clCxt, &objdetect_hog, kernelName, globalThreads,
            localThreads, args, -1, -1, "-D CPU");
    }
    else
    {
        cl_kernel kernel = openCLGetKernelFromSource(clCxt, &objdetect_hog, kernelName);
        size_t wave_size = queryWaveFrontSize(kernel);
        char opt[32] = {0};
<<<<<<< HEAD
        sprintf(opt, "-D WAVE_SIZE=%d", wave_size);
        openCLExecuteKernel2(clCxt, &objdetect_hog, kernelName, globalThreads,
=======
        sprintf(opt, "-D WAVE_SIZE=%d", (int)wave_size);
        openCLExecuteKernel(clCxt, &objdetect_hog, kernelName, globalThreads,
>>>>>>> 801054d6
            localThreads, args, -1, -1, opt);
    }
}

void cv::ocl::device::hog::normalize_hists(int nbins,
                                           int block_stride_x, int block_stride_y,
                                           int height, int width,
                                           cv::ocl::oclMat &block_hists,
                                           float threshold)
{
    Context *clCxt = Context::getContext();
    std::vector< std::pair<size_t, const void *> > args;
    String kernelName;

    int block_hist_size = nbins * CELLS_PER_BLOCK_X * CELLS_PER_BLOCK_Y;
    int img_block_width = (width - CELLS_PER_BLOCK_X * CELL_WIDTH + block_stride_x)
        / block_stride_x;
    int img_block_height = (height - CELLS_PER_BLOCK_Y * CELL_HEIGHT + block_stride_y)
        / block_stride_y;
    int nthreads;
    size_t globalThreads[3] = { 1, 1, 1  };
    size_t localThreads[3] = { 1, 1, 1  };

    if ( nbins == 9 )
    {
        /* optimized for the case of 9 bins */
        kernelName = "normalize_hists_36_kernel";
        int blocks_in_group = NTHREADS / block_hist_size;
        nthreads = blocks_in_group * block_hist_size;
        int num_groups = divUp( img_block_width * img_block_height, blocks_in_group);
        globalThreads[0] = nthreads * num_groups;
        localThreads[0] = nthreads;
    }
    else
    {
        kernelName = "normalize_hists_kernel";
        nthreads = power_2up(block_hist_size);
        globalThreads[0] = img_block_width * nthreads;
        globalThreads[1] = img_block_height;
        localThreads[0] = nthreads;

        if ((nthreads < 32) || (nthreads > 512) )
            cv::error(Error::StsBadArg, "normalize_hists: histogram's size is too small or too big",
                "normalize_hists", __FILE__, __LINE__);

        args.push_back( std::make_pair( sizeof(cl_int), (void *)&nthreads));
        args.push_back( std::make_pair( sizeof(cl_int), (void *)&block_hist_size));
        args.push_back( std::make_pair( sizeof(cl_int), (void *)&img_block_width));
    }

    args.push_back( std::make_pair( sizeof(cl_mem), (void *)&block_hists.data));
    args.push_back( std::make_pair( sizeof(cl_float), (void *)&threshold));
    args.push_back( std::make_pair( nthreads * sizeof(float), (void *)NULL));

    if(hog_device_cpu)
        openCLExecuteKernel2(clCxt, &objdetect_hog, kernelName, globalThreads,
                             localThreads, args, -1, -1, "-D CPU");
    else
    {
        cl_kernel kernel = openCLGetKernelFromSource(clCxt, &objdetect_hog, kernelName);
        size_t wave_size = queryWaveFrontSize(kernel);
        char opt[32] = {0};
<<<<<<< HEAD
        sprintf(opt, "-D WAVE_SIZE=%d", wave_size);
        openCLExecuteKernel2(clCxt, &objdetect_hog, kernelName, globalThreads,
=======
        sprintf(opt, "-D WAVE_SIZE=%d", (int)wave_size);
        openCLExecuteKernel(clCxt, &objdetect_hog, kernelName, globalThreads,
>>>>>>> 801054d6
                             localThreads, args, -1, -1, opt);
    }
}

void cv::ocl::device::hog::classify_hists(int win_height, int win_width,
                                          int block_stride_y, int block_stride_x,
                                          int win_stride_y, int win_stride_x,
                                          int height, int width,
                                          const cv::ocl::oclMat &block_hists,
                                          const cv::ocl::oclMat &coefs,
                                          float free_coef, float threshold,
                                          cv::ocl::oclMat &labels)
{
    Context *clCxt = Context::getContext();
    std::vector< std::pair<size_t, const void *> > args;

    int nthreads;
    String kernelName;
    switch (cdescr_width)
    {
    case 180:
        nthreads = 180;
        kernelName = "classify_hists_180_kernel";
        args.push_back( std::make_pair( sizeof(cl_int), (void *)&cdescr_width));
        args.push_back( std::make_pair( sizeof(cl_int), (void *)&cdescr_height));
        break;
    case 252:
        nthreads = 256;
        kernelName = "classify_hists_252_kernel";
        args.push_back( std::make_pair( sizeof(cl_int), (void *)&cdescr_width));
        args.push_back( std::make_pair( sizeof(cl_int), (void *)&cdescr_height));
        break;
    default:
        nthreads = 256;
        kernelName = "classify_hists_kernel";
        args.push_back( std::make_pair( sizeof(cl_int), (void *)&cdescr_size));
        args.push_back( std::make_pair( sizeof(cl_int), (void *)&cdescr_width));
    }

    int win_block_stride_x = win_stride_x / block_stride_x;
    int win_block_stride_y = win_stride_y / block_stride_y;
    int img_win_width = (width - win_width + win_stride_x) / win_stride_x;
    int img_win_height = (height - win_height + win_stride_y) / win_stride_y;
    int img_block_width = (width - CELLS_PER_BLOCK_X * CELL_WIDTH + block_stride_x) /
        block_stride_x;

    size_t globalThreads[3] = { img_win_width * nthreads, img_win_height, 1 };
    size_t localThreads[3] = { nthreads, 1, 1 };
    args.push_back( std::make_pair( sizeof(cl_int), (void *)&cblock_hist_size));
    args.push_back( std::make_pair( sizeof(cl_int), (void *)&img_win_width));
    args.push_back( std::make_pair( sizeof(cl_int), (void *)&img_block_width));
    args.push_back( std::make_pair( sizeof(cl_int), (void *)&win_block_stride_x));
    args.push_back( std::make_pair( sizeof(cl_int), (void *)&win_block_stride_y));
    args.push_back( std::make_pair( sizeof(cl_mem), (void *)&block_hists.data));
    args.push_back( std::make_pair( sizeof(cl_mem), (void *)&coefs.data));
    args.push_back( std::make_pair( sizeof(cl_float), (void *)&free_coef));
    args.push_back( std::make_pair( sizeof(cl_float), (void *)&threshold));
    args.push_back( std::make_pair( sizeof(cl_mem), (void *)&labels.data));

    if(hog_device_cpu)
        openCLExecuteKernel2(clCxt, &objdetect_hog, kernelName, globalThreads,
                             localThreads, args, -1, -1, "-D CPU");
    else
    {
        cl_kernel kernel = openCLGetKernelFromSource(clCxt, &objdetect_hog, kernelName);
        size_t wave_size = queryWaveFrontSize(kernel);
        char opt[32] = {0};
<<<<<<< HEAD
        sprintf(opt, "-D WAVE_SIZE=%d", wave_size);
        openCLExecuteKernel2(clCxt, &objdetect_hog, kernelName, globalThreads,
=======
        sprintf(opt, "-D WAVE_SIZE=%d", (int)wave_size);
        openCLExecuteKernel(clCxt, &objdetect_hog, kernelName, globalThreads,
>>>>>>> 801054d6
                             localThreads, args, -1, -1, opt);
    }
}

void cv::ocl::device::hog::extract_descrs_by_rows(int win_height, int win_width,
                                                  int block_stride_y, int block_stride_x,
                                                  int win_stride_y, int win_stride_x,
                                                  int height, int width,
                                                  const cv::ocl::oclMat &block_hists,
                                                  cv::ocl::oclMat &descriptors)
{
    Context *clCxt = Context::getContext();
    String kernelName = "extract_descrs_by_rows_kernel";
    std::vector< std::pair<size_t, const void *> > args;

    int win_block_stride_x = win_stride_x / block_stride_x;
    int win_block_stride_y = win_stride_y / block_stride_y;
    int img_win_width = (width - win_width + win_stride_x) / win_stride_x;
    int img_win_height = (height - win_height + win_stride_y) / win_stride_y;
    int img_block_width = (width - CELLS_PER_BLOCK_X * CELL_WIDTH + block_stride_x) /
        block_stride_x;
    int descriptors_quadstep = descriptors.step >> 2;

    size_t globalThreads[3] = { img_win_width * NTHREADS, img_win_height, 1 };
    size_t localThreads[3] = { NTHREADS, 1, 1 };

    args.push_back( std::make_pair( sizeof(cl_int), (void *)&cblock_hist_size));
    args.push_back( std::make_pair( sizeof(cl_int), (void *)&descriptors_quadstep));
    args.push_back( std::make_pair( sizeof(cl_int), (void *)&cdescr_size));
    args.push_back( std::make_pair( sizeof(cl_int), (void *)&cdescr_width));
    args.push_back( std::make_pair( sizeof(cl_int), (void *)&img_block_width));
    args.push_back( std::make_pair( sizeof(cl_int), (void *)&win_block_stride_x));
    args.push_back( std::make_pair( sizeof(cl_int), (void *)&win_block_stride_y));
    args.push_back( std::make_pair( sizeof(cl_mem), (void *)&block_hists.data));
    args.push_back( std::make_pair( sizeof(cl_mem), (void *)&descriptors.data));

    openCLExecuteKernel2(clCxt, &objdetect_hog, kernelName, globalThreads,
        localThreads, args, -1, -1);
}

void cv::ocl::device::hog::extract_descrs_by_cols(int win_height, int win_width,
                                                  int block_stride_y, int block_stride_x,
                                                  int win_stride_y, int win_stride_x,
                                                  int height, int width,
                                                  const cv::ocl::oclMat &block_hists,
                                                  cv::ocl::oclMat &descriptors)
{
    Context *clCxt = Context::getContext();
    String kernelName = "extract_descrs_by_cols_kernel";
    std::vector< std::pair<size_t, const void *> > args;

    int win_block_stride_x = win_stride_x / block_stride_x;
    int win_block_stride_y = win_stride_y / block_stride_y;
    int img_win_width = (width - win_width + win_stride_x) / win_stride_x;
    int img_win_height = (height - win_height + win_stride_y) / win_stride_y;
    int img_block_width = (width - CELLS_PER_BLOCK_X * CELL_WIDTH + block_stride_x) /
        block_stride_x;
    int descriptors_quadstep = descriptors.step >> 2;

    size_t globalThreads[3] = { img_win_width * NTHREADS, img_win_height, 1 };
    size_t localThreads[3] = { NTHREADS, 1, 1 };

    args.push_back( std::make_pair( sizeof(cl_int), (void *)&cblock_hist_size));
    args.push_back( std::make_pair( sizeof(cl_int), (void *)&descriptors_quadstep));
    args.push_back( std::make_pair( sizeof(cl_int), (void *)&cdescr_size));
    args.push_back( std::make_pair( sizeof(cl_int), (void *)&cnblocks_win_x));
    args.push_back( std::make_pair( sizeof(cl_int), (void *)&cnblocks_win_y));
    args.push_back( std::make_pair( sizeof(cl_int), (void *)&img_block_width));
    args.push_back( std::make_pair( sizeof(cl_int), (void *)&win_block_stride_x));
    args.push_back( std::make_pair( sizeof(cl_int), (void *)&win_block_stride_y));
    args.push_back( std::make_pair( sizeof(cl_mem), (void *)&block_hists.data));
    args.push_back( std::make_pair( sizeof(cl_mem), (void *)&descriptors.data));

    openCLExecuteKernel2(clCxt, &objdetect_hog, kernelName, globalThreads,
        localThreads, args, -1, -1);
}

void cv::ocl::device::hog::compute_gradients_8UC1(int height, int width,
                                                  const cv::ocl::oclMat &img,
                                                  float angle_scale,
                                                  cv::ocl::oclMat &grad,
                                                  cv::ocl::oclMat &qangle,
                                                  bool correct_gamma)
{
    Context *clCxt = Context::getContext();
    String kernelName = "compute_gradients_8UC1_kernel";
    std::vector< std::pair<size_t, const void *> > args;

    size_t localThreads[3] = { NTHREADS, 1, 1 };
    size_t globalThreads[3] = { width, height, 1 };
    char correctGamma = (correct_gamma) ? 1 : 0;
    int img_step = img.step;
    int grad_quadstep = grad.step >> 3;
    int qangle_step = qangle.step >> 1;

    args.push_back( std::make_pair( sizeof(cl_int), (void *)&height));
    args.push_back( std::make_pair( sizeof(cl_int), (void *)&width));
    args.push_back( std::make_pair( sizeof(cl_int), (void *)&img_step));
    args.push_back( std::make_pair( sizeof(cl_int), (void *)&grad_quadstep));
    args.push_back( std::make_pair( sizeof(cl_int), (void *)&qangle_step));
    args.push_back( std::make_pair( sizeof(cl_mem), (void *)&img.data));
    args.push_back( std::make_pair( sizeof(cl_mem), (void *)&grad.data));
    args.push_back( std::make_pair( sizeof(cl_mem), (void *)&qangle.data));
    args.push_back( std::make_pair( sizeof(cl_float), (void *)&angle_scale));
    args.push_back( std::make_pair( sizeof(cl_char), (void *)&correctGamma));
    args.push_back( std::make_pair( sizeof(cl_int), (void *)&cnbins));

    openCLExecuteKernel2(clCxt, &objdetect_hog, kernelName, globalThreads,
        localThreads, args, -1, -1);
}

void cv::ocl::device::hog::compute_gradients_8UC4(int height, int width,
                                                  const cv::ocl::oclMat &img,
                                                  float angle_scale,
                                                  cv::ocl::oclMat &grad,
                                                  cv::ocl::oclMat &qangle,
                                                  bool correct_gamma)
{
    Context *clCxt = Context::getContext();
    String kernelName = "compute_gradients_8UC4_kernel";
    std::vector< std::pair<size_t, const void *> > args;

    size_t localThreads[3] = { NTHREADS, 1, 1 };
    size_t globalThreads[3] = { width, height, 1 };

    char correctGamma = (correct_gamma) ? 1 : 0;
    int img_step = img.step >> 2;
    int grad_quadstep = grad.step >> 3;
    int qangle_step = qangle.step >> 1;

    args.push_back( std::make_pair( sizeof(cl_int), (void *)&height));
    args.push_back( std::make_pair( sizeof(cl_int), (void *)&width));
    args.push_back( std::make_pair( sizeof(cl_int), (void *)&img_step));
    args.push_back( std::make_pair( sizeof(cl_int), (void *)&grad_quadstep));
    args.push_back( std::make_pair( sizeof(cl_int), (void *)&qangle_step));
    args.push_back( std::make_pair( sizeof(cl_mem), (void *)&img.data));
    args.push_back( std::make_pair( sizeof(cl_mem), (void *)&grad.data));
    args.push_back( std::make_pair( sizeof(cl_mem), (void *)&qangle.data));
    args.push_back( std::make_pair( sizeof(cl_float), (void *)&angle_scale));
    args.push_back( std::make_pair( sizeof(cl_char), (void *)&correctGamma));
    args.push_back( std::make_pair( sizeof(cl_int), (void *)&cnbins));

    openCLExecuteKernel2(clCxt, &objdetect_hog, kernelName, globalThreads,
        localThreads, args, -1, -1);
}<|MERGE_RESOLUTION|>--- conflicted
+++ resolved
@@ -44,10 +44,7 @@
 //M*/
 
 #include "precomp.hpp"
-<<<<<<< HEAD
-=======
 #include "opencl_kernels.hpp"
->>>>>>> 801054d6
 
 using namespace cv;
 using namespace cv::ocl;
@@ -1667,13 +1664,8 @@
         cl_kernel kernel = openCLGetKernelFromSource(clCxt, &objdetect_hog, kernelName);
         size_t wave_size = queryWaveFrontSize(kernel);
         char opt[32] = {0};
-<<<<<<< HEAD
-        sprintf(opt, "-D WAVE_SIZE=%d", wave_size);
+        sprintf(opt, "-D WAVE_SIZE=%d", (int)wave_size);
         openCLExecuteKernel2(clCxt, &objdetect_hog, kernelName, globalThreads,
-=======
-        sprintf(opt, "-D WAVE_SIZE=%d", (int)wave_size);
-        openCLExecuteKernel(clCxt, &objdetect_hog, kernelName, globalThreads,
->>>>>>> 801054d6
             localThreads, args, -1, -1, opt);
     }
 }
@@ -1736,13 +1728,8 @@
         cl_kernel kernel = openCLGetKernelFromSource(clCxt, &objdetect_hog, kernelName);
         size_t wave_size = queryWaveFrontSize(kernel);
         char opt[32] = {0};
-<<<<<<< HEAD
-        sprintf(opt, "-D WAVE_SIZE=%d", wave_size);
+        sprintf(opt, "-D WAVE_SIZE=%d", (int)wave_size);
         openCLExecuteKernel2(clCxt, &objdetect_hog, kernelName, globalThreads,
-=======
-        sprintf(opt, "-D WAVE_SIZE=%d", (int)wave_size);
-        openCLExecuteKernel(clCxt, &objdetect_hog, kernelName, globalThreads,
->>>>>>> 801054d6
                              localThreads, args, -1, -1, opt);
     }
 }
@@ -1810,13 +1797,8 @@
         cl_kernel kernel = openCLGetKernelFromSource(clCxt, &objdetect_hog, kernelName);
         size_t wave_size = queryWaveFrontSize(kernel);
         char opt[32] = {0};
-<<<<<<< HEAD
-        sprintf(opt, "-D WAVE_SIZE=%d", wave_size);
+        sprintf(opt, "-D WAVE_SIZE=%d", (int)wave_size);
         openCLExecuteKernel2(clCxt, &objdetect_hog, kernelName, globalThreads,
-=======
-        sprintf(opt, "-D WAVE_SIZE=%d", (int)wave_size);
-        openCLExecuteKernel(clCxt, &objdetect_hog, kernelName, globalThreads,
->>>>>>> 801054d6
                              localThreads, args, -1, -1, opt);
     }
 }
