/*M///////////////////////////////////////////////////////////////////////////////////////
//
//  IMPORTANT: READ BEFORE DOWNLOADING, COPYING, INSTALLING OR USING.
//
//  By downloading, copying, installing or using the software you agree to this license.
//  If you do not agree to this license, do not download, install,
//  copy or use the software.
//
//
//                           License Agreement
//                For Open Source Computer Vision Library
//
// Copyright (C) 2010-2012, Institute Of Software Chinese Academy Of Science, all rights reserved.
// Copyright (C) 2010-2012, Advanced Micro Devices, Inc., all rights reserved.
// Copyright (C) 2010-2012, Multicoreware, Inc., all rights reserved.
// Third party copyrights are property of their respective owners.
//
// @Authors
//    Niko Li, newlife20080214@gmail.com
//    Jia Haipeng, jiahaipeng95@gmail.com
//    Shengen Yan, yanshengen@gmail.com
//    Jiang Liyuan, jlyuan001.good@163.com
//    Rock Li, Rock.Li@amd.com
//    Zailong Wu, bullet@yeah.net
//    Peng Xiao, pengxiao@outlook.com
//
// Redistribution and use in source and binary forms, with or without modification,
// are permitted provided that the following conditions are met:
//
//   * Redistribution's of source code must retain the above copyright notice,
//     this list of conditions and the following disclaimer.
//
//   * Redistribution's in binary form must reproduce the above copyright notice,
//     this list of conditions and the following disclaimer in the documentation
//     and/or other materials provided with the distribution.
//
//   * The name of the copyright holders may not be used to endorse or promote products
//     derived from this software without specific prior written permission.
//
// This software is provided by the copyright holders and contributors "as is" and
// any express or implied warranties, including, but not limited to, the implied
// warranties of merchantability and fitness for a particular purpose are disclaimed.
// In no event shall the Intel Corporation or contributors be liable for any direct,
// indirect, incidental, special, exemplary, or consequential damages
// (including, but not limited to, procurement of substitute goods or services;
// loss of use, data, or profits; or business interruption) however caused
// and on any theory of liability, whether in contract, strict liability,
// or tort (including negligence or otherwise) arising in any way out of
// the use of this software, even if advised of the possibility of such damage.
//
//M*/

#include "precomp.hpp"
#include "opencl_kernels.hpp"

using namespace cv;
using namespace cv::ocl;

static std::vector<uchar> scalarToVector(const cv::Scalar & sc, int depth, int ocn, int cn)
{
    CV_Assert(ocn == cn || (ocn == 4 && cn == 3));

    static const int sizeMap[] = { sizeof(uchar), sizeof(char), sizeof(ushort),
                               sizeof(short), sizeof(int), sizeof(float), sizeof(double) };

    int elemSize1 = sizeMap[depth];
    int bufSize = elemSize1 * ocn;
    std::vector<uchar> _buf(bufSize);
    uchar * buf = &_buf[0];
    scalarToRawData(sc, buf, CV_MAKE_TYPE(depth, cn));
    memset(buf + elemSize1 * cn, 0, (ocn - cn) * elemSize1);

    return _buf;
}

//////////////////////////////////////////////////////////////////////////////
/////////////// add subtract multiply divide min max /////////////////////////
//////////////////////////////////////////////////////////////////////////////

enum { ADD = 0, SUB, MUL, DIV, ABS, ABS_DIFF, MIN, MAX };

static void arithmetic_run_generic(const oclMat &src1, const oclMat &src2, const Scalar & scalar, const oclMat & mask,
                            oclMat &dst, int op_type, bool use_scalar = false)
{
    Context *clCxt = src1.clCxt;
    bool hasDouble = clCxt->supportsFeature(FEATURE_CL_DOUBLE);
    if (!hasDouble && (src1.depth() == CV_64F || src2.depth() == CV_64F || dst.depth() == CV_64F))
    {
        CV_Error(Error::OpenCLDoubleNotSupported, "Selected device doesn't support double");
        return;
    }

    CV_Assert(src2.empty() || (!src2.empty() && src1.type() == src2.type() && src1.size() == src2.size()));
    CV_Assert(mask.empty() || (!mask.empty() && mask.type() == CV_8UC1 && mask.size() == src1.size()));
    CV_Assert(op_type >= ADD && op_type <= MAX);

    dst.create(src1.size(), src1.type());

    int oclChannels = src1.oclchannels(), depth = src1.depth();
    int src1step1 = src1.step / src1.elemSize(), src1offset1 = src1.offset / src1.elemSize();
    int src2step1 = src2.step / src2.elemSize(), src2offset1 = src2.offset / src2.elemSize();
    int maskstep1 = mask.step, maskoffset1 = mask.offset / mask.elemSize();
    int dststep1 = dst.step / dst.elemSize(), dstoffset1 = dst.offset / dst.elemSize();
    std::vector<uchar> m;

#ifdef ANDROID
    size_t localThreads[3]  = { 16, 10, 1 };
#else
    size_t localThreads[3]  = { 16, 16, 1 };
#endif
    size_t globalThreads[3] = { dst.cols, dst.rows, 1 };

    std::string kernelName = "arithm_binary_op";

    const char * const typeMap[] = { "uchar", "char", "ushort", "short", "int", "float", "double" };
    const char * const WTypeMap[] = { "short", "short", "int", "int", "int", "float", "double" };
    const char * const funcMap[] = { "FUNC_ADD", "FUNC_SUB", "FUNC_MUL", "FUNC_DIV", "FUNC_ABS", "FUNC_ABS_DIFF", "FUNC_MIN", "FUNC_MAX" };
    const char * const channelMap[] = { "", "", "2", "4", "4" };
    bool haveScalar = use_scalar || src2.empty();

    int WDepth = depth;
    if (haveScalar)
        WDepth = hasDouble && WDepth == CV_64F ? CV_64F : CV_32F;
    if (op_type == DIV)
        WDepth = hasDouble ? CV_64F : CV_32F;
    else if (op_type == MUL)
        WDepth = hasDouble && (depth == CV_32S || depth == CV_64F) ? CV_64F : CV_32F;

    std::string buildOptions = format("-D T=%s%s -D WT=%s%s -D convertToT=convert_%s%s%s -D %s "
                                      "-D convertToWT=convert_%s%s",
                                      typeMap[depth], channelMap[oclChannels],
                                      WTypeMap[WDepth], channelMap[oclChannels],
                                      typeMap[depth], channelMap[oclChannels], (depth >= CV_32F ? "" : (depth == CV_32S ? "_rte" : "_sat_rte")),
                                      funcMap[op_type], WTypeMap[WDepth], channelMap[oclChannels]);

    std::vector<std::pair<size_t , const void *> > args;
    args.push_back( std::make_pair( sizeof(cl_mem), (void *)&src1.data ));
    args.push_back( std::make_pair( sizeof(cl_int), (void *)&src1step1 ));
    args.push_back( std::make_pair( sizeof(cl_int), (void *)&src1offset1 ));

    if (!src2.empty())
    {
        args.push_back( std::make_pair( sizeof(cl_mem), (void *)&src2.data ));
        args.push_back( std::make_pair( sizeof(cl_int), (void *)&src2step1 ));
        args.push_back( std::make_pair( sizeof(cl_int), (void *)&src2offset1 ));

        kernelName += "_mat";

        if (haveScalar)
            buildOptions += " -D HAVE_SCALAR";
    }

    if (haveScalar)
    {
        const int WDepthMap[] = { CV_16S, CV_16S, CV_32S, CV_32S, CV_32S, CV_32F, CV_64F };
        m = scalarToVector(scalar, WDepthMap[WDepth], oclChannels, src1.channels());

        args.push_back( std::make_pair( m.size(), (void *)&m[0]));

        kernelName += "_scalar";
    }

    if (!mask.empty())
    {
        args.push_back( std::make_pair( sizeof(cl_mem), (void *)&mask.data ));
        args.push_back( std::make_pair( sizeof(cl_int), (void *)&maskstep1 ));
        args.push_back( std::make_pair( sizeof(cl_int), (void *)&maskoffset1 ));

        kernelName += "_mask";
    }

    args.push_back( std::make_pair( sizeof(cl_mem), (void *)&dst.data ));
    args.push_back( std::make_pair( sizeof(cl_int), (void *)&dststep1 ));
    args.push_back( std::make_pair( sizeof(cl_int), (void *)&dstoffset1 ));

    args.push_back( std::make_pair( sizeof(cl_int), (void *)&src1.cols ));
    args.push_back( std::make_pair( sizeof(cl_int), (void *)&src1.rows ));

    openCLExecuteKernel(clCxt, mask.empty() ?
                            (!src2.empty() ? &arithm_add : &arithm_add_scalar) :
                            (!src2.empty() ? &arithm_add_mask : &arithm_add_scalar_mask),
                        kernelName, globalThreads, localThreads,
                        args, -1, -1, buildOptions.c_str());
}

void cv::ocl::add(const oclMat &src1, const oclMat &src2, oclMat &dst, const oclMat &mask)
{
    arithmetic_run_generic(src1, src2, Scalar(), mask, dst, ADD);
}

void cv::ocl::add(const oclMat &src1, const Scalar &src2, oclMat &dst, const oclMat &mask)
{
    arithmetic_run_generic(src1, oclMat(), src2, mask, dst, ADD);
}

void cv::ocl::subtract(const oclMat &src1, const oclMat &src2, oclMat &dst, const oclMat &mask)
{
    arithmetic_run_generic(src1, src2, Scalar(), mask, dst, SUB);
}

void cv::ocl::subtract(const oclMat &src1, const Scalar &src2, oclMat &dst, const oclMat &mask)
{
    arithmetic_run_generic(src1, oclMat(), src2, mask, dst, SUB);
}

void cv::ocl::multiply(const oclMat &src1, const oclMat &src2, oclMat &dst, double scalar)
{
    const bool use_scalar = !(std::abs(scalar - 1.0) < std::numeric_limits<double>::epsilon());
    arithmetic_run_generic(src1, src2, Scalar::all(scalar), oclMat(), dst, MUL, use_scalar);
}

void cv::ocl::multiply(double scalar, const oclMat &src, oclMat &dst)
{
    arithmetic_run_generic(src, oclMat(), Scalar::all(scalar), oclMat(), dst, MUL);
}

void cv::ocl::divide(const oclMat &src1, const oclMat &src2, oclMat &dst, double scalar)
{
    const bool use_scalar = !(std::abs(scalar - 1.0) < std::numeric_limits<double>::epsilon());
    arithmetic_run_generic(src1, src2, Scalar::all(scalar), oclMat(), dst, DIV, use_scalar);
}

void cv::ocl::divide(double scalar, const oclMat &src, oclMat &dst)
{
    arithmetic_run_generic(src, oclMat(), Scalar::all(scalar), oclMat(), dst, DIV);
}

void cv::ocl::min(const oclMat &src1, const oclMat &src2, oclMat &dst)
{
    arithmetic_run_generic(src1, src2, Scalar::all(0), oclMat(), dst, MIN);
}

void cv::ocl::max(const oclMat &src1, const oclMat &src2, oclMat &dst)
{
    arithmetic_run_generic(src1, src2, Scalar::all(0), oclMat(), dst, MAX);
}

//////////////////////////////////////////////////////////////////////////////
/////////////////////////////Abs, Absdiff ////////////////////////////////////
//////////////////////////////////////////////////////////////////////////////

void cv::ocl::abs(const oclMat &src, oclMat &dst)
{
    // explicitly uses use_scalar (even if zero) so that the correct kernel is used
    arithmetic_run_generic(src, oclMat(), Scalar(), oclMat(), dst, ABS, true);
}

void cv::ocl::absdiff(const oclMat &src1, const oclMat &src2, oclMat &dst)
{
    arithmetic_run_generic(src1, src2, Scalar(), oclMat(), dst, ABS_DIFF);
}

void cv::ocl::absdiff(const oclMat &src1, const Scalar &src2, oclMat &dst)
{
    arithmetic_run_generic(src1, oclMat(), src2, oclMat(), dst, ABS_DIFF);
}

//////////////////////////////////////////////////////////////////////////////
/////////////////////////////////  compare ///////////////////////////////////
//////////////////////////////////////////////////////////////////////////////

static void compare_run(const oclMat &src1, const oclMat &src2, oclMat &dst, int cmpOp,
                        String kernelName, const cv::ocl::ProgramEntry* source)
{
    dst.create(src1.size(), CV_8UC1);

    int depth = src1.depth();
    size_t localThreads[3]  = { 64, 4, 1 };
    size_t globalThreads[3] = { dst.cols, dst.rows, 1 };

    int src1step1 = src1.step1(), src1offset1 = src1.offset / src1.elemSize1();
    int src2step1 = src2.step1(), src2offset1 = src2.offset / src2.elemSize1();
    int dststep1 = dst.step1(), dstoffset1 = dst.offset / dst.elemSize1();

    const char * const typeMap[] = { "uchar", "char", "ushort", "short", "int", "float", "double" };
    const char * operationMap[] = { "==", ">", ">=", "<", "<=", "!=" };
    std::string buildOptions = format("-D T=%s -D Operation=%s", typeMap[depth], operationMap[cmpOp]);

    std::vector<std::pair<size_t , const void *> > args;
    args.push_back( std::make_pair( sizeof(cl_mem), (void *)&src1.data ));
    args.push_back( std::make_pair( sizeof(cl_int), (void *)&src1step1 ));
    args.push_back( std::make_pair( sizeof(cl_int), (void *)&src1offset1 ));
    args.push_back( std::make_pair( sizeof(cl_mem), (void *)&src2.data ));
    args.push_back( std::make_pair( sizeof(cl_int), (void *)&src2step1 ));
    args.push_back( std::make_pair( sizeof(cl_int), (void *)&src2offset1 ));
    args.push_back( std::make_pair( sizeof(cl_mem), (void *)&dst.data ));
    args.push_back( std::make_pair( sizeof(cl_int), (void *)&dststep1 ));
    args.push_back( std::make_pair( sizeof(cl_int), (void *)&dstoffset1 ));
    args.push_back( std::make_pair( sizeof(cl_int), (void *)&src1.cols ));
    args.push_back( std::make_pair( sizeof(cl_int), (void *)&src1.rows ));

    openCLExecuteKernel(src1.clCxt, source, kernelName, globalThreads, localThreads,
                        args, -1, -1, buildOptions.c_str());
}

void cv::ocl::compare(const oclMat &src1, const oclMat &src2, oclMat &dst , int cmpOp)
{
    if (!src1.clCxt->supportsFeature(FEATURE_CL_DOUBLE) && src1.depth() == CV_64F)
    {
        CV_Error(Error::OpenCLDoubleNotSupported, "Selected device doesn't support double");
        return;
    }

    CV_Assert(src1.type() == src2.type() && src1.channels() == 1);
    CV_Assert(cmpOp >= CMP_EQ && cmpOp <= CMP_NE);

    compare_run(src1, src2, dst, cmpOp, "arithm_compare", &arithm_compare);
}

//////////////////////////////////////////////////////////////////////////////
////////////////////////////////// sum  //////////////////////////////////////
//////////////////////////////////////////////////////////////////////////////

enum { SUM = 0, ABS_SUM, SQR_SUM };

static void arithmetic_sum_buffer_run(const oclMat &src, cl_mem &dst, int groupnum, int type, int ddepth)
{
    int ochannels = src.oclchannels();
    int all_cols = src.step / src.elemSize();
    int pre_cols = (src.offset % src.step) / src.elemSize();
    int sec_cols = all_cols - (src.offset % src.step + src.cols * src.elemSize() - 1) / src.elemSize() - 1;
    int invalid_cols = pre_cols + sec_cols;
    int cols = all_cols - invalid_cols , elemnum = cols * src.rows;;
    int offset = src.offset / src.elemSize();

    const char * const typeMap[] = { "uchar", "char", "ushort", "short", "int", "float", "double" };
    const char * const funcMap[] = { "FUNC_SUM", "FUNC_ABS_SUM", "FUNC_SQR_SUM" };
    const char * const channelMap[] = { " ", " ", "2", "4", "4" };
    String buildOptions = format("-D srcT=%s%s -D dstT=%s%s -D convertToDstT=convert_%s%s -D %s",
                                 typeMap[src.depth()], channelMap[ochannels],
                                 typeMap[ddepth], channelMap[ochannels],
                                 typeMap[ddepth], channelMap[ochannels],
                                 funcMap[type]);

    std::vector<std::pair<size_t , const void *> > args;
    args.push_back( std::make_pair( sizeof(cl_int) , (void *)&cols ));
    args.push_back( std::make_pair( sizeof(cl_int) , (void *)&invalid_cols ));
    args.push_back( std::make_pair( sizeof(cl_int) , (void *)&offset));
    args.push_back( std::make_pair( sizeof(cl_int) , (void *)&elemnum));
    args.push_back( std::make_pair( sizeof(cl_int) , (void *)&groupnum));
    args.push_back( std::make_pair( sizeof(cl_mem) , (void *)&src.data));
    args.push_back( std::make_pair( sizeof(cl_mem) , (void *)&dst ));
    size_t globalThreads[3] = { groupnum * 256, 1, 1 };

#ifdef ANDROID
    openCLExecuteKernel(src.clCxt, &arithm_sum, "arithm_op_sum", globalThreads, NULL,
                        args, -1, -1, buildOptions.c_str());
#else
    size_t localThreads[3] = { 256, 1, 1 };
    openCLExecuteKernel(src.clCxt, &arithm_sum, "arithm_op_sum", globalThreads, localThreads,
                        args, -1, -1, buildOptions.c_str());
#endif
}

template <typename T>
Scalar arithmetic_sum(const oclMat &src, int type, int ddepth)
{
    CV_Assert(src.step % src.elemSize() == 0);

    size_t groupnum = src.clCxt->getDeviceInfo().maxComputeUnits;
    CV_Assert(groupnum != 0);

    int dbsize = groupnum * src.oclchannels();
    Context *clCxt = src.clCxt;

    AutoBuffer<T> _buf(dbsize);
    T *p = (T*)_buf;
    memset(p, 0, dbsize * sizeof(T));

    cl_mem dstBuffer = openCLCreateBuffer(clCxt, CL_MEM_WRITE_ONLY, dbsize * sizeof(T));
    arithmetic_sum_buffer_run(src, dstBuffer, groupnum, type, ddepth);
    openCLReadBuffer(clCxt, dstBuffer, (void *)p, dbsize * sizeof(T));
    openCLFree(dstBuffer);

    Scalar s = Scalar::all(0.0);
    for (int i = 0; i < dbsize;)
         for (int j = 0; j < src.oclchannels(); j++, i++)
            s.val[j] += p[i];

    return s;
}

typedef Scalar (*sumFunc)(const oclMat &src, int type, int ddepth);

Scalar cv::ocl::sum(const oclMat &src)
{
    if (!src.clCxt->supportsFeature(FEATURE_CL_DOUBLE) && src.depth() == CV_64F)
    {
        CV_Error(Error::OpenCLDoubleNotSupported, "Selected device doesn't support double");
        return Scalar::all(0);
    }
    static sumFunc functab[3] =
    {
        arithmetic_sum<int>,
        arithmetic_sum<float>,
        arithmetic_sum<double>
    };

    int ddepth = std::max(src.depth(), CV_32S);
    sumFunc func = functab[ddepth - CV_32S];
    return func(src, SUM, ddepth);
}

Scalar cv::ocl::absSum(const oclMat &src)
{
    int sdepth = src.depth();
    if (!src.clCxt->supportsFeature(FEATURE_CL_DOUBLE) && sdepth == CV_64F)
    {
        CV_Error(Error::OpenCLDoubleNotSupported, "Selected device doesn't support double");
        return cv::Scalar::all(0);
    }

    if (sdepth == CV_8U || sdepth == CV_16U)
        return sum(src);

    static sumFunc functab[3] =
    {
        arithmetic_sum<int>,
        arithmetic_sum<float>,
        arithmetic_sum<double>
    };

    int ddepth = std::max(sdepth, CV_32S);
    sumFunc func = functab[ddepth - CV_32S];
    return func(src, ABS_SUM, ddepth);
}

Scalar cv::ocl::sqrSum(const oclMat &src)
{
    if (!src.clCxt->supportsFeature(FEATURE_CL_DOUBLE) && src.depth() == CV_64F)
    {
        CV_Error(Error::OpenCLDoubleNotSupported, "Selected device doesn't support double");
        return cv::Scalar::all(0);
    }
    static sumFunc functab[3] =
    {
        arithmetic_sum<int>,
        arithmetic_sum<float>,
        arithmetic_sum<double>
    };

    int ddepth = std::max(src.depth(), CV_32S);
    sumFunc func = functab[ddepth - CV_32S];
    return func(src, SQR_SUM, ddepth);
}

//////////////////////////////////////////////////////////////////////////////
//////////////////////////////// meanStdDev //////////////////////////////////
//////////////////////////////////////////////////////////////////////////////

void cv::ocl::meanStdDev(const oclMat &src, Scalar &mean, Scalar &stddev)
{
    if (src.depth() == CV_64F && !src.clCxt->supportsFeature(FEATURE_CL_DOUBLE))
    {
        CV_Error(Error::OpenCLDoubleNotSupported, "Selected device doesn't support double");
        return;
    }

    double total = 1.0 / src.size().area();

    mean = sum(src);
    stddev = sqrSum(src);

    for (int i = 0; i < 4; ++i)
    {
        mean[i] *= total;
        stddev[i] = std::sqrt(std::max(stddev[i] * total - mean.val[i] * mean.val[i] , 0.));
    }
}

//////////////////////////////////////////////////////////////////////////////
//////////////////////////////////// minMax  /////////////////////////////////
//////////////////////////////////////////////////////////////////////////////

template <typename T, typename WT>
static void arithmetic_minMax_run(const oclMat &src, const oclMat & mask, cl_mem &dst, int groupnum, String kernelName)
{
    int all_cols = src.step / src.elemSize();
    int pre_cols = (src.offset % src.step) / src.elemSize();
    int sec_cols = all_cols - (src.offset % src.step + src.cols * src.elemSize() - 1) / src.elemSize() - 1;
    int invalid_cols = pre_cols + sec_cols;
    int cols = all_cols - invalid_cols , elemnum = cols * src.rows;
    int offset = src.offset / src.elemSize();

    const char * const typeMap[] = { "uchar", "char", "ushort", "short", "int", "float", "double" };
    const char * const channelMap[] = { " ", " ", "2", "4", "4" };

    std::ostringstream stream;
    stream << "-D T=" << typeMap[src.depth()] << channelMap[src.channels()];
    if (std::numeric_limits<T>::is_integer)
    {
        stream << " -D MAX_VAL=" << (WT)std::numeric_limits<T>::max();
        stream << " -D MIN_VAL=" << (WT)std::numeric_limits<T>::min();
    }
    else
        stream << " -D DEPTH_" << src.depth();
    std::string buildOptions = stream.str();

    std::vector<std::pair<size_t , const void *> > args;
    args.push_back( std::make_pair( sizeof(cl_mem) , (void *)&src.data));
    args.push_back( std::make_pair( sizeof(cl_mem) , (void *)&dst ));
    args.push_back( std::make_pair( sizeof(cl_int) , (void *)&cols ));
    args.push_back( std::make_pair( sizeof(cl_int) , (void *)&invalid_cols ));
    args.push_back( std::make_pair( sizeof(cl_int) , (void *)&offset));
    args.push_back( std::make_pair( sizeof(cl_int) , (void *)&elemnum));
    args.push_back( std::make_pair( sizeof(cl_int) , (void *)&groupnum));

    int minvalid_cols = 0, moffset = 0;
    if (!mask.empty())
    {
        int mall_cols = mask.step / mask.elemSize();
        int mpre_cols = (mask.offset % mask.step) / mask.elemSize();
        int msec_cols = mall_cols - (mask.offset % mask.step + mask.cols * mask.elemSize() - 1) / mask.elemSize() - 1;
        minvalid_cols = mpre_cols + msec_cols;
        moffset = mask.offset / mask.elemSize();

        args.push_back( std::make_pair( sizeof(cl_mem) , (void *)&mask.data ));
        args.push_back( std::make_pair( sizeof(cl_int) , (void *)&minvalid_cols ));
        args.push_back( std::make_pair( sizeof(cl_int) , (void *)&moffset ));

        kernelName += "_mask";
    }

    size_t globalThreads[3] = {groupnum * 256, 1, 1};
    size_t localThreads[3] = {256, 1, 1};

    // kernel use fixed grid size, replace lt on NULL is imposible without kernel changes
    openCLExecuteKernel(src.clCxt, &arithm_minMax, kernelName, globalThreads, localThreads,
                        args, -1, -1, buildOptions.c_str());
}

template <typename T, typename WT>
void arithmetic_minMax(const oclMat &src, double *minVal, double *maxVal, const oclMat &mask)
{
    size_t groupnum = src.clCxt->getDeviceInfo().maxComputeUnits;
    CV_Assert(groupnum != 0);

    int dbsize = groupnum * 2 * src.elemSize();
    oclMat buf;
    ensureSizeIsEnough(1, dbsize, CV_8UC1, buf);

    cl_mem buf_data = reinterpret_cast<cl_mem>(buf.data);
    arithmetic_minMax_run<T, WT>(src, mask, buf_data, groupnum, "arithm_op_minMax");

    Mat matbuf = Mat(buf);
    T *p = matbuf.ptr<T>();
    if (minVal != NULL)
    {
        *minVal = std::numeric_limits<double>::max();
        for (int i = 0, end = src.oclchannels() * (int)groupnum; i < end; i++)
            *minVal = *minVal < p[i] ? *minVal : p[i];
    }
    if (maxVal != NULL)
    {
        *maxVal = -std::numeric_limits<double>::max();
        for (int i = src.oclchannels() * (int)groupnum, end = i << 1; i < end; i++)
            *maxVal = *maxVal > p[i] ? *maxVal : p[i];
    }
}

typedef void (*minMaxFunc)(const oclMat &src, double *minVal, double *maxVal, const oclMat &mask);

void cv::ocl::minMax(const oclMat &src, double *minVal, double *maxVal, const oclMat &mask)
{
    CV_Assert(src.channels() == 1);
    CV_Assert(src.size() == mask.size() || mask.empty());
    CV_Assert(src.step % src.elemSize() == 0);

    if (minVal == NULL && maxVal == NULL)
        return;

    if (!src.clCxt->supportsFeature(FEATURE_CL_DOUBLE) && src.depth() == CV_64F)
    {
        CV_Error(Error::OpenCLDoubleNotSupported, "Selected device doesn't support double");
        return;
    }

    static minMaxFunc functab[] =
    {
        arithmetic_minMax<uchar, int>,
        arithmetic_minMax<char, int>,
        arithmetic_minMax<ushort, int>,
        arithmetic_minMax<short, int>,
        arithmetic_minMax<int, int>,
        arithmetic_minMax<float, float>,
        arithmetic_minMax<double, double>,
        0
    };

    minMaxFunc func = functab[src.depth()];
    CV_Assert(func != 0);

    func(src, minVal, maxVal, mask);
}

//////////////////////////////////////////////////////////////////////////////
/////////////////////////////////// norm /////////////////////////////////////
//////////////////////////////////////////////////////////////////////////////

double cv::ocl::norm(const oclMat &src1, int normType)
{
    CV_Assert((normType & NORM_RELATIVE) == 0);
    return norm(src1, oclMat(), normType);
}

static void arithm_absdiff_nonsaturate_run(const oclMat & src1, const oclMat & src2, oclMat & diff, int ntype)
{
    Context *clCxt = src1.clCxt;
    if (!clCxt->supportsFeature(FEATURE_CL_DOUBLE) && src1.depth() == CV_64F)
    {
        CV_Error(Error::OpenCLDoubleNotSupported, "Selected device doesn't support double");
        return;
    }
    CV_Assert(src1.step % src1.elemSize() == 0 && (src2.empty() || src2.step % src2.elemSize() == 0));

    if (src2.empty() && (src1.depth() == CV_8U || src1.depth() == CV_16U))
    {
        src1.convertTo(diff, CV_32S);
        return;
    }

    int ddepth = std::max(src1.depth(), CV_32S);
    if (ntype == NORM_L2)
        ddepth = std::max<int>(CV_32F, ddepth);

    diff.create(src1.size(), CV_MAKE_TYPE(ddepth, src1.channels()));
    CV_Assert(diff.step % diff.elemSize() == 0);

    int oclChannels = src1.oclchannels(), sdepth = src1.depth();
    int src1step1 = src1.step / src1.elemSize(), src1offset1 = src1.offset / src1.elemSize();
    int src2step1 = src2.step / src2.elemSize(), src2offset1 = src2.offset / src2.elemSize();
    int diffstep1 = diff.step / diff.elemSize(), diffoffset1 = diff.offset / diff.elemSize();

    String kernelName = "arithm_absdiff_nonsaturate";
#ifdef ANDROID
    size_t localThreads[3]  = { 16, 10, 1 };
#else
    size_t localThreads[3]  = { 16, 16, 1 };
#endif
    size_t globalThreads[3] = { diff.cols, diff.rows, 1 };

    const char * const typeMap[] = { "uchar", "char", "ushort", "short", "int", "float", "double" };
    const char * const channelMap[] = { "", "", "2", "4", "4" };

    std::string buildOptions = format("-D srcT=%s%s -D dstT=%s%s -D convertToDstT=convert_%s%s",
                                      typeMap[sdepth], channelMap[oclChannels],
                                      typeMap[ddepth], channelMap[oclChannels],
                                      typeMap[ddepth], channelMap[oclChannels]);

    std::vector<std::pair<size_t , const void *> > args;
    args.push_back( std::make_pair( sizeof(cl_mem), (void *)&src1.data ));
    args.push_back( std::make_pair( sizeof(cl_int), (void *)&src1step1 ));
    args.push_back( std::make_pair( sizeof(cl_int), (void *)&src1offset1 ));

    if (!src2.empty())
    {
        args.push_back( std::make_pair( sizeof(cl_mem), (void *)&src2.data ));
        args.push_back( std::make_pair( sizeof(cl_int), (void *)&src2step1 ));
        args.push_back( std::make_pair( sizeof(cl_int), (void *)&src2offset1 ));

<<<<<<< HEAD
        kernelName = kernelName + "_binary";
        buildOptions = buildOptions + " -D BINARY";
=======
        kernelName += "_binary";
>>>>>>> aaf97c45
    }

    args.push_back( std::make_pair( sizeof(cl_mem), (void *)&diff.data ));
    args.push_back( std::make_pair( sizeof(cl_int), (void *)&diffstep1 ));
    args.push_back( std::make_pair( sizeof(cl_int), (void *)&diffoffset1 ));

    args.push_back( std::make_pair( sizeof(cl_int), (void *)&src1.cols ));
    args.push_back( std::make_pair( sizeof(cl_int), (void *)&src1.rows ));

    openCLExecuteKernel(clCxt, &arithm_absdiff_nonsaturate,
                        kernelName, globalThreads, localThreads,
                        args, -1, -1, buildOptions.c_str());
}

double cv::ocl::norm(const oclMat &src1, const oclMat &src2, int normType)
{
    if (!src1.clCxt->supportsFeature(FEATURE_CL_DOUBLE) && src1.depth() == CV_64F)
    {
        CV_Error(Error::OpenCLDoubleNotSupported, "Selected device doesn't support double");
        return -1;
    }
    CV_Assert(src2.empty() || (src1.type() == src2.type() && src1.size() == src2.size()));

    bool isRelative = (normType & NORM_RELATIVE) != 0;
    normType &= NORM_TYPE_MASK;
    CV_Assert(normType == NORM_INF || normType == NORM_L1 || normType == NORM_L2);

    Scalar s;
    int cn = src1.channels();
    double r = 0;
    oclMat diff;

    arithm_absdiff_nonsaturate_run(src1, src2, diff, normType);

    switch (normType)
    {
    case NORM_INF:
        diff = diff.reshape(1);
        minMax(diff, NULL, &r);
        break;
    case NORM_L1:
        s = sum(diff);
        for (int i = 0; i < cn; ++i)
            r += s[i];
        break;
    case NORM_L2:
        s = sqrSum(diff);
        for (int i = 0; i < cn; ++i)
            r += s[i];
        r = std::sqrt(r);
        break;
    }
    if (isRelative)
        r = r / (norm(src2, normType) + DBL_EPSILON);

    return r;
}

//////////////////////////////////////////////////////////////////////////////
////////////////////////////////// flip //////////////////////////////////////
//////////////////////////////////////////////////////////////////////////////

enum { FLIP_COLS = 1 << 0, FLIP_ROWS = 1 << 1, FLIP_BOTH = FLIP_ROWS | FLIP_COLS };

static void arithmetic_flip_run(const oclMat &src, oclMat &dst, String kernelName, int flipType)
{
    int cols = dst.cols, rows = dst.rows;
    if ((cols == 1 && flipType == FLIP_COLS) ||
            (rows == 1 && flipType == FLIP_ROWS) ||
            (rows == 1 && cols == 1 && flipType == FLIP_BOTH))
    {
        src.copyTo(dst);
        return;
    }

    cols = flipType == FLIP_COLS ? divUp(cols, 2) : cols;
    rows = flipType & FLIP_ROWS ? divUp(rows, 2) : rows;

    const char * const channelMap[] = { "", "", "2", "4", "4" };
    const char * const typeMap[] = { "uchar", "char", "ushort", "short", "int", "float", "double" };
    std::string buildOptions = format("-D T=%s%s", typeMap[dst.depth()], channelMap[dst.oclchannels()]);

    size_t localThreads[3]  = { 64, 4, 1 };
    size_t globalThreads[3] = { cols, rows, 1 };

    int elemSize = src.elemSize();
    int src_step = src.step / elemSize, src_offset = src.offset / elemSize;
    int dst_step = dst.step / elemSize, dst_offset = dst.offset / elemSize;

    std::vector<std::pair<size_t , const void *> > args;
    args.push_back( std::make_pair( sizeof(cl_mem), (void *)&src.data ));
    args.push_back( std::make_pair( sizeof(cl_int), (void *)&src_step ));
    args.push_back( std::make_pair( sizeof(cl_int), (void *)&src_offset ));
    args.push_back( std::make_pair( sizeof(cl_mem), (void *)&dst.data ));
    args.push_back( std::make_pair( sizeof(cl_int), (void *)&dst_step ));
    args.push_back( std::make_pair( sizeof(cl_int), (void *)&dst_offset ));
    args.push_back( std::make_pair( sizeof(cl_int), (void *)&dst.rows ));
    args.push_back( std::make_pair( sizeof(cl_int), (void *)&dst.cols ));
    args.push_back( std::make_pair( sizeof(cl_int), (void *)&rows ));
    args.push_back( std::make_pair( sizeof(cl_int), (void *)&cols ));

    openCLExecuteKernel(src.clCxt, &arithm_flip, kernelName, globalThreads, localThreads, args,
                        -1, -1, buildOptions.c_str());
}

void cv::ocl::flip(const oclMat &src, oclMat &dst, int flipCode)
{
    if (!src.clCxt->supportsFeature(FEATURE_CL_DOUBLE) && src.depth() == CV_64F)
    {
        CV_Error(Error::OpenCLDoubleNotSupported, "Selected device doesn't support double");
        return;
    }

    dst.create(src.size(), src.type());

    if (flipCode == 0)
        arithmetic_flip_run(src, dst, "arithm_flip_rows", FLIP_ROWS);
    else if (flipCode > 0)
        arithmetic_flip_run(src, dst, "arithm_flip_cols", FLIP_COLS);
    else
        arithmetic_flip_run(src, dst, "arithm_flip_rows_cols", FLIP_BOTH);
}

//////////////////////////////////////////////////////////////////////////////
////////////////////////////////// LUT  //////////////////////////////////////
//////////////////////////////////////////////////////////////////////////////

static void arithmetic_lut_run(const oclMat &src, const oclMat &lut, oclMat &dst, String kernelName)
{
    int sdepth = src.depth();
    int src_step1 = src.step1(), dst_step1 = dst.step1();
    int src_offset1 = src.offset / src.elemSize1(), dst_offset1 = dst.offset / dst.elemSize1();
    int lut_offset1 = lut.offset / lut.elemSize1() + (sdepth == CV_8U ? 0 : 128) * lut.channels();
    int cols1 = src.cols * src.oclchannels();

    size_t localSize[] = { 16, 16, 1 };
    size_t globalSize[] = { lut.channels() == 1 ? cols1 : src.cols, src.rows, 1 };

    const char * const typeMap[] = { "uchar", "char", "ushort", "short", "int", "float", "double" };
    std::string buildOptions = format("-D srcT=%s -D dstT=%s", typeMap[sdepth], typeMap[dst.depth()]);

    std::vector<std::pair<size_t , const void *> > args;
    args.push_back( std::make_pair( sizeof(cl_mem), (void *)&src.data ));
    args.push_back( std::make_pair( sizeof(cl_mem), (void *)&lut.data ));
    args.push_back( std::make_pair( sizeof(cl_mem), (void *)&dst.data ));
    args.push_back( std::make_pair( sizeof(cl_int), (void *)&cols1));
    args.push_back( std::make_pair( sizeof(cl_int), (void *)&src.rows ));
    args.push_back( std::make_pair( sizeof(cl_int), (void *)&src_offset1 ));
    args.push_back( std::make_pair( sizeof(cl_int), (void *)&lut_offset1 ));
    args.push_back( std::make_pair( sizeof(cl_int), (void *)&dst_offset1 ));
    args.push_back( std::make_pair( sizeof(cl_int), (void *)&src_step1 ));
    args.push_back( std::make_pair( sizeof(cl_int), (void *)&dst_step1 ));

    openCLExecuteKernel(src.clCxt, &arithm_LUT, kernelName, globalSize, localSize,
                        args, lut.oclchannels(), -1, buildOptions.c_str());
}

void cv::ocl::LUT(const oclMat &src, const oclMat &lut, oclMat &dst)
{
    if (!lut.clCxt->supportsFeature(FEATURE_CL_DOUBLE) && lut.depth() == CV_64F)
    {
        CV_Error(Error::OpenCLDoubleNotSupported, "Selected device doesn't support double");
        return;
    }

    int cn = src.channels(), depth = src.depth();

    CV_Assert(depth == CV_8U || depth == CV_8S);
    CV_Assert(lut.channels() == 1 || lut.channels() == src.channels());
    CV_Assert(lut.rows == 1 && lut.cols == 256);

    dst.create(src.size(), CV_MAKETYPE(lut.depth(), cn));
    arithmetic_lut_run(src, lut, dst, "LUT");
}

//////////////////////////////////////////////////////////////////////////////
//////////////////////////////// exp log /////////////////////////////////////
//////////////////////////////////////////////////////////////////////////////

static void arithmetic_exp_log_run(const oclMat &src, oclMat &dst, String kernelName, const cv::ocl::ProgramEntry* source)
{
    Context  *clCxt = src.clCxt;
    if (!clCxt->supportsFeature(FEATURE_CL_DOUBLE) && src.depth() == CV_64F)
    {
        CV_Error(Error::OpenCLDoubleNotSupported, "Selected device doesn't support double");
        return;
    }

    CV_Assert( src.depth() == CV_32F || src.depth() == CV_64F);
    dst.create(src.size(), src.type());

    int ddepth = dst.depth();
    int cols1 = src.cols * src.oclchannels();
    int srcoffset1 = src.offset / src.elemSize1(), dstoffset1 = dst.offset / dst.elemSize1();
    int srcstep1 = src.step1(), dststep1 = dst.step1();

#ifdef ANDROID
    size_t localThreads[3]  = { 64, 2, 1 };
#else
    size_t localThreads[3]  = { 64, 4, 1 };
#endif
    size_t globalThreads[3] = { dst.cols, dst.rows, 1 };

    std::string buildOptions = format("-D srcT=%s",
                                      ddepth == CV_32F ? "float" : "double");

    std::vector<std::pair<size_t , const void *> > args;
    args.push_back( std::make_pair( sizeof(cl_mem), (void *)&src.data ));
    args.push_back( std::make_pair( sizeof(cl_mem), (void *)&dst.data ));
    args.push_back( std::make_pair( sizeof(cl_int), (void *)&cols1 ));
    args.push_back( std::make_pair( sizeof(cl_int), (void *)&src.rows ));
    args.push_back( std::make_pair( sizeof(cl_int), (void *)&srcoffset1 ));
    args.push_back( std::make_pair( sizeof(cl_int), (void *)&dstoffset1 ));
    args.push_back( std::make_pair( sizeof(cl_int), (void *)&srcstep1 ));
    args.push_back( std::make_pair( sizeof(cl_int), (void *)&dststep1 ));

    openCLExecuteKernel(clCxt, source, kernelName, globalThreads, localThreads,
                        args, src.oclchannels(), -1, buildOptions.c_str());
}

void cv::ocl::exp(const oclMat &src, oclMat &dst)
{
    arithmetic_exp_log_run(src, dst, "arithm_exp", &arithm_exp);
}

void cv::ocl::log(const oclMat &src, oclMat &dst)
{
    arithmetic_exp_log_run(src, dst, "arithm_log", &arithm_log);
}

//////////////////////////////////////////////////////////////////////////////
////////////////////////////// magnitude phase ///////////////////////////////
//////////////////////////////////////////////////////////////////////////////

static void arithmetic_magnitude_phase_run(const oclMat &src1, const oclMat &src2, oclMat &dst, String kernelName)
{
    int depth = dst.depth();

#ifdef ANDROID
    size_t localThreads[3]  = { 64, 2, 1 };
#else
    size_t localThreads[3]  = { 64, 4, 1 };
#endif
    size_t globalThreads[3] = { dst.cols, dst.rows, 1 };

    int src1_step = src1.step / src1.elemSize(), src1_offset = src1.offset / src1.elemSize();
    int src2_step = src2.step / src2.elemSize(), src2_offset = src2.offset / src2.elemSize();
    int dst_step = dst.step / dst.elemSize(), dst_offset = dst.offset / dst.elemSize();

    std::vector<std::pair<size_t , const void *> > args;
    args.push_back( std::make_pair( sizeof(cl_mem), (void *)&src1.data ));
    args.push_back( std::make_pair( sizeof(cl_int), (void *)&src1_step ));
    args.push_back( std::make_pair( sizeof(cl_int), (void *)&src1_offset ));
    args.push_back( std::make_pair( sizeof(cl_mem), (void *)&src2.data ));
    args.push_back( std::make_pair( sizeof(cl_int), (void *)&src2_step ));
    args.push_back( std::make_pair( sizeof(cl_int), (void *)&src2_offset ));
    args.push_back( std::make_pair( sizeof(cl_mem), (void *)&dst.data ));
    args.push_back( std::make_pair( sizeof(cl_int), (void *)&dst_step ));
    args.push_back( std::make_pair( sizeof(cl_int), (void *)&dst_offset ));
    args.push_back( std::make_pair( sizeof(cl_int), (void *)&dst.rows ));
    args.push_back( std::make_pair( sizeof(cl_int), (void *)&dst.cols ));

    const char * const channelMap[] = { "", "", "2", "4", "4" };
    std::string buildOptions = format("-D T=%s%s", depth == CV_32F ? "float" : "double", channelMap[dst.channels()]);

    openCLExecuteKernel(src1.clCxt, &arithm_magnitude, kernelName, globalThreads, localThreads, args, -1, -1, buildOptions.c_str());
}

void cv::ocl::magnitude(const oclMat &src1, const oclMat &src2, oclMat &dst)
{
    if (!src1.clCxt->supportsFeature(FEATURE_CL_DOUBLE) && src1.depth() == CV_64F)
    {
        CV_Error(Error::OpenCLDoubleNotSupported, "Selected device doesn't support double");
        return;
    }

    CV_Assert(src1.type() == src2.type() && src1.size() == src2.size() &&
              (src1.depth() == CV_32F || src1.depth() == CV_64F));

    dst.create(src1.size(), src1.type());
    arithmetic_magnitude_phase_run(src1, src2, dst, "arithm_magnitude");
}

static void arithmetic_phase_run(const oclMat &src1, const oclMat &src2, oclMat &dst, String kernelName, const cv::ocl::ProgramEntry* source)
{
    int depth = dst.depth(), cols1 = src1.cols * src1.oclchannels();
    int src1step1 = src1.step / src1.elemSize1(), src1offset1 = src1.offset / src1.elemSize1();
    int src2step1 = src2.step / src2.elemSize1(), src2offset1 = src2.offset / src2.elemSize1();
    int dststep1 = dst.step / dst.elemSize1(), dstoffset1 = dst.offset / dst.elemSize1();

#ifdef ANDROID
    size_t localThreads[3]  = { 64, 2, 1 };
#else
    size_t localThreads[3]  = { 64, 4, 1 };
#endif
    size_t globalThreads[3] = { cols1, dst.rows, 1 };

    std::vector<std::pair<size_t , const void *> > args;
    args.push_back( std::make_pair( sizeof(cl_mem), (void *)&src1.data ));
    args.push_back( std::make_pair( sizeof(cl_int), (void *)&src1step1 ));
    args.push_back( std::make_pair( sizeof(cl_int), (void *)&src1offset1 ));
    args.push_back( std::make_pair( sizeof(cl_mem), (void *)&src2.data ));
    args.push_back( std::make_pair( sizeof(cl_int), (void *)&src2step1 ));
    args.push_back( std::make_pair( sizeof(cl_int), (void *)&src2offset1 ));
    args.push_back( std::make_pair( sizeof(cl_mem), (void *)&dst.data ));
    args.push_back( std::make_pair( sizeof(cl_int), (void *)&dststep1 ));
    args.push_back( std::make_pair( sizeof(cl_int), (void *)&dstoffset1 ));
    args.push_back( std::make_pair( sizeof(cl_int), (void *)&cols1 ));
    args.push_back( std::make_pair( sizeof(cl_int), (void *)&dst.rows ));

    openCLExecuteKernel(src1.clCxt, source, kernelName, globalThreads, localThreads, args, -1, depth);
}

void cv::ocl::phase(const oclMat &x, const oclMat &y, oclMat &Angle, bool angleInDegrees)
{
    if (!x.clCxt->supportsFeature(FEATURE_CL_DOUBLE) && x.depth() == CV_64F)
    {
        CV_Error(Error::OpenCLDoubleNotSupported, "Selected device doesn't support double");
        return;
    }

    CV_Assert(x.type() == y.type() && x.size() == y.size() && (x.depth() == CV_32F || x.depth() == CV_64F));
    CV_Assert(x.step % x.elemSize() == 0 && y.step % y.elemSize() == 0);

    Angle.create(x.size(), x.type());
    arithmetic_phase_run(x, y, Angle, angleInDegrees ? "arithm_phase_indegrees" : "arithm_phase_inradians", &arithm_phase);
}

//////////////////////////////////////////////////////////////////////////////
////////////////////////////////// cartToPolar ///////////////////////////////
//////////////////////////////////////////////////////////////////////////////

static void arithmetic_cartToPolar_run(const oclMat &src1, const oclMat &src2, oclMat &dst_mag, oclMat &dst_cart,
                                String kernelName, bool angleInDegrees)
{
    int channels = src1.oclchannels();
    int depth = src1.depth();

    int cols = src1.cols * channels;

#ifdef ANDROID
    size_t localThreads[3]  = { 64, 2, 1 };
#else
    size_t localThreads[3]  = { 64, 4, 1 };
#endif
    size_t globalThreads[3] = { cols, src1.rows, 1 };

    int src1_step = src1.step / src1.elemSize1(), src1_offset = src1.offset / src1.elemSize1();
    int src2_step = src2.step / src2.elemSize1(), src2_offset = src2.offset / src2.elemSize1();
    int dst_mag_step = dst_mag.step / dst_mag.elemSize1(), dst_mag_offset = dst_mag.offset / dst_mag.elemSize1();
    int dst_cart_step = dst_cart.step / dst_cart.elemSize1(), dst_cart_offset = dst_cart.offset / dst_cart.elemSize1();

    std::vector<std::pair<size_t , const void *> > args;
    args.push_back( std::make_pair( sizeof(cl_mem), (void *)&src1.data ));
    args.push_back( std::make_pair( sizeof(cl_int), (void *)&src1_step ));
    args.push_back( std::make_pair( sizeof(cl_int), (void *)&src1_offset ));
    args.push_back( std::make_pair( sizeof(cl_mem), (void *)&src2.data ));
    args.push_back( std::make_pair( sizeof(cl_int), (void *)&src2_step ));
    args.push_back( std::make_pair( sizeof(cl_int), (void *)&src2_offset ));
    args.push_back( std::make_pair( sizeof(cl_mem), (void *)&dst_mag.data ));
    args.push_back( std::make_pair( sizeof(cl_int), (void *)&dst_mag_step ));
    args.push_back( std::make_pair( sizeof(cl_int), (void *)&dst_mag_offset ));
    args.push_back( std::make_pair( sizeof(cl_mem), (void *)&dst_cart.data ));
    args.push_back( std::make_pair( sizeof(cl_int), (void *)&dst_cart_step ));
    args.push_back( std::make_pair( sizeof(cl_int), (void *)&dst_cart_offset ));
    args.push_back( std::make_pair( sizeof(cl_int), (void *)&src1.rows ));
    args.push_back( std::make_pair( sizeof(cl_int), (void *)&cols ));

    openCLExecuteKernel(src1.clCxt, &arithm_cartToPolar, kernelName, globalThreads, localThreads, args,
                        -1, depth, angleInDegrees ? "-D DEGREE" : "-D RADIAN");
}

void cv::ocl::cartToPolar(const oclMat &x, const oclMat &y, oclMat &mag, oclMat &angle, bool angleInDegrees)
{
    if (!x.clCxt->supportsFeature(FEATURE_CL_DOUBLE) && x.depth() == CV_64F)
    {
        CV_Error(Error::OpenCLDoubleNotSupported, "Selected device doesn't support double");
        return;
    }

    CV_Assert(x.type() == y.type() && x.size() == y.size() && (x.depth() == CV_32F || x.depth() == CV_64F));

    mag.create(x.size(), x.type());
    angle.create(x.size(), x.type());

    arithmetic_cartToPolar_run(x, y, mag, angle, "arithm_cartToPolar", angleInDegrees);
}

//////////////////////////////////////////////////////////////////////////////
////////////////////////////////// polarToCart ///////////////////////////////
//////////////////////////////////////////////////////////////////////////////

static void arithmetic_ptc_run(const oclMat &src1, const oclMat &src2, oclMat &dst1, oclMat &dst2, bool angleInDegrees,
                        String kernelName)
{
    int channels = src2.oclchannels(), depth = src2.depth();
    int cols = src2.cols * channels, rows = src2.rows;

#ifdef ANDROID
    size_t localThreads[3]  = { 64, 2, 1 };
#else
    size_t localThreads[3]  = { 64, 4, 1 };
#endif
    size_t globalThreads[3] = { cols, rows, 1 };

    int src1_step = src1.step / src1.elemSize1(), src1_offset = src1.offset / src1.elemSize1();
    int src2_step = src2.step / src2.elemSize1(), src2_offset = src2.offset / src2.elemSize1();
    int dst1_step = dst1.step / dst1.elemSize1(), dst1_offset = dst1.offset / dst1.elemSize1();
    int dst2_step = dst2.step / dst2.elemSize1(), dst2_offset = dst2.offset / dst2.elemSize1();

    std::vector<std::pair<size_t , const void *> > args;
    if (src1.data)
    {
        args.push_back( std::make_pair( sizeof(cl_mem), (void *)&src1.data ));
        args.push_back( std::make_pair( sizeof(cl_int), (void *)&src1_step ));
        args.push_back( std::make_pair( sizeof(cl_int), (void *)&src1_offset ));
    }
    args.push_back( std::make_pair( sizeof(cl_mem), (void *)&src2.data ));
    args.push_back( std::make_pair( sizeof(cl_int), (void *)&src2_step ));
    args.push_back( std::make_pair( sizeof(cl_int), (void *)&src2_offset ));
    args.push_back( std::make_pair( sizeof(cl_mem), (void *)&dst1.data ));
    args.push_back( std::make_pair( sizeof(cl_int), (void *)&dst1_step ));
    args.push_back( std::make_pair( sizeof(cl_int), (void *)&dst1_offset ));
    args.push_back( std::make_pair( sizeof(cl_mem), (void *)&dst2.data ));
    args.push_back( std::make_pair( sizeof(cl_int), (void *)&dst2_step ));
    args.push_back( std::make_pair( sizeof(cl_int), (void *)&dst2_offset ));
    args.push_back( std::make_pair( sizeof(cl_int), (void *)&rows ));
    args.push_back( std::make_pair( sizeof(cl_int), (void *)&cols ));

    openCLExecuteKernel(src1.clCxt, &arithm_polarToCart, kernelName, globalThreads, localThreads,
                        args, -1, depth, angleInDegrees ? "-D DEGREE" : "-D RADIAN");
}

void cv::ocl::polarToCart(const oclMat &magnitude, const oclMat &angle, oclMat &x, oclMat &y, bool angleInDegrees)
{
    if (!magnitude.clCxt->supportsFeature(FEATURE_CL_DOUBLE) && magnitude.depth() == CV_64F)
    {
        CV_Error(Error::OpenCLDoubleNotSupported, "Selected device doesn't support double");
        return;
    }

    CV_Assert(angle.depth() == CV_32F || angle.depth() == CV_64F);
    CV_Assert(magnitude.size() == angle.size() && magnitude.type() == angle.type());

    x.create(angle.size(), angle.type());
    y.create(angle.size(), angle.type());

    if ( magnitude.data )
        arithmetic_ptc_run(magnitude, angle, x, y, angleInDegrees, "arithm_polarToCart_mag");
    else
        arithmetic_ptc_run(magnitude, angle, x, y, angleInDegrees, "arithm_polarToCart");
}

//////////////////////////////////////////////////////////////////////////////
/////////////////////////////////// minMaxLoc ////////////////////////////////
//////////////////////////////////////////////////////////////////////////////

static void arithmetic_minMaxLoc_run(const oclMat &src, cl_mem &dst, int vlen , int groupnum)
{
    std::vector<std::pair<size_t , const void *> > args;
    int all_cols = src.step / (vlen * src.elemSize1());
    int pre_cols = (src.offset % src.step) / (vlen * src.elemSize1());
    int sec_cols = all_cols - (src.offset % src.step + src.cols * src.elemSize1() - 1) / (vlen * src.elemSize1()) - 1;
    int invalid_cols = pre_cols + sec_cols;
    int cols = all_cols - invalid_cols , elemnum = cols * src.rows;;
    int offset = src.offset / (vlen * src.elemSize1());
    int repeat_s = src.offset / src.elemSize1() - offset * vlen;
    int repeat_e = (offset + cols) * vlen - src.offset / src.elemSize1() - src.cols;
    args.push_back( std::make_pair( sizeof(cl_int) , (void *)&cols ));
    args.push_back( std::make_pair( sizeof(cl_int) , (void *)&invalid_cols ));
    args.push_back( std::make_pair( sizeof(cl_int) , (void *)&offset));
    args.push_back( std::make_pair( sizeof(cl_int) , (void *)&elemnum));
    args.push_back( std::make_pair( sizeof(cl_int) , (void *)&groupnum));
    args.push_back( std::make_pair( sizeof(cl_mem) , (void *)&src.data));
    args.push_back( std::make_pair( sizeof(cl_mem) , (void *)&dst ));
    char build_options[50];
    sprintf(build_options, "-D DEPTH_%d -D REPEAT_S%d -D REPEAT_E%d", src.depth(), repeat_s, repeat_e);
    size_t gt[3] = {groupnum * 256, 1, 1}, lt[3] = {256, 1, 1};

    // kernel use fixed grid size, replace lt on NULL is imposible without kernel changes
    openCLExecuteKernel(src.clCxt, &arithm_minMaxLoc, "arithm_op_minMaxLoc", gt, lt, args, -1, -1, build_options);
}

static void arithmetic_minMaxLoc_mask_run(const oclMat &src, const oclMat &mask, cl_mem &dst, int vlen, int groupnum)
{
    std::vector<std::pair<size_t , const void *> > args;
    size_t gt[3] = {groupnum * 256, 1, 1}, lt[3] = {256, 1, 1};
    char build_options[50];
    if (src.oclchannels() == 1)
    {
        int cols = (src.cols - 1) / vlen + 1;
        int invalid_cols = src.step / (vlen * src.elemSize1()) - cols;
        int offset = src.offset / src.elemSize1();
        int repeat_me = vlen - (mask.cols % vlen == 0 ? vlen : mask.cols % vlen);
        int minvalid_cols = mask.step / (vlen * mask.elemSize1()) - cols;
        int moffset = mask.offset / mask.elemSize1();
        int elemnum = cols * src.rows;
        sprintf(build_options, "-D DEPTH_%d -D REPEAT_E%d", src.depth(), repeat_me);
        args.push_back( std::make_pair( sizeof(cl_int) , (void *)&cols ));
        args.push_back( std::make_pair( sizeof(cl_int) , (void *)&invalid_cols ));
        args.push_back( std::make_pair( sizeof(cl_int) , (void *)&offset));
        args.push_back( std::make_pair( sizeof(cl_int) , (void *)&elemnum));
        args.push_back( std::make_pair( sizeof(cl_int) , (void *)&groupnum));
        args.push_back( std::make_pair( sizeof(cl_mem) , (void *)&src.data));
        args.push_back( std::make_pair( sizeof(cl_int) , (void *)&minvalid_cols ));
        args.push_back( std::make_pair( sizeof(cl_int) , (void *)&moffset ));
        args.push_back( std::make_pair( sizeof(cl_mem) , (void *)&mask.data ));
        args.push_back( std::make_pair( sizeof(cl_mem) , (void *)&dst ));

        // kernel use fixed grid size, replace lt on NULL is imposible without kernel changes
        openCLExecuteKernel(src.clCxt, &arithm_minMaxLoc_mask, "arithm_op_minMaxLoc_mask", gt, lt, args, -1, -1, build_options);
    }
}

template <typename T>
void arithmetic_minMaxLoc(const oclMat &src, double *minVal, double *maxVal,
                          Point *minLoc, Point *maxLoc, const oclMat &mask)
{
    CV_Assert(src.oclchannels() == 1);
    size_t groupnum = src.clCxt->getDeviceInfo().maxComputeUnits;
    CV_Assert(groupnum != 0);
    int minloc = -1 , maxloc = -1;
    int vlen = 4, dbsize = groupnum * vlen * 4 * sizeof(T) ;
    Context *clCxt = src.clCxt;
    cl_mem dstBuffer = openCLCreateBuffer(clCxt, CL_MEM_WRITE_ONLY, dbsize);
    *minVal = std::numeric_limits<double>::max() , *maxVal = -std::numeric_limits<double>::max();

    if (mask.empty())
        arithmetic_minMaxLoc_run(src, dstBuffer, vlen, groupnum);
    else
        arithmetic_minMaxLoc_mask_run(src, mask, dstBuffer, vlen, groupnum);

    AutoBuffer<T> _buf(groupnum * vlen * 4);
    T *p = (T*)_buf;
    memset(p, 0, dbsize);

    openCLReadBuffer(clCxt, dstBuffer, (void *)p, dbsize);
    for (int i = 0; i < vlen * (int)groupnum; i++)
    {
        *minVal = (*minVal < p[i] || p[i + 2 * vlen * groupnum] == -1) ? *minVal : p[i];
        minloc = (*minVal < p[i] || p[i + 2 * vlen * groupnum] == -1) ? minloc : cvRound(p[i + 2 * vlen * groupnum]);
    }
    for (int i = vlen * (int)groupnum; i < 2 * vlen * (int)groupnum; i++)
    {
        *maxVal = (*maxVal > p[i] || p[i + 2 * vlen * groupnum] == -1) ? *maxVal : p[i];
        maxloc = (*maxVal > p[i] || p[i + 2 * vlen * groupnum] == -1) ? maxloc : cvRound(p[i + 2 * vlen * groupnum]);
    }

    int pre_rows = src.offset / src.step;
    int pre_cols = (src.offset % src.step) / src.elemSize1();
    int wholecols = src.step / src.elemSize1();
    if ( minLoc )
    {
        if ( minloc >= 0 )
        {
            minLoc->y = minloc / wholecols - pre_rows;
            minLoc->x = minloc % wholecols - pre_cols;
        }
        else
            minLoc->x = minLoc->y = -1;
    }
    if ( maxLoc )
    {
        if ( maxloc >= 0 )
        {
            maxLoc->y = maxloc / wholecols - pre_rows;
            maxLoc->x = maxloc % wholecols - pre_cols;
        }
        else
            maxLoc->x = maxLoc->y = -1;
    }

    openCLSafeCall(clReleaseMemObject(dstBuffer));
}

typedef void (*minMaxLocFunc)(const oclMat &src, double *minVal, double *maxVal,
                              Point *minLoc, Point *maxLoc, const oclMat &mask);

void cv::ocl::minMaxLoc(const oclMat &src, double *minVal, double *maxVal,
                        Point *minLoc, Point *maxLoc, const oclMat &mask)
{
    if (!src.clCxt->supportsFeature(FEATURE_CL_DOUBLE) && src.depth() == CV_64F)
    {
        CV_Error(Error::OpenCLDoubleNotSupported, "Selected device doesn't support double");
        return;
    }

    static minMaxLocFunc functab[2] =
    {
        arithmetic_minMaxLoc<float>,
        arithmetic_minMaxLoc<double>
    };

    minMaxLocFunc func;
    func = functab[(int)src.clCxt->supportsFeature(FEATURE_CL_DOUBLE)];
    func(src, minVal, maxVal, minLoc, maxLoc, mask);
}

//////////////////////////////////////////////////////////////////////////////
///////////////////////////// countNonZero ///////////////////////////////////
//////////////////////////////////////////////////////////////////////////////

static void arithmetic_countNonZero_run(const oclMat &src, cl_mem &dst, int groupnum, String kernelName)
{
    int ochannels = src.oclchannels();
    int all_cols = src.step / src.elemSize();
    int pre_cols = (src.offset % src.step) / src.elemSize();
    int sec_cols = all_cols - (src.offset % src.step + src.cols * src.elemSize() - 1) / src.elemSize() - 1;
    int invalid_cols = pre_cols + sec_cols;
    int cols = all_cols - invalid_cols , elemnum = cols * src.rows;;
    int offset = src.offset / src.elemSize();

    const char * const typeMap[] = { "uchar", "char", "ushort", "short", "int", "float", "double" };
    const char * const channelMap[] = { " ", " ", "2", "4", "4" };
    String buildOptions = format("-D srcT=%s%s -D dstT=int%s", typeMap[src.depth()], channelMap[ochannels],
                                 channelMap[ochannels]);

    std::vector<std::pair<size_t , const void *> > args;
    args.push_back( std::make_pair( sizeof(cl_int) , (void *)&cols ));
    args.push_back( std::make_pair( sizeof(cl_int) , (void *)&invalid_cols ));
    args.push_back( std::make_pair( sizeof(cl_int) , (void *)&offset));
    args.push_back( std::make_pair( sizeof(cl_int) , (void *)&elemnum));
    args.push_back( std::make_pair( sizeof(cl_int) , (void *)&groupnum));
    args.push_back( std::make_pair( sizeof(cl_mem) , (void *)&src.data));
    args.push_back( std::make_pair( sizeof(cl_mem) , (void *)&dst ));

    size_t globalThreads[3] = { groupnum * 256, 1, 1 };

#ifdef ANDROID
    openCLExecuteKernel(src.clCxt, &arithm_nonzero, kernelName, globalThreads, NULL,
                        args, -1, -1, buildOptions.c_str());
#else
    size_t localThreads[3] = { 256, 1, 1 };
    openCLExecuteKernel(src.clCxt, &arithm_nonzero, kernelName, globalThreads, localThreads,
                        args, -1, -1, buildOptions.c_str());
#endif
}

int cv::ocl::countNonZero(const oclMat &src)
{
    CV_Assert(src.step % src.elemSize() == 0);
    CV_Assert(src.channels() == 1);

    Context *clCxt = src.clCxt;
    if (!src.clCxt->supportsFeature(FEATURE_CL_DOUBLE) && src.depth() == CV_64F)
    {
        CV_Error(Error::OpenCLDoubleNotSupported, "selected device doesn't support double");
        return -1;
    }

    size_t groupnum = src.clCxt->getDeviceInfo().maxComputeUnits;
    CV_Assert(groupnum != 0);
    int dbsize = groupnum;

    String kernelName = "arithm_op_nonzero";

    AutoBuffer<int> _buf(dbsize);
    int *p = (int*)_buf, nonzero = 0;
    memset(p, 0, dbsize * sizeof(int));

    cl_mem dstBuffer = openCLCreateBuffer(clCxt, CL_MEM_WRITE_ONLY, dbsize * sizeof(int));
    arithmetic_countNonZero_run(src, dstBuffer, groupnum, kernelName);
    openCLReadBuffer(clCxt, dstBuffer, (void *)p, dbsize * sizeof(int));

    for (int i = 0; i < dbsize; i++)
        nonzero += p[i];

    openCLSafeCall(clReleaseMemObject(dstBuffer));

    return nonzero;
}

//////////////////////////////////////////////////////////////////////////////
////////////////////////////////bitwise_op////////////////////////////////////
//////////////////////////////////////////////////////////////////////////////

static void bitwise_unary_run(const oclMat &src1, oclMat &dst, String kernelName, const cv::ocl::ProgramEntry* source)
{
    dst.create(src1.size(), src1.type());

    int channels = dst.oclchannels();
    int depth = dst.depth();

    int vector_lengths[4][7] = {{4, 4, 4, 4, 1, 1, 1},
        {4, 4, 4, 4, 1, 1, 1},
        {4, 4, 4, 4, 1, 1, 1},
        {4, 4, 4, 4, 1, 1, 1}
    };

    size_t vector_length = vector_lengths[channels - 1][depth];
    int offset_cols = (dst.offset / dst.elemSize1()) & (vector_length - 1);
    int cols = divUp(dst.cols * channels + offset_cols, vector_length);

#ifdef ANDROID
    size_t localThreads[3]  = { 64, 2, 1 };
#else
    size_t localThreads[3]  = { 64, 4, 1 };
#endif
    size_t globalThreads[3] = { cols, dst.rows, 1 };

    int dst_step1 = dst.cols * dst.elemSize();
    std::vector<std::pair<size_t , const void *> > args;
    args.push_back( std::make_pair( sizeof(cl_mem), (void *)&src1.data ));
    args.push_back( std::make_pair( sizeof(cl_int), (void *)&src1.step ));
    args.push_back( std::make_pair( sizeof(cl_int), (void *)&src1.offset ));
    args.push_back( std::make_pair( sizeof(cl_mem), (void *)&dst.data ));
    args.push_back( std::make_pair( sizeof(cl_int), (void *)&dst.step ));
    args.push_back( std::make_pair( sizeof(cl_int), (void *)&dst.offset ));
    args.push_back( std::make_pair( sizeof(cl_int), (void *)&src1.rows ));
    args.push_back( std::make_pair( sizeof(cl_int), (void *)&cols ));
    args.push_back( std::make_pair( sizeof(cl_int), (void *)&dst_step1 ));

    openCLExecuteKernel(src1.clCxt, source, kernelName, globalThreads, localThreads, args, -1, depth);
}

enum { AND = 0, OR, XOR };

static void bitwise_binary_run(const oclMat &src1, const oclMat &src2, const Scalar& src3, const oclMat &mask,
                               oclMat &dst, int operationType)
{
    CV_Assert(operationType >= AND && operationType <= XOR);
    CV_Assert(src2.empty() || (!src2.empty() && src1.type() == src2.type() && src1.size() == src2.size()));
    CV_Assert(mask.empty() || (!mask.empty() && mask.type() == CV_8UC1 && mask.size() == src1.size()));

    dst.create(src1.size(), src1.type());
    oclMat m;

    const char operationMap[] = { '&', '|', '^' };
    std::string kernelName("arithm_bitwise_binary");

    int vlen = std::min<int>(8, src1.elemSize1() * src1.oclchannels());
    std::string vlenstr = vlen > 1 ? format("%d", vlen) : "";
    std::string buildOptions = format("-D Operation=%c -D vloadn=vload%s -D vstoren=vstore%s -D elemSize=%d -D vlen=%d"
                                      " -D ucharv=uchar%s",
                                      operationMap[operationType], vlenstr.c_str(), vlenstr.c_str(),
                                      (int)src1.elemSize(), vlen, vlenstr.c_str());

#ifdef ANDROID
    size_t localThreads[3]  = { 16, 10, 1 };
#else
    size_t localThreads[3]  = { 16, 16, 1 };
#endif
    size_t globalThreads[3] = { dst.cols, dst.rows, 1 };

    std::vector<std::pair<size_t , const void *> > args;
    args.push_back( std::make_pair( sizeof(cl_mem), (void *)&src1.data ));
    args.push_back( std::make_pair( sizeof(cl_int), (void *)&src1.step ));
    args.push_back( std::make_pair( sizeof(cl_int), (void *)&src1.offset ));

    if (src2.empty())
    {
        m.create(1, 1, dst.type());
        m.setTo(src3);

        args.push_back( std::make_pair( sizeof(cl_mem), (void *)&m.data ));

        kernelName += "_scalar";
    }
    else
    {
        args.push_back( std::make_pair( sizeof(cl_mem), (void *)&src2.data ));
        args.push_back( std::make_pair( sizeof(cl_int), (void *)&src2.step ));
        args.push_back( std::make_pair( sizeof(cl_int), (void *)&src2.offset ));
    }

    if (!mask.empty())
    {
        args.push_back( std::make_pair( sizeof(cl_mem), (void *)&mask.data ));
        args.push_back( std::make_pair( sizeof(cl_int), (void *)&mask.step ));
        args.push_back( std::make_pair( sizeof(cl_int), (void *)&mask.offset ));

        kernelName += "_mask";
    }

    args.push_back( std::make_pair( sizeof(cl_mem), (void *)&dst.data ));
    args.push_back( std::make_pair( sizeof(cl_int), (void *)&dst.step ));
    args.push_back( std::make_pair( sizeof(cl_int), (void *)&dst.offset ));

    args.push_back( std::make_pair( sizeof(cl_int), (void *)&src1.cols ));
    args.push_back( std::make_pair( sizeof(cl_int), (void *)&src1.rows ));

    openCLExecuteKernel(src1.clCxt, mask.empty() ? (!src2.empty() ? &arithm_bitwise_binary : &arithm_bitwise_binary_scalar) :
                                              (!src2.empty() ? &arithm_bitwise_binary_mask : &arithm_bitwise_binary_scalar_mask),
                        kernelName, globalThreads, localThreads,
                        args, -1, -1, buildOptions.c_str());
}

void cv::ocl::bitwise_not(const oclMat &src, oclMat &dst)
{
    if (!src.clCxt->supportsFeature(FEATURE_CL_DOUBLE) && src.depth() == CV_64F)
    {
        CV_Error(Error::OpenCLDoubleNotSupported, "Selected device doesn't support double");
        return;
    }

    dst.create(src.size(), src.type());
    bitwise_unary_run(src, dst, "arithm_bitwise_not", &arithm_bitwise_not);
}

void cv::ocl::bitwise_or(const oclMat &src1, const oclMat &src2, oclMat &dst, const oclMat &mask)
{
    bitwise_binary_run(src1, src2, Scalar(), mask, dst, OR);
}

void cv::ocl::bitwise_or(const oclMat &src1, const Scalar &src2, oclMat &dst, const oclMat &mask)
{
    bitwise_binary_run(src1, oclMat(), src2, mask, dst, OR);
}

void cv::ocl::bitwise_and(const oclMat &src1, const oclMat &src2, oclMat &dst, const oclMat &mask)
{
    bitwise_binary_run(src1, src2, Scalar(), mask, dst, AND);
}

void cv::ocl::bitwise_and(const oclMat &src1, const Scalar &src2, oclMat &dst, const oclMat &mask)
{
    bitwise_binary_run(src1, oclMat(), src2, mask, dst, AND);
}

void cv::ocl::bitwise_xor(const oclMat &src1, const oclMat &src2, oclMat &dst, const oclMat &mask)
{
    bitwise_binary_run(src1, src2, Scalar(), mask, dst, XOR);
}

void cv::ocl::bitwise_xor(const oclMat &src1, const Scalar &src2, oclMat &dst, const oclMat &mask)
{
    bitwise_binary_run(src1, oclMat(), src2, mask, dst, XOR);
}

oclMat cv::ocl::operator ~ (const oclMat &src)
{
    return oclMatExpr(src, oclMat(), MAT_NOT);
}

oclMat cv::ocl::operator | (const oclMat &src1, const oclMat &src2)
{
    return oclMatExpr(src1, src2, MAT_OR);
}

oclMat cv::ocl::operator & (const oclMat &src1, const oclMat &src2)
{
    return oclMatExpr(src1, src2, MAT_AND);
}

oclMat cv::ocl::operator ^ (const oclMat &src1, const oclMat &src2)
{
    return oclMatExpr(src1, src2, MAT_XOR);
}

cv::ocl::oclMatExpr cv::ocl::operator + (const oclMat &src1, const oclMat &src2)
{
    return oclMatExpr(src1, src2, cv::ocl::MAT_ADD);
}

cv::ocl::oclMatExpr cv::ocl::operator - (const oclMat &src1, const oclMat &src2)
{
    return oclMatExpr(src1, src2, cv::ocl::MAT_SUB);
}

cv::ocl::oclMatExpr cv::ocl::operator * (const oclMat &src1, const oclMat &src2)
{
    return oclMatExpr(src1, src2, cv::ocl::MAT_MUL);
}

cv::ocl::oclMatExpr cv::ocl::operator / (const oclMat &src1, const oclMat &src2)
{
    return oclMatExpr(src1, src2, cv::ocl::MAT_DIV);
}

void oclMatExpr::assign(oclMat& m) const
{
    switch (op)
    {
        case MAT_ADD:
            add(a, b, m);
            break;
        case MAT_SUB:
            subtract(a, b, m);
            break;
        case MAT_MUL:
            multiply(a, b, m);
            break;
        case MAT_DIV:
            divide(a, b, m);
            break;
        case MAT_NOT:
            bitwise_not(a, m);
            break;
        case MAT_AND:
            bitwise_and(a, b, m);
            break;
        case MAT_OR:
            bitwise_or(a, b, m);
            break;
        case MAT_XOR:
            bitwise_xor(a, b, m);
            break;
    }
}

oclMatExpr::operator oclMat() const
{
    oclMat m;
    assign(m);
    return m;
}

//////////////////////////////////////////////////////////////////////////////
/////////////////////////////// transpose ////////////////////////////////////
//////////////////////////////////////////////////////////////////////////////

#define TILE_DIM   (32)
#define BLOCK_ROWS (256 / TILE_DIM)

static void transpose_run(const oclMat &src, oclMat &dst, String kernelName, bool inplace = false)
{
    const char * const typeMap[] = { "uchar", "char", "ushort", "short", "int", "float", "double" };
    const char channelsString[] = { ' ', ' ', '2', '4', '4' };
    std::string buildOptions = format("-D T=%s%c", typeMap[src.depth()],
                                      channelsString[src.channels()]);

    size_t localThreads[3]  = { TILE_DIM, BLOCK_ROWS, 1 };
    size_t globalThreads[3] = { src.cols, inplace ? src.rows : divUp(src.rows, TILE_DIM) * BLOCK_ROWS, 1 };

    int srcstep1 = src.step / src.elemSize(), dststep1 = dst.step / dst.elemSize();
    int srcoffset1 = src.offset / src.elemSize(), dstoffset1 = dst.offset / dst.elemSize();

    std::vector<std::pair<size_t , const void *> > args;
    args.push_back( std::make_pair( sizeof(cl_mem), (void *)&src.data ));
    args.push_back( std::make_pair( sizeof(cl_mem), (void *)&dst.data ));
    args.push_back( std::make_pair( sizeof(cl_int), (void *)&src.cols ));
    args.push_back( std::make_pair( sizeof(cl_int), (void *)&src.rows ));
    args.push_back( std::make_pair( sizeof(cl_int), (void *)&srcstep1 ));
    args.push_back( std::make_pair( sizeof(cl_int), (void *)&dststep1 ));
    args.push_back( std::make_pair( sizeof(cl_int), (void *)&srcoffset1 ));
    args.push_back( std::make_pair( sizeof(cl_int), (void *)&dstoffset1 ));

    openCLExecuteKernel(src.clCxt, &arithm_transpose, kernelName, globalThreads, localThreads,
                        args, -1, -1, buildOptions.c_str());
}

void cv::ocl::transpose(const oclMat &src, oclMat &dst)
{
    if (!src.clCxt->supportsFeature(FEATURE_CL_DOUBLE) && src.depth() == CV_64F)
    {
        CV_Error(Error::OpenCLDoubleNotSupported, "Selected device doesn't support double");
        return;
    }

    if ( src.data == dst.data && src.cols == src.rows && dst.offset == src.offset
         && dst.size() == src.size())
        transpose_run( src, dst, "transpose_inplace", true);
    else
    {
        dst.create(src.cols, src.rows, src.type());
        transpose_run( src, dst, "transpose");
    }
}

//////////////////////////////////////////////////////////////////////////////
////////////////////////////// addWeighted ///////////////////////////////////
//////////////////////////////////////////////////////////////////////////////

void cv::ocl::addWeighted(const oclMat &src1, double alpha, const oclMat &src2, double beta, double gama, oclMat &dst)
{
    Context *clCxt = src1.clCxt;
    bool hasDouble = clCxt->supportsFeature(FEATURE_CL_DOUBLE);
    if (!hasDouble && src1.depth() == CV_64F)
    {
        CV_Error(Error::OpenCLDoubleNotSupported, "Selected device doesn't support double");
        return;
    }

    CV_Assert(src1.size() ==  src2.size() && src1.type() == src2.type());
    dst.create(src1.size(), src1.type());

    int channels = dst.oclchannels();
    int depth = dst.depth();

    int cols1 = src1.cols * channels;
    int src1step1 = src1.step1(), src1offset1 = src1.offset / src1.elemSize1();
    int src2step1 = src2.step1(), src2offset1 = src2.offset / src1.elemSize1();
    int dststep1 = dst.step1(), dstoffset1 = dst.offset / dst.elemSize1();

    const char * const typeMap[] = { "uchar", "char", "ushort", "short", "int", "float", "double" };
    std::string buildOptions = format("-D T=%s -D WT=%s -D convertToT=convert_%s%s",
                                      typeMap[depth], hasDouble ? "double" : "float", typeMap[depth],
                                      depth >= CV_32F ? "" : "_sat_rte");

    size_t globalThreads[3] = { cols1, dst.rows, 1};

    float alpha_f = static_cast<float>(alpha),
            beta_f = static_cast<float>(beta),
            gama_f = static_cast<float>(gama);

    std::vector<std::pair<size_t , const void *> > args;
    args.push_back( std::make_pair( sizeof(cl_mem), (void *)&src1.data ));
    args.push_back( std::make_pair( sizeof(cl_int), (void *)&src1step1 ));
    args.push_back( std::make_pair( sizeof(cl_int), (void *)&src1offset1));
    args.push_back( std::make_pair( sizeof(cl_mem), (void *)&src2.data ));
    args.push_back( std::make_pair( sizeof(cl_int), (void *)&src2step1 ));
    args.push_back( std::make_pair( sizeof(cl_int), (void *)&src2offset1));
    args.push_back( std::make_pair( sizeof(cl_mem), (void *)&dst.data ));
    args.push_back( std::make_pair( sizeof(cl_int), (void *)&dststep1 ));
    args.push_back( std::make_pair( sizeof(cl_int), (void *)&dstoffset1));

    if (!hasDouble)
    {
        args.push_back( std::make_pair( sizeof(cl_float), (void *)&alpha_f ));
        args.push_back( std::make_pair( sizeof(cl_float), (void *)&beta_f ));
        args.push_back( std::make_pair( sizeof(cl_float), (void *)&gama_f ));
    }
    else
    {
        args.push_back( std::make_pair( sizeof(cl_double), (void *)&alpha ));
        args.push_back( std::make_pair( sizeof(cl_double), (void *)&beta ));
        args.push_back( std::make_pair( sizeof(cl_double), (void *)&gama ));
    }

    args.push_back( std::make_pair( sizeof(cl_int), (void *)&cols1 ));
    args.push_back( std::make_pair( sizeof(cl_int), (void *)&src1.rows ));

#ifdef ANDROID
    openCLExecuteKernel(clCxt, &arithm_addWeighted, "addWeighted", globalThreads, NULL,
                        args, -1, -1, buildOptions.c_str());
#else
    size_t localThreads[3] = { 256, 1, 1};
    openCLExecuteKernel(clCxt, &arithm_addWeighted, "addWeighted", globalThreads, localThreads,
                        args, -1, -1, buildOptions.c_str());
#endif
}

//////////////////////////////////////////////////////////////////////////////
/////////////////////////////////// Pow //////////////////////////////////////
//////////////////////////////////////////////////////////////////////////////

static void arithmetic_pow_run(const oclMat &src, double p, oclMat &dst, String kernelName, const cv::ocl::ProgramEntry* source)
{
    int channels = dst.oclchannels();
    int depth = dst.depth();

    size_t localThreads[3]  = { 64, 4, 1 };
    size_t globalThreads[3] = { dst.cols, dst.rows, 1 };

    const char * const typeStr = depth == CV_32F ? "float" : "double";
    const char * const channelMap[] = { "", "", "2", "4", "4" };
    std::string buildOptions = format("-D VT=%s%s -D T=%s", typeStr, channelMap[channels], typeStr);

    int src_step = src.step / src.elemSize(), src_offset = src.offset / src.elemSize();
    int dst_step = dst.step / dst.elemSize(), dst_offset = dst.offset / dst.elemSize();

    std::vector<std::pair<size_t , const void *> > args;
    args.push_back( std::make_pair( sizeof(cl_mem), (void *)&src.data ));
    args.push_back( std::make_pair( sizeof(cl_int), (void *)&src_step ));
    args.push_back( std::make_pair( sizeof(cl_int), (void *)&src_offset ));
    args.push_back( std::make_pair( sizeof(cl_mem), (void *)&dst.data ));
    args.push_back( std::make_pair( sizeof(cl_int), (void *)&dst_step ));
    args.push_back( std::make_pair( sizeof(cl_int), (void *)&dst_offset ));
    args.push_back( std::make_pair( sizeof(cl_int), (void *)&dst.rows ));
    args.push_back( std::make_pair( sizeof(cl_int), (void *)&dst.cols ));

    float pf = static_cast<float>(p);
    if(src.depth() == CV_32F)
        args.push_back( std::make_pair( sizeof(cl_float), (void *)&pf ));
    else
        args.push_back( std::make_pair( sizeof(cl_double), (void *)&p ));

    openCLExecuteKernel(src.clCxt, source, kernelName, globalThreads, localThreads, args, -1, -1, buildOptions.c_str());
}

void cv::ocl::pow(const oclMat &x, double p, oclMat &y)
{
    if (!x.clCxt->supportsFeature(FEATURE_CL_DOUBLE) && x.depth() == CV_64F)
    {
        CV_Error(Error::OpenCLDoubleNotSupported, "Selected device doesn't support double");
        return;
    }

    CV_Assert(x.depth() == CV_32F || x.depth() == CV_64F);
    y.create(x.size(), x.type());

    arithmetic_pow_run(x, p, y, "arithm_pow", &arithm_pow);
}

//////////////////////////////////////////////////////////////////////////////
/////////////////////////////// setIdentity //////////////////////////////////
//////////////////////////////////////////////////////////////////////////////

void cv::ocl::setIdentity(oclMat& src, const Scalar & scalar)
{
    if (!src.clCxt->supportsFeature(FEATURE_CL_DOUBLE) && src.depth() == CV_64F)
    {
        CV_Error(Error::OpenCLDoubleNotSupported, "Selected device doesn't support double");
        return;
    }

    CV_Assert(src.step % src.elemSize() == 0);

    int src_step1 = src.step / src.elemSize(), src_offset1 = src.offset / src.elemSize();
    size_t local_threads[] = { 16, 16, 1 };
    size_t global_threads[] = { src.cols, src.rows, 1 };

    const char * const typeMap[] = { "uchar", "char", "ushort", "short", "int", "float", "double" };
    const char * const channelMap[] = { "", "", "2", "4", "4" };
    String buildOptions = format("-D T=%s%s", typeMap[src.depth()], channelMap[src.oclchannels()]);

    std::vector<std::pair<size_t , const void *> > args;
    args.push_back( std::make_pair( sizeof(cl_mem), (void *)&src.data ));
    args.push_back( std::make_pair( sizeof(cl_int), (void *)&src_step1 ));
    args.push_back( std::make_pair( sizeof(cl_int), (void *)&src_offset1 ));
    args.push_back( std::make_pair( sizeof(cl_int), (void *)&src.cols));
    args.push_back( std::make_pair( sizeof(cl_int), (void *)&src.rows));

    oclMat sc(1, 1, src.type(), scalar);
    args.push_back( std::make_pair( sizeof(cl_mem), (void *)&sc.data ));

    openCLExecuteKernel(src.clCxt, &arithm_setidentity, "setIdentity", global_threads, local_threads,
                        args, -1, -1, buildOptions.c_str());
}

//////////////////////////////////////////////////////////////////////////////
////////////////////////////////// Repeat ////////////////////////////////////
//////////////////////////////////////////////////////////////////////////////

void cv::ocl::repeat(const oclMat & src, int ny, int nx, oclMat & dst)
{
    CV_Assert(nx > 0 && ny > 0);
    dst.create(src.rows * ny, src.cols * nx, src.type());

    for (int y = 0; y < ny; ++y)
        for (int x = 0; x < nx; ++x)
        {
            Rect roi(x * src.cols, y * src.rows, src.cols, src.rows);
            oclMat hdr = dst(roi);
            src.copyTo(hdr);
        }
}<|MERGE_RESOLUTION|>--- conflicted
+++ resolved
@@ -658,12 +658,8 @@
         args.push_back( std::make_pair( sizeof(cl_int), (void *)&src2step1 ));
         args.push_back( std::make_pair( sizeof(cl_int), (void *)&src2offset1 ));
 
-<<<<<<< HEAD
-        kernelName = kernelName + "_binary";
-        buildOptions = buildOptions + " -D BINARY";
-=======
         kernelName += "_binary";
->>>>>>> aaf97c45
+        buildOptions += " -D BINARY";
     }
 
     args.push_back( std::make_pair( sizeof(cl_mem), (void *)&diff.data ));
