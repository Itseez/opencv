/*M///////////////////////////////////////////////////////////////////////////////////////
//
//  IMPORTANT: READ BEFORE DOWNLOADING, COPYING, INSTALLING OR USING.
//
//  By downloading, copying, installing or using the software you agree to this license.
//  If you do not agree to this license, do not download, install,
//  copy or use the software.
//
//
//                           License Agreement
//                For Open Source Computer Vision Library
//
// Copyright (C) 2010-2012, Multicoreware, Inc., all rights reserved.
// Copyright (C) 2010-2012, Advanced Micro Devices, Inc., all rights reserved.
// Third party copyrights are property of their respective owners.
//
// @Authors
//    Peng Xiao, pengxiao@multicorewareinc.com
//
// Redistribution and use in source and binary forms, with or without modification,
// are permitted provided that the following conditions are met:
//
//   * Redistribution's of source code must retain the above copyright notice,
//     this list of conditions and the following disclaimer.
//
//   * Redistribution's in binary form must reproduce the above copyright notice,
//     this list of conditions and the following disclaimer in the documentation
//     and/or other oclMaterials provided with the distribution.
//
//   * The name of the copyright holders may not be used to endorse or promote products
//     derived from this software without specific prior written permission.
//
// This software is provided by the copyright holders and contributors as is and
// any express or implied warranties, including, but not limited to, the implied
// warranties of merchantability and fitness for a particular purpose are disclaimed.
// In no event shall the Intel Corporation or contributors be liable for any direct,
// indirect, incidental, special, exemplary, or consequential damages
// (including, but not limited to, procurement of substitute goods or services;
// loss of use, data, or profits; or business interruption) however caused
// and on any theory of liability, whether in contract, strict liability,
// or tort (including negligence or otherwise) arising in any way out of
// the use of this software, even if advised of the possibility of such damage.
//
//M*/

#include "test_precomp.hpp"

using namespace std;

////////////////////////////////////////////////////////////////////////////
// Dft

PARAM_TEST_CASE(Dft, cv::Size, int)
{
    cv::Size dft_size;
    int	 dft_flags;
    virtual void SetUp()
    {
        dft_size  = GET_PARAM(0);
        dft_flags = GET_PARAM(1);
    }
};

OCL_TEST_P(Dft, C2C)
{
    cv::Mat a = randomMat(dft_size, CV_32FC2, 0.0, 100.0);
    cv::Mat b_gold;

    cv::ocl::oclMat d_b;

    cv::dft(a, b_gold, dft_flags);
    cv::ocl::dft(cv::ocl::oclMat(a), d_b, a.size(), dft_flags);
    EXPECT_MAT_NEAR(b_gold, cv::Mat(d_b), a.size().area() * 1e-4);
}

OCL_TEST_P(Dft, R2C)
{
    cv::Mat a = randomMat(dft_size, CV_32FC1, 0.0, 100.0);
    cv::Mat b_gold, b_gold_roi;

    cv::ocl::oclMat d_b, d_c;
    cv::ocl::dft(cv::ocl::oclMat(a), d_b, a.size(), dft_flags);
    cv::dft(a, b_gold, cv::DFT_COMPLEX_OUTPUT | dft_flags);

    b_gold_roi = b_gold(cv::Rect(0, 0, d_b.cols, d_b.rows));
    EXPECT_MAT_NEAR(b_gold_roi, cv::Mat(d_b), a.size().area() * 1e-4);

    cv::Mat c_gold;
    cv::dft(b_gold, c_gold, cv::DFT_INVERSE | cv::DFT_REAL_OUTPUT | cv::DFT_SCALE);
    EXPECT_MAT_NEAR(b_gold_roi, cv::Mat(d_b), a.size().area() * 1e-4);
}

OCL_TEST_P(Dft, R2CthenC2R)
{
    cv::Mat a = randomMat(dft_size, CV_32FC1, 0.0, 10.0);

    cv::ocl::oclMat d_b, d_c;
    cv::ocl::dft(cv::ocl::oclMat(a), d_b, a.size(), 0);
    cv::ocl::dft(d_b, d_c, a.size(), cv::DFT_SCALE | cv::DFT_INVERSE | cv::DFT_REAL_OUTPUT);
    EXPECT_MAT_NEAR(a, d_c, a.size().area() * 1e-4);
}

INSTANTIATE_TEST_CASE_P(OCL_ImgProc, Dft, testing::Combine(
                            testing::Values(cv::Size(2, 3), cv::Size(5, 4), cv::Size(25, 20), cv::Size(512, 1), cv::Size(1024, 768)),
<<<<<<< HEAD
                            testing::Values(0, (int)cv::DFT_ROWS, (int)cv::DFT_SCALE) ));

////////////////////////////////////////////////////////////////////////////
// MulSpectrums

PARAM_TEST_CASE(MulSpectrums, cv::Size, DftFlags, bool)
{
    cv::Size size;
    int flag;
    bool ccorr;
    cv::Mat a, b;

    virtual void SetUp()
    {
        size  = GET_PARAM(0);
        flag  = GET_PARAM(1);
        ccorr = GET_PARAM(2);

        a = randomMat(size, CV_32FC2);
        b = randomMat(size, CV_32FC2);
    }
};

TEST_P(MulSpectrums, Simple)
{
    cv::ocl::oclMat c;
    cv::ocl::mulSpectrums(cv::ocl::oclMat(a), cv::ocl::oclMat(b), c, flag, 1.0, ccorr);

    cv::Mat c_gold;
    cv::mulSpectrums(a, b, c_gold, flag, ccorr);

    EXPECT_MAT_NEAR(c_gold, c, 1e-2);
}

TEST_P(MulSpectrums, Scaled)
{
    float scale = 1.f / size.area();

    cv::ocl::oclMat c;
    cv::ocl::mulSpectrums(cv::ocl::oclMat(a), cv::ocl::oclMat(b), c, flag, scale, ccorr);

    cv::Mat c_gold;
    cv::mulSpectrums(a, b, c_gold, flag, ccorr);
    c_gold.convertTo(c_gold, c_gold.type(), scale);

    EXPECT_MAT_NEAR(c_gold, c, 1e-2);
}

INSTANTIATE_TEST_CASE_P(OCL_ImgProc, MulSpectrums, testing::Combine(
    DIFFERENT_SIZES,
    testing::Values(DftFlags(0)),
    testing::Values(false, true)));


////////////////////////////////////////////////////////
// Convolve

void static convolveDFT(const cv::Mat& A, const cv::Mat& B, cv::Mat& C, bool ccorr = false)
{
    // reallocate the output array if needed
    C.create(std::abs(A.rows - B.rows) + 1, std::abs(A.cols - B.cols) + 1, A.type());
    cv::Size dftSize;

    // compute the size of DFT transform
    dftSize.width = cv::getOptimalDFTSize(A.cols + B.cols - 1);
    dftSize.height = cv::getOptimalDFTSize(A.rows + B.rows - 1);

    // allocate temporary buffers and initialize them with 0s
    cv::Mat tempA(dftSize, A.type(), cv::Scalar::all(0));
    cv::Mat tempB(dftSize, B.type(), cv::Scalar::all(0));

    // copy A and B to the top-left corners of tempA and tempB, respectively
    cv::Mat roiA(tempA, cv::Rect(0, 0, A.cols, A.rows));
    A.copyTo(roiA);
    cv::Mat roiB(tempB, cv::Rect(0, 0, B.cols, B.rows));
    B.copyTo(roiB);

    // now transform the padded A & B in-place;
    // use "nonzeroRows" hint for faster processing
    cv::dft(tempA, tempA, 0, A.rows);
    cv::dft(tempB, tempB, 0, B.rows);

    // multiply the spectrums;
    // the function handles packed spectrum representations well
    cv::mulSpectrums(tempA, tempB, tempA, 0, ccorr);

    // transform the product back from the frequency domain.
    // Even though all the result rows will be non-zero,
    // you need only the first C.rows of them, and thus you
    // pass nonzeroRows == C.rows
    cv::dft(tempA, tempA, cv::DFT_INVERSE + cv::DFT_SCALE, C.rows);

    // now copy the result back to C.
    tempA(cv::Rect(0, 0, C.cols, C.rows)).copyTo(C);
}

IMPLEMENT_PARAM_CLASS(KSize, int);
IMPLEMENT_PARAM_CLASS(Ccorr, bool);

PARAM_TEST_CASE(Convolve_DFT, cv::Size, KSize, Ccorr)
{
    cv::Size size;
    int ksize;
    bool ccorr;

    cv::Mat src;
    cv::Mat kernel;

    cv::Mat dst_gold;

    virtual void SetUp()
    {
        size  = GET_PARAM(0);
        ksize = GET_PARAM(1);
        ccorr = GET_PARAM(2);
    }
};

TEST_P(Convolve_DFT, Accuracy)
{
    cv::Mat src = randomMat(size, CV_32FC1, 0.0, 100.0);
    cv::Mat kernel = randomMat(cv::Size(ksize, ksize), CV_32FC1, 0.0, 1.0);

    cv::ocl::oclMat dst;
    cv::ocl::convolve(cv::ocl::oclMat(src), cv::ocl::oclMat(kernel), dst, ccorr);

    cv::Mat dst_gold;
    convolveDFT(src, kernel, dst_gold, ccorr);

    EXPECT_MAT_NEAR(dst, dst_gold, 1e-1);
}
#define DIFFERENT_CONVOLVE_SIZES testing::Values(cv::Size(251, 257), cv::Size(113, 113), cv::Size(200, 480), cv::Size(1300, 1300))
INSTANTIATE_TEST_CASE_P(OCL_ImgProc, Convolve_DFT, testing::Combine(
    DIFFERENT_CONVOLVE_SIZES,
    testing::Values(KSize(19), KSize(23), KSize(45)),
    testing::Values(Ccorr(true)/*, Ccorr(false)*/))); // false ccorr cannot pass for some instances
#endif // HAVE_CLAMDFFT
=======
                            testing::Values(0, (int)cv::DFT_ROWS, (int)cv::DFT_SCALE) ));
>>>>>>> ddf46580
<|MERGE_RESOLUTION|>--- conflicted
+++ resolved
@@ -102,7 +102,6 @@
 
 INSTANTIATE_TEST_CASE_P(OCL_ImgProc, Dft, testing::Combine(
                             testing::Values(cv::Size(2, 3), cv::Size(5, 4), cv::Size(25, 20), cv::Size(512, 1), cv::Size(1024, 768)),
-<<<<<<< HEAD
                             testing::Values(0, (int)cv::DFT_ROWS, (int)cv::DFT_SCALE) ));
 
 ////////////////////////////////////////////////////////////////////////////
@@ -121,12 +120,12 @@
         flag  = GET_PARAM(1);
         ccorr = GET_PARAM(2);
 
-        a = randomMat(size, CV_32FC2);
-        b = randomMat(size, CV_32FC2);
+        a = randomMat(size, CV_32FC2, -100, 100, false);
+        b = randomMat(size, CV_32FC2, -100, 100, false);
     }
 };
 
-TEST_P(MulSpectrums, Simple)
+OCL_TEST_P(MulSpectrums, Simple)
 {
     cv::ocl::oclMat c;
     cv::ocl::mulSpectrums(cv::ocl::oclMat(a), cv::ocl::oclMat(b), c, flag, 1.0, ccorr);
@@ -137,7 +136,7 @@
     EXPECT_MAT_NEAR(c_gold, c, 1e-2);
 }
 
-TEST_P(MulSpectrums, Scaled)
+OCL_TEST_P(MulSpectrums, Scaled)
 {
     float scale = 1.f / size.area();
 
@@ -221,7 +220,7 @@
     }
 };
 
-TEST_P(Convolve_DFT, Accuracy)
+OCL_TEST_P(Convolve_DFT, Accuracy)
 {
     cv::Mat src = randomMat(size, CV_32FC1, 0.0, 100.0);
     cv::Mat kernel = randomMat(cv::Size(ksize, ksize), CV_32FC1, 0.0, 1.0);
@@ -238,8 +237,4 @@
 INSTANTIATE_TEST_CASE_P(OCL_ImgProc, Convolve_DFT, testing::Combine(
     DIFFERENT_CONVOLVE_SIZES,
     testing::Values(KSize(19), KSize(23), KSize(45)),
-    testing::Values(Ccorr(true)/*, Ccorr(false)*/))); // false ccorr cannot pass for some instances
-#endif // HAVE_CLAMDFFT
-=======
-                            testing::Values(0, (int)cv::DFT_ROWS, (int)cv::DFT_SCALE) ));
->>>>>>> ddf46580
+    testing::Values(Ccorr(true)/*, Ccorr(false)*/))); // TODO false ccorr cannot pass for some instances