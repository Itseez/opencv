--- conflicted
+++ resolved
@@ -49,11 +49,6 @@
 using namespace cv;
 using namespace testing;
 
-<<<<<<< HEAD
-#ifdef HAVE_OPENCL
-
-=======
->>>>>>> ddf46580
 ///////////////////// HOG /////////////////////////////
 PARAM_TEST_CASE(HOG, Size, int)
 {
@@ -218,10 +213,6 @@
     cascade.detectMultiScale(d_img, oclfaces, 1.1, 3,
                              flags, Size(30, 30));
 
-<<<<<<< HEAD
-    cpucascade.detectMultiScale(img, faces, 1.1, 3,
-                                flags, Size(30, 30));
-=======
     cpucascade.detectMultiScale(img, faces,  1.1, 3,
                                 flags,
                                 Size(30, 30), Size(0, 0));
@@ -229,31 +220,6 @@
     EXPECT_LT(checkRectSimilarity(img.size(), faces, oclfaces), 1.0);
 }
 
-OCL_TEST_P(Haar, FaceDetectUseBuf)
-{
-    ocl::OclCascadeClassifierBuf cascadebuf;
-    ASSERT_TRUE(cascadebuf.load(cascadeName)) << "could not load classifier cascade for FaceDetectUseBuf!";
-
-    cascadebuf.detectMultiScale(d_img, oclfaces,  1.1, 3,
-                                flags,
-                                Size(30, 30), Size(0, 0));
-    cpucascade.detectMultiScale(img, faces,  1.1, 3,
-                                flags,
-                                Size(30, 30), Size(0, 0));
-
-    // intentionally run ocl facedetect again and check if it still works after the first run
-    cascadebuf.detectMultiScale(d_img, oclfaces,  1.1, 3,
-                                flags,
-                                Size(30, 30));
-    cascadebuf.release();
->>>>>>> ddf46580
-
-    EXPECT_LT(checkRectSimilarity(img.size(), faces, oclfaces), 1.0);
-}
-
 INSTANTIATE_TEST_CASE_P(OCL_ObjDetect, Haar,
     Combine(Values((int)CASCADE_SCALE_IMAGE, 0),
-            Values(cascade_frontalface_alt, cascade_frontalface_alt2)));
-
-
-#endif //HAVE_OPENCL+            Values(cascade_frontalface_alt, cascade_frontalface_alt2)));