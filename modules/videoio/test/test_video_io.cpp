/*M///////////////////////////////////////////////////////////////////////////////////////
//
//  IMPORTANT: READ BEFORE DOWNLOADING, COPYING, INSTALLING OR USING.
//
//  By downloading, copying, installing or using the software you agree to this license.
//  If you do not agree to this license, do not download, install,
//  copy or use the software.
//
//
//                           License Agreement
//                For Open Source Computer Vision Library
//
// Copyright (C) 2000-2008, Intel Corporation, all rights reserved.
// Copyright (C) 2009, Willow Garage Inc., all rights reserved.
// Third party copyrights are property of their respective owners.
//
// Redistribution and use in source and binary forms, with or without modification,
// are permitted provided that the following conditions are met:
//
//   * Redistribution's of source code must retain the above copyright notice,
//     this list of conditions and the following disclaimer.
//
//   * Redistribution's in binary form must reproduce the above copyright notice,
//     this list of conditions and the following disclaimer in the documentation
//     and/or other materials provided with the distribution.
//
//   * The name of the copyright holders may not be used to endorse or promote products
//     derived from this software without specific prior written permission.
//
// This software is provided by the copyright holders and contributors "as is" and
// any express or implied warranties, including, but not limited to, the implied
// warranties of merchantability and fitness for a particular purpose are disclaimed.
// In no event shall the Intel Corporation or contributors be liable for any direct,
// indirect, incidental, special, exemplary, or consequential damages
// (including, but not limited to, procurement of substitute goods or services;
// loss of use, data, or profits; or business interruption) however caused
// and on any theory of liability, whether in contract, strict liability,
// or tort (including negligence or otherwise) arising in any way out of
// the use of this software, even if advised of the possibility of such damage.
//
//M*/

#include "test_precomp.hpp"
#include "opencv2/videoio/videoio_c.h"

namespace opencv_test
{

class Videoio_Test_Base
{
protected:
    string ext;
    string video_file;
    VideoCaptureAPIs apiPref;
protected:
    Videoio_Test_Base() {}
    virtual ~Videoio_Test_Base() {}
    virtual void writeVideo() {}
    virtual void checkFrameContent(Mat &, int) {}
    virtual void checkFrameCount(int &) {}
    void checkFrameRead(int idx, VideoCapture & cap)
    {
        //int frameID = (int)cap.get(CAP_PROP_POS_FRAMES);
        Mat img;
        ASSERT_NO_THROW(cap >> img);
        //std::cout << "idx=" << idx << " img=" << img.size() << " frameID=" << frameID << std::endl;
        ASSERT_FALSE(img.empty()) << "idx=" << idx;
        checkFrameContent(img, idx);
    }
    void checkFrameSeek(int idx, VideoCapture & cap)
    {
        bool canSeek = false;
        ASSERT_NO_THROW(canSeek = cap.set(CAP_PROP_POS_FRAMES, idx));
        if (!canSeek)
        {
            std::cout << "Seek to frame '" << idx << "' is not supported. SKIP." << std::endl;
            return;
        }
        EXPECT_EQ(idx, (int)cap.get(CAP_PROP_POS_FRAMES));
        checkFrameRead(idx, cap);
    }
public:
    void doTest()
    {
        if (!videoio_registry::hasBackend(apiPref))
            throw SkipTestException(cv::String("Backend is not available/disabled: ") + cv::videoio_registry::getBackendName(apiPref));
<<<<<<< HEAD
        writeVideo();
=======
        if (cvtest::skipUnstableTests && apiPref == CAP_MSMF && (ext == "h264" || ext == "h265"))
            throw SkipTestException("Unstable MSMF test");
>>>>>>> dd4c2c4b
        VideoCapture cap;
        ASSERT_NO_THROW(cap.open(video_file, apiPref));
        if (!cap.isOpened())
        {
            std::cout << "SKIP test: backend " << apiPref << " can't open the video: " << video_file << std::endl;
            return;
        }
        int n_frames = -1;
        EXPECT_NO_THROW(n_frames = (int)cap.get(CAP_PROP_FRAME_COUNT));
        if (n_frames > 0)
        {
            ASSERT_GT(n_frames, 0);
            checkFrameCount(n_frames);
        }
        else
        {
            std::cout << "CAP_PROP_FRAME_COUNT is not supported by backend. Assume 50 frames." << std::endl;
            n_frames = 50;
        }

        {
            SCOPED_TRACE("consecutive read");
            if (apiPref == CAP_GSTREAMER)
            {
                // This workaround is for GStreamer 1.3.1.1 and older.
                // Old Gstreamer has a bug which handles the total duration 1 frame shorter
                // Old Gstreamer are used in Ubuntu 14.04, so the following code could be removed after it's EOL
                n_frames--;
            }
            for (int k = 0; k < n_frames; ++k)
            {
                checkFrameRead(k, cap);
            }
        }
        bool canSeek = false;
        EXPECT_NO_THROW(canSeek = cap.set(CAP_PROP_POS_FRAMES, 0));
        if (!canSeek)
        {
            std::cout << "Seek to frame '0' is not supported. SKIP all 'seek' tests." << std::endl;
            return;
        }

        if (ext != "wmv" && ext != "h264" && ext != "h265")
        {
            SCOPED_TRACE("progressive seek");
            bool res = false;
            EXPECT_NO_THROW(res = cap.set(CAP_PROP_POS_FRAMES, 0));
            ASSERT_TRUE(res);
            for (int k = 0; k < n_frames; k += 20)
            {
                checkFrameSeek(k, cap);
            }
        }

        if (ext != "mpg" && ext != "wmv" && ext != "h264" && ext != "h265")
        {
            SCOPED_TRACE("random seek");
            bool res = false;
            EXPECT_NO_THROW(res = cap.set(CAP_PROP_POS_FRAMES, 0));
            ASSERT_TRUE(res);
            for (int k = 0; k < 10; ++k)
            {
                checkFrameSeek(cvtest::TS::ptr()->get_rng().uniform(0, n_frames), cap);
            }
        }
    }
};

//==================================================================================================
typedef tuple<string, VideoCaptureAPIs> Backend_Type_Params;

class videoio_bunny : public Videoio_Test_Base, public testing::TestWithParam<Backend_Type_Params>
{
    BunnyParameters bunny_param;
public:
    videoio_bunny()
    {
        ext = get<0>(GetParam());
        apiPref = get<1>(GetParam());
        video_file = BunnyParameters::getFilename(String(".") + ext);
    }
    void doFrameCountTest()
    {
        if (!videoio_registry::hasBackend(apiPref))
            throw SkipTestException(cv::String("Backend is not available/disabled: ") + cv::videoio_registry::getBackendName(apiPref));
        if (cvtest::skipUnstableTests && apiPref == CAP_MSMF && (ext == "h264" || ext == "h265"))
            throw SkipTestException("Unstable MSMF test");
        VideoCapture cap;
        EXPECT_NO_THROW(cap.open(video_file, apiPref));
        if (!cap.isOpened())
        {
            std::cout << "SKIP test: backend " << apiPref << " can't open the video: " << video_file << std::endl;
            return;
        }

        Size actual;
        EXPECT_NO_THROW(actual = Size((int)cap.get(CAP_PROP_FRAME_WIDTH),
                                      (int)cap.get(CAP_PROP_FRAME_HEIGHT)));
        EXPECT_EQ(bunny_param.getWidth(), actual.width);
        EXPECT_EQ(bunny_param.getHeight(), actual.height);

        double fps_prop = 0;
        EXPECT_NO_THROW(fps_prop = cap.get(CAP_PROP_FPS));
        if (fps_prop > 0)
            EXPECT_NEAR(fps_prop, bunny_param.getFps(), 1);
        else
            std::cout << "FPS is not available. SKIP check." << std::endl;

        int count_prop = 0;
        EXPECT_NO_THROW(count_prop = (int)cap.get(CAP_PROP_FRAME_COUNT));
        // mpg file reports 5.08 sec * 24 fps => property returns 122 frames
        // but actual number of frames returned is 125
        if (ext != "mpg")
        {
            if (count_prop > 0)
            {
                EXPECT_EQ(bunny_param.getCount(), count_prop);
            }
        }

        int count_actual = 0;
        while (cap.isOpened())
        {
            Mat frame;
            EXPECT_NO_THROW(cap >> frame);
            if (frame.empty())
                break;
            EXPECT_EQ(bunny_param.getWidth(), frame.cols);
            EXPECT_EQ(bunny_param.getHeight(), frame.rows);
            count_actual += 1;
        }
        if (count_prop > 0)
        {
            EXPECT_NEAR(bunny_param.getCount(), count_actual, 1);
        }
        else
            std::cout << "Frames counter is not available. Actual frames: " << count_actual << ". SKIP check." << std::endl;
    }
};

//==================================================================================================

struct Ext_Fourcc_PSNR
{
    const char* ext;
    const char* fourcc;
    float PSNR;
    VideoCaptureAPIs api;
};
typedef tuple<Size, Ext_Fourcc_PSNR> Size_Ext_Fourcc_PSNR;

class videoio_synthetic : public Videoio_Test_Base, public testing::TestWithParam<Size_Ext_Fourcc_PSNR>
{
    Size frame_size;
    int fourcc;
    float PSNR_GT;
    int frame_count;
    double fps;
public:
    videoio_synthetic()
    {
        frame_size = get<0>(GetParam());
        const Ext_Fourcc_PSNR p = get<1>(GetParam());
        ext = p.ext;
        fourcc = fourccFromString(p.fourcc);
        PSNR_GT = p.PSNR;
        video_file = cv::tempfile((fourccToString(fourcc) + "." + ext).c_str());
        frame_count = 100;
        fps = 25.;
        apiPref = p.api;
    }
    void TearDown()
    {
        remove(video_file.c_str());
    }
    virtual void writeVideo()
    {
        Mat img(frame_size, CV_8UC3);
        VideoWriter writer;
        EXPECT_NO_THROW(writer.open(video_file, apiPref, fourcc, fps, frame_size, true));
        ASSERT_TRUE(writer.isOpened());
        for(int i = 0; i < frame_count; ++i )
        {
            generateFrame(i, frame_count, img);
            EXPECT_NO_THROW(writer << img);
        }
        EXPECT_NO_THROW(writer.release());
    }
    virtual void checkFrameContent(Mat & img, int idx)
    {
        Mat imgGT(frame_size, CV_8UC3);
        generateFrame(idx, frame_count, imgGT);
        double psnr = cvtest::PSNR(img, imgGT);
        ASSERT_GT(psnr, PSNR_GT) << "frame " << idx;
    }
    virtual void checkFrameCount(int &actual)
    {
        Range expected_frame_count = Range(frame_count, frame_count);

        // Hack! Newer FFmpeg versions in this combination produce a file
        // whose reported duration is one frame longer than needed, and so
        // the calculated frame count is also off by one. Ideally, we'd want
        // to fix both writing (to produce the correct duration) and reading
        // (to correctly report frame count for such files), but I don't know
        // how to do either, so this is a workaround for now.
        if (fourcc == VideoWriter::fourcc('M', 'P', 'E', 'G') && ext == "mkv")
            expected_frame_count.end += 1;

        // Workaround for some gstreamer pipelines
        if (apiPref == CAP_GSTREAMER)
            expected_frame_count.start -= 1;

        ASSERT_LE(expected_frame_count.start, actual);
        ASSERT_GE(expected_frame_count.end, actual);

        actual = expected_frame_count.start; // adjust actual frame boundary to possible minimum
    }
};

//==================================================================================================

static const VideoCaptureAPIs backend_params[] = {
#ifdef HAVE_AVFOUNDATION
   CAP_AVFOUNDATION,
#endif

#ifdef HAVE_MSMF
    CAP_MSMF,
#endif

    CAP_GSTREAMER,
    CAP_FFMPEG,

#ifdef HAVE_XINE
    CAP_XINE,
#endif

    CAP_OPENCV_MJPEG
    // CAP_INTEL_MFX
};

static const string bunny_params[] = {
    string("wmv"),
    string("mov"),
    string("mp4"),
    string("mpg"),
    string("avi"),
    string("h264"),
    string("h265"),
    string("mjpg.avi")
};

TEST_P(videoio_bunny, read_position) { doTest(); }

TEST_P(videoio_bunny, frame_count) { doFrameCountTest(); }

INSTANTIATE_TEST_CASE_P(videoio, videoio_bunny,
                          testing::Combine(
                              testing::ValuesIn(bunny_params),
                              testing::ValuesIn(backend_params)));


inline static std::ostream &operator<<(std::ostream &out, const Ext_Fourcc_PSNR &p)
{
    out << "FOURCC(" << p.fourcc << "), ." << p.ext << ", " << p.api << ", " << p.PSNR << "dB"; return out;
}

static Ext_Fourcc_PSNR synthetic_params[] = {

#ifdef HAVE_MSMF
#if !defined(_M_ARM)
    {"wmv", "WMV1", 30.f, CAP_MSMF},
    {"wmv", "WMV2", 30.f, CAP_MSMF},
#endif
    {"wmv", "WMV3", 30.f, CAP_MSMF},
    {"wmv", "WVC1", 30.f, CAP_MSMF},
    {"mov", "H264", 30.f, CAP_MSMF},
#endif

#ifdef HAVE_AVFOUNDATION
   {"mov", "H264", 30.f, CAP_AVFOUNDATION},
   {"mov", "MJPG", 30.f, CAP_AVFOUNDATION},
   {"mp4", "H264", 30.f, CAP_AVFOUNDATION},
   {"mp4", "MJPG", 30.f, CAP_AVFOUNDATION},
   {"m4v", "H264", 30.f, CAP_AVFOUNDATION},
   {"m4v", "MJPG", 30.f, CAP_AVFOUNDATION},
#endif

    {"avi", "XVID", 30.f, CAP_FFMPEG},
    {"avi", "MPEG", 30.f, CAP_FFMPEG},
    {"avi", "IYUV", 30.f, CAP_FFMPEG},
    {"avi", "MJPG", 30.f, CAP_FFMPEG},

    {"mkv", "XVID", 30.f, CAP_FFMPEG},
    {"mkv", "MPEG", 30.f, CAP_FFMPEG},
    {"mkv", "MJPG", 30.f, CAP_FFMPEG},

    {"avi", "MPEG", 30.f, CAP_GSTREAMER},
    {"avi", "MJPG", 30.f, CAP_GSTREAMER},
    {"avi", "H264", 30.f, CAP_GSTREAMER},

    {"mkv", "MPEG", 30.f, CAP_GSTREAMER},
    {"mkv", "MJPG", 30.f, CAP_GSTREAMER},
    {"mkv", "H264", 30.f, CAP_GSTREAMER},

    {"avi", "MJPG", 30.f, CAP_OPENCV_MJPEG},
};


Size all_sizes[] = {
    Size(640, 480),
    Size(976, 768)
};

TEST_P(videoio_synthetic, write_read_position) { doTest(); }

INSTANTIATE_TEST_CASE_P(videoio, videoio_synthetic,
                        testing::Combine(
                            testing::ValuesIn(all_sizes),
                            testing::ValuesIn(synthetic_params)));

struct Ext_Fourcc_API
{
    const char* ext;
    const char* fourcc;
    VideoCaptureAPIs api;
};

inline static std::ostream &operator<<(std::ostream &out, const Ext_Fourcc_API &p)
{
    out << "(FOURCC(" << p.fourcc << "), \"" << p.ext << "\", " << p.api << ")"; return out;
}


class Videoio_Writer : public Videoio_Test_Base, public testing::TestWithParam<Ext_Fourcc_API>
{
protected:
    Size frame_size;
    int fourcc;
    double fps;
public:
    Videoio_Writer()
    {
        frame_size = Size(640, 480);
        const Ext_Fourcc_API p = GetParam();
        ext = p.ext;
        fourcc = fourccFromString(p.fourcc);
        if (ext.size() == 3)
            video_file = cv::tempfile((fourccToString(fourcc) + "." + ext).c_str());
        else
            video_file = ext;
        fps = 25.;
        apiPref = p.api;
    }
    void SetUp()
    {
    }
    void TearDown()
    {
        if (ext.size() == 3)
            (void)remove(video_file.c_str());
    }
};

TEST_P(Videoio_Writer, write_nothing)
{
    if (!cv::videoio_registry::hasBackend(apiPref))
        throw SkipTestException(cv::String("Backend is not available/disabled: ") + cv::videoio_registry::getBackendName(apiPref));

    VideoWriter writer;
    EXPECT_NO_THROW(writer.open(video_file, apiPref, fourcc, fps, frame_size, true));
    ASSERT_TRUE(writer.isOpened());
#if 0  // no frames
    cv::Mat m(frame_size, CV_8UC3, Scalar::all(127));
    writer << m;
#endif
    EXPECT_NO_THROW(writer.release());
}

static vector<Ext_Fourcc_API> generate_Ext_Fourcc_API()
{
    const size_t N = sizeof(synthetic_params)/sizeof(synthetic_params[0]);
    vector<Ext_Fourcc_API> result; result.reserve(N);
    for (size_t i = 0; i < N; i++)
    {
        const Ext_Fourcc_PSNR& src = synthetic_params[i];
        Ext_Fourcc_API e = { src.ext, src.fourcc, src.api };
        result.push_back(e);
    }

    {
        Ext_Fourcc_API e = { "appsrc ! videoconvert ! video/x-raw, format=(string)NV12 ! filesink location=test.nv12", "\0\0\0\0", CAP_GSTREAMER };
        result.push_back(e);
    }
    {
        Ext_Fourcc_API e = { "appsrc ! videoconvert ! video/x-raw, format=(string)I420 ! matroskamux ! filesink location=test.mkv", "\0\0\0\0", CAP_GSTREAMER };
        result.push_back(e);
    }
    return result;
}

INSTANTIATE_TEST_CASE_P(videoio, Videoio_Writer, testing::ValuesIn(generate_Ext_Fourcc_API()));


TEST(Videoio, exceptions)
{
    VideoCapture cap;

    Mat mat;

    EXPECT_FALSE(cap.grab());
    EXPECT_FALSE(cap.retrieve(mat));
    EXPECT_FALSE(cap.set(CAP_PROP_POS_FRAMES, 1));
    EXPECT_FALSE(cap.open("this_does_not_exist.avi", CAP_OPENCV_MJPEG));

    cap.setExceptionMode(true);

    EXPECT_THROW(cap.grab(), Exception);
    EXPECT_THROW(cap.retrieve(mat), Exception);
    EXPECT_THROW(cap.set(CAP_PROP_POS_FRAMES, 1), Exception);
    EXPECT_THROW(cap.open("this_does_not_exist.avi", CAP_OPENCV_MJPEG), Exception);
}


typedef Videoio_Writer Videoio_Writer_bad_fourcc;

TEST_P(Videoio_Writer_bad_fourcc, nocrash)
{
    if (!isBackendAvailable(apiPref, cv::videoio_registry::getStreamBackends()))
        throw SkipTestException(cv::String("Backend is not available/disabled: ") + cv::videoio_registry::getBackendName(apiPref));

    VideoWriter writer;
    EXPECT_NO_THROW(writer.open(video_file, apiPref, fourcc, fps, frame_size, true));
    ASSERT_FALSE(writer.isOpened());
    EXPECT_NO_THROW(writer.release());
}

static vector<Ext_Fourcc_API> generate_Ext_Fourcc_API_nocrash()
{
    static const Ext_Fourcc_API params[] = {
#ifdef HAVE_MSMF_DISABLED  // MSMF opens writer stream
    {"wmv", "aaaa", CAP_MSMF},
    {"mov", "aaaa", CAP_MSMF},
#endif

#ifdef HAVE_QUICKTIME
    {"mov", "aaaa", CAP_QT},
    {"avi", "aaaa", CAP_QT},
    {"mkv", "aaaa", CAP_QT},
#endif

#ifdef HAVE_AVFOUNDATION
   {"mov", "aaaa", CAP_AVFOUNDATION},
   {"mp4", "aaaa", CAP_AVFOUNDATION},
   {"m4v", "aaaa", CAP_AVFOUNDATION},
#endif

#ifdef HAVE_FFMPEG
    {"avi", "aaaa", CAP_FFMPEG},
    {"mkv", "aaaa", CAP_FFMPEG},
#endif

#ifdef HAVE_GSTREAMER
    {"avi", "aaaa", CAP_GSTREAMER},
    {"mkv", "aaaa", CAP_GSTREAMER},
#endif
    {"avi", "aaaa", CAP_OPENCV_MJPEG},
};

    const size_t N = sizeof(params)/sizeof(params[0]);
    vector<Ext_Fourcc_API> result; result.reserve(N);
    for (size_t i = 0; i < N; i++)
    {
        const Ext_Fourcc_API& src = params[i];
        Ext_Fourcc_API e = { src.ext, src.fourcc, src.api };
        result.push_back(e);
    }
    return result;
}

INSTANTIATE_TEST_CASE_P(videoio, Videoio_Writer_bad_fourcc, testing::ValuesIn(generate_Ext_Fourcc_API_nocrash()));

} // namespace<|MERGE_RESOLUTION|>--- conflicted
+++ resolved
@@ -84,12 +84,9 @@
     {
         if (!videoio_registry::hasBackend(apiPref))
             throw SkipTestException(cv::String("Backend is not available/disabled: ") + cv::videoio_registry::getBackendName(apiPref));
-<<<<<<< HEAD
-        writeVideo();
-=======
         if (cvtest::skipUnstableTests && apiPref == CAP_MSMF && (ext == "h264" || ext == "h265"))
             throw SkipTestException("Unstable MSMF test");
->>>>>>> dd4c2c4b
+        writeVideo();
         VideoCapture cap;
         ASSERT_NO_THROW(cap.open(video_file, apiPref));
         if (!cap.isOpened())
