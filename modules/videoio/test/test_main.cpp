// This file is part of OpenCV project.
// It is subject to the license terms in the LICENSE file found in the top-level directory
// of this distribution and at http://opencv.org/license.html.
#include "test_precomp.hpp"
#include <opencv2/core/utils/logger.hpp>

<<<<<<< HEAD
#if defined(HAVE_HPX)
    #include <hpx/hpx_main.hpp>
#endif

CV_TEST_MAIN("highgui")
=======
static
void initTests()
{
#ifndef WINRT  // missing getenv
    const std::vector<cv::VideoCaptureAPIs> backends = cv::videoio_registry::getStreamBackends();
    const char* requireFFmpeg = getenv("OPENCV_TEST_VIDEOIO_BACKEND_REQUIRE_FFMPEG");
    if (requireFFmpeg && !isBackendAvailable(cv::CAP_FFMPEG, backends))
    {
        CV_LOG_FATAL(NULL, "OpenCV-Test: required FFmpeg backend is not available (broken plugin?). STOP.");
        exit(1);
    }
#endif
}

CV_TEST_MAIN("highgui", initTests())
>>>>>>> 9b4adc9a
<|MERGE_RESOLUTION|>--- conflicted
+++ resolved
@@ -4,13 +4,10 @@
 #include "test_precomp.hpp"
 #include <opencv2/core/utils/logger.hpp>
 
-<<<<<<< HEAD
 #if defined(HAVE_HPX)
     #include <hpx/hpx_main.hpp>
 #endif
 
-CV_TEST_MAIN("highgui")
-=======
 static
 void initTests()
 {
@@ -25,5 +22,4 @@
 #endif
 }
 
-CV_TEST_MAIN("highgui", initTests())
->>>>>>> 9b4adc9a
+CV_TEST_MAIN("highgui", initTests())