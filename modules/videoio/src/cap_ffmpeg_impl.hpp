--- conflicted
+++ resolved
@@ -1631,15 +1631,9 @@
 
     sws_scale(
             img_convert_ctx,
-<<<<<<< HEAD
             sw_picture->data,
             sw_picture->linesize,
-            0, context->coded_height,
-=======
-            picture->data,
-            picture->linesize,
-            0, picture->height,
->>>>>>> 5e1c9099
+            0, sw_picture->height,
             rgb_picture.data,
             rgb_picture.linesize
             );
