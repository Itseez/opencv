--- conflicted
+++ resolved
@@ -59,118 +59,6 @@
 #include <dc1394/dc1394.h>
 #include <stdlib.h>
 #include <string.h>
-
-<<<<<<< HEAD
-static dc1394error_t adaptBufferStereoLocal(dc1394video_frame_t *in, dc1394video_frame_t *out)
-{
-    uint32_t bpp;
-
-    // buffer position is not changed. Size is boubled in Y
-    out->size[0] = in->size[0];
-    out->size[1] = in->size[1] * 2;
-    out->position[0] = in->position[0];
-    out->position[1] = in->position[1];
-
-    // color coding is set to mono8 or raw8.
-    switch (in->color_coding)
-    {
-    case DC1394_COLOR_CODING_RAW16:
-        out->color_coding = DC1394_COLOR_CODING_RAW8;
-        break;
-    case DC1394_COLOR_CODING_MONO16:
-    case DC1394_COLOR_CODING_YUV422:
-        out->color_coding = DC1394_COLOR_CODING_MONO8;
-        break;
-    default:
-        return DC1394_INVALID_COLOR_CODING;
-    }
-
-    // keep the color filter value in all cases. if the format is not raw it will not be further used anyway
-    out->color_filter = in->color_filter;
-
-    // the output YUV byte order must be already set if the buffer is YUV422 at the output
-    // if the output is not YUV we don't care about this field.
-    // Hence nothing to do.
-    // we always convert to 8bits (at this point) we can safely set this value to 8.
-    out->data_depth = 8;
-
-    // don't know what to do with stride... >>>> TODO: STRIDE SHOULD BE TAKEN INTO ACCOUNT... <<<<
-    // out->stride=??
-    // the video mode should not change. Color coding and other stuff can be accessed in specific fields of this struct
-    out->video_mode = in->video_mode;
-
-    // padding is kept:
-    out->padding_bytes = in->padding_bytes;
-
-    // image bytes changes:    >>>> TODO: STRIDE SHOULD BE TAKEN INTO ACCOUNT... <<<<
-    dc1394_get_color_coding_bit_size(out->color_coding, &bpp);
-    out->image_bytes = (out->size[0] * out->size[1] * bpp) / 8;
-
-    // total is image_bytes + padding_bytes
-    out->total_bytes = out->image_bytes + out->padding_bytes;
-
-    // bytes-per-packet and packets_per_frame are internal data that can be kept as is.
-    out->packet_size  = in->packet_size;
-    out->packets_per_frame = in->packets_per_frame;
-
-    // timestamp, frame_behind, id and camera are copied too:
-    out->timestamp = in->timestamp;
-    out->frames_behind = in->frames_behind;
-    out->camera = in->camera;
-    out->id = in->id;
-
-    // verify memory allocation:
-    if (out->total_bytes > out->allocated_image_bytes)
-    {
-        free(out->image);
-        out->image = (uint8_t*)malloc(out->total_bytes * sizeof(uint8_t));
-        out->allocated_image_bytes = out->total_bytes;
-    }
-
-    // Copy padding bytes:
-    memcpy(&(out->image[out->image_bytes]), &(in->image[in->image_bytes]), out->padding_bytes);
-    out->little_endian = DC1394_FALSE; // not used before 1.32 is out.
-    out->data_in_padding = DC1394_FALSE; // not used before 1.32 is out.
-    return DC1394_SUCCESS;
-}
-
-static dc1394error_t dc1394_deinterlace_stereo_frames_fixed(dc1394video_frame_t *in,
-    dc1394video_frame_t *out, dc1394stereo_method_t method)
-{
-    if((in->color_coding == DC1394_COLOR_CODING_RAW16) ||
-       (in->color_coding == DC1394_COLOR_CODING_MONO16) ||
-       (in->color_coding == DC1394_COLOR_CODING_YUV422))
-    {
-        switch (method)
-        {
-
-        case DC1394_STEREO_METHOD_INTERLACED:
-            adaptBufferStereoLocal(in, out);
-//FIXED by AB:
-//          dc1394_deinterlace_stereo(in->image, out->image, in->size[0], in->size[1]);
-            dc1394_deinterlace_stereo(in->image, out->image, out->size[0], out->size[1]);
-            break;
-
-        case DC1394_STEREO_METHOD_FIELD:
-            adaptBufferStereoLocal(in, out);
-            memcpy(out->image, in->image, out->image_bytes);
-            break;
-        }
-
-        return DC1394_INVALID_STEREO_METHOD;
-    }
-    else
-        return DC1394_FUNCTION_NOT_SUPPORTED;
-=======
-static uint32_t getControlRegister(dc1394camera_t *camera, uint64_t offset)
-{
-    uint32_t value = 0;
-    dc1394error_t err = dc1394_get_control_register(camera, offset, &value);
-
-    assert(err == DC1394_SUCCESS);
-    return err == DC1394_SUCCESS ? value : 0xffffffff;
->>>>>>> 0d85e148
-}
 
 struct CvDC1394
 {
