--- conflicted
+++ resolved
@@ -594,7 +594,6 @@
     try
     {
         CvVideoWriter_FFMPEG_proxy* instance = (CvVideoWriter_FFMPEG_proxy*)handle;
-<<<<<<< HEAD
         if (instance->setProperty(prop, val))
         {
             return CV_ERROR_OK;
@@ -615,15 +614,6 @@
         CV_LOG_WARNING(NULL, "FFmpeg: Unknown C++ exception is raised");
         return CV_ERROR_FAIL;
     }
-=======
-        return (instance->setProperty(prop, val) ? CV_ERROR_OK : CV_ERROR_FAIL);
-    }
-    catch (...)
-    {
-        return CV_ERROR_FAIL;
-    }
-    return CV_ERROR_FAIL;
->>>>>>> 342ced1e
 }
 
 static
