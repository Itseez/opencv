--- conflicted
+++ resolved
@@ -566,18 +566,8 @@
         ANativeWindow_Buffer buffer;
         if (0 != ANativeWindow_lock(surface, &buffer, NULL)) {
             LOGE("Failed to lock the surface");
-<<<<<<< HEAD
-        } else {
-            if (AHARDWAREBUFFER_FORMAT_R8G8B8A8_UNORM == buffer.format) {
-                Mat bufferMat(image.rows, image.cols, CV_8UC4, buffer.bits, buffer.stride * 4);
-                cvtColor(image, bufferMat, COLOR_BGR2RGBA);
-            } else {
-                LOGE("Unknow surface buffer format: %u", buffer.format);
-            }
-=======
             return;
         }
->>>>>>> 342ced1e
 
         if (AHARDWAREBUFFER_FORMAT_R8G8B8A8_UNORM == buffer.format) {
             Mat bufferMat(image.rows, image.cols, CV_8UC4, buffer.bits, buffer.stride * 4);
@@ -594,9 +584,6 @@
         #else
         //OpenCV doesn't support RGB to NV12 so we need to convert to YV12 and then manually changed it to NV12
         Mat imageYV12;
-<<<<<<< HEAD
-        cvtColor(image, imageYV12, COLOR_BGR2YUV_YV12);
-=======
         switch (image.type()) {
             case CV_8UC4: cvtColor(image, imageYV12, COLOR_RGBA2YUV_YV12); break;
             case CV_8UC3: cvtColor(image, imageYV12, COLOR_BGR2YUV_YV12);  break;
@@ -605,7 +592,6 @@
                           imageYV12.rowRange(image.rows, imageYV12.rows) = 128;
                           break;
         }
->>>>>>> 342ced1e
 
         //convert from YV12 to NV12
         if (image.type() != CV_8UC1) {
