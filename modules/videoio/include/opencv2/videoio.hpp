--- conflicted
+++ resolved
@@ -169,11 +169,8 @@
        CAP_PROP_AUTOFOCUS     =39,
        CAP_PROP_SAR_NUM       =40, //!< Sample aspect ratio: num/den (num)
        CAP_PROP_SAR_DEN       =41, //!< Sample aspect ratio: num/den (den)
-<<<<<<< HEAD
+       CAP_PROP_BACKEND       =42, //!< current backend (enum VideoCaptureAPIs). Read-only property
        CAP_CROSSBAR_INPIN_TYPE =43, //!<CrossBar input pin Setting
-=======
-       CAP_PROP_BACKEND       =42, //!< current backend (enum VideoCaptureAPIs). Read-only property
->>>>>>> f1fdfa1a
 #ifndef CV_DOXYGEN
        CV__CAP_PROP_LATEST
 #endif
