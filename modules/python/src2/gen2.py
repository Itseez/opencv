--- conflicted
+++ resolved
@@ -448,8 +448,6 @@
         self.py_outputarg = False
         self.enclosing_arg = enclosing_arg
 
-<<<<<<< HEAD
-=======
     def __str__(self):
         return 'ArgInfo("{}", tp="{}", default="{}", in={}, out={})'.format(
             self.name, self.tp, self.defval, self.inputarg,
@@ -459,7 +457,6 @@
     def __repr__(self):
         return str(self)
 
->>>>>>> d0f51972
     @property
     def export_name(self):
         if self.name in python_reserved_keywords:
