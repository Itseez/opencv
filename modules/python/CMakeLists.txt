# ----------------------------------------------------------------------------
#  CMake file for python support
# ----------------------------------------------------------------------------

if(WIN32 AND CMAKE_BUILD_TYPE STREQUAL "Debug")
  ocv_module_disable(python)
endif()

if(ANDROID OR IOS OR NOT PYTHONLIBS_FOUND OR NOT PYTHON_NUMPY_INCLUDE_DIRS)
  ocv_module_disable(python)
endif()

set(the_description "The python bindings")
ocv_add_module(python BINDINGS opencv_core opencv_flann opencv_imgproc opencv_video opencv_ml opencv_features2d opencv_highgui opencv_calib3d opencv_photo opencv_objdetect opencv_contrib opencv_legacy opencv_softcascade OPTIONAL opencv_nonfree)

ocv_module_include_directories(
    "${PYTHON_INCLUDE_PATH}"
    "${PYTHON_NUMPY_INCLUDE_DIRS}"
    "${CMAKE_CURRENT_SOURCE_DIR}/include/opencv2/python"
    "${CMAKE_CURRENT_SOURCE_DIR}/src2"
    )

set(opencv_hdrs
    "${OPENCV_MODULE_opencv_core_LOCATION}/include/opencv2/core.hpp"
    "${OPENCV_MODULE_opencv_core_LOCATION}/include/opencv2/core/base.hpp"
    "${OPENCV_MODULE_opencv_core_LOCATION}/include/opencv2/core/types.hpp"
    "${OPENCV_MODULE_opencv_core_LOCATION}/include/opencv2/core/persistence.hpp"
    "${OPENCV_MODULE_opencv_core_LOCATION}/include/opencv2/core/utility.hpp"
    "${OPENCV_MODULE_opencv_flann_LOCATION}/include/opencv2/flann/miniflann.hpp"
    "${OPENCV_MODULE_opencv_imgproc_LOCATION}/include/opencv2/imgproc.hpp"
    "${OPENCV_MODULE_opencv_video_LOCATION}/include/opencv2/video/background_segm.hpp"
    "${OPENCV_MODULE_opencv_video_LOCATION}/include/opencv2/video/tracking.hpp"
    "${OPENCV_MODULE_opencv_photo_LOCATION}/include/opencv2/photo.hpp"
    "${OPENCV_MODULE_opencv_highgui_LOCATION}/include/opencv2/highgui.hpp"
    "${OPENCV_MODULE_opencv_ml_LOCATION}/include/opencv2/ml.hpp"
    "${OPENCV_MODULE_opencv_features2d_LOCATION}/include/opencv2/features2d.hpp"
    "${OPENCV_MODULE_opencv_calib3d_LOCATION}/include/opencv2/calib3d.hpp"
    "${OPENCV_MODULE_opencv_objdetect_LOCATION}/include/opencv2/objdetect.hpp"
    "${OPENCV_MODULE_opencv_softcascade_LOCATION}/include/opencv2/softcascade.hpp"
    "${OPENCV_MODULE_opencv_contrib_LOCATION}/include/opencv2/contrib.hpp")

if(HAVE_opencv_nonfree)
  list(APPEND opencv_hdrs     "${OPENCV_MODULE_opencv_nonfree_LOCATION}/include/opencv2/nonfree/features2d.hpp"
                              "${OPENCV_MODULE_opencv_nonfree_LOCATION}/include/opencv2/nonfree.hpp")
endif()

set(cv2_generated_hdrs
    "${CMAKE_CURRENT_BINARY_DIR}/cv_generated_funcs.h"
    "${CMAKE_CURRENT_BINARY_DIR}/cv_generated_func_tab.h"
    "${CMAKE_CURRENT_BINARY_DIR}/cv_generated_types.h"
    "${CMAKE_CURRENT_BINARY_DIR}/cv_generated_type_reg.h"
    "${CMAKE_CURRENT_BINARY_DIR}/cv_generated_const_reg.h")

add_custom_command(
   OUTPUT ${cv2_generated_hdrs}
   COMMAND ${PYTHON_EXECUTABLE} "${CMAKE_CURRENT_SOURCE_DIR}/src2/gen2.py" cv ${CMAKE_CURRENT_BINARY_DIR} ${opencv_hdrs}
   DEPENDS ${CMAKE_CURRENT_SOURCE_DIR}/src2/gen2.py
   DEPENDS ${CMAKE_CURRENT_SOURCE_DIR}/src2/hdr_parser.py
   DEPENDS ${opencv_hdrs})

add_library(${the_module} SHARED src2/cv2.cpp ${cv2_generated_hdrs})
set_target_properties(${the_module} PROPERTIES COMPILE_DEFINITIONS OPENCV_NOSTL)

if(PYTHON_DEBUG_LIBRARIES AND NOT PYTHON_LIBRARIES MATCHES "optimized.*debug")
  target_link_libraries(${the_module} debug ${PYTHON_DEBUG_LIBRARIES} optimized ${PYTHON_LIBRARIES})
else()
  target_link_libraries(${the_module} ${PYTHON_LIBRARIES})
endif()
target_link_libraries(${the_module} ${OPENCV_MODULE_${the_module}_DEPS})

execute_process(COMMAND ${PYTHON_EXECUTABLE} -c "import distutils.sysconfig; print(distutils.sysconfig.get_config_var('SO'))"
                RESULT_VARIABLE PYTHON_CVPY_PROCESS
                OUTPUT_VARIABLE CVPY_SUFFIX
                OUTPUT_STRIP_TRAILING_WHITESPACE)

set_target_properties(${the_module} PROPERTIES
                      PREFIX ""
                      OUTPUT_NAME cv2
                      SUFFIX ${CVPY_SUFFIX})

if(ENABLE_SOLUTION_FOLDERS)
  set_target_properties(${the_module} PROPERTIES FOLDER "bindings")
endif()

if(MSVC)
    add_definitions(-DCVAPI_EXPORTS)
endif()

if(CMAKE_COMPILER_IS_GNUCXX AND NOT ENABLE_NOISY_WARNINGS)
  set(CMAKE_CXX_FLAGS "${CMAKE_CXX_FLAGS} -Wno-unused-function")
endif()

if(MSVC AND NOT ENABLE_NOISY_WARNINGS)
  set(CMAKE_CXX_FLAGS "${CMAKE_CXX_FLAGS} /wd4100") #unreferenced formal parameter
  set(CMAKE_CXX_FLAGS "${CMAKE_CXX_FLAGS} /wd4127") #conditional expression is constant
  set(CMAKE_CXX_FLAGS "${CMAKE_CXX_FLAGS} /wd4505") #unreferenced local function has been removed
  string(REPLACE "/W4" "/W3" CMAKE_CXX_FLAGS "${CMAKE_CXX_FLAGS}")
endif()

if(MSVC AND NOT BUILD_SHARED_LIBS)
  set_target_properties(${the_module} PROPERTIES LINK_FLAGS "/NODEFAULTLIB:atlthunk.lib /NODEFAULTLIB:atlsd.lib /DEBUG")
endif()

if(MSVC AND NOT PYTHON_DEBUG_LIBRARIES)
  set(PYTHON_INSTALL_CONFIGURATIONS CONFIGURATIONS Release)
else()
  set(PYTHON_INSTALL_CONFIGURATIONS "")
endif()

<<<<<<< HEAD
install(TARGETS ${the_module}
        ${PYTHON_INSTALL_CONFIGURATIONS}
        RUNTIME DESTINATION ${PYTHON_PACKAGES_PATH} COMPONENT main
        LIBRARY DESTINATION ${PYTHON_PACKAGES_PATH} COMPONENT main
        ARCHIVE DESTINATION ${PYTHON_PACKAGES_PATH} COMPONENT main
        )

file(GLOB hdrs "${CMAKE_CURRENT_SOURCE_DIR}/include/opencv2/python/*")
install(FILES ${hdrs} DESTINATION "${OPENCV_INCLUDE_INSTALL_PATH}/opencv2/python" COMPONENT main)

install(FILES src2/gen2.py DESTINATION "${OPENCV_CONFIG_INSTALL_PATH}" COMPONENT main)
install(FILES src2/hdr_parser.py DESTINATION "${OPENCV_CONFIG_INSTALL_PATH}" COMPONENT main)

# ---------------------------------------------------------
# compilation for tests of external module support

set(cv2test_module cv2test)
set(external_test_opencv_hdrs
    "${CMAKE_CURRENT_SOURCE_DIR}/test/externalmodule/cv2test.hpp")

set(external_test_cv2_generated_hdrs
    "${CMAKE_CURRENT_BINARY_DIR}/cv2test_generated_funcs.h"
    "${CMAKE_CURRENT_BINARY_DIR}/cv2test_generated_func_tab.h"
    "${CMAKE_CURRENT_BINARY_DIR}/cv2test_generated_types.h"
    "${CMAKE_CURRENT_BINARY_DIR}/cv2test_generated_type_reg.h"
    "${CMAKE_CURRENT_BINARY_DIR}/cv2test_generated_const_reg.h")

add_custom_command(
   OUTPUT ${external_test_cv2_generated_hdrs}
   COMMAND ${PYTHON_EXECUTABLE} "${CMAKE_CURRENT_SOURCE_DIR}/src2/gen2.py" cv2test ${CMAKE_CURRENT_BINARY_DIR} ${external_test_opencv_hdrs}
   DEPENDS ${CMAKE_CURRENT_SOURCE_DIR}/src2/gen2.py
   DEPENDS ${CMAKE_CURRENT_SOURCE_DIR}/src2/hdr_parser.py
   DEPENDS ${external_test_opencv_hdrs})

add_library(${cv2test_module} SHARED test/externalmodule/cv2test.cpp test/externalmodule/cv2test_module.cpp ${external_test_cv2_generated_hdrs})
target_link_libraries(${cv2test_module} ${PYTHON_LIBRARIES})
target_link_libraries(${cv2test_module} ${OPENCV_MODULE_${the_module}_DEPS})

set_target_properties(${cv2test_module} PROPERTIES
                      PREFIX ""
                      OUTPUT_NAME ${cv2test_module}
                      SUFFIX ${CVPY_SUFFIX})
# ---------------------------------------------------------
=======
if(WIN32)
  set(PYTHON_INSTALL_ARCHIVE "")
else()
  set(PYTHON_INSTALL_ARCHIVE ARCHIVE DESTINATION ${PYTHON_PACKAGES_PATH} COMPONENT main)
endif()

if(NOT INSTALL_CREATE_DISTRIB)
  install(TARGETS ${the_module}
          ${PYTHON_INSTALL_CONFIGURATIONS}
          RUNTIME DESTINATION ${PYTHON_PACKAGES_PATH} COMPONENT main
          LIBRARY DESTINATION ${PYTHON_PACKAGES_PATH} COMPONENT main
          ${PYTHON_INSTALL_ARCHIVE}
          )
else()
  if(DEFINED PYTHON_VERSION_MAJOR)
    set(__ver "${PYTHON_VERSION_MAJOR}.${PYTHON_VERSION_MINOR}")
  else()
    set(__ver "unknown")
  endif()
  install(TARGETS ${the_module}
          CONFIGURATIONS Release
          RUNTIME DESTINATION python/${__ver}/${OpenCV_ARCH} COMPONENT main
          LIBRARY DESTINATION python/${__ver}/${OpenCV_ARCH} COMPONENT main
          )
endif()
>>>>>>> 4c102112
<|MERGE_RESOLUTION|>--- conflicted
+++ resolved
@@ -107,13 +107,32 @@
   set(PYTHON_INSTALL_CONFIGURATIONS "")
 endif()
 
-<<<<<<< HEAD
-install(TARGETS ${the_module}
-        ${PYTHON_INSTALL_CONFIGURATIONS}
-        RUNTIME DESTINATION ${PYTHON_PACKAGES_PATH} COMPONENT main
-        LIBRARY DESTINATION ${PYTHON_PACKAGES_PATH} COMPONENT main
-        ARCHIVE DESTINATION ${PYTHON_PACKAGES_PATH} COMPONENT main
-        )
+if(WIN32)
+  set(PYTHON_INSTALL_ARCHIVE "")
+else()
+  set(PYTHON_INSTALL_ARCHIVE ARCHIVE DESTINATION ${PYTHON_PACKAGES_PATH} COMPONENT main)
+endif()
+
+if(NOT INSTALL_CREATE_DISTRIB)
+  install(TARGETS ${the_module}
+          ${PYTHON_INSTALL_CONFIGURATIONS}
+          RUNTIME DESTINATION ${PYTHON_PACKAGES_PATH} COMPONENT main
+          LIBRARY DESTINATION ${PYTHON_PACKAGES_PATH} COMPONENT main
+          ${PYTHON_INSTALL_ARCHIVE}
+          )
+else()
+  if(DEFINED PYTHON_VERSION_MAJOR)
+    set(__ver "${PYTHON_VERSION_MAJOR}.${PYTHON_VERSION_MINOR}")
+  else()
+    set(__ver "unknown")
+  endif()
+  install(TARGETS ${the_module}
+          CONFIGURATIONS Release
+          RUNTIME DESTINATION python/${__ver}/${OpenCV_ARCH} COMPONENT main
+          LIBRARY DESTINATION python/${__ver}/${OpenCV_ARCH} COMPONENT main
+          )
+endif()
+
 
 file(GLOB hdrs "${CMAKE_CURRENT_SOURCE_DIR}/include/opencv2/python/*")
 install(FILES ${hdrs} DESTINATION "${OPENCV_INCLUDE_INSTALL_PATH}/opencv2/python" COMPONENT main)
@@ -150,31 +169,4 @@
                       PREFIX ""
                       OUTPUT_NAME ${cv2test_module}
                       SUFFIX ${CVPY_SUFFIX})
-# ---------------------------------------------------------
-=======
-if(WIN32)
-  set(PYTHON_INSTALL_ARCHIVE "")
-else()
-  set(PYTHON_INSTALL_ARCHIVE ARCHIVE DESTINATION ${PYTHON_PACKAGES_PATH} COMPONENT main)
-endif()
-
-if(NOT INSTALL_CREATE_DISTRIB)
-  install(TARGETS ${the_module}
-          ${PYTHON_INSTALL_CONFIGURATIONS}
-          RUNTIME DESTINATION ${PYTHON_PACKAGES_PATH} COMPONENT main
-          LIBRARY DESTINATION ${PYTHON_PACKAGES_PATH} COMPONENT main
-          ${PYTHON_INSTALL_ARCHIVE}
-          )
-else()
-  if(DEFINED PYTHON_VERSION_MAJOR)
-    set(__ver "${PYTHON_VERSION_MAJOR}.${PYTHON_VERSION_MINOR}")
-  else()
-    set(__ver "unknown")
-  endif()
-  install(TARGETS ${the_module}
-          CONFIGURATIONS Release
-          RUNTIME DESTINATION python/${__ver}/${OpenCV_ARCH} COMPONENT main
-          LIBRARY DESTINATION python/${__ver}/${OpenCV_ARCH} COMPONENT main
-          )
-endif()
->>>>>>> 4c102112
+# ---------------------------------------------------------