--- conflicted
+++ resolved
@@ -2,16 +2,11 @@
 #  CMake file for python support
 # ----------------------------------------------------------------------------
 
-<<<<<<< HEAD
-if(WIN32 AND CMAKE_BUILD_TYPE STREQUAL "Debug")
-  ocv_module_disable(python2)
-  ocv_module_disable(python3)
-=======
 if((WIN32 AND CMAKE_BUILD_TYPE STREQUAL "Debug")
     OR BUILD_opencv_world
     )
-  ocv_module_disable(python)
->>>>>>> 0428ce47
+  ocv_module_disable(python2)
+  ocv_module_disable(python3)
 endif()
 
 if(ANDROID OR IOS)
@@ -19,139 +14,5 @@
   ocv_module_disable(python3)
 endif()
 
-<<<<<<< HEAD
 add_subdirectory(python2)
-add_subdirectory(python3)
-=======
-set(the_description "The python bindings")
-
-set(candidate_deps "")
-foreach(mp ${OPENCV_MODULES_PATH} ${OPENCV_EXTRA_MODULES_PATH})
-    file(GLOB names "${mp}/*")
-    foreach(m IN LISTS names)
-        if(IS_DIRECTORY ${m})
-            get_filename_component(m ${m} NAME)
-            list(APPEND candidate_deps "opencv_${m}")
-        endif()
-    endforeach(m)
-endforeach(mp)
-
-# module blacklist
-ocv_list_filterout(candidate_deps "^opencv_cud(a|ev)")
-ocv_list_filterout(candidate_deps "^opencv_adas$")
-ocv_list_filterout(candidate_deps "^opencv_tracking$")
-
-
-ocv_add_module(python BINDINGS OPTIONAL ${candidate_deps})
-
-ocv_module_include_directories(
-    "${PYTHON_INCLUDE_PATH}"
-    ${PYTHON_NUMPY_INCLUDE_DIRS}
-    "${CMAKE_CURRENT_SOURCE_DIR}/src2"
-    )
-
-
-set(opencv_hdrs "")
-foreach(m IN LISTS OPENCV_MODULE_opencv_python_DEPS)
-    list(APPEND opencv_hdrs ${OPENCV_MODULE_${m}_HEADERS})
-endforeach(m)
-
-# header blacklist
-ocv_list_filterout(opencv_hdrs ".h$")
-ocv_list_filterout(opencv_hdrs "cuda")
-ocv_list_filterout(opencv_hdrs "cudev")
-ocv_list_filterout(opencv_hdrs "opencv2/objdetect/detection_based_tracker.hpp")
-ocv_list_filterout(opencv_hdrs "opencv2/optim.hpp")
-
-set(cv2_generated_hdrs
-    "${CMAKE_CURRENT_BINARY_DIR}/pyopencv_generated_include.h"
-    "${CMAKE_CURRENT_BINARY_DIR}/pyopencv_generated_funcs.h"
-    "${CMAKE_CURRENT_BINARY_DIR}/pyopencv_generated_func_tab.h"
-    "${CMAKE_CURRENT_BINARY_DIR}/pyopencv_generated_types.h"
-    "${CMAKE_CURRENT_BINARY_DIR}/pyopencv_generated_type_reg.h"
-    "${CMAKE_CURRENT_BINARY_DIR}/pyopencv_generated_const_reg.h")
-
-file(WRITE "${CMAKE_CURRENT_BINARY_DIR}/headers.txt" "${opencv_hdrs}")
-add_custom_command(
-   OUTPUT ${cv2_generated_hdrs}
-   COMMAND ${PYTHON_EXECUTABLE} "${CMAKE_CURRENT_SOURCE_DIR}/src2/gen2.py" ${CMAKE_CURRENT_BINARY_DIR} "${CMAKE_CURRENT_BINARY_DIR}/headers.txt"
-   DEPENDS ${CMAKE_CURRENT_SOURCE_DIR}/src2/gen2.py
-   DEPENDS ${CMAKE_CURRENT_SOURCE_DIR}/src2/hdr_parser.py
-   DEPENDS ${CMAKE_CURRENT_BINARY_DIR}/headers.txt
-   DEPENDS ${opencv_hdrs})
-
-ocv_add_library(${the_module} SHARED src2/cv2.cpp ${cv2_generated_hdrs})
-set_target_properties(${the_module} PROPERTIES COMPILE_DEFINITIONS OPENCV_NOSTL)
-
-if(PYTHON_DEBUG_LIBRARIES AND NOT PYTHON_LIBRARIES MATCHES "optimized.*debug")
-  ocv_target_link_libraries(${the_module} debug ${PYTHON_DEBUG_LIBRARIES} optimized ${PYTHON_LIBRARIES})
-else()
-  ocv_target_link_libraries(${the_module} ${PYTHON_LIBRARIES})
-endif()
-ocv_target_link_libraries(${the_module} ${OPENCV_MODULE_${the_module}_DEPS})
-
-execute_process(COMMAND ${PYTHON_EXECUTABLE} -c "import distutils.sysconfig; print(distutils.sysconfig.get_config_var('SO'))"
-                RESULT_VARIABLE PYTHON_CVPY_PROCESS
-                OUTPUT_VARIABLE CVPY_SUFFIX
-                OUTPUT_STRIP_TRAILING_WHITESPACE)
-
-set_target_properties(${the_module} PROPERTIES
-                      PREFIX ""
-                      OUTPUT_NAME cv2
-                      SUFFIX ${CVPY_SUFFIX})
-
-if(ENABLE_SOLUTION_FOLDERS)
-  set_target_properties(${the_module} PROPERTIES FOLDER "bindings")
-endif()
-
-if(MSVC)
-  add_definitions(-DCVAPI_EXPORTS)
-endif()
-
-if(CMAKE_COMPILER_IS_GNUCXX AND NOT ENABLE_NOISY_WARNINGS)
-  set(CMAKE_CXX_FLAGS "${CMAKE_CXX_FLAGS} -Wno-unused-function")
-endif()
-
-if(MSVC AND NOT ENABLE_NOISY_WARNINGS)
-  set(CMAKE_CXX_FLAGS "${CMAKE_CXX_FLAGS} /wd4100") #unreferenced formal parameter
-  set(CMAKE_CXX_FLAGS "${CMAKE_CXX_FLAGS} /wd4127") #conditional expression is constant
-  set(CMAKE_CXX_FLAGS "${CMAKE_CXX_FLAGS} /wd4505") #unreferenced local function has been removed
-  string(REPLACE "/W4" "/W3" CMAKE_CXX_FLAGS "${CMAKE_CXX_FLAGS}")
-endif()
-
-if(MSVC AND NOT BUILD_SHARED_LIBS)
-  set_target_properties(${the_module} PROPERTIES LINK_FLAGS "/NODEFAULTLIB:atlthunk.lib /NODEFAULTLIB:atlsd.lib /DEBUG")
-endif()
-
-if(MSVC AND NOT PYTHON_DEBUG_LIBRARIES)
-  set(PYTHON_INSTALL_CONFIGURATIONS CONFIGURATIONS Release)
-else()
-  set(PYTHON_INSTALL_CONFIGURATIONS "")
-endif()
-
-if(WIN32)
-  set(PYTHON_INSTALL_ARCHIVE "")
-else()
-  set(PYTHON_INSTALL_ARCHIVE ARCHIVE DESTINATION ${PYTHON_PACKAGES_PATH} COMPONENT python)
-endif()
-
-if(NOT INSTALL_CREATE_DISTRIB)
-  install(TARGETS ${the_module}
-          ${PYTHON_INSTALL_CONFIGURATIONS}
-          RUNTIME DESTINATION ${PYTHON_PACKAGES_PATH} COMPONENT python
-          LIBRARY DESTINATION ${PYTHON_PACKAGES_PATH} COMPONENT python
-          ${PYTHON_INSTALL_ARCHIVE}
-          )
-else()
-  if(DEFINED PYTHON_VERSION_MAJOR)
-    set(__ver "${PYTHON_VERSION_MAJOR}.${PYTHON_VERSION_MINOR}")
-  else()
-    set(__ver "unknown")
-  endif()
-  install(TARGETS ${the_module}
-          CONFIGURATIONS Release
-          RUNTIME DESTINATION python/${__ver}/${OpenCV_ARCH} COMPONENT python
-          LIBRARY DESTINATION python/${__ver}/${OpenCV_ARCH} COMPONENT python
-          )
-endif()
->>>>>>> 0428ce47
+add_subdirectory(python3)