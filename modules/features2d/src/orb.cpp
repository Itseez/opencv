--- conflicted
+++ resolved
@@ -709,7 +709,6 @@
             CV_Error(Error::StsBadArg, "");
         return value;
     }
-<<<<<<< HEAD
 
     // returns the descriptor size in bytes
     int descriptorSize() const;
@@ -735,33 +734,6 @@
     int fastThreshold;
 };
 
-=======
-
-    // returns the descriptor size in bytes
-    int descriptorSize() const;
-    // returns the descriptor type
-    int descriptorType() const;
-    // returns the default norm type
-    int defaultNorm() const;
-
-    // Compute the ORB_Impl features and descriptors on an image
-    void detectAndCompute( InputArray image, InputArray mask, std::vector<KeyPoint>& keypoints,
-                     OutputArray descriptors, bool useProvidedKeypoints=false );
-
-protected:
-
-    int nfeatures;
-    double scaleFactor;
-    int nlevels;
-    int edgeThreshold;
-    int firstLevel;
-    int wta_k;
-    int scoreType;
-    int patchSize;
-    int fastThreshold;
-};
-
->>>>>>> 5cdaccc9
 int ORB_Impl::descriptorSize() const
 {
     return kBytes;
