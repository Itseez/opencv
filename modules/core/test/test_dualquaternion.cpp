--- conflicted
+++ resolved
@@ -145,8 +145,6 @@
     DualQuatd gdb = DualQuatd::gdqblend(Vec<DualQuatd, 3>{dqIdentity, dq, dq2}, Vec3d{0.4, 0, 0.6}, QUAT_ASSUME_UNIT);
     EXPECT_EQ(gdb, DualQuatd::dqblend(dqIdentity, dq2, 0.6));
     EXPECT_ANY_THROW(DualQuatd::gdqblend(Vec<DualQuatd, 1>{dq2}, Vec2d{0.5, 0.5}));
-<<<<<<< HEAD
-=======
     Mat gdqb_d(1, 2, CV_64FC(7));
     gdqb_d.at<Vec<double, 7>>(0, 0) = Vec<double, 7>{1,2,3,4,5,6,7};
     gdqb_d.at<Vec<double, 7>>(0, 1) = Vec<double, 7>{1,2,3,4,5,6,7};
@@ -156,7 +154,6 @@
     gdqb_f.at<Vec<float, 8>>(0, 1) = Vec<float, 8>{1,2,3,4,5,6,7,8};
     EXPECT_ANY_THROW(DualQuatd::gdqblend(gdqb_f, Vec2d{0.5, 0.5}));
     EXPECT_ANY_THROW(DualQuatd::gdqblend(Vec<DualQuatd, 3>{dqIdentity, dq, dq2}, Vec3f{0.4, 0, 0.6}, QUAT_ASSUME_UNIT));
->>>>>>> d6022de7
     EXPECT_EQ(gdb, DualQuatd::gdqblend(Vec<DualQuatd, 3>{dqIdentity, dq * dualNumber1, -dq2}, Vec3d{0.4, 0, 0.6}));
 }
 
