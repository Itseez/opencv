//////////////////////////////////////////////////////////////////////////////////////////
/////////////////// tests for matrix operations and math functions ///////////////////////
//////////////////////////////////////////////////////////////////////////////////////////

#include "test_precomp.hpp"
#include <float.h>
#include <math.h>

using namespace cv;
using namespace std;

/// !!! NOTE !!! These tests happily avoid overflow cases & out-of-range arguments
/// so that output arrays contain neigher Inf's nor Nan's.
/// Handling such cases would require special modification of check function
/// (validate_test_results) => TBD.
/// Also, need some logarithmic-scale generation of input data. Right now it is done (in some tests)
/// by generating min/max boundaries for random data in logarimithic scale, but
/// within the same test case all the input array elements are of the same order.

class Core_MathTest : public cvtest::ArrayTest
{
public:
    typedef cvtest::ArrayTest Base;
    Core_MathTest();
protected:
    void get_test_array_types_and_sizes( int test_case_idx, vector<vector<Size> >& sizes,
                                        vector<vector<int> >& types);
    double get_success_error_level( int /*test_case_idx*/, int i, int j );
    bool test_nd;
};


Core_MathTest::Core_MathTest()
{
    optional_mask = false;

    test_array[INPUT].push_back(NULL);
    test_array[OUTPUT].push_back(NULL);
    test_array[REF_OUTPUT].push_back(NULL);

    test_nd = false;
}


double Core_MathTest::get_success_error_level( int /*test_case_idx*/, int i, int j )
{
    return test_mat[i][j].depth() == CV_32F ? FLT_EPSILON*128 : DBL_EPSILON*1024;
}


void Core_MathTest::get_test_array_types_and_sizes( int test_case_idx,
                                                     vector<vector<Size> >& sizes,
                                                     vector<vector<int> >& types)
{
    RNG& rng = ts->get_rng();
    int depth = cvtest::randInt(rng)%2 + CV_32F;
    int cn = cvtest::randInt(rng) % 4 + 1, type = CV_MAKETYPE(depth, cn);
    size_t i, j;
    Base::get_test_array_types_and_sizes( test_case_idx, sizes, types );

    for( i = 0; i < test_array.size(); i++ )
    {
        size_t count = test_array[i].size();
        for( j = 0; j < count; j++ )
            types[i][j] = type;
    }
    test_nd = cvtest::randInt(rng)%3 == 0;
}


////////// pow /////////////

class Core_PowTest : public Core_MathTest
{
public:
    typedef Core_MathTest Base;
    Core_PowTest();
protected:
    void get_test_array_types_and_sizes( int test_case_idx,
                                        vector<vector<Size> >& sizes,
                                        vector<vector<int> >& types );
    void get_minmax_bounds( int i, int j, int type, Scalar& low, Scalar& high );
    void run_func();
    void prepare_to_validation( int test_case_idx );
    double get_success_error_level( int test_case_idx, int i, int j );
    double power;
};


Core_PowTest::Core_PowTest()
{
    power = 0;
}


void Core_PowTest::get_test_array_types_and_sizes( int test_case_idx,
                                                    vector<vector<Size> >& sizes,
                                                    vector<vector<int> >& types )
{
    RNG& rng = ts->get_rng();
    int depth = cvtest::randInt(rng) % (CV_64F+1);
    int cn = cvtest::randInt(rng) % 4 + 1;
    size_t i, j;
    Base::get_test_array_types_and_sizes( test_case_idx, sizes, types );
    depth += depth == CV_8S;

    if( depth < CV_32F || cvtest::randInt(rng)%8 == 0 )
        // integer power
        power = (int)(cvtest::randInt(rng)%21 - 10);
    else
    {
        i = cvtest::randInt(rng)%17;
        power = i == 16 ? 1./3 : i == 15 ? 0.5 : i == 14 ? -0.5 : cvtest::randReal(rng)*10 - 5;
    }

    for( i = 0; i < test_array.size(); i++ )
    {
        size_t count = test_array[i].size();
        int type = CV_MAKETYPE(depth, cn);
        for( j = 0; j < count; j++ )
            types[i][j] = type;
    }
    test_nd = cvtest::randInt(rng)%3 == 0;
}


double Core_PowTest::get_success_error_level( int test_case_idx, int i, int j )
{
    int depth = test_mat[i][j].depth();
    if( depth < CV_32F )
        return power == cvRound(power) && power >= 0 ? 0 : 1;
    else
        return Base::get_success_error_level( test_case_idx, i, j );
}


void Core_PowTest::get_minmax_bounds( int /*i*/, int /*j*/, int type, Scalar& low, Scalar& high )
{
    double l, u = cvtest::randInt(ts->get_rng())%1000 + 1;
    if( power > 0 )
    {
        double mval = cvtest::getMaxVal(type);
        double u1 = pow(mval,1./power)*2;
        u = MIN(u,u1);
    }

    l = power == cvRound(power) ? -u : FLT_EPSILON;
    low = Scalar::all(l);
    high = Scalar::all(u);
}


void Core_PowTest::run_func()
{
    if(!test_nd)
    {
        if( fabs(power-1./3) <= DBL_EPSILON && test_mat[INPUT][0].depth() == CV_32F )
        {
            Mat a = test_mat[INPUT][0], b = test_mat[OUTPUT][0];

            a = a.reshape(1);
            b = b.reshape(1);
            for( int i = 0; i < a.rows; i++ )
            {
                b.at<float>(i,0) = (float)fabs(cvCbrt(a.at<float>(i,0)));
                for( int j = 1; j < a.cols; j++ )
                    b.at<float>(i,j) = (float)fabs(cv::cubeRoot(a.at<float>(i,j)));
            }
        }
        else
            cvPow( test_array[INPUT][0], test_array[OUTPUT][0], power );
    }
    else
    {
        Mat& a = test_mat[INPUT][0];
        Mat& b = test_mat[OUTPUT][0];
        if(power == 0.5)
            cv::sqrt(a, b);
        else
            cv::pow(a, power, b);
    }
}


inline static int ipow( int a, int power )
{
    int b = 1;
    while( power > 0 )
    {
        if( power&1 )
            b *= a, power--;
        else
            a *= a, power >>= 1;
    }
    return b;
}


inline static double ipow( double a, int power )
{
    double b = 1.;
    while( power > 0 )
    {
        if( power&1 )
            b *= a, power--;
        else
            a *= a, power >>= 1;
    }
    return b;
}


void Core_PowTest::prepare_to_validation( int /*test_case_idx*/ )
{
    const Mat& a = test_mat[INPUT][0];
    Mat& b = test_mat[REF_OUTPUT][0];

    int depth = a.depth();
    int ncols = a.cols*a.channels();
    int ipower = cvRound(power), apower = abs(ipower);
    int i, j;

    for( i = 0; i < a.rows; i++ )
    {
        const uchar* a_data = a.ptr(i);
        uchar* b_data = b.ptr(i);

        switch( depth )
        {
            case CV_8U:
                if( ipower < 0 )
                    for( j = 0; j < ncols; j++ )
                    {
                        int val = ((uchar*)a_data)[j];
                        ((uchar*)b_data)[j] = (uchar)(val == 0 ? 255 : val == 1 ? 1 :
                                                      val == 2 && ipower == -1 ? 1 : 0);
                    }
                else
                    for( j = 0; j < ncols; j++ )
                    {
                        int val = ((uchar*)a_data)[j];
                        val = ipow( val, ipower );
                        ((uchar*)b_data)[j] = saturate_cast<uchar>(val);
                    }
                break;
            case CV_8S:
                if( ipower < 0 )
                    for( j = 0; j < ncols; j++ )
                    {
                        int val = ((schar*)a_data)[j];
                        ((schar*)b_data)[j] = (schar)(val == 0 ? 127 : val == 1 ? 1 :
                                                    val ==-1 ? 1-2*(ipower&1) :
                                                    val == 2 && ipower == -1 ? 1 : 0);
                    }
                else
                    for( j = 0; j < ncols; j++ )
                    {
                        int val = ((schar*)a_data)[j];
                        val = ipow( val, ipower );
                        ((schar*)b_data)[j] = saturate_cast<schar>(val);
                    }
                break;
            case CV_16U:
                if( ipower < 0 )
                    for( j = 0; j < ncols; j++ )
                    {
                        int val = ((ushort*)a_data)[j];
                        ((ushort*)b_data)[j] = (ushort)(val == 0 ? 65535 : val == 1 ? 1 :
                                                        val ==-1 ? 1-2*(ipower&1) :
                                                        val == 2 && ipower == -1 ? 1 : 0);
                    }
                else
                    for( j = 0; j < ncols; j++ )
                    {
                        int val = ((ushort*)a_data)[j];
                        val = ipow( val, ipower );
                        ((ushort*)b_data)[j] = saturate_cast<ushort>(val);
                    }
                break;
            case CV_16S:
                if( ipower < 0 )
                    for( j = 0; j < ncols; j++ )
                    {
                        int val = ((short*)a_data)[j];
                        ((short*)b_data)[j] = (short)(val == 0 ? 32767 : val == 1 ? 1 :
                                                      val ==-1 ? 1-2*(ipower&1) :
                                                      val == 2 && ipower == -1 ? 1 : 0);
                    }
                else
                    for( j = 0; j < ncols; j++ )
                    {
                        int val = ((short*)a_data)[j];
                        val = ipow( val, ipower );
                        ((short*)b_data)[j] = saturate_cast<short>(val);
                    }
                break;
            case CV_32S:
                if( ipower < 0 )
                    for( j = 0; j < ncols; j++ )
                    {
                        int val = ((int*)a_data)[j];
                        ((int*)b_data)[j] = val == 0 ? INT_MAX : val == 1 ? 1 :
                        val ==-1 ? 1-2*(ipower&1) :
                        val == 2 && ipower == -1 ? 1 : 0;
                    }
                else
                    for( j = 0; j < ncols; j++ )
                    {
                        int val = ((int*)a_data)[j];
                        val = ipow( val, ipower );
                        ((int*)b_data)[j] = val;
                    }
                break;
            case CV_32F:
                if( power != ipower )
                    for( j = 0; j < ncols; j++ )
                    {
                        double val = ((float*)a_data)[j];
                        val = pow( fabs(val), power );
                        ((float*)b_data)[j] = (float)val;
                    }
                else
                    for( j = 0; j < ncols; j++ )
                    {
                        double val = ((float*)a_data)[j];
                        if( ipower < 0 )
                            val = 1./val;
                        val = ipow( val, apower );
                        ((float*)b_data)[j] = (float)val;
                    }
                break;
            case CV_64F:
                if( power != ipower )
                    for( j = 0; j < ncols; j++ )
                    {
                        double val = ((double*)a_data)[j];
                        val = pow( fabs(val), power );
                        ((double*)b_data)[j] = (double)val;
                    }
                else
                    for( j = 0; j < ncols; j++ )
                    {
                        double val = ((double*)a_data)[j];
                        if( ipower < 0 )
                            val = 1./val;
                        val = ipow( val, apower );
                        ((double*)b_data)[j] = (double)val;
                    }
                break;
        }
    }
}

///////////////////////////////////////// matrix tests ////////////////////////////////////////////

class Core_MatrixTest : public cvtest::ArrayTest
{
public:
    typedef cvtest::ArrayTest Base;
    Core_MatrixTest( int in_count, int out_count,
                       bool allow_int, bool scalar_output, int max_cn );
protected:
    void get_test_array_types_and_sizes( int test_case_idx,
                                        vector<vector<Size> >& sizes,
                                        vector<vector<int> >& types );
    double get_success_error_level( int test_case_idx, int i, int j );
    bool allow_int;
    bool scalar_output;
    int max_cn;
};


Core_MatrixTest::Core_MatrixTest( int in_count, int out_count,
                                      bool _allow_int, bool _scalar_output, int _max_cn )
: allow_int(_allow_int), scalar_output(_scalar_output), max_cn(_max_cn)
{
    int i;
    for( i = 0; i < in_count; i++ )
        test_array[INPUT].push_back(NULL);

    for( i = 0; i < out_count; i++ )
    {
        test_array[OUTPUT].push_back(NULL);
        test_array[REF_OUTPUT].push_back(NULL);
    }

    element_wise_relative_error = false;
}


void Core_MatrixTest::get_test_array_types_and_sizes( int test_case_idx,
                                                       vector<vector<Size> >& sizes,
                                                       vector<vector<int> >& types )
{
    RNG& rng = ts->get_rng();
    int depth = cvtest::randInt(rng) % (allow_int ? CV_64F+1 : 2);
    int cn = cvtest::randInt(rng) % max_cn + 1;
    size_t i, j;

    if( allow_int )
        depth += depth == CV_8S;
    else
        depth += CV_32F;

    Base::get_test_array_types_and_sizes( test_case_idx, sizes, types );

    for( i = 0; i < test_array.size(); i++ )
    {
        size_t count = test_array[i].size();
        int flag = (i == OUTPUT || i == REF_OUTPUT) && scalar_output;
        int type = !flag ? CV_MAKETYPE(depth, cn) : CV_64FC1;

        for( j = 0; j < count; j++ )
        {
            types[i][j] = type;
            if( flag )
                sizes[i][j] = Size( 4, 1 );
        }
    }
}


double Core_MatrixTest::get_success_error_level( int test_case_idx, int i, int j )
{
    int input_depth = test_mat[INPUT][0].depth();
    double input_precision = input_depth < CV_32F ? 0 : input_depth == CV_32F ? 5e-5 : 5e-10;
    double output_precision = Base::get_success_error_level( test_case_idx, i, j );
    return MAX(input_precision, output_precision);
}


///////////////// Trace /////////////////////

class Core_TraceTest : public Core_MatrixTest
{
public:
    Core_TraceTest();
protected:
    void run_func();
    void prepare_to_validation( int test_case_idx );
};


Core_TraceTest::Core_TraceTest() : Core_MatrixTest( 1, 1, true, true, 4 )
{
}


void Core_TraceTest::run_func()
{
    test_mat[OUTPUT][0].at<Scalar>(0,0) = cvTrace(test_array[INPUT][0]);
}


void Core_TraceTest::prepare_to_validation( int )
{
    Mat& mat = test_mat[INPUT][0];
    int count = MIN( mat.rows, mat.cols );
    Mat diag(count, 1, mat.type(), mat.ptr(), mat.step + mat.elemSize());
    Scalar r = cvtest::mean(diag);
    r *= (double)count;

    test_mat[REF_OUTPUT][0].at<Scalar>(0,0) = r;
}


///////// dotproduct //////////

class Core_DotProductTest : public Core_MatrixTest
{
public:
    Core_DotProductTest();
protected:
    void run_func();
    void prepare_to_validation( int test_case_idx );
};


Core_DotProductTest::Core_DotProductTest() : Core_MatrixTest( 2, 1, true, true, 4 )
{
}


void Core_DotProductTest::run_func()
{
    test_mat[OUTPUT][0].at<Scalar>(0,0) = Scalar(cvDotProduct( test_array[INPUT][0], test_array[INPUT][1] ));
}


void Core_DotProductTest::prepare_to_validation( int )
{
    test_mat[REF_OUTPUT][0].at<Scalar>(0,0) = Scalar(cvtest::crossCorr( test_mat[INPUT][0], test_mat[INPUT][1] ));
}


///////// crossproduct //////////

class Core_CrossProductTest : public Core_MatrixTest
{
public:
    Core_CrossProductTest();
protected:
    void get_test_array_types_and_sizes( int test_case_idx,
                                        vector<vector<Size> >& sizes,
                                        vector<vector<int> >& types );
    void run_func();
    void prepare_to_validation( int test_case_idx );
};


Core_CrossProductTest::Core_CrossProductTest() : Core_MatrixTest( 2, 1, false, false, 1 )
{
}


void Core_CrossProductTest::get_test_array_types_and_sizes( int,
                                                             vector<vector<Size> >& sizes,
                                                             vector<vector<int> >& types )
{
    RNG& rng = ts->get_rng();
    int depth = cvtest::randInt(rng) % 2 + CV_32F;
    int cn = cvtest::randInt(rng) & 1 ? 3 : 1, type = CV_MAKETYPE(depth, cn);
    CvSize sz;

    types[INPUT][0] = types[INPUT][1] = types[OUTPUT][0] = types[REF_OUTPUT][0] = type;

    if( cn == 3 )
        sz = Size(1,1);
    else if( cvtest::randInt(rng) & 1 )
        sz = Size(3,1);
    else
        sz = Size(1,3);

    sizes[INPUT][0] = sizes[INPUT][1] = sizes[OUTPUT][0] = sizes[REF_OUTPUT][0] = sz;
}


void Core_CrossProductTest::run_func()
{
    cvCrossProduct( test_array[INPUT][0], test_array[INPUT][1], test_array[OUTPUT][0] );
}


void Core_CrossProductTest::prepare_to_validation( int )
{
    CvScalar a(0), b(0), c(0);

    if( test_mat[INPUT][0].rows > 1 )
    {
        a.val[0] = cvGetReal2D( test_array[INPUT][0], 0, 0 );
        a.val[1] = cvGetReal2D( test_array[INPUT][0], 1, 0 );
        a.val[2] = cvGetReal2D( test_array[INPUT][0], 2, 0 );

        b.val[0] = cvGetReal2D( test_array[INPUT][1], 0, 0 );
        b.val[1] = cvGetReal2D( test_array[INPUT][1], 1, 0 );
        b.val[2] = cvGetReal2D( test_array[INPUT][1], 2, 0 );
    }
    else if( test_mat[INPUT][0].cols > 1 )
    {
        a.val[0] = cvGetReal1D( test_array[INPUT][0], 0 );
        a.val[1] = cvGetReal1D( test_array[INPUT][0], 1 );
        a.val[2] = cvGetReal1D( test_array[INPUT][0], 2 );

        b.val[0] = cvGetReal1D( test_array[INPUT][1], 0 );
        b.val[1] = cvGetReal1D( test_array[INPUT][1], 1 );
        b.val[2] = cvGetReal1D( test_array[INPUT][1], 2 );
    }
    else
    {
        a = cvGet1D( test_array[INPUT][0], 0 );
        b = cvGet1D( test_array[INPUT][1], 0 );
    }

    c.val[2] = a.val[0]*b.val[1] - a.val[1]*b.val[0];
    c.val[1] = -a.val[0]*b.val[2] + a.val[2]*b.val[0];
    c.val[0] = a.val[1]*b.val[2] - a.val[2]*b.val[1];

    if( test_mat[REF_OUTPUT][0].rows > 1 )
    {
        cvSetReal2D( test_array[REF_OUTPUT][0], 0, 0, c.val[0] );
        cvSetReal2D( test_array[REF_OUTPUT][0], 1, 0, c.val[1] );
        cvSetReal2D( test_array[REF_OUTPUT][0], 2, 0, c.val[2] );
    }
    else if( test_mat[REF_OUTPUT][0].cols > 1 )
    {
        cvSetReal1D( test_array[REF_OUTPUT][0], 0, c.val[0] );
        cvSetReal1D( test_array[REF_OUTPUT][0], 1, c.val[1] );
        cvSetReal1D( test_array[REF_OUTPUT][0], 2, c.val[2] );
    }
    else
    {
        cvSet1D( test_array[REF_OUTPUT][0], 0, c );
    }
}


///////////////// gemm /////////////////////

class Core_GEMMTest : public Core_MatrixTest
{
public:
    typedef Core_MatrixTest Base;
    Core_GEMMTest();
protected:
    void get_test_array_types_and_sizes( int test_case_idx, vector<vector<Size> >& sizes, vector<vector<int> >& types );
    void get_minmax_bounds( int /*i*/, int /*j*/, int /*type*/, Scalar& low, Scalar& high );
    int prepare_test_case( int test_case_idx );
    void run_func();
    void prepare_to_validation( int test_case_idx );
    int tabc_flag;
    double alpha, beta;
};

Core_GEMMTest::Core_GEMMTest() : Core_MatrixTest( 5, 1, false, false, 2 )
{
    test_case_count = 100;
    max_log_array_size = 10;
    tabc_flag = 0;
    alpha = beta = 0;
}


void Core_GEMMTest::get_test_array_types_and_sizes( int test_case_idx, vector<vector<Size> >& sizes, vector<vector<int> >& types )
{
    RNG& rng = ts->get_rng();
    Size sizeA;
    Base::get_test_array_types_and_sizes( test_case_idx, sizes, types );
    sizeA = sizes[INPUT][0];
    Base::get_test_array_types_and_sizes( test_case_idx, sizes, types );
    sizes[INPUT][0] = sizeA;
    sizes[INPUT][2] = sizes[INPUT][3] = Size(1,1);
    types[INPUT][2] = types[INPUT][3] &= ~CV_MAT_CN_MASK;

    tabc_flag = cvtest::randInt(rng) & 7;

    switch( tabc_flag & (CV_GEMM_A_T|CV_GEMM_B_T) )
    {
        case 0:
            sizes[INPUT][1].height = sizes[INPUT][0].width;
            sizes[OUTPUT][0].height = sizes[INPUT][0].height;
            sizes[OUTPUT][0].width = sizes[INPUT][1].width;
            break;
        case CV_GEMM_B_T:
            sizes[INPUT][1].width = sizes[INPUT][0].width;
            sizes[OUTPUT][0].height = sizes[INPUT][0].height;
            sizes[OUTPUT][0].width = sizes[INPUT][1].height;
            break;
        case CV_GEMM_A_T:
            sizes[INPUT][1].height = sizes[INPUT][0].height;
            sizes[OUTPUT][0].height = sizes[INPUT][0].width;
            sizes[OUTPUT][0].width = sizes[INPUT][1].width;
            break;
        case CV_GEMM_A_T | CV_GEMM_B_T:
            sizes[INPUT][1].width = sizes[INPUT][0].height;
            sizes[OUTPUT][0].height = sizes[INPUT][0].width;
            sizes[OUTPUT][0].width = sizes[INPUT][1].height;
            break;
    }

    sizes[REF_OUTPUT][0] = sizes[OUTPUT][0];

    if( cvtest::randInt(rng) & 1 )
        sizes[INPUT][4] = Size(0,0);
    else if( !(tabc_flag & CV_GEMM_C_T) )
        sizes[INPUT][4] = sizes[OUTPUT][0];
    else
    {
        sizes[INPUT][4].width = sizes[OUTPUT][0].height;
        sizes[INPUT][4].height = sizes[OUTPUT][0].width;
    }
}


int Core_GEMMTest::prepare_test_case( int test_case_idx )
{
    int code = Base::prepare_test_case( test_case_idx );
    if( code > 0 )
    {
        alpha = cvGetReal2D( test_array[INPUT][2], 0, 0 );
        beta = cvGetReal2D( test_array[INPUT][3], 0, 0 );
    }
    return code;
}


void Core_GEMMTest::get_minmax_bounds( int /*i*/, int /*j*/, int /*type*/, Scalar& low, Scalar& high )
{
    low = Scalar::all(-10.);
    high = Scalar::all(10.);
}


void Core_GEMMTest::run_func()
{
    cvGEMM( test_array[INPUT][0], test_array[INPUT][1], alpha,
           test_array[INPUT][4], beta, test_array[OUTPUT][0], tabc_flag );
}


void Core_GEMMTest::prepare_to_validation( int )
{
    cvtest::gemm( test_mat[INPUT][0], test_mat[INPUT][1], alpha,
             test_array[INPUT][4] ? test_mat[INPUT][4] : Mat(),
             beta, test_mat[REF_OUTPUT][0], tabc_flag );
}


///////////////// multransposed /////////////////////

class Core_MulTransposedTest : public Core_MatrixTest
{
public:
    Core_MulTransposedTest();
protected:
    void get_test_array_types_and_sizes( int test_case_idx, vector<vector<Size> >& sizes, vector<vector<int> >& types );
    void get_minmax_bounds( int /*i*/, int /*j*/, int /*type*/, Scalar& low, Scalar& high );
    void run_func();
    void prepare_to_validation( int test_case_idx );
    int order;
};


Core_MulTransposedTest::Core_MulTransposedTest() : Core_MatrixTest( 2, 1, false, false, 1 )
{
    test_case_count = 100;
    order = 0;
    test_array[TEMP].push_back(NULL);
}


void Core_MulTransposedTest::get_test_array_types_and_sizes( int test_case_idx, vector<vector<Size> >& sizes, vector<vector<int> >& types )
{
    RNG& rng = ts->get_rng();
    int bits = cvtest::randInt(rng);
    int src_type = cvtest::randInt(rng) % 5;
    int dst_type = cvtest::randInt(rng) % 2;

    src_type = src_type == 0 ? CV_8U : src_type == 1 ? CV_16U : src_type == 2 ? CV_16S :
    src_type == 3 ? CV_32F : CV_64F;
    dst_type = dst_type == 0 ? CV_32F : CV_64F;
    dst_type = MAX( dst_type, src_type );

    Core_MatrixTest::get_test_array_types_and_sizes( test_case_idx, sizes, types );

    if( bits & 1 )
        sizes[INPUT][1] = Size(0,0);
    else
    {
        sizes[INPUT][1] = sizes[INPUT][0];
        if( bits & 2 )
            sizes[INPUT][1].height = 1;
        if( bits & 4 )
            sizes[INPUT][1].width = 1;
    }

    sizes[TEMP][0] = sizes[INPUT][0];
    types[INPUT][0] = src_type;
    types[OUTPUT][0] = types[REF_OUTPUT][0] = types[INPUT][1] = types[TEMP][0] = dst_type;

    order = (bits & 8) != 0;
    sizes[OUTPUT][0].width = sizes[OUTPUT][0].height = order == 0 ?
    sizes[INPUT][0].height : sizes[INPUT][0].width;
    sizes[REF_OUTPUT][0] = sizes[OUTPUT][0];
}


void Core_MulTransposedTest::get_minmax_bounds( int /*i*/, int /*j*/, int /*type*/, Scalar& low, Scalar& high )
{
    low = cvScalarAll(-10.);
    high = cvScalarAll(10.);
}


void Core_MulTransposedTest::run_func()
{
    cvMulTransposed( test_array[INPUT][0], test_array[OUTPUT][0],
                    order, test_array[INPUT][1] );
}


void Core_MulTransposedTest::prepare_to_validation( int )
{
    const Mat& src = test_mat[INPUT][0];
    Mat delta = test_mat[INPUT][1];
    Mat& temp = test_mat[TEMP][0];
    if( !delta.empty() )
    {
        if( delta.rows < src.rows || delta.cols < src.cols )
        {
            cv::repeat( delta, src.rows/delta.rows, src.cols/delta.cols, temp);
            delta = temp;
        }
        cvtest::add( src, 1, delta, -1, Scalar::all(0), temp, temp.type());
    }
    else
        src.convertTo(temp, temp.type());

    cvtest::gemm( temp, temp, 1., Mat(), 0, test_mat[REF_OUTPUT][0], order == 0 ? GEMM_2_T : GEMM_1_T );
}


///////////////// Transform /////////////////////

class Core_TransformTest : public Core_MatrixTest
{
public:
    typedef Core_MatrixTest Base;
    Core_TransformTest();
protected:
    void get_test_array_types_and_sizes( int test_case_idx, vector<vector<Size> >& sizes, vector<vector<int> >& types );
    double get_success_error_level( int test_case_idx, int i, int j );
    int prepare_test_case( int test_case_idx );
    void run_func();
    void prepare_to_validation( int test_case_idx );

    double scale;
    bool diagMtx;
};


Core_TransformTest::Core_TransformTest() : Core_MatrixTest( 3, 1, true, false, 4 )
{
    scale = 1;
    diagMtx = false;
}


void Core_TransformTest::get_test_array_types_and_sizes( int test_case_idx, vector<vector<Size> >& sizes, vector<vector<int> >& types )
{
    RNG& rng = ts->get_rng();
    int bits = cvtest::randInt(rng);
    int depth, dst_cn, mat_cols, mattype;
    Base::get_test_array_types_and_sizes( test_case_idx, sizes, types );

    mat_cols = CV_MAT_CN(types[INPUT][0]);
    depth = CV_MAT_DEPTH(types[INPUT][0]);
    dst_cn = cvtest::randInt(rng) % 4 + 1;
    types[OUTPUT][0] = types[REF_OUTPUT][0] = CV_MAKETYPE(depth, dst_cn);

    mattype = depth < CV_32S ? CV_32F : depth == CV_64F ? CV_64F : bits & 1 ? CV_32F : CV_64F;
    types[INPUT][1] = mattype;
    types[INPUT][2] = CV_MAKETYPE(mattype, dst_cn);

    scale = 1./((cvtest::randInt(rng)%4)*50+1);

    if( bits & 2 )
    {
        sizes[INPUT][2] = Size(0,0);
        mat_cols += (bits & 4) != 0;
    }
    else if( bits & 4 )
        sizes[INPUT][2] = Size(1,1);
    else
    {
        if( bits & 8 )
            sizes[INPUT][2] = Size(dst_cn,1);
        else
            sizes[INPUT][2] = Size(1,dst_cn);
        types[INPUT][2] &= ~CV_MAT_CN_MASK;
    }
    diagMtx = (bits & 16) != 0;

    sizes[INPUT][1] = Size(mat_cols,dst_cn);
}


int Core_TransformTest::prepare_test_case( int test_case_idx )
{
    int code = Base::prepare_test_case( test_case_idx );
    if( code > 0 )
    {
        Mat& m = test_mat[INPUT][1];
        cvtest::add(m, scale, m, 0, Scalar::all(0), m, m.type() );
        if(diagMtx)
        {
            Mat mask = Mat::eye(m.rows, m.cols, CV_8U)*255;
            mask = ~mask;
            m.setTo(Scalar::all(0), mask);
        }
    }
    return code;
}


double Core_TransformTest::get_success_error_level( int test_case_idx, int i, int j )
{
    int depth = test_mat[INPUT][0].depth();
    return depth <= CV_8S ? 1 : depth <= CV_32S ? 9 : Base::get_success_error_level( test_case_idx, i, j );
}

void Core_TransformTest::run_func()
{
    CvMat _m = test_mat[INPUT][1], _shift = test_mat[INPUT][2];
    cvTransform( test_array[INPUT][0], test_array[OUTPUT][0], &_m, _shift.data.ptr ? &_shift : 0);
}


void Core_TransformTest::prepare_to_validation( int )
{
    Mat transmat = test_mat[INPUT][1];
    Mat shift = test_mat[INPUT][2];

    cvtest::transform( test_mat[INPUT][0], test_mat[REF_OUTPUT][0], transmat, shift );
}


///////////////// PerspectiveTransform /////////////////////

class Core_PerspectiveTransformTest : public Core_MatrixTest
{
public:
    Core_PerspectiveTransformTest();
protected:
    void get_test_array_types_and_sizes( int test_case_idx, vector<vector<Size> >& sizes, vector<vector<int> >& types );
    double get_success_error_level( int test_case_idx, int i, int j );
    void run_func();
    void prepare_to_validation( int test_case_idx );
};


Core_PerspectiveTransformTest::Core_PerspectiveTransformTest() : Core_MatrixTest( 2, 1, false, false, 2 )
{
}


void Core_PerspectiveTransformTest::get_test_array_types_and_sizes( int test_case_idx, vector<vector<Size> >& sizes, vector<vector<int> >& types )
{
    RNG& rng = ts->get_rng();
    int bits = cvtest::randInt(rng);
    int depth, cn, mattype;
    Core_MatrixTest::get_test_array_types_and_sizes( test_case_idx, sizes, types );

    cn = CV_MAT_CN(types[INPUT][0]) + 1;
    depth = CV_MAT_DEPTH(types[INPUT][0]);
    types[INPUT][0] = types[OUTPUT][0] = types[REF_OUTPUT][0] = CV_MAKETYPE(depth, cn);

    mattype = depth == CV_64F ? CV_64F : bits & 1 ? CV_32F : CV_64F;
    types[INPUT][1] = mattype;
    sizes[INPUT][1] = Size(cn + 1, cn + 1);
}


double Core_PerspectiveTransformTest::get_success_error_level( int test_case_idx, int i, int j )
{
    int depth = test_mat[INPUT][0].depth();
    return depth == CV_32F ? 1e-4 : depth == CV_64F ? 1e-8 :
    Core_MatrixTest::get_success_error_level(test_case_idx, i, j);
}


void Core_PerspectiveTransformTest::run_func()
{
    CvMat _m = test_mat[INPUT][1];
    cvPerspectiveTransform( test_array[INPUT][0], test_array[OUTPUT][0], &_m );
}


static void cvTsPerspectiveTransform( const CvArr* _src, CvArr* _dst, const CvMat* transmat )
{
    int i, j, cols;
    int cn, depth, mat_depth;
    CvMat astub, bstub, *a, *b;
    double mat[16];

    a = cvGetMat( _src, &astub, 0, 0 );
    b = cvGetMat( _dst, &bstub, 0, 0 );

    cn = CV_MAT_CN(a->type);
    depth = CV_MAT_DEPTH(a->type);
    mat_depth = CV_MAT_DEPTH(transmat->type);
    cols = transmat->cols;

    // prepare cn x (cn + 1) transform matrix
    if( mat_depth == CV_32F )
    {
        for( i = 0; i < transmat->rows; i++ )
            for( j = 0; j < cols; j++ )
                mat[i*cols + j] = ((float*)(transmat->data.ptr + transmat->step*i))[j];
    }
    else
    {
        assert( mat_depth == CV_64F );
        for( i = 0; i < transmat->rows; i++ )
            for( j = 0; j < cols; j++ )
                mat[i*cols + j] = ((double*)(transmat->data.ptr + transmat->step*i))[j];
    }

    // transform data
    cols = a->cols * cn;
    vector<double> buf(cols);

    for( i = 0; i < a->rows; i++ )
    {
        uchar* src = a->data.ptr + i*a->step;
        uchar* dst = b->data.ptr + i*b->step;

        switch( depth )
        {
            case CV_32F:
                for( j = 0; j < cols; j++ )
                    buf[j] = ((float*)src)[j];
                break;
            case CV_64F:
                for( j = 0; j < cols; j++ )
                    buf[j] = ((double*)src)[j];
                break;
            default:
                assert(0);
        }

        switch( cn )
        {
            case 2:
                for( j = 0; j < cols; j += 2 )
                {
                    double t0 = buf[j]*mat[0] + buf[j+1]*mat[1] + mat[2];
                    double t1 = buf[j]*mat[3] + buf[j+1]*mat[4] + mat[5];
                    double w = buf[j]*mat[6] + buf[j+1]*mat[7] + mat[8];
                    w = w ? 1./w : 0;
                    buf[j] = t0*w;
                    buf[j+1] = t1*w;
                }
                break;
            case 3:
                for( j = 0; j < cols; j += 3 )
                {
                    double t0 = buf[j]*mat[0] + buf[j+1]*mat[1] + buf[j+2]*mat[2] + mat[3];
                    double t1 = buf[j]*mat[4] + buf[j+1]*mat[5] + buf[j+2]*mat[6] + mat[7];
                    double t2 = buf[j]*mat[8] + buf[j+1]*mat[9] + buf[j+2]*mat[10] + mat[11];
                    double w = buf[j]*mat[12] + buf[j+1]*mat[13] + buf[j+2]*mat[14] + mat[15];
                    w = w ? 1./w : 0;
                    buf[j] = t0*w;
                    buf[j+1] = t1*w;
                    buf[j+2] = t2*w;
                }
                break;
            default:
                assert(0);
        }

        switch( depth )
        {
            case CV_32F:
                for( j = 0; j < cols; j++ )
                    ((float*)dst)[j] = (float)buf[j];
                break;
            case CV_64F:
                for( j = 0; j < cols; j++ )
                    ((double*)dst)[j] = buf[j];
                break;
            default:
                assert(0);
        }
    }
}


void Core_PerspectiveTransformTest::prepare_to_validation( int )
{
    CvMat transmat = test_mat[INPUT][1];
    cvTsPerspectiveTransform( test_array[INPUT][0], test_array[REF_OUTPUT][0], &transmat );
}

///////////////// Mahalanobis /////////////////////

class Core_MahalanobisTest : public Core_MatrixTest
{
public:
    typedef Core_MatrixTest Base;
    Core_MahalanobisTest();
protected:
    void get_test_array_types_and_sizes( int test_case_idx, vector<vector<Size> >& sizes, vector<vector<int> >& types );
    int prepare_test_case( int test_case_idx );
    void run_func();
    void prepare_to_validation( int test_case_idx );
};


Core_MahalanobisTest::Core_MahalanobisTest() : Core_MatrixTest( 3, 1, false, true, 1 )
{
    test_case_count = 100;
    test_array[TEMP].push_back(NULL);
    test_array[TEMP].push_back(NULL);
    test_array[TEMP].push_back(NULL);
}


void Core_MahalanobisTest::get_test_array_types_and_sizes( int test_case_idx, vector<vector<Size> >& sizes, vector<vector<int> >& types )
{
    RNG& rng = ts->get_rng();
    Core_MatrixTest::get_test_array_types_and_sizes( test_case_idx, sizes, types );

    if( cvtest::randInt(rng) & 1 )
        sizes[INPUT][0].width = sizes[INPUT][1].width = 1;
    else
        sizes[INPUT][0].height = sizes[INPUT][1].height = 1;

    sizes[TEMP][0] = sizes[TEMP][1] = sizes[INPUT][0];
    sizes[INPUT][2].width = sizes[INPUT][2].height = sizes[INPUT][0].width + sizes[INPUT][0].height - 1;
    sizes[TEMP][2] = sizes[INPUT][2];
    types[TEMP][0] = types[TEMP][1] = types[TEMP][2] = types[INPUT][0];
}

int Core_MahalanobisTest::prepare_test_case( int test_case_idx )
{
    int code = Base::prepare_test_case( test_case_idx );
    if( code > 0 )
    {
        // make sure that the inverted "covariation" matrix is symmetrix and positively defined.
        cvtest::gemm( test_mat[INPUT][2], test_mat[INPUT][2], 1., Mat(), 0., test_mat[TEMP][2], GEMM_2_T );
        cvtest::copy( test_mat[TEMP][2], test_mat[INPUT][2] );
    }

    return code;
}


void Core_MahalanobisTest::run_func()
{
    test_mat[OUTPUT][0].at<Scalar>(0,0) =
    cvRealScalar(cvMahalanobis(test_array[INPUT][0], test_array[INPUT][1], test_array[INPUT][2]));
}

void Core_MahalanobisTest::prepare_to_validation( int )
{
    cvtest::add( test_mat[INPUT][0], 1., test_mat[INPUT][1], -1.,
                Scalar::all(0), test_mat[TEMP][0], test_mat[TEMP][0].type() );
    if( test_mat[INPUT][0].rows == 1 )
        cvtest::gemm( test_mat[TEMP][0], test_mat[INPUT][2], 1.,
                 Mat(), 0., test_mat[TEMP][1], 0 );
    else
        cvtest::gemm( test_mat[INPUT][2], test_mat[TEMP][0], 1.,
                 Mat(), 0., test_mat[TEMP][1], 0 );

    test_mat[REF_OUTPUT][0].at<Scalar>(0,0) = cvRealScalar(sqrt(cvtest::crossCorr(test_mat[TEMP][0], test_mat[TEMP][1])));
}


///////////////// covarmatrix /////////////////////

class Core_CovarMatrixTest : public Core_MatrixTest
{
public:
    Core_CovarMatrixTest();
protected:
    void get_test_array_types_and_sizes( int test_case_idx, vector<vector<Size> >& sizes, vector<vector<int> >& types );
    int prepare_test_case( int test_case_idx );
    void run_func();
    void prepare_to_validation( int test_case_idx );
    vector<void*> temp_hdrs;
    vector<uchar> hdr_data;
    int flags, t_flag, len, count;
    bool are_images;
};


Core_CovarMatrixTest::Core_CovarMatrixTest() : Core_MatrixTest( 1, 1, true, false, 1 ),
    flags(0), t_flag(0), len(0), count(0), are_images(false)
{
    test_case_count = 100;
    test_array[INPUT_OUTPUT].push_back(NULL);
    test_array[REF_INPUT_OUTPUT].push_back(NULL);
    test_array[TEMP].push_back(NULL);
    test_array[TEMP].push_back(NULL);
}


void Core_CovarMatrixTest::get_test_array_types_and_sizes( int test_case_idx, vector<vector<Size> >& sizes, vector<vector<int> >& types )
{
    RNG& rng = ts->get_rng();
    int bits = cvtest::randInt(rng);
    int i, single_matrix;
    Core_MatrixTest::get_test_array_types_and_sizes( test_case_idx, sizes, types );

    flags = bits & (CV_COVAR_NORMAL | CV_COVAR_USE_AVG | CV_COVAR_SCALE | CV_COVAR_ROWS );
    single_matrix = flags & CV_COVAR_ROWS;
    t_flag = (bits & 256) != 0;

    const int min_count = 2;

    if( !t_flag )
    {
        len = sizes[INPUT][0].width;
        count = sizes[INPUT][0].height;
        count = MAX(count, min_count);
        sizes[INPUT][0] = Size(len, count);
    }
    else
    {
        len = sizes[INPUT][0].height;
        count = sizes[INPUT][0].width;
        count = MAX(count, min_count);
        sizes[INPUT][0] = Size(count, len);
    }

    if( single_matrix && t_flag )
        flags = (flags & ~CV_COVAR_ROWS) | CV_COVAR_COLS;

    if( CV_MAT_DEPTH(types[INPUT][0]) == CV_32S )
        types[INPUT][0] = (types[INPUT][0] & ~CV_MAT_DEPTH_MASK) | CV_32F;

    sizes[OUTPUT][0] = sizes[REF_OUTPUT][0] = flags & CV_COVAR_NORMAL ? Size(len,len) : Size(count,count);
    sizes[INPUT_OUTPUT][0] = sizes[REF_INPUT_OUTPUT][0] = !t_flag ? Size(len,1) : Size(1,len);
    sizes[TEMP][0] = sizes[INPUT][0];

    types[INPUT_OUTPUT][0] = types[REF_INPUT_OUTPUT][0] =
    types[OUTPUT][0] = types[REF_OUTPUT][0] = types[TEMP][0] =
    CV_MAT_DEPTH(types[INPUT][0]) == CV_64F || (bits & 512) ? CV_64F : CV_32F;

    are_images = (bits & 1024) != 0;
    for( i = 0; i < (single_matrix ? 1 : count); i++ )
        temp_hdrs.push_back(NULL);
}


int Core_CovarMatrixTest::prepare_test_case( int test_case_idx )
{
    int code = Core_MatrixTest::prepare_test_case( test_case_idx );
    if( code > 0 )
    {
        int i;
        int single_matrix = flags & (CV_COVAR_ROWS|CV_COVAR_COLS);
        int hdr_size = are_images ? sizeof(IplImage) : sizeof(CvMat);

        hdr_data.resize(count*hdr_size);
        uchar* _hdr_data = &hdr_data[0];
        if( single_matrix )
        {
            if( !are_images )
                *((CvMat*)_hdr_data) = test_mat[INPUT][0];
            else
                *((IplImage*)_hdr_data) = test_mat[INPUT][0];
            temp_hdrs[0] = _hdr_data;
        }
        else
            for( i = 0; i < count; i++ )
            {
                Mat part;
                void* ptr = _hdr_data + i*hdr_size;

                if( !t_flag )
                    part = test_mat[INPUT][0].row(i);
                else
                    part = test_mat[INPUT][0].col(i);

                if( !are_images )
                    *((CvMat*)ptr) = part;
                else
                    *((IplImage*)ptr) = part;

                temp_hdrs[i] = ptr;
            }
    }

    return code;
}


void Core_CovarMatrixTest::run_func()
{
    cvCalcCovarMatrix( (const void**)&temp_hdrs[0], count,
                      test_array[OUTPUT][0], test_array[INPUT_OUTPUT][0], flags );
}


void Core_CovarMatrixTest::prepare_to_validation( int )
{
    Mat& avg = test_mat[REF_INPUT_OUTPUT][0];
    double scale = 1.;

    if( !(flags & CV_COVAR_USE_AVG) )
    {
        Mat hdrs0 = cvarrToMat(temp_hdrs[0]);

        int i;
        avg = Scalar::all(0);

        for( i = 0; i < count; i++ )
        {
            Mat vec;
            if( flags & CV_COVAR_ROWS )
                vec = hdrs0.row(i);
            else if( flags & CV_COVAR_COLS )
                vec = hdrs0.col(i);
            else
                vec = cvarrToMat(temp_hdrs[i]);

            cvtest::add(avg, 1, vec, 1, Scalar::all(0), avg, avg.type());
        }

        cvtest::add(avg, 1./count, avg, 0., Scalar::all(0), avg, avg.type());
    }

    if( flags & CV_COVAR_SCALE )
    {
        scale = 1./count;
    }

    Mat& temp0 = test_mat[TEMP][0];
    cv::repeat( avg, temp0.rows/avg.rows, temp0.cols/avg.cols, temp0 );
    cvtest::add( test_mat[INPUT][0], 1, temp0, -1, Scalar::all(0), temp0, temp0.type());

    cvtest::gemm( temp0, temp0, scale, Mat(), 0., test_mat[REF_OUTPUT][0],
             t_flag ^ ((flags & CV_COVAR_NORMAL) != 0) ? CV_GEMM_A_T : CV_GEMM_B_T );
    temp_hdrs.clear();
}


static void cvTsFloodWithZeros( Mat& mat, RNG& rng )
{
    int k, total = mat.rows*mat.cols, type = mat.type();
    int zero_total = cvtest::randInt(rng) % total;
    CV_Assert( type == CV_32FC1 || type == CV_64FC1 );

    for( k = 0; k < zero_total; k++ )
    {
        int i = cvtest::randInt(rng) % mat.rows;
        int j = cvtest::randInt(rng) % mat.cols;

        if( type == CV_32FC1 )
            mat.at<float>(i,j) = 0.f;
        else
            mat.at<double>(i,j) = 0.;
    }
}


///////////////// determinant /////////////////////

class Core_DetTest : public Core_MatrixTest
{
public:
    typedef Core_MatrixTest Base;
    Core_DetTest();
protected:
    void get_test_array_types_and_sizes( int test_case_idx, vector<vector<Size> >& sizes, vector<vector<int> >& types );
    double get_success_error_level( int test_case_idx, int i, int j );
    void get_minmax_bounds( int /*i*/, int /*j*/, int /*type*/, Scalar& low, Scalar& high );
    int prepare_test_case( int test_case_idx );
    void run_func();
    void prepare_to_validation( int test_case_idx );
};


Core_DetTest::Core_DetTest() : Core_MatrixTest( 1, 1, false, true, 1 )
{
    test_case_count = 100;
    max_log_array_size = 7;
    test_array[TEMP].push_back(NULL);
}


void Core_DetTest::get_test_array_types_and_sizes( int test_case_idx, vector<vector<Size> >& sizes, vector<vector<int> >& types )
{
    Base::get_test_array_types_and_sizes( test_case_idx, sizes, types );

    sizes[INPUT][0].width = sizes[INPUT][0].height;
    sizes[TEMP][0] = sizes[INPUT][0];
    types[TEMP][0] = CV_64FC1;
}


void Core_DetTest::get_minmax_bounds( int /*i*/, int /*j*/, int /*type*/, Scalar& low, Scalar& high )
{
    low = cvScalarAll(-2.);
    high = cvScalarAll(2.);
}


double Core_DetTest::get_success_error_level( int /*test_case_idx*/, int /*i*/, int /*j*/ )
{
    return CV_MAT_DEPTH(cvGetElemType(test_array[INPUT][0])) == CV_32F ? 1e-2 : 1e-5;
}


int Core_DetTest::prepare_test_case( int test_case_idx )
{
    int code = Core_MatrixTest::prepare_test_case( test_case_idx );
    if( code > 0 )
        cvTsFloodWithZeros( test_mat[INPUT][0], ts->get_rng() );

    return code;
}


void Core_DetTest::run_func()
{
    test_mat[OUTPUT][0].at<Scalar>(0,0) = cvRealScalar(cvDet(test_array[INPUT][0]));
}


// LU method that chooses the optimal in a column pivot element
static double cvTsLU( CvMat* a, CvMat* b=NULL, CvMat* x=NULL, int* rank=0 )
{
    int i, j, k, N = a->rows, N1 = a->cols, Nm = MIN(N, N1), step = a->step/sizeof(double);
    int M = b ? b->cols : 0, b_step = b ? b->step/sizeof(double) : 0;
    int x_step = x ? x->step/sizeof(double) : 0;
    double *a0 = a->data.db, *b0 = b ? b->data.db : 0;
    double *x0 = x ? x->data.db : 0;
    double t, det = 1.;
    assert( CV_MAT_TYPE(a->type) == CV_64FC1 &&
           (!b || CV_ARE_TYPES_EQ(a,b)) && (!x || CV_ARE_TYPES_EQ(a,x)));

    for( i = 0; i < Nm; i++ )
    {
        double max_val = fabs(a0[i*step + i]);
        double *a1, *a2, *b1 = 0, *b2 = 0;
        k = i;

        for( j = i+1; j < N; j++ )
        {
            t = fabs(a0[j*step + i]);
            if( max_val < t )
            {
                max_val = t;
                k = j;
            }
        }

        if( k != i )
        {
            for( j = i; j < N1; j++ )
                CV_SWAP( a0[i*step + j], a0[k*step + j], t );

            for( j = 0; j < M; j++ )
                CV_SWAP( b0[i*b_step + j], b0[k*b_step + j], t );
            det = -det;
        }

        if( max_val == 0 )
        {
            if( rank )
                *rank = i;
            return 0.;
        }

        a1 = a0 + i*step;
        a2 = a1 + step;
        b1 = b0 + i*b_step;
        b2 = b1 + b_step;

        for( j = i+1; j < N; j++, a2 += step, b2 += b_step )
        {
            t = a2[i]/a1[i];
            for( k = i+1; k < N1; k++ )
                a2[k] -= t*a1[k];

            for( k = 0; k < M; k++ )
                b2[k] -= t*b1[k];
        }

        det *= a1[i];
    }

    if( x )
    {
        assert( b );

        for( i = N-1; i >= 0; i-- )
        {
            double* a1 = a0 + i*step;
            double* b1 = b0 + i*b_step;
            for( j = 0; j < M; j++ )
            {
                t = b1[j];
                for( k = i+1; k < N1; k++ )
                    t -= a1[k]*x0[k*x_step + j];
                x0[i*x_step + j] = t/a1[i];
            }
        }
    }

    if( rank )
        *rank = i;
    return det;
}


void Core_DetTest::prepare_to_validation( int )
{
    test_mat[INPUT][0].convertTo(test_mat[TEMP][0], test_mat[TEMP][0].type());
    CvMat temp0 = test_mat[TEMP][0];
    test_mat[REF_OUTPUT][0].at<Scalar>(0,0) = cvRealScalar(cvTsLU(&temp0, 0, 0));
}


///////////////// invert /////////////////////

class Core_InvertTest : public Core_MatrixTest
{
public:
    typedef Core_MatrixTest Base;
    Core_InvertTest();
protected:
    void get_test_array_types_and_sizes( int test_case_idx, vector<vector<Size> >& sizes, vector<vector<int> >& types );
    void get_minmax_bounds( int /*i*/, int /*j*/, int /*type*/, Scalar& low, Scalar& high );
    double get_success_error_level( int test_case_idx, int i, int j );
    int prepare_test_case( int test_case_idx );
    void run_func();
    void prepare_to_validation( int test_case_idx );
    int method, rank;
    double result;
};


Core_InvertTest::Core_InvertTest()
: Core_MatrixTest( 1, 1, false, false, 1 ), method(0), rank(0), result(0.)
{
    test_case_count = 100;
    max_log_array_size = 7;
    test_array[TEMP].push_back(NULL);
    test_array[TEMP].push_back(NULL);
}


void Core_InvertTest::get_test_array_types_and_sizes( int test_case_idx, vector<vector<Size> >& sizes, vector<vector<int> >& types )
{
    RNG& rng = ts->get_rng();
    int bits = cvtest::randInt(rng);
    Base::get_test_array_types_and_sizes( test_case_idx, sizes, types );
    int min_size = MIN( sizes[INPUT][0].width, sizes[INPUT][0].height );

    if( (bits & 3) == 0 )
    {
        method = CV_SVD;
        if( bits & 4 )
        {
            sizes[INPUT][0] = Size(min_size, min_size);
            if( bits & 16 )
                method = CV_CHOLESKY;
        }
    }
    else
    {
        method = CV_LU;
        sizes[INPUT][0] = Size(min_size, min_size);
    }

    sizes[TEMP][0].width = sizes[INPUT][0].height;
    sizes[TEMP][0].height = sizes[INPUT][0].width;
    sizes[TEMP][1] = sizes[INPUT][0];
    types[TEMP][0] = types[INPUT][0];
    types[TEMP][1] = CV_64FC1;
    sizes[OUTPUT][0] = sizes[REF_OUTPUT][0] = Size(min_size, min_size);
}


double Core_InvertTest::get_success_error_level( int /*test_case_idx*/, int, int )
{
    return CV_MAT_DEPTH(cvGetElemType(test_array[OUTPUT][0])) == CV_32F ? 1e-2 : 1e-6;
}

int Core_InvertTest::prepare_test_case( int test_case_idx )
{
    int code = Core_MatrixTest::prepare_test_case( test_case_idx );
    if( code > 0 )
    {
        cvTsFloodWithZeros( test_mat[INPUT][0], ts->get_rng() );

        if( method == CV_CHOLESKY )
        {
            cvtest::gemm( test_mat[INPUT][0], test_mat[INPUT][0], 1.,
                     Mat(), 0., test_mat[TEMP][0], CV_GEMM_B_T );
            cvtest::copy( test_mat[TEMP][0], test_mat[INPUT][0] );
        }
    }

    return code;
}



void Core_InvertTest::get_minmax_bounds( int /*i*/, int /*j*/, int /*type*/, Scalar& low, Scalar& high )
{
    low = cvScalarAll(-1.);
    high = cvScalarAll(1.);
}


void Core_InvertTest::run_func()
{
    result = cvInvert(test_array[INPUT][0], test_array[TEMP][0], method);
}


static double cvTsSVDet( CvMat* mat, double* ratio )
{
    int type = CV_MAT_TYPE(mat->type);
    int i, nm = MIN( mat->rows, mat->cols );
    CvMat* w = cvCreateMat( nm, 1, type );
    double det = 1.;

    cvSVD( mat, w, 0, 0, 0 );

    if( type == CV_32FC1 )
    {
        for( i = 0; i < nm; i++ )
            det *= w->data.fl[i];
        *ratio = w->data.fl[nm-1] < FLT_EPSILON ? 0 : w->data.fl[nm-1]/w->data.fl[0];
    }
    else
    {
        for( i = 0; i < nm; i++ )
            det *= w->data.db[i];
        *ratio = w->data.db[nm-1] < FLT_EPSILON ? 0 : w->data.db[nm-1]/w->data.db[0];
    }

    cvReleaseMat( &w );
    return det;
}

void Core_InvertTest::prepare_to_validation( int )
{
    Mat& input = test_mat[INPUT][0];
    Mat& temp0 = test_mat[TEMP][0];
    Mat& temp1 = test_mat[TEMP][1];
    Mat& dst0 = test_mat[REF_OUTPUT][0];
    Mat& dst = test_mat[OUTPUT][0];
    CvMat _input = input;
    double ratio = 0, det = cvTsSVDet( &_input, &ratio );
    double threshold = (input.depth() == CV_32F ? FLT_EPSILON : DBL_EPSILON)*1000;

    cvtest::convert( input, temp1, temp1.type() );

    if( det < threshold ||
       ((method == CV_LU || method == CV_CHOLESKY) && (result == 0 || ratio < threshold)) ||
       ((method == CV_SVD || method == CV_SVD_SYM) && result < threshold) )
    {
        dst = Scalar::all(0);
        dst0 = Scalar::all(0);
        return;
    }

    if( input.rows >= input.cols )
        cvtest::gemm( temp0, input, 1., Mat(), 0., dst, 0 );
    else
        cvtest::gemm( input, temp0, 1., Mat(), 0., dst, 0 );

    cv::setIdentity( dst0, Scalar::all(1) );
}


///////////////// solve /////////////////////

class Core_SolveTest : public Core_MatrixTest
{
public:
    typedef Core_MatrixTest Base;
    Core_SolveTest();
protected:
    void get_test_array_types_and_sizes( int test_case_idx, vector<vector<Size> >& sizes, vector<vector<int> >& types );
    void get_minmax_bounds( int /*i*/, int /*j*/, int /*type*/, Scalar& low, Scalar& high );
    double get_success_error_level( int test_case_idx, int i, int j );
    int prepare_test_case( int test_case_idx );
    void run_func();
    void prepare_to_validation( int test_case_idx );
    int method, rank;
    double result;
};


Core_SolveTest::Core_SolveTest() : Core_MatrixTest( 2, 1, false, false, 1 ), method(0), rank(0), result(0.)
{
    test_case_count = 100;
    max_log_array_size = 7;
    test_array[TEMP].push_back(NULL);
    test_array[TEMP].push_back(NULL);
}


void Core_SolveTest::get_test_array_types_and_sizes( int test_case_idx, vector<vector<Size> >& sizes, vector<vector<int> >& types )
{
    RNG& rng = ts->get_rng();
    int bits = cvtest::randInt(rng);
    Base::get_test_array_types_and_sizes( test_case_idx, sizes, types );
    CvSize in_sz = sizes[INPUT][0];
    if( in_sz.width > in_sz.height )
        in_sz = cvSize(in_sz.height, in_sz.width);
    Base::get_test_array_types_and_sizes( test_case_idx, sizes, types );
    sizes[INPUT][0] = in_sz;
    int min_size = MIN( sizes[INPUT][0].width, sizes[INPUT][0].height );

    if( (bits & 3) == 0 )
    {
        method = CV_SVD;
        if( bits & 4 )
        {
            sizes[INPUT][0] = Size(min_size, min_size);
            /*if( bits & 8 )
             method = CV_SVD_SYM;*/
        }
    }
    else
    {
        method = CV_LU;
        sizes[INPUT][0] = Size(min_size, min_size);
    }

    sizes[INPUT][1].height = sizes[INPUT][0].height;
    sizes[TEMP][0].width = sizes[INPUT][1].width;
    sizes[TEMP][0].height = sizes[INPUT][0].width;
    sizes[TEMP][1] = sizes[INPUT][0];
    types[TEMP][0] = types[INPUT][0];
    types[TEMP][1] = CV_64FC1;
    sizes[OUTPUT][0] = sizes[REF_OUTPUT][0] = Size(sizes[INPUT][1].width, min_size);
}


int Core_SolveTest::prepare_test_case( int test_case_idx )
{
    int code = Core_MatrixTest::prepare_test_case( test_case_idx );

    /*if( method == CV_SVD_SYM )
     {
     cvTsGEMM( test_array[INPUT][0], test_array[INPUT][0], 1.,
     0, 0., test_array[TEMP][0], CV_GEMM_B_T );
     cvTsCopy( test_array[TEMP][0], test_array[INPUT][0] );
     }*/

    return code;
}


void Core_SolveTest::get_minmax_bounds( int /*i*/, int /*j*/, int /*type*/, Scalar& low, Scalar& high )
{
    low = cvScalarAll(-1.);
    high = cvScalarAll(1.);
}


double Core_SolveTest::get_success_error_level( int /*test_case_idx*/, int, int )
{
    return CV_MAT_DEPTH(cvGetElemType(test_array[OUTPUT][0])) == CV_32F ? 5e-2 : 1e-8;
}


void Core_SolveTest::run_func()
{
    result = cvSolve(test_array[INPUT][0], test_array[INPUT][1], test_array[TEMP][0], method);
}

void Core_SolveTest::prepare_to_validation( int )
{
    //int rank = test_mat[REF_OUTPUT][0].rows;
    Mat& input = test_mat[INPUT][0];
    Mat& dst = test_mat[OUTPUT][0];
    Mat& dst0 = test_mat[REF_OUTPUT][0];

    if( method == CV_LU )
    {
        if( result == 0 )
        {
            Mat& temp1 = test_mat[TEMP][1];
            cvtest::convert(input, temp1, temp1.type());
            dst = Scalar::all(0);
            CvMat _temp1 = temp1;
            double det = cvTsLU( &_temp1, 0, 0 );
            dst0 = Scalar::all(det != 0);
            return;
        }

        double threshold = (input.type() == CV_32F ? FLT_EPSILON : DBL_EPSILON)*1000;
        CvMat _input = input;
        double ratio = 0, det = cvTsSVDet( &_input, &ratio );
        if( det < threshold || ratio < threshold )
        {
            dst = Scalar::all(0);
            dst0 = Scalar::all(0);
            return;
        }
    }

    Mat* pdst = input.rows <= input.cols ? &test_mat[OUTPUT][0] : &test_mat[INPUT][1];

    cvtest::gemm( input, test_mat[TEMP][0], 1., test_mat[INPUT][1], -1., *pdst, 0 );
    if( pdst != &dst )
        cvtest::gemm( input, *pdst, 1., Mat(), 0., dst, CV_GEMM_A_T );
    dst0 = Scalar::all(0);
}


///////////////// SVD /////////////////////

class Core_SVDTest : public Core_MatrixTest
{
public:
    typedef Core_MatrixTest Base;
    Core_SVDTest();
protected:
    void get_test_array_types_and_sizes( int test_case_idx, vector<vector<Size> >& sizes, vector<vector<int> >& types );
    double get_success_error_level( int test_case_idx, int i, int j );
    void get_minmax_bounds( int /*i*/, int /*j*/, int /*type*/, Scalar& low, Scalar& high );
    int prepare_test_case( int test_case_idx );
    void run_func();
    void prepare_to_validation( int test_case_idx );
    int flags;
    bool have_u, have_v, symmetric, compact, vector_w;
};


Core_SVDTest::Core_SVDTest() :
Core_MatrixTest( 1, 4, false, false, 1 ),
flags(0), have_u(false), have_v(false), symmetric(false), compact(false), vector_w(false)
{
    test_case_count = 100;
    max_log_array_size = 8;
    test_array[TEMP].push_back(NULL);
    test_array[TEMP].push_back(NULL);
    test_array[TEMP].push_back(NULL);
    test_array[TEMP].push_back(NULL);
}


void Core_SVDTest::get_test_array_types_and_sizes( int test_case_idx, vector<vector<Size> >& sizes, vector<vector<int> >& types )
{
    RNG& rng = ts->get_rng();
    int bits = cvtest::randInt(rng);
    Core_MatrixTest::get_test_array_types_and_sizes( test_case_idx, sizes, types );
    int min_size, i, m, n;

    min_size = MIN( sizes[INPUT][0].width, sizes[INPUT][0].height );

    flags = bits & (CV_SVD_MODIFY_A+CV_SVD_U_T+CV_SVD_V_T);
    have_u = (bits & 8) != 0;
    have_v = (bits & 16) != 0;
    symmetric = (bits & 32) != 0;
    compact = (bits & 64) != 0;
    vector_w = (bits & 128) != 0;

    if( symmetric )
        sizes[INPUT][0] = Size(min_size, min_size);

    m = sizes[INPUT][0].height;
    n = sizes[INPUT][0].width;

    if( compact )
        sizes[TEMP][0] = Size(min_size, min_size);
    else
        sizes[TEMP][0] = sizes[INPUT][0];
    sizes[TEMP][3] = Size(0,0);

    if( vector_w )
    {
        sizes[TEMP][3] = sizes[TEMP][0];
        if( bits & 256 )
            sizes[TEMP][0] = Size(1, min_size);
        else
            sizes[TEMP][0] = Size(min_size, 1);
    }

    if( have_u )
    {
        sizes[TEMP][1] = compact ? Size(min_size, m) : Size(m, m);

        if( flags & CV_SVD_U_T )
            CV_SWAP( sizes[TEMP][1].width, sizes[TEMP][1].height, i );
    }
    else
        sizes[TEMP][1] = Size(0,0);

    if( have_v )
    {
        sizes[TEMP][2] = compact ? Size(n, min_size) : Size(n, n);

        if( !(flags & CV_SVD_V_T) )
            CV_SWAP( sizes[TEMP][2].width, sizes[TEMP][2].height, i );
    }
    else
        sizes[TEMP][2] = Size(0,0);

    types[TEMP][0] = types[TEMP][1] = types[TEMP][2] = types[TEMP][3] = types[INPUT][0];
    types[OUTPUT][0] = types[OUTPUT][1] = types[OUTPUT][2] = types[INPUT][0];
    types[OUTPUT][3] = CV_8UC1;
    sizes[OUTPUT][0] = !have_u || !have_v ? Size(0,0) : sizes[INPUT][0];
    sizes[OUTPUT][1] = !have_u ? Size(0,0) : compact ? Size(min_size,min_size) : Size(m,m);
    sizes[OUTPUT][2] = !have_v ? Size(0,0) : compact ? Size(min_size,min_size) : Size(n,n);
    sizes[OUTPUT][3] = Size(min_size,1);

    for( i = 0; i < 4; i++ )
    {
        sizes[REF_OUTPUT][i] = sizes[OUTPUT][i];
        types[REF_OUTPUT][i] = types[OUTPUT][i];
    }
}


int Core_SVDTest::prepare_test_case( int test_case_idx )
{
    int code = Core_MatrixTest::prepare_test_case( test_case_idx );
    if( code > 0 )
    {
        Mat& input = test_mat[INPUT][0];
        cvTsFloodWithZeros( input, ts->get_rng() );

        if( symmetric && (have_u || have_v) )
        {
            Mat& temp = test_mat[TEMP][have_u ? 1 : 2];
            cvtest::gemm( input, input, 1., Mat(), 0., temp, CV_GEMM_B_T );
            cvtest::copy( temp, input );
        }

        if( (flags & CV_SVD_MODIFY_A) && test_array[OUTPUT][0] )
            cvtest::copy( input, test_mat[OUTPUT][0] );
    }

    return code;
}


void Core_SVDTest::get_minmax_bounds( int /*i*/, int /*j*/, int /*type*/, Scalar& low, Scalar& high )
{
    low = cvScalarAll(-2.);
    high = cvScalarAll(2.);
}

double Core_SVDTest::get_success_error_level( int test_case_idx, int i, int j )
{
    int input_depth = CV_MAT_DEPTH(cvGetElemType( test_array[INPUT][0] ));
    double input_precision = input_depth < CV_32F ? 0 : input_depth == CV_32F ? 1e-5 : 5e-11;
    double output_precision = Base::get_success_error_level( test_case_idx, i, j );
    return MAX(input_precision, output_precision);
}

void Core_SVDTest::run_func()
{
    CvArr* src = test_array[!(flags & CV_SVD_MODIFY_A) ? INPUT : OUTPUT][0];
    if( !src )
        src = test_array[INPUT][0];
    cvSVD( src, test_array[TEMP][0], test_array[TEMP][1], test_array[TEMP][2], flags );
}


void Core_SVDTest::prepare_to_validation( int /*test_case_idx*/ )
{
    Mat& input = test_mat[INPUT][0];
    int depth = input.depth();
    int i, m = input.rows, n = input.cols, min_size = MIN(m, n);
    Mat *src, *dst, *w;
    double prev = 0, threshold = depth == CV_32F ? FLT_EPSILON : DBL_EPSILON;

    if( have_u )
    {
        src = &test_mat[TEMP][1];
        dst = &test_mat[OUTPUT][1];
        cvtest::gemm( *src, *src, 1., Mat(), 0., *dst, src->rows == dst->rows ? CV_GEMM_B_T : CV_GEMM_A_T );
        cv::setIdentity( test_mat[REF_OUTPUT][1], Scalar::all(1.) );
    }

    if( have_v )
    {
        src = &test_mat[TEMP][2];
        dst = &test_mat[OUTPUT][2];
        cvtest::gemm( *src, *src, 1., Mat(), 0., *dst, src->rows == dst->rows ? CV_GEMM_B_T : CV_GEMM_A_T );
        cv::setIdentity( test_mat[REF_OUTPUT][2], Scalar::all(1.) );
    }

    w = &test_mat[TEMP][0];
    for( i = 0; i < min_size; i++ )
    {
        double normval = 0, aii;
        if( w->rows > 1 && w->cols > 1 )
        {
            normval = cvtest::norm( w->row(i), NORM_L1 );
            aii = depth == CV_32F ? w->at<float>(i,i) : w->at<double>(i,i);
        }
        else
        {
            normval = aii = depth == CV_32F ? w->at<float>(i) : w->at<double>(i);
        }

        normval = fabs(normval - aii);
        test_mat[OUTPUT][3].at<uchar>(i) = aii >= 0 && normval < threshold && (i == 0 || aii <= prev);
        prev = aii;
    }

    test_mat[REF_OUTPUT][3] = Scalar::all(1);

    if( have_u && have_v )
    {
        if( vector_w )
        {
            test_mat[TEMP][3] = Scalar::all(0);
            for( i = 0; i < min_size; i++ )
            {
                double val = depth == CV_32F ? w->at<float>(i) : w->at<double>(i);
                cvSetReal2D( test_array[TEMP][3], i, i, val );
            }
            w = &test_mat[TEMP][3];
        }

        if( m >= n )
        {
            cvtest::gemm( test_mat[TEMP][1], *w, 1., Mat(), 0., test_mat[REF_OUTPUT][0],
                     flags & CV_SVD_U_T ? CV_GEMM_A_T : 0 );
            cvtest::gemm( test_mat[REF_OUTPUT][0], test_mat[TEMP][2], 1., Mat(), 0.,
                     test_mat[OUTPUT][0], flags & CV_SVD_V_T ? 0 : CV_GEMM_B_T );
        }
        else
        {
            cvtest::gemm( *w, test_mat[TEMP][2], 1., Mat(), 0., test_mat[REF_OUTPUT][0],
                     flags & CV_SVD_V_T ? 0 : CV_GEMM_B_T );
            cvtest::gemm( test_mat[TEMP][1], test_mat[REF_OUTPUT][0], 1., Mat(), 0.,
                     test_mat[OUTPUT][0], flags & CV_SVD_U_T ? CV_GEMM_A_T : 0 );
        }

        cvtest::copy( test_mat[INPUT][0], test_mat[REF_OUTPUT][0] );
    }
}



///////////////// SVBkSb /////////////////////

class Core_SVBkSbTest : public Core_MatrixTest
{
public:
    typedef Core_MatrixTest Base;
    Core_SVBkSbTest();
protected:
    void get_test_array_types_and_sizes( int test_case_idx, vector<vector<Size> >& sizes, vector<vector<int> >& types );
    double get_success_error_level( int test_case_idx, int i, int j );
    void get_minmax_bounds( int /*i*/, int /*j*/, int /*type*/, Scalar& low, Scalar& high );
    int prepare_test_case( int test_case_idx );
    void run_func();
    void prepare_to_validation( int test_case_idx );
    int flags;
    bool have_b, symmetric, compact, vector_w;
};


Core_SVBkSbTest::Core_SVBkSbTest() : Core_MatrixTest( 2, 1, false, false, 1 ),
flags(0), have_b(false), symmetric(false), compact(false), vector_w(false)
{
    test_case_count = 100;
    test_array[TEMP].push_back(NULL);
    test_array[TEMP].push_back(NULL);
    test_array[TEMP].push_back(NULL);
}


void Core_SVBkSbTest::get_test_array_types_and_sizes( int test_case_idx, vector<vector<Size> >& sizes,
                                                      vector<vector<int> >& types )
{
    RNG& rng = ts->get_rng();
    int bits = cvtest::randInt(rng);
    Base::get_test_array_types_and_sizes( test_case_idx, sizes, types );
    int min_size, i, m, n;
    CvSize b_size;

    min_size = MIN( sizes[INPUT][0].width, sizes[INPUT][0].height );

    flags = bits & (CV_SVD_MODIFY_A+CV_SVD_U_T+CV_SVD_V_T);
    have_b = (bits & 16) != 0;
    symmetric = (bits & 32) != 0;
    compact = (bits & 64) != 0;
    vector_w = (bits & 128) != 0;

    if( symmetric )
        sizes[INPUT][0] = Size(min_size, min_size);

    m = sizes[INPUT][0].height;
    n = sizes[INPUT][0].width;

    sizes[INPUT][1] = Size(0,0);
    b_size = Size(m,m);
    if( have_b )
    {
        sizes[INPUT][1].height = sizes[INPUT][0].height;
        sizes[INPUT][1].width = cvtest::randInt(rng) % 100 + 1;
        b_size = sizes[INPUT][1];
    }

    if( compact )
        sizes[TEMP][0] = Size(min_size, min_size);
    else
        sizes[TEMP][0] = sizes[INPUT][0];

    if( vector_w )
    {
        if( bits & 256 )
            sizes[TEMP][0] = Size(1, min_size);
        else
            sizes[TEMP][0] = Size(min_size, 1);
    }

    sizes[TEMP][1] = compact ? Size(min_size, m) : Size(m, m);

    if( flags & CV_SVD_U_T )
        CV_SWAP( sizes[TEMP][1].width, sizes[TEMP][1].height, i );

    sizes[TEMP][2] = compact ? Size(n, min_size) : Size(n, n);

    if( !(flags & CV_SVD_V_T) )
        CV_SWAP( sizes[TEMP][2].width, sizes[TEMP][2].height, i );

    types[TEMP][0] = types[TEMP][1] = types[TEMP][2] = types[INPUT][0];
    types[OUTPUT][0] = types[REF_OUTPUT][0] = types[INPUT][0];
    sizes[OUTPUT][0] = sizes[REF_OUTPUT][0] = Size( b_size.width, n );
}


int Core_SVBkSbTest::prepare_test_case( int test_case_idx )
{
    int code = Base::prepare_test_case( test_case_idx );
    if( code > 0 )
    {
        Mat& input = test_mat[INPUT][0];
        cvTsFloodWithZeros( input, ts->get_rng() );

        if( symmetric )
        {
            Mat& temp = test_mat[TEMP][1];
            cvtest::gemm( input, input, 1., Mat(), 0., temp, CV_GEMM_B_T );
            cvtest::copy( temp, input );
        }

        CvMat _input = input;
        cvSVD( &_input, test_array[TEMP][0], test_array[TEMP][1], test_array[TEMP][2], flags );
    }

    return code;
}


void Core_SVBkSbTest::get_minmax_bounds( int /*i*/, int /*j*/, int /*type*/, Scalar& low, Scalar& high )
{
    low = cvScalarAll(-2.);
    high = cvScalarAll(2.);
}


double Core_SVBkSbTest::get_success_error_level( int /*test_case_idx*/, int /*i*/, int /*j*/ )
{
    return CV_MAT_DEPTH(cvGetElemType(test_array[INPUT][0])) == CV_32F ? 1e-3 : 1e-7;
}


void Core_SVBkSbTest::run_func()
{
    cvSVBkSb( test_array[TEMP][0], test_array[TEMP][1], test_array[TEMP][2],
             test_array[INPUT][1], test_array[OUTPUT][0], flags );
}


void Core_SVBkSbTest::prepare_to_validation( int )
{
    Mat& input = test_mat[INPUT][0];
    int i, m = input.rows, n = input.cols, min_size = MIN(m, n);
    bool is_float = input.type() == CV_32F;
    Size w_size = compact ? Size(min_size,min_size) : Size(m,n);
    Mat& w = test_mat[TEMP][0];
    Mat wdb( w_size.height, w_size.width, CV_64FC1 );
    CvMat _w = w, _wdb = wdb;
    // use exactly the same threshold as in icvSVD... ,
    // so the changes in the library and here should be synchronized.
    double threshold = cv::sum(w)[0]*(DBL_EPSILON*2);//(is_float ? FLT_EPSILON*10 : DBL_EPSILON*2);

    wdb = Scalar::all(0);
    for( i = 0; i < min_size; i++ )
    {
        double wii = vector_w ? cvGetReal1D(&_w,i) : cvGetReal2D(&_w,i,i);
        cvSetReal2D( &_wdb, i, i, wii > threshold ? 1./wii : 0. );
    }

    Mat u = test_mat[TEMP][1];
    Mat v = test_mat[TEMP][2];
    Mat b = test_mat[INPUT][1];

    if( is_float )
    {
        test_mat[TEMP][1].convertTo(u, CV_64F);
        test_mat[TEMP][2].convertTo(v, CV_64F);
        if( !b.empty() )
            test_mat[INPUT][1].convertTo(b, CV_64F);
    }

    Mat t0, t1;

    if( !b.empty() )
        cvtest::gemm( u, b, 1., Mat(), 0., t0, !(flags & CV_SVD_U_T) ? CV_GEMM_A_T : 0 );
    else if( flags & CV_SVD_U_T )
        cvtest::copy( u, t0 );
    else
        cvtest::transpose( u, t0 );

    cvtest::gemm( wdb, t0, 1, Mat(), 0, t1, 0 );

    cvtest::gemm( v, t1, 1, Mat(), 0, t0, flags & CV_SVD_V_T ? CV_GEMM_A_T : 0 );
    Mat& dst0 = test_mat[REF_OUTPUT][0];
    t0.convertTo(dst0, dst0.type() );
}


typedef std::complex<double> complex_type;

struct pred_complex
{
    bool operator() (const complex_type& lhs, const complex_type& rhs) const
    {
        return fabs(lhs.real() - rhs.real()) > fabs(rhs.real())*FLT_EPSILON ? lhs.real() < rhs.real() : lhs.imag() < rhs.imag();
    }
};

struct pred_double
{
    bool operator() (const double& lhs, const double& rhs) const
    {
        return lhs < rhs;
    }
};

class Core_SolvePolyTest : public cvtest::BaseTest
{
public:
    Core_SolvePolyTest();
    ~Core_SolvePolyTest();
protected:
    virtual void run( int start_from );
};

Core_SolvePolyTest::Core_SolvePolyTest() {}

Core_SolvePolyTest::~Core_SolvePolyTest() {}

void Core_SolvePolyTest::run( int )
{
    RNG& rng = ts->get_rng();
    int fig = 100;
    double range = 50;
    double err_eps = 1e-4;

    for (int idx = 0, max_idx = 1000, progress = 0; idx < max_idx; ++idx)
    {
        progress = update_progress(progress, idx-1, max_idx, 0);
        int n = cvtest::randInt(rng) % 13 + 1;
        std::vector<complex_type> r(n), ar(n), c(n + 1, 0);
        std::vector<double> a(n + 1), u(n * 2), ar1(n), ar2(n);

        int rr_odds = 3; // odds that we get a real root
        for (int j = 0; j < n;)
        {
            if (cvtest::randInt(rng) % rr_odds == 0 || j == n - 1)
                r[j++] = cvtest::randReal(rng) * range;
            else
            {
                r[j] = complex_type(cvtest::randReal(rng) * range,
                                    cvtest::randReal(rng) * range + 1);
                r[j + 1] = std::conj(r[j]);
                j += 2;
            }
        }

        for (int j = 0, k = 1 << n, jj, kk; j < k; ++j)
        {
            int p = 0;
            complex_type v(1);
            for (jj = 0, kk = 1; jj < n && !(j & kk); ++jj, ++p, kk <<= 1)
                ;
            for (; jj < n; ++jj, kk <<= 1)
            {
                if (j & kk)
                    v *= -r[jj];
                else
                    ++p;
            }
            c[p] += v;
        }

        bool pass = false;
        double div = 0, s = 0;
        int cubic_case = idx & 1;
        for (int maxiter = 100; !pass && maxiter < 10000; maxiter *= 2, cubic_case = (cubic_case + 1) % 2)
        {
            for (int j = 0; j < n + 1; ++j)
                a[j] = c[j].real();

            CvMat amat, umat;
            cvInitMatHeader(&amat, n + 1, 1, CV_64FC1, &a[0]);
            cvInitMatHeader(&umat, n, 1, CV_64FC2, &u[0]);
            cvSolvePoly(&amat, &umat, maxiter, fig);

            for (int j = 0; j < n; ++j)
                ar[j] = complex_type(u[j * 2], u[j * 2 + 1]);

            std::sort(r.begin(), r.end(), pred_complex());
            std::sort(ar.begin(), ar.end(), pred_complex());

            pass = true;
            if( n == 3 )
            {
                ar2.resize(n);
                cv::Mat _umat2(3, 1, CV_64F, &ar2[0]), umat2 = _umat2;
                cvFlip(&amat, &amat, 0);
                int nr2;
                if( cubic_case == 0 )
                    nr2 = cv::solveCubic(cv::cvarrToMat(&amat),umat2);
                else
                    nr2 = cv::solveCubic(cv::Mat_<float>(cv::cvarrToMat(&amat)), umat2);
                cvFlip(&amat, &amat, 0);
                if(nr2 > 0)
                    std::sort(ar2.begin(), ar2.begin()+nr2, pred_double());
                ar2.resize(nr2);

                int nr1 = 0;
                for(int j = 0; j < n; j++)
                    if( fabs(r[j].imag()) < DBL_EPSILON )
                        ar1[nr1++] = r[j].real();

                pass = pass && nr1 == nr2;
                if( nr2 > 0 )
                {
                    div = s = 0;
                    for(int j = 0; j < nr1; j++)
                    {
                        s += fabs(ar1[j]);
                        div += fabs(ar1[j] - ar2[j]);
                    }
                    div /= s;
                    pass = pass && div < err_eps;
                }
            }

            div = s = 0;
            for (int j = 0; j < n; ++j)
            {
                s += fabs(r[j].real()) + fabs(r[j].imag());
                div += sqrt(pow(r[j].real() - ar[j].real(), 2) + pow(r[j].imag() - ar[j].imag(), 2));
            }
            div /= s;
            pass = pass && div < err_eps;
        }

        //test x^3 = 0
        cv::Mat coeffs_5623(4, 1, CV_64FC1);
        cv::Mat r_5623(3, 1, CV_64FC2);
        coeffs_5623.at<double>(0) = 1;
        coeffs_5623.at<double>(1) = 0;
        coeffs_5623.at<double>(2) = 0;
        coeffs_5623.at<double>(3) = 0;
        double prec_5623 = cv::solveCubic(coeffs_5623, r_5623);
        pass = pass && r_5623.at<double>(0) == 0 && r_5623.at<double>(1) == 0 && r_5623.at<double>(2) == 0;
        pass = pass && prec_5623 == 1;

        if (!pass)
        {
            ts->set_failed_test_info(cvtest::TS::FAIL_INVALID_OUTPUT);
            ts->printf( cvtest::TS::LOG, "too big diff = %g\n", div );

            for (size_t j=0;j<ar2.size();++j)
                ts->printf( cvtest::TS::LOG, "ar2[%d]=%g\n", j, ar2[j]);
            ts->printf(cvtest::TS::LOG, "\n");

            for (size_t j=0;j<r.size();++j)
                ts->printf( cvtest::TS::LOG, "r[%d]=(%g, %g)\n", j, r[j].real(), r[j].imag());
            ts->printf( cvtest::TS::LOG, "\n" );
            for (size_t j=0;j<ar.size();++j)
                ts->printf( cvtest::TS::LOG, "ar[%d]=(%g, %g)\n", j, ar[j].real(), ar[j].imag());
            break;
        }
    }
}

template<typename T>
static void checkRoot(Mat& r, T re, T im)
{
    for (int i = 0; i < r.cols*r.rows; i++)
    {
        Vec<T, 2> v = *(Vec<T, 2>*)r.ptr(i);
        if (fabs(re - v[0]) < 1e-6 && fabs(im - v[1]) < 1e-6)
        {
            v[0] = std::numeric_limits<T>::quiet_NaN();
            v[1] = std::numeric_limits<T>::quiet_NaN();
            return;
        }
    }
    GTEST_NONFATAL_FAILURE_("Can't find root") << "(" << re << ", " << im << ")";
}
TEST(Core_SolvePoly, regression_5599)
{
    // x^4 - x^2 = 0, roots: 1, -1, 0, 0
    cv::Mat coefs = (cv::Mat_<float>(1,5) << 0, 0, -1, 0, 1 );
    {
        cv::Mat r;
        double prec;
        prec = cv::solvePoly(coefs, r);
        EXPECT_LE(prec, 1e-6);
        EXPECT_EQ((long unsigned)4, r.total());
<<<<<<< HEAD
=======
        EXPECT_EQ(4u, r.total());
>>>>>>> 92422535
        //std::cout << "Preciseness = " << prec << std::endl;
        //std::cout << "roots:\n" << r << "\n" << std::endl;
        ASSERT_EQ(CV_32FC2, r.type());
        checkRoot<float>(r, 1, 0);
        checkRoot<float>(r, -1, 0);
        checkRoot<float>(r, 0, 0);
        checkRoot<float>(r, 0, 0);
    }
    // x^2 - 2x + 1 = 0,  roots: 1, 1
    coefs = (cv::Mat_<float>(1,3) << 1, -2, 1 );
    {
        cv::Mat r;
        double prec;
        prec = cv::solvePoly(coefs, r);
        EXPECT_LE(prec, 1e-6);
        EXPECT_EQ(2u, r.total());
        //std::cout << "Preciseness = " << prec << std::endl;
        //std::cout << "roots:\n" << r << "\n" << std::endl;
        ASSERT_EQ(CV_32FC2, r.type());
        checkRoot<float>(r, 1, 0);
        checkRoot<float>(r, 1, 0);
    }
}

class Core_PhaseTest : public cvtest::BaseTest
{
    int t;
public:
    Core_PhaseTest(int t_) : t(t_) {}
    ~Core_PhaseTest() {}
protected:
    virtual void run(int)
    {
        const float maxAngleDiff = 0.5; //in degrees
        const int axisCount = 8;
        const int dim = theRNG().uniform(1,10);
        const float scale = theRNG().uniform(1.f, 100.f);
        Mat x(axisCount + 1, dim, t),
            y(axisCount + 1, dim, t);
        Mat anglesInDegrees(axisCount + 1, dim, t);

        // fill the data
        x.row(0).setTo(Scalar(0));
        y.row(0).setTo(Scalar(0));
        anglesInDegrees.row(0).setTo(Scalar(0));

        x.row(1).setTo(Scalar(scale));
        y.row(1).setTo(Scalar(0));
        anglesInDegrees.row(1).setTo(Scalar(0));

        x.row(2).setTo(Scalar(scale));
        y.row(2).setTo(Scalar(scale));
        anglesInDegrees.row(2).setTo(Scalar(45));

        x.row(3).setTo(Scalar(0));
        y.row(3).setTo(Scalar(scale));
        anglesInDegrees.row(3).setTo(Scalar(90));

        x.row(4).setTo(Scalar(-scale));
        y.row(4).setTo(Scalar(scale));
        anglesInDegrees.row(4).setTo(Scalar(135));

        x.row(5).setTo(Scalar(-scale));
        y.row(5).setTo(Scalar(0));
        anglesInDegrees.row(5).setTo(Scalar(180));

        x.row(6).setTo(Scalar(-scale));
        y.row(6).setTo(Scalar(-scale));
        anglesInDegrees.row(6).setTo(Scalar(225));

        x.row(7).setTo(Scalar(0));
        y.row(7).setTo(Scalar(-scale));
        anglesInDegrees.row(7).setTo(Scalar(270));

        x.row(8).setTo(Scalar(scale));
        y.row(8).setTo(Scalar(-scale));
        anglesInDegrees.row(8).setTo(Scalar(315));

        Mat resInRad, resInDeg;
        phase(x, y, resInRad, false);
        phase(x, y, resInDeg, true);

        CV_Assert(resInRad.size() == x.size());
        CV_Assert(resInRad.type() == x.type());

        CV_Assert(resInDeg.size() == x.size());
        CV_Assert(resInDeg.type() == x.type());

        // check the result
        int outOfRangeCount = countNonZero((resInDeg > 360) | (resInDeg < 0));
        if(outOfRangeCount > 0)
        {
            ts->printf(cvtest::TS::LOG, "There are result angles that are out of range [0, 360] (part of them is %f)\n",
                       static_cast<float>(outOfRangeCount)/resInDeg.total());
            ts->set_failed_test_info(cvtest::TS::FAIL_INVALID_OUTPUT);
        }

        Mat diff = abs(anglesInDegrees - resInDeg);
        size_t errDegCount = diff.total() - countNonZero((diff < maxAngleDiff) | ((360 - diff) < maxAngleDiff));
        if(errDegCount > 0)
        {
            ts->printf(cvtest::TS::LOG, "There are incorrect result angles (in degrees) (part of them is %f)\n",
                       static_cast<float>(errDegCount)/resInDeg.total());
            ts->set_failed_test_info(cvtest::TS::FAIL_INVALID_OUTPUT);
        }

        Mat convertedRes = resInRad * 180. / CV_PI;
        double normDiff = cvtest::norm(convertedRes - resInDeg, NORM_INF);
        if(normDiff > FLT_EPSILON * 180.)
        {
            ts->printf(cvtest::TS::LOG, "There are incorrect result angles (in radians)\n");
            ts->set_failed_test_info(cvtest::TS::FAIL_INVALID_OUTPUT);
        }

        ts->set_failed_test_info(cvtest::TS::OK);
    }
};

TEST(Core_CheckRange_Empty, accuracy)
{
    cv::Mat m;
    ASSERT_TRUE( cv::checkRange(m) );
}

TEST(Core_CheckRange_INT_MAX, accuracy)
{
    cv::Mat m(3, 3, CV_32SC1, cv::Scalar(INT_MAX));
    ASSERT_FALSE( cv::checkRange(m, true, 0, 0, INT_MAX) );
    ASSERT_TRUE( cv::checkRange(m) );
}

TEST(Core_CheckRange_INT_MAX1, accuracy)
{
    cv::Mat m(3, 3, CV_32SC1, cv::Scalar(INT_MAX));
    ASSERT_TRUE( cv::checkRange(m, true, 0, 0, INT_MAX+1.0f) );
    ASSERT_TRUE( cv::checkRange(m) );
}

template <typename T> class Core_CheckRange : public testing::Test {};

TYPED_TEST_CASE_P(Core_CheckRange);

TYPED_TEST_P(Core_CheckRange, Negative)
{
    double min_bound = 4.5;
    double max_bound = 16.0;

    TypeParam data[] = {5, 10, 15, 10, 10, 2, 8, 12, 14};
    cv::Mat src = cv::Mat(3,3, cv::DataDepth<TypeParam>::value, data);

    cv::Point bad_pt(0, 0);

    ASSERT_FALSE(checkRange(src, true, &bad_pt, min_bound, max_bound));
    ASSERT_EQ(bad_pt.x, 2);
    ASSERT_EQ(bad_pt.y, 1);
}

TYPED_TEST_P(Core_CheckRange, Negative3CN)
{
    double min_bound = 4.5;
    double max_bound = 16.0;

    TypeParam data[] = { 5,  6,  7,   10, 11, 12,   13, 14, 15,
                        10, 11, 12,   10, 11, 12,    2,  5,  6,
                         8,  8,  8,   12, 12, 12,   14, 14, 14};
    cv::Mat src = cv::Mat(3,3, CV_MAKETYPE(cv::DataDepth<TypeParam>::value, 3), data);

    cv::Point bad_pt(0, 0);

    ASSERT_FALSE(checkRange(src, true, &bad_pt, min_bound, max_bound));
    ASSERT_EQ(bad_pt.x, 2);
    ASSERT_EQ(bad_pt.y, 1);
}

TYPED_TEST_P(Core_CheckRange, Positive)
{
    double min_bound = -1;
    double max_bound = 16.0;

    TypeParam data[] = {5, 10, 15, 4, 10, 2, 8, 12, 14};
    cv::Mat src = cv::Mat(3,3, cv::DataDepth<TypeParam>::value, data);

    cv::Point bad_pt(0, 0);

    ASSERT_TRUE(checkRange(src, true, &bad_pt, min_bound, max_bound));
    ASSERT_EQ(bad_pt.x, 0);
    ASSERT_EQ(bad_pt.y, 0);
}

TYPED_TEST_P(Core_CheckRange, Bounds)
{
    double min_bound = 24.5;
    double max_bound = 1.0;

    TypeParam data[] = {5, 10, 15, 4, 10, 2, 8, 12, 14};
    cv::Mat src = cv::Mat(3,3, cv::DataDepth<TypeParam>::value, data);

    cv::Point bad_pt(0, 0);

    ASSERT_FALSE(checkRange(src, true, &bad_pt, min_bound, max_bound));
    ASSERT_EQ(bad_pt.x, 0);
    ASSERT_EQ(bad_pt.y, 0);
}

TYPED_TEST_P(Core_CheckRange, Zero)
{
    double min_bound = 0.0;
    double max_bound = 0.1;

    cv::Mat src1 = cv::Mat::zeros(3, 3, cv::DataDepth<TypeParam>::value);

    int sizes[] = {5, 6, 7};
    cv::Mat src2 = cv::Mat::zeros(3, sizes, cv::DataDepth<TypeParam>::value);

    ASSERT_TRUE( checkRange(src1, true, NULL, min_bound, max_bound) );
    ASSERT_TRUE( checkRange(src2, true, NULL, min_bound, max_bound) );
}

TYPED_TEST_P(Core_CheckRange, One)
{
    double min_bound = 1.0;
    double max_bound = 1.1;

    cv::Mat src1 = cv::Mat::ones(3, 3, cv::DataDepth<TypeParam>::value);

    int sizes[] = {5, 6, 7};
    cv::Mat src2 = cv::Mat::ones(3, sizes, cv::DataDepth<TypeParam>::value);

    ASSERT_TRUE( checkRange(src1, true, NULL, min_bound, max_bound) );
    ASSERT_TRUE( checkRange(src2, true, NULL, min_bound, max_bound) );
}

TEST(Core_CheckRange, NaN)
{
    float data[] = { 5,  6,  7,   10, 11, 12,   13, 14, 15,
                    10, 11, 12,   10, 11, 12,   5,  5,  std::numeric_limits<float>::quiet_NaN(),
                     8,  8,  8,   12, 12, 12,   14, 14, 14};
    cv::Mat src = cv::Mat(3,3, CV_32FC3, data);

    cv::Point bad_pt(0, 0);

    ASSERT_FALSE(checkRange(src, true, &bad_pt));
    ASSERT_EQ(bad_pt.x, 2);
    ASSERT_EQ(bad_pt.y, 1);
}

TEST(Core_CheckRange, Inf)
{
    float data[] = { 5,  6,  7,   10, 11, 12,   13, 14, 15,
                    10, 11, 12,   10, 11, 12,   5,  5,  std::numeric_limits<float>::infinity(),
                     8,  8,  8,   12, 12, 12,   14, 14, 14};
    cv::Mat src = cv::Mat(3,3, CV_32FC3, data);

    cv::Point bad_pt(0, 0);

    ASSERT_FALSE(checkRange(src, true, &bad_pt));
    ASSERT_EQ(bad_pt.x, 2);
    ASSERT_EQ(bad_pt.y, 1);
}

TEST(Core_CheckRange, Inf_Minus)
{
    float data[] = { 5,  6,  7,   10, 11, 12,   13, 14, 15,
                    10, 11, 12,   10, 11, 12,   5,  5,  -std::numeric_limits<float>::infinity(),
                     8,  8,  8,   12, 12, 12,   14, 14, 14};
    cv::Mat src = cv::Mat(3,3, CV_32FC3, data);

    cv::Point bad_pt(0, 0);

    ASSERT_FALSE(checkRange(src, true, &bad_pt));
    ASSERT_EQ(bad_pt.x, 2);
    ASSERT_EQ(bad_pt.y, 1);
}

REGISTER_TYPED_TEST_CASE_P(Core_CheckRange, Negative, Negative3CN, Positive, Bounds, Zero, One);

typedef ::testing::Types<signed char,unsigned char, signed short, unsigned short, signed int> mat_data_types;
INSTANTIATE_TYPED_TEST_CASE_P(Negative_Test, Core_CheckRange, mat_data_types);

TEST(Core_Invert, small)
{
    cv::Mat a = (cv::Mat_<float>(3,3) << 2.42104644730331, 1.81444796521479, -3.98072565304758, 0, 7.08389214348967e-3, 5.55326770986007e-3, 0,0, 7.44556154284261e-3);
    //cv::randu(a, -1, 1);

    cv::Mat b = a.t()*a;
    cv::Mat c, i = Mat_<float>::eye(3, 3);
    cv::invert(b, c, cv::DECOMP_LU); //std::cout << b*c << std::endl;
    ASSERT_LT( cvtest::norm(b*c, i, CV_C), 0.1 );
    cv::invert(b, c, cv::DECOMP_SVD); //std::cout << b*c << std::endl;
    ASSERT_LT( cvtest::norm(b*c, i, CV_C), 0.1 );
    cv::invert(b, c, cv::DECOMP_CHOLESKY); //std::cout << b*c << std::endl;
    ASSERT_LT( cvtest::norm(b*c, i, CV_C), 0.1 );
}

/////////////////////////////////////////////////////////////////////////////////////////////////////

TEST(Core_CovarMatrix, accuracy) { Core_CovarMatrixTest test; test.safe_run(); }
TEST(Core_CrossProduct, accuracy) { Core_CrossProductTest test; test.safe_run(); }
TEST(Core_Determinant, accuracy) { Core_DetTest test; test.safe_run(); }
TEST(Core_DotProduct, accuracy) { Core_DotProductTest test; test.safe_run(); }
TEST(Core_GEMM, accuracy) { Core_GEMMTest test; test.safe_run(); }
TEST(Core_Invert, accuracy) { Core_InvertTest test; test.safe_run(); }
TEST(Core_Mahalanobis, accuracy) { Core_MahalanobisTest test; test.safe_run(); }
TEST(Core_MulTransposed, accuracy) { Core_MulTransposedTest test; test.safe_run(); }
TEST(Core_Transform, accuracy) { Core_TransformTest test; test.safe_run(); }
TEST(Core_PerspectiveTransform, accuracy) { Core_PerspectiveTransformTest test; test.safe_run(); }
TEST(Core_Pow, accuracy) { Core_PowTest test; test.safe_run(); }
TEST(Core_SolveLinearSystem, accuracy) { Core_SolveTest test; test.safe_run(); }
TEST(Core_SVD, accuracy) { Core_SVDTest test; test.safe_run(); }
TEST(Core_SVBkSb, accuracy) { Core_SVBkSbTest test; test.safe_run(); }
TEST(Core_Trace, accuracy) { Core_TraceTest test; test.safe_run(); }
TEST(Core_SolvePoly, accuracy) { Core_SolvePolyTest test; test.safe_run(); }
TEST(Core_Phase, accuracy32f) { Core_PhaseTest test(CV_32FC1); test.safe_run(); }
TEST(Core_Phase, accuracy64f) { Core_PhaseTest test(CV_64FC1); test.safe_run(); }

TEST(Core_SVD, flt)
{
    float a[] = {
    1.23377746e+011f, -7.05490125e+010f, -4.18380882e+010f, -11693456.f,
    -39091328.f, 77492224.f, -7.05490125e+010f, 2.36211143e+011f,
    -3.51093473e+010f, 70773408.f, -4.83386156e+005f, -129560368.f,
    -4.18380882e+010f, -3.51093473e+010f, 9.25311222e+010f, -49052424.f,
    43922752.f, 12176842.f, -11693456.f, 70773408.f, -49052424.f, 8.40836094e+004f,
    5.17475293e+003f, -1.16122949e+004f, -39091328.f, -4.83386156e+005f,
    43922752.f, 5.17475293e+003f, 5.16047969e+004f, 5.68887842e+003f, 77492224.f,
    -129560368.f, 12176842.f, -1.16122949e+004f, 5.68887842e+003f,
    1.28060578e+005f
    };

    float b[] = {
    283751232.f, 2.61604198e+009f, -745033216.f, 2.31125625e+005f,
    -4.52429188e+005f, -1.37596525e+006f
    };

    Mat A(6, 6, CV_32F, a);
    Mat B(6, 1, CV_32F, b);
    Mat X, B1;
    solve(A, B, X, DECOMP_SVD);
    B1 = A*X;
    EXPECT_LE(cvtest::norm(B1, B, NORM_L2 + NORM_RELATIVE), FLT_EPSILON*10);
}


// TODO: eigenvv, invsqrt, cbrt, fastarctan, (round, floor, ceil(?)),

enum
{
    MAT_N_DIM_C1,
    MAT_N_1_CDIM,
    MAT_1_N_CDIM,
    MAT_N_DIM_C1_NONCONT,
    MAT_N_1_CDIM_NONCONT,
    VECTOR
};

class CV_KMeansSingularTest : public cvtest::BaseTest
{
public:
    CV_KMeansSingularTest() {}
    ~CV_KMeansSingularTest() {}
protected:
    void run(int inVariant)
    {
        int i, iter = 0, N = 0, N0 = 0, K = 0, dims = 0;
        Mat labels;
        try
        {
            RNG& rng = theRNG();
            const int MAX_DIM=5;
            int MAX_POINTS = 100, maxIter = 100;
            for( iter = 0; iter < maxIter; iter++ )
            {
                ts->update_context(this, iter, true);
                dims = rng.uniform(inVariant == MAT_1_N_CDIM ? 2 : 1, MAX_DIM+1);
                N = rng.uniform(1, MAX_POINTS+1);
                N0 = rng.uniform(1, MAX(N/10, 2));
                K = rng.uniform(1, N+1);

                if (inVariant == VECTOR)
                {
                    dims = 2;

                    std::vector<cv::Point2f> data0(N0);
                    rng.fill(data0, RNG::UNIFORM, -1, 1);

                    std::vector<cv::Point2f> data(N);
                    for( i = 0; i < N; i++ )
                        data[i] = data0[rng.uniform(0, N0)];

                    kmeans(data, K, labels, TermCriteria(TermCriteria::MAX_ITER+TermCriteria::EPS, 30, 0),
                           5, KMEANS_PP_CENTERS);
                }
                else
                {
                    Mat data0(N0, dims, CV_32F);
                    rng.fill(data0, RNG::UNIFORM, -1, 1);

                    Mat data;

                    switch (inVariant)
                    {
                    case MAT_N_DIM_C1:
                        data.create(N, dims, CV_32F);
                        for( i = 0; i < N; i++ )
                            data0.row(rng.uniform(0, N0)).copyTo(data.row(i));
                        break;

                    case MAT_N_1_CDIM:
                        data.create(N, 1, CV_32FC(dims));
                        for( i = 0; i < N; i++ )
                            memcpy(data.ptr(i), data0.ptr(rng.uniform(0, N0)), dims * sizeof(float));
                        break;

                    case MAT_1_N_CDIM:
                        data.create(1, N, CV_32FC(dims));
                        for( i = 0; i < N; i++ )
                            memcpy(data.ptr() + i * dims * sizeof(float), data0.ptr(rng.uniform(0, N0)), dims * sizeof(float));
                        break;

                    case MAT_N_DIM_C1_NONCONT:
                        data.create(N, dims + 5, CV_32F);
                        data = data(Range(0, N), Range(0, dims));
                        for( i = 0; i < N; i++ )
                            data0.row(rng.uniform(0, N0)).copyTo(data.row(i));
                        break;

                    case MAT_N_1_CDIM_NONCONT:
                        data.create(N, 3, CV_32FC(dims));
                        data = data.colRange(0, 1);
                        for( i = 0; i < N; i++ )
                            memcpy(data.ptr(i), data0.ptr(rng.uniform(0, N0)), dims * sizeof(float));
                        break;
                    }

                    kmeans(data, K, labels, TermCriteria(TermCriteria::MAX_ITER+TermCriteria::EPS, 30, 0),
                           5, KMEANS_PP_CENTERS);
                }

                Mat hist(K, 1, CV_32S, Scalar(0));
                for( i = 0; i < N; i++ )
                {
                    int l = labels.at<int>(i);
                    CV_Assert(0 <= l && l < K);
                    hist.at<int>(l)++;
                }
                for( i = 0; i < K; i++ )
                    CV_Assert( hist.at<int>(i) != 0 );
            }
        }
        catch(...)
        {
            ts->printf(cvtest::TS::LOG,
                       "context: iteration=%d, N=%d, N0=%d, K=%d\n",
                       iter, N, N0, K);
            std::cout << labels << std::endl;
            ts->set_failed_test_info(cvtest::TS::FAIL_MISMATCH);
        }
    }
};

TEST(Core_KMeans, singular) { CV_KMeansSingularTest test; test.safe_run(MAT_N_DIM_C1); }

CV_ENUM(KMeansInputVariant, MAT_N_DIM_C1, MAT_N_1_CDIM, MAT_1_N_CDIM, MAT_N_DIM_C1_NONCONT, MAT_N_1_CDIM_NONCONT, VECTOR)

typedef testing::TestWithParam<KMeansInputVariant> Core_KMeans_InputVariants;

TEST_P(Core_KMeans_InputVariants, singular)
{
    CV_KMeansSingularTest test;
    test.safe_run(GetParam());
}

INSTANTIATE_TEST_CASE_P(AllVariants, Core_KMeans_InputVariants, KMeansInputVariant::all());

TEST(CovariationMatrixVectorOfMat, accuracy)
{
    unsigned int col_problem_size = 8, row_problem_size = 8, vector_size = 16;
    cv::Mat src(vector_size, col_problem_size * row_problem_size, CV_32F);
    int singleMatFlags = CV_COVAR_ROWS;

    cv::Mat gold;
    cv::Mat goldMean;
    cv::randu(src,cv::Scalar(-128), cv::Scalar(128));
    cv::calcCovarMatrix(src,gold,goldMean,singleMatFlags,CV_32F);
    std::vector<cv::Mat> srcVec;
    for(size_t i = 0; i < vector_size; i++)
    {
        srcVec.push_back(src.row(static_cast<int>(i)).reshape(0,col_problem_size));
    }

    cv::Mat actual;
    cv::Mat actualMean;
    cv::calcCovarMatrix(srcVec, actual, actualMean,singleMatFlags,CV_32F);

    cv::Mat diff;
    cv::absdiff(gold, actual, diff);
    cv::Scalar s = cv::sum(diff);
    ASSERT_EQ(s.dot(s), 0.0);

    cv::Mat meanDiff;
    cv::absdiff(goldMean, actualMean.reshape(0,1), meanDiff);
    cv::Scalar sDiff = cv::sum(meanDiff);
    ASSERT_EQ(sDiff.dot(sDiff), 0.0);
}

TEST(CovariationMatrixVectorOfMatWithMean, accuracy)
{
    unsigned int col_problem_size = 8, row_problem_size = 8, vector_size = 16;
    cv::Mat src(vector_size, col_problem_size * row_problem_size, CV_32F);
    int singleMatFlags = CV_COVAR_ROWS | CV_COVAR_USE_AVG;

    cv::Mat gold;
    cv::randu(src,cv::Scalar(-128), cv::Scalar(128));
    cv::Mat goldMean;

    cv::reduce(src,goldMean,0 ,CV_REDUCE_AVG, CV_32F);

    cv::calcCovarMatrix(src,gold,goldMean,singleMatFlags,CV_32F);

    std::vector<cv::Mat> srcVec;
    for(size_t i = 0; i < vector_size; i++)
    {
        srcVec.push_back(src.row(static_cast<int>(i)).reshape(0,col_problem_size));
    }

    cv::Mat actual;
    cv::Mat actualMean = goldMean.reshape(0, row_problem_size);
    cv::calcCovarMatrix(srcVec, actual, actualMean,singleMatFlags,CV_32F);

    cv::Mat diff;
    cv::absdiff(gold, actual, diff);
    cv::Scalar s = cv::sum(diff);
    ASSERT_EQ(s.dot(s), 0.0);

    cv::Mat meanDiff;
    cv::absdiff(goldMean, actualMean.reshape(0,1), meanDiff);
    cv::Scalar sDiff = cv::sum(meanDiff);
    ASSERT_EQ(sDiff.dot(sDiff), 0.0);
}

TEST(Core_Pow, special)
{
    for( int i = 0; i < 100; i++ )
    {
        int n = theRNG().uniform(1, 30);
        Mat mtx0(1, n, CV_8S), mtx, result;
        randu(mtx0, -5, 5);

        int type = theRNG().uniform(0, 2) ? CV_64F : CV_32F;
        double eps = type == CV_32F ? 1e-3 : 1e-10;
        mtx0.convertTo(mtx, type);
        // generate power from [-n, n] interval with 1/8 step - enough to check various cases.
        const int max_pf = 3;
        int pf = theRNG().uniform(0, max_pf*2+1);
        double power = ((1 << pf) - (1 << (max_pf*2-1)))/16.;
        int ipower = cvRound(power);
        bool is_ipower = ipower == power;
        cv::pow(mtx, power, result);
        for( int j = 0; j < n; j++ )
        {
            double val = type == CV_32F ? (double)mtx.at<float>(j) : mtx.at<double>(j);
            double r = type == CV_32F ? (double)result.at<float>(j) : result.at<double>(j);
            double r0;
            if( power == 0. )
                r0 = 1;
            else if( is_ipower )
            {
                r0 = 1;
                for( int k = 0; k < std::abs(ipower); k++ )
                    r0 *= val;
                if( ipower < 0 )
                    r0 = 1./r0;
            }
            else
                r0 = std::pow(val, power);
            if( cvIsInf(r0) )
            {
                ASSERT_TRUE(cvIsInf(r) != 0);
            }
            else if( cvIsNaN(r0) )
            {
                ASSERT_TRUE(cvIsNaN(r) != 0);
            }
            else
            {
                ASSERT_TRUE(cvIsInf(r) == 0 && cvIsNaN(r) == 0);
                ASSERT_LT(fabs(r - r0), eps);
            }
        }
    }
}

/* End of file. */<|MERGE_RESOLUTION|>--- conflicted
+++ resolved
@@ -2385,10 +2385,7 @@
         prec = cv::solvePoly(coefs, r);
         EXPECT_LE(prec, 1e-6);
         EXPECT_EQ((long unsigned)4, r.total());
-<<<<<<< HEAD
-=======
         EXPECT_EQ(4u, r.total());
->>>>>>> 92422535
         //std::cout << "Preciseness = " << prec << std::endl;
         //std::cout << "roots:\n" << r << "\n" << std::endl;
         ASSERT_EQ(CV_32FC2, r.type());
