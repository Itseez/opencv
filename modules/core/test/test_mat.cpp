--- conflicted
+++ resolved
@@ -1766,16 +1766,6 @@
     ASSERT_FLOAT_EQ(66.0f, *(mat.ptr<float>(idx)));
 }
 
-<<<<<<< HEAD
-TEST(Mat, empty_mat)
-{
-    Size sz = { 0, 0 };
-    ASSERT_ANY_THROW(Mat(0, 0, CV_32F));
-    ASSERT_ANY_THROW(Mat(0, 0, CV_32F, Scalar(255)));
-    ASSERT_ANY_THROW(Mat(sz, CV_32F));
-    ASSERT_ANY_THROW(Mat(sz, CV_32F, Scalar(255)));
-=======
-
 BIGDATA_TEST(Mat, push_back_regression_4158)  // memory usage: ~10.6 Gb
 {
     Mat result;
@@ -1795,7 +1785,6 @@
         int nz = countNonZero(result(roi).reshape(1) == 2);
         EXPECT_EQ(tail.total(), (size_t)nz) << "i=" << i;
     }
->>>>>>> 0f298a42
 }
 
 }} // namespace