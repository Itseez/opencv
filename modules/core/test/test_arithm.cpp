--- conflicted
+++ resolved
@@ -208,11 +208,7 @@
     }
     double getMaxErr(int depth)
     {
-<<<<<<< HEAD
-        return depth == CV_16BF ? 1e-2 : depth == CV_16F ? 1e-3 : depth == CV_32F ? 1e-4 : depth == CV_64F ? 1e-12 : 2;
-=======
-        return depth < CV_32F ? 1 : depth == CV_32F ? 3e-5 : 1e-12;
->>>>>>> a03b8131
+        return depth == CV_16BF ? 1e-2 : depth == CV_16F ? 1e-3 : depth == CV_32F ? 3e-5 : depth == CV_64F ? 1e-12 : 2;
     }
 };
 
@@ -222,16 +218,8 @@
     AddWeightedOp() : BaseAddOp(2, REAL_GAMMA, 1, 1, Scalar::all(0)) {}
     void op(const vector<Mat>& src, Mat& dst, const Mat&)
     {
-<<<<<<< HEAD
-        cv::addWeighted(src[0], alpha, src[1], beta, gamma[0], dst);
-    }
-    double getMaxErr(int depth)
-    {
-        return depth == CV_64F ? 1e-9 : BaseAddOp::getMaxErr(depth);
-=======
         int dtype = (flags & MIXED_TYPE) ? dst.type() : -1;
         cv::addWeighted(src[0], alpha, src[1], beta, gamma[0], dst, dtype);
->>>>>>> a03b8131
     }
 };
 
@@ -255,13 +243,11 @@
         int dtype = (flags & MIXED_TYPE) ? dst.type() : -1;
         cvtest::multiply(src[0], src[1], dst, alpha, dtype);
     }
-<<<<<<< HEAD
-=======
-};
-
-struct MulSOp : public BaseElemWiseOp
-{
-    MulSOp() : BaseElemWiseOp(1, FIX_BETA+FIX_GAMMA, 1, 1, Scalar::all(0)) {}
+};
+
+struct MulSOp : public BaseArithmOp
+{
+    MulSOp() : BaseArithmOp(1, FIX_BETA+FIX_GAMMA, 1, 1, Scalar::all(0)) {}
     void getValueRange(int depth, double& minval, double& maxval)
     {
         minval = depth < CV_32S ? cvtest::getMinVal(depth) : depth == CV_32S ? -1000000 : -1000.;
@@ -279,7 +265,6 @@
         int dtype = (flags & MIXED_TYPE) ? dst.type() : -1;
         cvtest::multiply(Mat(), src[0], dst, alpha, dtype);
     }
->>>>>>> a03b8131
 };
 
 struct DivOp : public BaseArithmOp
@@ -299,12 +284,8 @@
     }
     void refop(const vector<Mat>& src, Mat& dst, const Mat&)
     {
-<<<<<<< HEAD
-        cvtest::divide(src[0], src[1], dst, alpha);
-=======
         int dtype = (flags & MIXED_TYPE) ? dst.type() : -1;
         cvtest::divide(src[0], src[1], dst, alpha, dtype);
->>>>>>> a03b8131
     }
 };
 
@@ -325,12 +306,8 @@
     }
     void refop(const vector<Mat>& src, Mat& dst, const Mat&)
     {
-<<<<<<< HEAD
-        cvtest::divide(Mat(), src[0], dst, alpha);
-=======
         int dtype = (flags & MIXED_TYPE) ? dst.type() : -1;
         cvtest::divide(Mat(), src[0], dst, alpha, dtype);
->>>>>>> a03b8131
     }
 };
 
