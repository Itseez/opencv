// This file is part of OpenCV project.
// It is subject to the license terms in the LICENSE file found in the top-level directory
// of this distribution and at http://opencv.org/license.html.

// This file is not standalone.
// It is included with these active namespaces:
//namespace opencv_test { namespace hal { namespace intrinXXX {
//CV_CPU_OPTIMIZATION_NAMESPACE_BEGIN

void test_hal_intrin_uint8();
void test_hal_intrin_int8();
void test_hal_intrin_uint16();
void test_hal_intrin_int16();
void test_hal_intrin_uint32();
void test_hal_intrin_int32();
void test_hal_intrin_uint64();
void test_hal_intrin_int64();
void test_hal_intrin_float32();
void test_hal_intrin_float64();

void test_hal_intrin_float16();

#ifndef CV_CPU_OPTIMIZATION_DECLARATIONS_ONLY

//==================================================================================================

template <typename R> struct Data
{
    typedef typename VTraits<R>::lane_type LaneType;
    typedef typename V_TypeTraits<LaneType>::int_type int_type;

    Data()
    {
        for (int i = 0; i < VTraits<R>::vlanes(); ++i)
            d[i] = (LaneType)(i + 1);
    }
    Data(LaneType val)
    {
        fill(val);
    }
    Data(const R & r)
    {
        *this = r;
    }
    operator R () const
    {
        CV_Assert(VTraits<R>::vlanes() <= VTraits<R>::max_nlanes);
        return vx_load(d);
    }
    Data<R> & operator=(const R & r)
    {
        v_store(d, r);
        return *this;
    }
    template <typename T> Data<R> & operator*=(T m)
    {
        for (int i = 0; i < VTraits<R>::vlanes(); ++i)
            d[i] = (LaneType)(d[i] * m);
        return *this;
    }
    template <typename T> Data<R> & operator+=(T m)
    {
        for (int i = 0; i < VTraits<R>::vlanes(); ++i)
            d[i] = (LaneType)(d[i] + m);
        return *this;
    }
    void fill(LaneType val, int s, int c = VTraits<R>::vlanes())
    {
        for (int i = s; i < c; ++i)
            d[i] = val;
    }
    void fill(LaneType val)
    {
        fill(val, 0);
    }
    void reverse()
    {
        for (int i = 0; i < VTraits<R>::vlanes() / 2; ++i)
            std::swap(d[i], d[VTraits<R>::vlanes() - i - 1]);
    }
    const LaneType & operator[](int i) const
    {
#if 0   // TODO: strange bug - AVX2 tests are failed with this
        CV_CheckGE(i, 0, ""); CV_CheckLT(i, (int)VTraits<R>::vlanes(), "");
#else
        CV_Assert(i >= 0 && i < VTraits<R>::max_nlanes);
#endif
        return d[i];
    }
    LaneType & operator[](int i)
    {
        CV_CheckGE(i, 0, ""); CV_CheckLT(i, (int)VTraits<R>::max_nlanes, "");
        return d[i];
    }
    int_type as_int(int i) const
    {
        CV_CheckGE(i, 0, ""); CV_CheckLT(i, (int)VTraits<R>::max_nlanes, "");
        union
        {
            LaneType l;
            int_type i;
        } v;
        v.l = d[i];
        return v.i;
    }
    const LaneType * mid() const
    {
        return d + VTraits<R>::vlanes() / 2;
    }
    LaneType * mid()
    {
        return d + VTraits<R>::vlanes() / 2;
    }
    LaneType sum(int s, int c)
    {
        LaneType res = (LaneType)0;
        for (int i = s; i < s + c; ++i)
            res = (LaneType)(res + d[i]);
        return res;
    }
    LaneType sum()
    {
        return sum(0, VTraits<R>::vlanes());
    }
    bool operator==(const Data<R> & other) const
    {
        for (int i = 0; i < VTraits<R>::vlanes(); ++i)
            if (d[i] != other.d[i])
                return false;
        return true;
    }
    void clear()
    {
        fill((LaneType)0);
    }
    bool isZero() const
    {
        return isValue(0);
    }
    bool isValue(uchar val) const
    {
        for (int i = 0; i < VTraits<R>::vlanes(); ++i)
            if (d[i] != val)
                return false;
        return true;
    }
    LaneType d[VTraits<R>::max_nlanes];
};

template<typename R> struct AlignedData
{
    Data<R> CV_DECL_ALIGNED(sizeof(typename VTraits<R>::lane_type)*VTraits<R>::max_nlanes) a; // aligned
    char dummy;
    Data<R> u; // unaligned
};

template <typename R> std::ostream & operator<<(std::ostream & out, const Data<R> & d)
{
    out << "{ ";
    for (int i = 0; i < VTraits<R>::vlanes(); ++i)
    {
        out << std::hex << +V_TypeTraits<typename VTraits<R>::lane_type>::reinterpret_int(d.d[i]);
        // out << +d.d[i]; // Note: No  operator '<<' for _Float16
        if (i + 1 < VTraits<R>::vlanes())
            out << ", ";
    }
    out << " }";
    return out;
}

template<typename T> static inline void EXPECT_COMPARE_EQ_(const T a, const T b)
{
    EXPECT_EQ(a, b);
}
template<> inline void EXPECT_COMPARE_EQ_<float>(const float a, const float b)
{
    EXPECT_FLOAT_EQ( a, b );
}

template<> inline void EXPECT_COMPARE_EQ_<double>(const double a, const double b)
{
    EXPECT_DOUBLE_EQ( a, b );
}

#if (CV_SIMD_FP16 || CV_SIMD_SCALABLE_FP16)
template<> inline void EXPECT_COMPARE_EQ_<hfloat>(const hfloat a, const hfloat b)
{
    EXPECT_LT(std::abs(float(a - b)), 0.126);
}
#endif

// pack functions do not do saturation when converting from 64-bit types
template<typename T, typename W>
inline T pack_saturate_cast(W a) { return saturate_cast<T>(a); }
template<>
inline int pack_saturate_cast<int, int64>(int64 a) { return static_cast<int>(a); }
template<>
inline unsigned pack_saturate_cast<unsigned, uint64>(uint64 a) { return static_cast<unsigned>(a); }

template<typename R> struct TheTest
{
    typedef typename VTraits<R>::lane_type LaneType;

    template <typename T1, typename T2>
    static inline void EXPECT_COMPARE_EQ(const T1 a, const T2 b)
    {
        EXPECT_COMPARE_EQ_<LaneType>((LaneType)a, (LaneType)b);
    }

    TheTest & test_loadstore()
    {
        AlignedData<R> data;
        AlignedData<R> out;

        // check if addresses are aligned and unaligned respectively
        EXPECT_EQ((size_t)0, (size_t)&data.a.d % (sizeof(typename VTraits<R>::lane_type) * VTraits<R>::vlanes()));
        EXPECT_NE((size_t)0, (size_t)&data.u.d % (sizeof(typename VTraits<R>::lane_type) * VTraits<R>::vlanes()));
        EXPECT_EQ((size_t)0, (size_t)&out.a.d % (sizeof(typename VTraits<R>::lane_type) * VTraits<R>::vlanes()));
        EXPECT_NE((size_t)0, (size_t)&out.u.d % (sizeof(typename VTraits<R>::lane_type) * VTraits<R>::vlanes()));

        // check some initialization methods
        R r1 = data.a;
        R r2 = vx_load(data.u.d);
        R r3 = vx_load_aligned(data.a.d);
        R r4(r2);
        EXPECT_EQ(data.a[0], v_get0(r1));
        EXPECT_EQ(data.u[0], v_get0(r2));
        EXPECT_EQ(data.a[0], v_get0(r3));
        EXPECT_EQ(data.u[0], v_get0(r4));

        R r_low = vx_load_low((LaneType*)data.u.d);
        EXPECT_EQ(data.u[0], v_get0(r_low));
        v_store(out.u.d, r_low);
        for (int i = 0; i < VTraits<R>::vlanes()/2; ++i)
        {
            SCOPED_TRACE(cv::format("i=%d", i));
            EXPECT_EQ((LaneType)data.u[i], (LaneType)out.u[i]);
        }

        R r_low_align8byte = vx_load_low((LaneType*)((char*)data.u.d + (sizeof(typename VTraits<R>::lane_type) * VTraits<R>::vlanes() / 2)));
        EXPECT_EQ(data.u[VTraits<R>::vlanes()/2], v_get0(r_low_align8byte));
        v_store(out.u.d, r_low_align8byte);
        for (int i = 0; i < VTraits<R>::vlanes()/2; ++i)
        {
            SCOPED_TRACE(cv::format("i=%d", i));
            EXPECT_EQ((LaneType)data.u[i + VTraits<R>::vlanes()/2], (LaneType)out.u[i]);
        }

        // check some store methods
        out.u.clear();
        out.a.clear();
        v_store(out.u.d, r1);
        v_store_aligned(out.a.d, r2);
        EXPECT_EQ(data.a, out.a);
        EXPECT_EQ(data.u, out.u);

        // check more store methods
        Data<R> d, res(0);
        R r5 = d;
        v_store_high(res.mid(), r5);
        v_store_low(res.d, r5);
        EXPECT_EQ(d, res);

        // check halves load correctness
        res.clear();
        R r6 = vx_load_halves(d.d, d.mid());
        v_store(res.d, r6);
        EXPECT_EQ(d, res);

        // zero, all
        Data<R> resZ, resV;
        resZ.fill((LaneType)0);
        resV.fill((LaneType)8);
        for (int i = 0; i < VTraits<R>::vlanes(); ++i)
        {
            SCOPED_TRACE(cv::format("i=%d", i));
            EXPECT_EQ((LaneType)0, resZ[i]);
            EXPECT_EQ((LaneType)8, resV[i]);
        }

        // reinterpret_as
        v_uint8 vu8 = v_reinterpret_as_u8(r1); out.a.clear(); v_store((uchar*)out.a.d, vu8); EXPECT_EQ(data.a, out.a);
        v_int8 vs8 = v_reinterpret_as_s8(r1); out.a.clear(); v_store((schar*)out.a.d, vs8); EXPECT_EQ(data.a, out.a);
        v_uint16 vu16 = v_reinterpret_as_u16(r1); out.a.clear(); v_store((ushort*)out.a.d, vu16); EXPECT_EQ(data.a, out.a);
        v_int16 vs16 = v_reinterpret_as_s16(r1); out.a.clear(); v_store((short*)out.a.d, vs16); EXPECT_EQ(data.a, out.a);
        v_uint32 vu32 = v_reinterpret_as_u32(r1); out.a.clear(); v_store((unsigned*)out.a.d, vu32); EXPECT_EQ(data.a, out.a);
        v_int32 vs32 = v_reinterpret_as_s32(r1); out.a.clear(); v_store((int*)out.a.d, vs32); EXPECT_EQ(data.a, out.a);
        v_uint64 vu64 = v_reinterpret_as_u64(r1); out.a.clear(); v_store((uint64*)out.a.d, vu64); EXPECT_EQ(data.a, out.a);
        v_int64 vs64 = v_reinterpret_as_s64(r1); out.a.clear(); v_store((int64*)out.a.d, vs64); EXPECT_EQ(data.a, out.a);
        v_float32 vf32 = v_reinterpret_as_f32(r1); out.a.clear(); v_store((float*)out.a.d, vf32); EXPECT_EQ(data.a, out.a);
#if (CV_SIMD_64F || CV_SIMD_SCALABLE_64F)
        v_float64 vf64 = v_reinterpret_as_f64(r1); out.a.clear(); v_store((double*)out.a.d, vf64); EXPECT_EQ(data.a, out.a);
#endif

#if CV_SIMD_WIDTH == 16
        R setall_res1 = v_setall((LaneType)5);
        R setall_res2 = v_setall<LaneType>(6);
#elif CV_SIMD_WIDTH == 32
        R setall_res1 = v256_setall((LaneType)5);
        R setall_res2 = v256_setall<LaneType>(6);
#elif CV_SIMD_WIDTH == 64
        R setall_res1 = v512_setall((LaneType)5);
        R setall_res2 = v512_setall<LaneType>(6);
#elif CV_SIMD_SCALABLE
        R setall_res1 = v_setall((LaneType)5);
        R setall_res2 = v_setall<LaneType>(6);
#else
#error "Configuration error"
#endif
        R setall_res3 = v_setall_<R>((LaneType)7);
        R setall_resz = v_setzero_<R>();
#if CV_SIMD_WIDTH > 0
        Data<R> setall_res1_; v_store(setall_res1_.d, setall_res1);
        Data<R> setall_res2_; v_store(setall_res2_.d, setall_res2);
        Data<R> setall_res3_; v_store(setall_res3_.d, setall_res3);
        Data<R> setall_resz_; v_store(setall_resz_.d, setall_resz);
        for (int i = 0; i < VTraits<R>::vlanes(); ++i)
        {
            SCOPED_TRACE(cv::format("i=%d", i));
            EXPECT_EQ((LaneType)5, setall_res1_[i]);
            EXPECT_EQ((LaneType)6, setall_res2_[i]);
            EXPECT_EQ((LaneType)7, setall_res3_[i]);
            EXPECT_EQ((LaneType)0, setall_resz_[i]);
        }
#endif

        R vx_setall_res1 = vx_setall((LaneType)11);
        R vx_setall_res2 = vx_setall<LaneType>(12);
        Data<R> vx_setall_res1_; v_store(vx_setall_res1_.d, vx_setall_res1);
        Data<R> vx_setall_res2_; v_store(vx_setall_res2_.d, vx_setall_res2);
        for (int i = 0; i < VTraits<R>::vlanes(); ++i)
        {
            SCOPED_TRACE(cv::format("i=%d", i));
            EXPECT_EQ((LaneType)11, vx_setall_res1_[i]);
            EXPECT_EQ((LaneType)12, vx_setall_res2_[i]);
        }

#if CV_SIMD_WIDTH == 16
        {
            uint64 a = CV_BIG_INT(0x7fffffffffffffff);
            uint64 b = (uint64)CV_BIG_INT(0xcfffffffffffffff);
            v_uint64x2 uint64_vec(a, b);
            EXPECT_EQ(a, v_get0(uint64_vec));
            EXPECT_EQ(b, v_extract_n<1>(uint64_vec));
        }
        {
            int64 a = CV_BIG_INT(0x7fffffffffffffff);
            int64 b = CV_BIG_INT(-1);
            v_int64x2 int64_vec(a, b);
            EXPECT_EQ(a, v_get0(int64_vec));
            EXPECT_EQ(b, v_extract_n<1>(int64_vec));
        }
#endif

        return *this;
    }

    TheTest & test_interleave()
    {
        Data<R> data1, data2, data3, data4;
        data2 += (LaneType)20;
        data3 += (LaneType)40;
        data4 += (LaneType)60;


        R a = data1, b = data2, c = data3;
        R d = data1, e = data2, f = data3, g = data4;

        LaneType buf3[VTraits<R>::max_nlanes * 3];
        LaneType buf4[VTraits<R>::max_nlanes * 4];

        v_store_interleave(buf3, a, b, c);
        v_store_interleave(buf4, d, e, f, g);

        Data<R> z((LaneType)0);
        a = b = c = d = e = f = g = z;

        v_load_deinterleave(buf3, a, b, c);
        v_load_deinterleave(buf4, d, e, f, g);

        for (int i = 0; i < VTraits<R>::vlanes(); ++i)
        {
            SCOPED_TRACE(cv::format("i=%d", i));
            EXPECT_EQ(data1, Data<R>(a));
            EXPECT_EQ(data2, Data<R>(b));
            EXPECT_EQ(data3, Data<R>(c));

            EXPECT_EQ(data1, Data<R>(d));
            EXPECT_EQ(data2, Data<R>(e));
            EXPECT_EQ(data3, Data<R>(f));
            EXPECT_EQ(data4, Data<R>(g));
        }

        return *this;
    }
    TheTest & test_interleave_pq()
    {
        Data<R> dataA;
        R a = dataA;
        Data<R> resP = v_interleave_pairs(a);
        Data<R> resQ = v_interleave_quads(a);
        for (int i = 0; i < VTraits<R>::vlanes()/4; ++i)
        {
            SCOPED_TRACE(cv::format("i=%d", i));
            EXPECT_EQ(resP[4*i],     dataA[4*i  ]);
            EXPECT_EQ(resP[4*i + 1], dataA[4*i+2]);
            EXPECT_EQ(resP[4*i + 2], dataA[4*i+1]);
            EXPECT_EQ(resP[4*i + 3], dataA[4*i+3]);
        }
        for (int i = 0; i < VTraits<R>::vlanes()/8; ++i)
        {
            SCOPED_TRACE(cv::format("i=%d", i));
            EXPECT_EQ(resQ[8*i],     dataA[8*i  ]);
            EXPECT_EQ(resQ[8*i + 1], dataA[8*i+4]);
            EXPECT_EQ(resQ[8*i + 2], dataA[8*i+1]);
            EXPECT_EQ(resQ[8*i + 3], dataA[8*i+5]);
            EXPECT_EQ(resQ[8*i + 4], dataA[8*i+2]);
            EXPECT_EQ(resQ[8*i + 5], dataA[8*i+6]);
            EXPECT_EQ(resQ[8*i + 6], dataA[8*i+3]);
            EXPECT_EQ(resQ[8*i + 7], dataA[8*i+7]);
        }
        return *this;
    }

    // float32x4 only
    TheTest & test_interleave_2channel()
    {
        Data<R> data1, data2;
        data2 += 20;

        R a = data1, b = data2;

        LaneType buf2[VTraits<R>::max_nlanes * 2];

        v_store_interleave(buf2, a, b);

        Data<R> z(0);
        a = b = z;

        v_load_deinterleave(buf2, a, b);

        for (int i = 0; i < VTraits<R>::vlanes(); ++i)
        {
            SCOPED_TRACE(cv::format("i=%d", i));
            EXPECT_EQ(data1, Data<R>(a));
            EXPECT_EQ(data2, Data<R>(b));
        }

        return *this;
    }

    // v_expand and v_load_expand
    TheTest & test_expand()
    {
        typedef typename V_RegTraits<R>::w_reg Rx2;
        Data<R> dataA;
        R a = dataA;

        Data<Rx2> resB = vx_load_expand(dataA.d);

        Rx2 c, d, e, f;
        v_expand(a, c, d);

        e = v_expand_low(a);
        f = v_expand_high(a);

        Data<Rx2> resC = c, resD = d, resE = e, resF = f;
        const int n = VTraits<Rx2>::vlanes();
        for (int i = 0; i < n; ++i)
        {
            SCOPED_TRACE(cv::format("i=%d", i));
            EXPECT_EQ(dataA[i], resB[i]);
            EXPECT_EQ(dataA[i], resC[i]);
            EXPECT_EQ(dataA[i + n], resD[i]);
            EXPECT_EQ(dataA[i], resE[i]);
            EXPECT_EQ(dataA[i + n], resF[i]);
        }

        return *this;
    }

    TheTest & test_expand_q()
    {
        typedef typename V_RegTraits<R>::q_reg Rx4;
        Data<R> data;
        Data<Rx4> out = vx_load_expand_q(data.d);
        const int n = VTraits<Rx4>::vlanes();
        for (int i = 0; i < n; ++i)
        {
            SCOPED_TRACE(cv::format("i=%d", i));
            EXPECT_EQ(data[i], out[i]);
        }

        return *this;
    }

    TheTest & test_addsub()
    {
        Data<R> dataA, dataB, dataC;
        dataB.reverse();
        dataA[1] = static_cast<LaneType>(std::numeric_limits<LaneType>::max());
        R a = dataA, b = dataB, c = dataC;

        Data<R> resD = v_add(a, b), resE = v_add(a, b, c), resF = v_sub(a, b);
        for (int i = 0; i < VTraits<R>::vlanes(); ++i)
        {
            SCOPED_TRACE(cv::format("i=%d", i));
            EXPECT_EQ(saturate_cast<LaneType>(dataA[i] + dataB[i]), resD[i]);
            EXPECT_EQ(saturate_cast<LaneType>(dataA[i] + dataB[i] + dataC[i]), resE[i]);
            EXPECT_EQ(saturate_cast<LaneType>(dataA[i] - dataB[i]), resF[i]);
        }

        return *this;
    }

    TheTest & test_arithm_wrap()
    {
        Data<R> dataA, dataB;
        dataB.reverse();
        R a = dataA, b = dataB;

        Data<R> resC = v_add_wrap(a, b),
                resD = v_sub_wrap(a, b),
                resE = v_mul_wrap(a, b);
        for (int i = 0; i < VTraits<R>::vlanes(); ++i)
        {
            SCOPED_TRACE(cv::format("i=%d", i));
            EXPECT_EQ((LaneType)(dataA[i] + dataB[i]), resC[i]);
            EXPECT_EQ((LaneType)(dataA[i] - dataB[i]), resD[i]);
            EXPECT_EQ((LaneType)(dataA[i] * dataB[i]), resE[i]);
        }
        return *this;
    }

    TheTest & test_mul()
    {
        Data<R> dataA, dataB, dataC;
        dataA[1] = static_cast<LaneType>(std::numeric_limits<LaneType>::max());
        dataB.reverse();
        R a = dataA, b = dataB, c = dataC;

        Data<R> resD = v_mul(a, b);
        Data<R> resE = v_mul(a, b, c);
        for (int i = 0; i < VTraits<R>::vlanes(); ++i)
        {
            SCOPED_TRACE(cv::format("i=%d", i));
            EXPECT_EQ(saturate_cast<LaneType>(dataA[i] * dataB[i]), resD[i]);
            EXPECT_EQ(saturate_cast<LaneType>(dataA[i] * dataB[i] * dataC[i]), resE[i]);
        }

        return *this;
    }

    TheTest & test_div()
    {
        Data<R> dataA, dataB;
        dataB.reverse();
        R a = dataA, b = dataB;

        Data<R> resC = v_div(a, b);
        for (int i = 0; i < VTraits<R>::vlanes(); ++i)
        {
            SCOPED_TRACE(cv::format("i=%d", i));
            EXPECT_EQ(dataA[i] / dataB[i], resC[i]);
        }

        return *this;
    }

    // Handle accuracy for fp16
    TheTest & test_div_fp16()
    {
#if (CV_SIMD_FP16 || CV_SIMD_SCALABLE_FP16)
        Data<R> dataA, dataB;
        dataB.reverse();
        R a = dataA, b = dataB;

        Data<R> resC = v_div(a, b);
        for (int i = 0; i < VTraits<R>::vlanes(); ++i)
        {
            SCOPED_TRACE(cv::format("i=%d", i));
            EXPECT_LT(std::abs(float((dataA[i] / dataB[i]) - resC[i])), 2e-4);
        }
#else
        std::cout << "SKIP: test_div_fp16, CV_SIMD_FP16 is not available" << std::endl;
#endif

        return *this;
    }

    TheTest & test_mul_expand()
    {
        typedef typename V_RegTraits<R>::w_reg Rx2;
        Data<R> dataA, dataB(2);
        R a = dataA, b = dataB;
        Rx2 c, d;

        v_mul_expand(a, b, c, d);

        Data<Rx2> resC = c, resD = d;
        const int n = VTraits<R>::vlanes() / 2;
        for (int i = 0; i < n; ++i)
        {
            SCOPED_TRACE(cv::format("i=%d", i));
            EXPECT_EQ((typename VTraits<Rx2>::lane_type)dataA[i] * dataB[i], resC[i]);
            EXPECT_EQ((typename VTraits<Rx2>::lane_type)dataA[i + n] * dataB[i + n], resD[i]);
        }

        return *this;
    }

    TheTest & test_mul_hi()
    {
        // typedef typename V_RegTraits<R>::w_reg Rx2;
        Data<R> dataA, dataB(32767);
        R a = dataA, b = dataB;

        R c = v_mul_hi(a, b);

        Data<R> resC = c;
        const int n = VTraits<R>::vlanes() / 2;
        for (int i = 0; i < n; ++i)
        {
            SCOPED_TRACE(cv::format("i=%d", i));
            EXPECT_EQ((typename VTraits<R>::lane_type)((dataA[i] * dataB[i]) >> 16), resC[i]);
        }

        return *this;
    }

    TheTest & test_abs()
    {
        typedef typename V_RegTraits<R>::u_reg Ru;
        typedef typename VTraits<Ru>::lane_type u_type;
        typedef typename VTraits<R>::lane_type R_type;
        Data<R> dataA, dataB(10);
        R a = dataA, b = dataB;
        a = v_sub(a, b);

        Data<Ru> resC = v_abs(a);
        auto R_type_lowest = std::numeric_limits<R_type>::lowest();

        for (int i = 0; i < VTraits<Ru>::vlanes(); ++i)
        {
            SCOPED_TRACE(cv::format("i=%d", i));
            R_type ssub = (dataA[i] - dataB[i]) < R_type_lowest ? R_type_lowest : dataA[i] - dataB[i];
            EXPECT_EQ((u_type)std::abs(ssub), resC[i]);
        }

        return *this;
    }

    TheTest & test_abs_fp16()
    {
        typedef typename V_RegTraits<R>::u_reg Ru; // v_float16x8
        typedef typename VTraits<Ru>::lane_type u_type; // hfloat
        typedef typename VTraits<R>::lane_type R_type; // hfloat
        Data<R> dataA, dataB((LaneType)10);
        R a = dataA, b = dataB;
        a = v_sub(a, b);

        Data<Ru> resC = v_abs(a);
        R_type R_type_lowest = R_type(-65504); // 0 11110 1111111111

        for (int i = 0; i < VTraits<Ru>::vlanes(); ++i)
        {
            SCOPED_TRACE(cv::format("i=%d", i));
            R_type ssub = (R_type)((dataA[i] - dataB[i]) < R_type_lowest ? R_type_lowest : dataA[i] - dataB[i]);
            EXPECT_EQ((u_type)std::abs(ssub), resC[i]);
        }

        return *this;
    }

    template <int s>
    TheTest & test_shift()
    {
        SCOPED_TRACE(s);
        Data<R> dataA;
        dataA[0] = static_cast<LaneType>(std::numeric_limits<LaneType>::max());
        R a = dataA;

        Data<R> resB = v_shl<s>(a), resC = v_shl<s>(a), resD = v_shr<s>(a), resE = v_shr<s>(a);

        for (int i = 0; i < VTraits<R>::vlanes(); ++i)
        {
            SCOPED_TRACE(cv::format("i=%d", i));
            EXPECT_EQ(static_cast<LaneType>(dataA[i] << s), resB[i]);
            EXPECT_EQ(static_cast<LaneType>(dataA[i] << s), resC[i]);
            EXPECT_EQ(static_cast<LaneType>(dataA[i] >> s), resD[i]);
            EXPECT_EQ(static_cast<LaneType>(dataA[i] >> s), resE[i]);
        }
        return *this;
    }

    TheTest & test_cmp()
    {
        Data<R> dataA, dataB;
        dataB.reverse();
        dataB += 1;
        R a = dataA, b = dataB;

        Data<R> resC = (v_eq(a, b));
        Data<R> resD = (v_ne(a, b));
        Data<R> resE = (v_gt(a, b));
        Data<R> resF = (v_ge(a, b));
        Data<R> resG = (v_lt(a, b));
        Data<R> resH = (v_le(a, b));

        for (int i = 0; i < VTraits<R>::vlanes(); ++i)
        {
            SCOPED_TRACE(cv::format("i=%d", i));
            EXPECT_EQ(dataA[i] == dataB[i], resC[i] != 0);
            EXPECT_EQ(dataA[i] != dataB[i], resD[i] != 0);
            EXPECT_EQ(dataA[i] >  dataB[i], resE[i] != 0);
            EXPECT_EQ(dataA[i] >= dataB[i], resF[i] != 0);
            EXPECT_EQ(dataA[i] <  dataB[i], resG[i] != 0);
            EXPECT_EQ(dataA[i] <= dataB[i], resH[i] != 0);
        }
        return *this;
    }

    TheTest & test_dotprod()
    {
        typedef typename V_RegTraits<R>::w_reg Rx2;
        typedef typename VTraits<Rx2>::lane_type w_type;

        Data<R> dataA, dataB;
        dataA += std::numeric_limits<LaneType>::max() - VTraits<R>::vlanes();
        dataB += std::numeric_limits<LaneType>::min() + VTraits<R>::vlanes();
        R a = dataA, b = dataB;

        Data<Rx2> dataC;
        dataC += std::numeric_limits<w_type>::is_signed ?
                    std::numeric_limits<w_type>::min() :
                    std::numeric_limits<w_type>::max() - VTraits<R>::vlanes() * (dataB[0] + 1);
        Rx2 c = dataC;

        Data<Rx2> resD = v_dotprod(a, b),
                  resE = v_dotprod(a, b, c);

        const int n = VTraits<R>::vlanes() / 2;
        w_type sumAB = 0, sumABC = 0, tmp_sum;
        for (int i = 0; i < n; ++i)
        {
            SCOPED_TRACE(cv::format("i=%d", i));

            tmp_sum = (w_type)dataA[i*2] * (w_type)dataB[i*2] +
                      (w_type)dataA[i*2 + 1] * (w_type)dataB[i*2 + 1];
            sumAB  += tmp_sum;
            EXPECT_EQ(tmp_sum, resD[i]);

            tmp_sum = tmp_sum + dataC[i];
            sumABC += tmp_sum;
            EXPECT_EQ(tmp_sum, resE[i]);
        }

        w_type resF = v_reduce_sum(v_dotprod_fast(a, b)),
               resG = v_reduce_sum(v_dotprod_fast(a, b, c));
        EXPECT_EQ(sumAB,  resF);
        EXPECT_EQ(sumABC, resG);
        return *this;
    }

    TheTest & test_dotprod_expand()
    {
        typedef typename V_RegTraits<R>::q_reg Rx4;
        typedef typename VTraits<Rx4>::lane_type l4_type;

        Data<R> dataA, dataB;
        dataA += std::numeric_limits<LaneType>::max() - VTraits<R>::vlanes();
        dataB += std::numeric_limits<LaneType>::min() + VTraits<R>::vlanes();
        R a = dataA, b = dataB;

        Data<Rx4> dataC;
        Rx4 c = dataC;

        Data<Rx4> resD = v_dotprod_expand(a, b),
                  resE = v_dotprod_expand(a, b, c);

        l4_type sumAB = 0, sumABC = 0, tmp_sum;
        for (int i = 0; i < VTraits<Rx4>::vlanes(); ++i)
        {
            SCOPED_TRACE(cv::format("i=%d", i));
            tmp_sum  = (l4_type)dataA[i*4]     * (l4_type)dataB[i*4]     +
                       (l4_type)dataA[i*4 + 1] * (l4_type)dataB[i*4 + 1] +
                       (l4_type)dataA[i*4 + 2] * (l4_type)dataB[i*4 + 2] +
                       (l4_type)dataA[i*4 + 3] * (l4_type)dataB[i*4 + 3];
            sumAB  += tmp_sum;
            EXPECT_EQ(tmp_sum, resD[i]);

            tmp_sum = tmp_sum + dataC[i];
            sumABC += tmp_sum;
            EXPECT_EQ(tmp_sum, resE[i]);
        }

        l4_type resF = v_reduce_sum(v_dotprod_expand_fast(a, b)),
                resG = v_reduce_sum(v_dotprod_expand_fast(a, b, c));
        EXPECT_EQ(sumAB,  resF);
        EXPECT_EQ(sumABC, resG);

        return *this;
    }

    TheTest & test_dotprod_expand_f64()
    {
    #if (CV_SIMD_64F || CV_SIMD_SCALABLE_64F)
        Data<R> dataA, dataB;
        dataA += std::numeric_limits<LaneType>::max() - VTraits<R>::vlanes();
        dataB += std::numeric_limits<LaneType>::min();
        R a = dataA, b = dataB;

        Data<v_float64> dataC;
        v_float64 c = dataC;

        Data<v_float64> resA = v_dotprod_expand(a, a),
                        resB = v_dotprod_expand(b, b),
                        resC = v_dotprod_expand(a, b, c);

        const int n = VTraits<R>::vlanes() / 2;
        for (int i = 0; i < n; ++i)
        {
            SCOPED_TRACE(cv::format("i=%d", i));
            EXPECT_COMPARE_EQ((double)dataA[i*2]     * (double)dataA[i*2] +
                              (double)dataA[i*2 + 1] * (double)dataA[i*2  + 1], resA[i]);
            EXPECT_COMPARE_EQ((double)dataB[i*2]     * (double)dataB[i*2] +
                              (double)dataB[i*2 + 1] * (double)dataB[i*2  + 1], resB[i]);
            EXPECT_COMPARE_EQ((double)dataA[i*2]     * (double)dataB[i*2] +
                              (double)dataA[i*2 + 1] * (double)dataB[i*2  + 1] + dataC[i], resC[i]);
        }
    #endif
        return *this;
    }

    TheTest & test_logic()
    {
        Data<R> dataA, dataB(2);
        R a = dataA, b = dataB;

        Data<R> resC = v_and(a, b), resD = v_or(a, b), resE = v_xor(a, b), resF = v_not(a);
        for (int i = 0; i < VTraits<R>::vlanes(); ++i)
        {
            SCOPED_TRACE(cv::format("i=%d", i));
            EXPECT_EQ(dataA[i] & dataB[i], resC[i]);
            EXPECT_EQ(dataA[i] | dataB[i], resD[i]);
            EXPECT_EQ(dataA[i] ^ dataB[i], resE[i]);
            EXPECT_EQ((LaneType)~dataA[i], resF[i]);
        }

        return *this;
    }

    TheTest & test_sqrt_abs()
    {
        Data<R> dataA, dataD;
        dataD *= -1.0;
        R a = dataA, d = dataD;

        Data<R> resB = v_sqrt(a), resC = v_invsqrt(a), resE = v_abs(d);
        for (int i = 0; i < VTraits<R>::vlanes(); ++i)
        {
            SCOPED_TRACE(cv::format("i=%d", i));
            EXPECT_COMPARE_EQ((float)std::sqrt(dataA[i]), (float)resB[i]);
            EXPECT_COMPARE_EQ((float)(1/std::sqrt(dataA[i])), (float)resC[i]);
            EXPECT_COMPARE_EQ((float)abs(dataA[i]), (float)resE[i]);
        }

        return *this;
    }

    TheTest & test_min_max()
    {
        Data<R> dataA, dataB;
        dataB.reverse();
        R a = dataA, b = dataB;

        Data<R> resC = v_min(a, b), resD = v_max(a, b);
        for (int i = 0; i < VTraits<R>::vlanes(); ++i)
        {
            SCOPED_TRACE(cv::format("i=%d", i));
            EXPECT_EQ(std::min(dataA[i], dataB[i]), resC[i]);
            EXPECT_EQ(std::max(dataA[i], dataB[i]), resD[i]);
        }

        return *this;
    }

    TheTest & test_popcount()
    {
        typedef typename V_RegTraits<R>::u_reg Ru;
        static unsigned popcountTable[] = {
            0, 1, 1, 2, 1, 2, 2, 3, 1, 2, 2, 3, 2, 3, 3, 4, //0x00-0x0f
            1, 2, 2, 3, 2, 3, 3, 4, 2, 3, 3, 4, 3, 4, 4, 5, //0x10-0x1f
            1, 2, 2, 3, 2, 3, 3, 4, 2, 3, 3, 4, 3, 4, 4, 5, //0x20-0x2f
            2, 3, 3, 4, 3, 4, 4, 5, 3, 4, 4, 5, 4, 5, 5, 6, //0x30-0x3f
            1, 2, 2, 3, 2, 3, 3, 4, 2, 3, 3, 4, 3, 4, 4, 5, //0x40-0x4f
            2, 3, 3, 4, 3, 4, 4, 5, 3, 4, 4, 5, 4, 5, 5, 6, //0x50-0x5f
            2, 3, 3, 4, 3, 4, 4, 5, 3, 4, 4, 5, 4, 5, 5, 6, //0x60-0x6f
            3, 4, 4, 5, 4, 5, 5, 6, 4, 5, 5, 6, 5, 6, 6, 7, //0x70-0x7f
            1                                               //0x80
        };
        Data<R> dataA;
        R a = dataA;

        Data<Ru> resB = v_popcount(a);
        for (int i = 0; i < VTraits<Ru>::vlanes(); ++i)
            EXPECT_EQ(popcountTable[i + 1], resB[i]);

        return *this;
    }

    TheTest & test_absdiff()
    {
        typedef typename V_RegTraits<R>::u_reg Ru;
        typedef typename VTraits<Ru>::lane_type u_type;
        Data<R> dataA(std::numeric_limits<LaneType>::max()),
                dataB(std::numeric_limits<LaneType>::min());
        dataA[0] = (LaneType)-1;
        dataB[0] = 1;
        dataA[1] = 2;
        dataB[1] = (LaneType)-2;
        R a = dataA, b = dataB;
        Data<Ru> resC = v_absdiff(a, b);
        const u_type mask = std::numeric_limits<LaneType>::is_signed ? (u_type)(1 << (sizeof(u_type)*8 - 1)) : 0;
        for (int i = 0; i < VTraits<Ru>::vlanes(); ++i)
        {
            SCOPED_TRACE(cv::format("i=%d", i));
            u_type uA = dataA[i] ^ mask;
            u_type uB = dataB[i] ^ mask;
            EXPECT_EQ(uA > uB ? uA - uB : uB - uA, resC[i]);
        }
        return *this;
    }

    TheTest & test_float_absdiff()
    {
        Data<R> dataA(std::numeric_limits<LaneType>::max()),
                dataB(std::numeric_limits<LaneType>::min());
        dataA[0] = (LaneType)-1;
        dataB[0] = (LaneType)1;
        dataA[1] = (LaneType)2;
        dataB[1] = (LaneType)-2;
        R a = dataA, b = dataB;
        Data<R> resC = v_absdiff(a, b);
        for (int i = 0; i < VTraits<R>::vlanes(); ++i)
        {
            SCOPED_TRACE(cv::format("i=%d", i));
            EXPECT_EQ(dataA[i] > dataB[i] ? dataA[i] - dataB[i] : dataB[i] - dataA[i], resC[i]);
        }
        return *this;
    }

    TheTest & test_absdiffs()
    {
        Data<R> dataA(std::numeric_limits<LaneType>::max()),
                dataB(std::numeric_limits<LaneType>::min());
        dataA[0] = (LaneType)-1;
        dataB[0] = 1;
        dataA[1] = 2;
        dataB[1] = (LaneType)-2;
        R a = dataA, b = dataB;
        Data<R> resC = v_absdiffs(a, b);
        for (int i = 0; i < VTraits<R>::vlanes(); ++i)
        {
            EXPECT_EQ(saturate_cast<LaneType>(std::abs(dataA[i] - dataB[i])), resC[i]);
        }
        return *this;
    }

    TheTest & test_reduce()
    {
        Data<R> dataA;
        LaneType min = (LaneType)VTraits<R>::vlanes(), max = 0;
        int sum = 0;
        for (int i = 0; i < VTraits<R>::vlanes(); ++i)
        {
            min = std::min<LaneType>(min, dataA[i]);
            max = std::max<LaneType>(max, dataA[i]);
            sum += (int)(dataA[i]);   // To prevent a constant overflow with int8
        }
        R a = dataA;
        EXPECT_EQ((LaneType)min, (LaneType)v_reduce_min(a));
        EXPECT_EQ((LaneType)max, (LaneType)v_reduce_max(a));
        EXPECT_EQ((int)(sum), (int)v_reduce_sum(a));
        dataA[0] += (LaneType)VTraits<R>::vlanes();
        R an = dataA;
        min = (LaneType)VTraits<R>::vlanes();
        for (int i = 0; i < VTraits<R>::vlanes(); ++i)
        {
            min = std::min<LaneType>(min, dataA[i]);
        }
        EXPECT_EQ((LaneType)min, (LaneType)v_reduce_min(an));
        return *this;
    }

    TheTest & test_reduce_sad()
    {
        Data<R> dataA, dataB((LaneType)VTraits<R>::vlanes() /2);
        R a = dataA;
        R b = dataB;
        uint sum = 0;
        for (int i = 0; i < VTraits<R>::vlanes(); ++i)
        {
            sum += std::abs(int(dataA[i] - dataB[i]));
        }
        EXPECT_EQ(sum, v_reduce_sad(a, b));
        return *this;
    }

    TheTest & test_mask()
    {
        typedef typename V_RegTraits<R>::int_reg int_reg;
        typedef typename V_RegTraits<int_reg>::u_reg uint_reg;
        typedef typename VTraits<int_reg>::lane_type int_type;
        typedef typename VTraits<uint_reg>::lane_type uint_type;

        Data<R> dataA, dataB((LaneType)0), dataC, dataD((LaneType)1), dataE((LaneType)2);
        dataA[0] = (LaneType)std::numeric_limits<int_type>::max();
        dataA[1] = (LaneType)(dataA[1] * (LaneType)-1);
        union
        {
            LaneType l;
            uint_type ui;
        }
        all1s;
        all1s.ui = (uint_type)-1;
        LaneType mask_one = all1s.l;
        dataB[VTraits<R>::vlanes() - 1] = mask_one;
        R l = dataB;
        dataB[1] = mask_one;
        dataB[VTraits<R>::vlanes() / 2] = mask_one;
        dataC *= (LaneType)-1;
        R a = dataA, b = dataB, c = dataC, d = dataD, e = dataE;
        dataC[VTraits<R>::vlanes() - 1] = (LaneType)0;
        R nl = dataC;

        EXPECT_EQ(2, v_signmask(a));
#if (CV_SIMD_WIDTH <= 32) && (!CV_SIMD_SCALABLE)
        EXPECT_EQ(2 | (1 << (VTraits<R>::vlanes() / 2)) | (1 << (VTraits<R>::vlanes() - 1)), v_signmask(b));
#endif

        EXPECT_EQ(false, v_check_all(a));
        EXPECT_EQ(false, v_check_all(b));
        EXPECT_EQ(true, v_check_all(c));
        EXPECT_EQ(false, v_check_all(nl));

        EXPECT_EQ(true, v_check_any(a));
        EXPECT_EQ(true, v_check_any(b));
        EXPECT_EQ(true, v_check_any(c));
        EXPECT_EQ(true, v_check_any(l));
        R f = v_select(b, d, e);
        Data<R> resF = f;
        for (int i = 0; i < VTraits<R>::vlanes(); ++i)
        {
            SCOPED_TRACE(cv::format("i=%d", i));
            int_type m2 = dataB.as_int(i);
            EXPECT_EQ((dataD.as_int(i) & m2) | (dataE.as_int(i) & ~m2), resF.as_int(i));
        }

        return *this;
    }

    template <int s>
    TheTest & test_pack()
    {
        SCOPED_TRACE(s);
        typedef typename V_RegTraits<R>::w_reg Rx2;
        typedef typename VTraits<Rx2>::lane_type w_type;
        Data<Rx2> dataA, dataB;
        dataA += std::numeric_limits<LaneType>::is_signed ? -10 : 10;
        dataB *= 10;
        dataB[0] = static_cast<w_type>(std::numeric_limits<LaneType>::max()) + 17; // to check saturation
        Rx2 a = dataA, b = dataB;

        Data<R> resC = v_pack(a, b);
        Data<R> resD = v_rshr_pack<s>(a, b);

        Data<R> resE(0);
        v_pack_store(resE.d, b);

        Data<R> resF(0);
        v_rshr_pack_store<s>(resF.d, b);

        const int n = VTraits<Rx2>::vlanes();
        const w_type add = (w_type)1 << (s - 1);
        for (int i = 0; i < n; ++i)
        {
            SCOPED_TRACE(cv::format("i=%d", i));
            EXPECT_EQ(pack_saturate_cast<LaneType>(dataA[i]), resC[i]);
            EXPECT_EQ(pack_saturate_cast<LaneType>(dataB[i]), resC[i + n]);
            EXPECT_EQ(pack_saturate_cast<LaneType>((dataA[i] + add) >> s), resD[i]);
            EXPECT_EQ(pack_saturate_cast<LaneType>((dataB[i] + add) >> s), resD[i + n]);
            EXPECT_EQ(pack_saturate_cast<LaneType>(dataB[i]), resE[i]);
            EXPECT_EQ((LaneType)0, resE[i + n]);
            EXPECT_EQ(pack_saturate_cast<LaneType>((dataB[i] + add) >> s), resF[i]);
            EXPECT_EQ((LaneType)0, resF[i + n]);
        }
        return *this;
    }

    TheTest & test_pack_triplets()
    {
        Data<R> dataA;
        R a = dataA;
        Data<R> res = v_pack_triplets(a);

        for (int i = 0; i < VTraits<R>::vlanes()/4; ++i)
        {
            SCOPED_TRACE(cv::format("i=%d", i));
            EXPECT_EQ(dataA[4*i],   res[3*i]);
            EXPECT_EQ(dataA[4*i+1], res[3*i+1]);
            EXPECT_EQ(dataA[4*i+2], res[3*i+2]);
        }
        return *this;
    }

    template <int s>
    TheTest & test_pack_u()
    {
        SCOPED_TRACE(s);
        //typedef typename V_RegTraits<LaneType>::w_type LaneType_w;
        typedef typename V_RegTraits<R>::w_reg R2;
        typedef typename V_RegTraits<R2>::int_reg Ri2;
        typedef typename VTraits<Ri2>::lane_type w_type;

        Data<Ri2> dataA, dataB;
        dataA += -10;
        dataB *= 10;
        dataB[0] = static_cast<w_type>(std::numeric_limits<LaneType>::max()) + 17; // to check saturation
        Ri2 a = dataA, b = dataB;

        Data<R> resC = v_pack_u(a, b);
        Data<R> resD = v_rshr_pack_u<s>(a, b);

        Data<R> resE(0);
        v_pack_u_store(resE.d, b);

        Data<R> resF(0);
        v_rshr_pack_u_store<s>(resF.d, b);

        const int n = VTraits<Ri2>::vlanes();
        const w_type add = (w_type)1 << (s - 1);
        for (int i = 0; i < n; ++i)
        {
            SCOPED_TRACE(cv::format("i=%d", i));
            EXPECT_EQ(pack_saturate_cast<LaneType>(dataA[i]), resC[i]);
            EXPECT_EQ(pack_saturate_cast<LaneType>(dataB[i]), resC[i + n]);
            EXPECT_EQ(pack_saturate_cast<LaneType>((dataA[i] + add) >> s), resD[i]);
            EXPECT_EQ(pack_saturate_cast<LaneType>((dataB[i] + add) >> s), resD[i + n]);
            EXPECT_EQ(pack_saturate_cast<LaneType>(dataB[i]), resE[i]);
            EXPECT_EQ((LaneType)0, resE[i + n]);
            EXPECT_EQ(pack_saturate_cast<LaneType>((dataB[i] + add) >> s), resF[i]);
            EXPECT_EQ((LaneType)0, resF[i + n]);
        }
        return *this;
    }

    // v_uint8 only
    TheTest & test_pack_b()
    {
        // 16-bit
        Data<R> dataA, dataB;
        dataB.fill(0, VTraits<R>::vlanes() / 2);

        R a = dataA, b = dataB;
        Data<R> maskA = v_eq(a, b), maskB = v_ne(a, b);

        a = maskA; b = maskB;
        Data<R> res  = v_pack_b(v_reinterpret_as_u16(a), v_reinterpret_as_u16(b));
        for (int i = 0; i < VTraits<v_uint16>::vlanes(); ++i)
        {
            SCOPED_TRACE(cv::format("i=%d", i));
            EXPECT_EQ(maskA[i * 2], res[i]);
            EXPECT_EQ(maskB[i * 2], res[i + VTraits<v_uint16>::vlanes()]);
        }

        // 32-bit
        Data<R> dataC, dataD;
        dataD.fill(0, VTraits<R>::vlanes() / 2);

        R c = dataC, d = dataD;
        Data<R> maskC = v_eq(c, d), maskD = v_ne(c, d);

        c = maskC; d = maskD;
        res = v_pack_b
        (
            v_reinterpret_as_u32(a), v_reinterpret_as_u32(b),
            v_reinterpret_as_u32(c), v_reinterpret_as_u32(d)
        );

        for (int i = 0; i < VTraits<v_uint32>::vlanes(); ++i)
        {
            SCOPED_TRACE(cv::format("i=%d", i));
            EXPECT_EQ(maskA[i * 4], res[i]);
            EXPECT_EQ(maskB[i * 4], res[i + VTraits<v_uint32>::vlanes()]);
            EXPECT_EQ(maskC[i * 4], res[i + VTraits<v_uint32>::vlanes() * 2]);
            EXPECT_EQ(maskD[i * 4], res[i + VTraits<v_uint32>::vlanes() * 3]);
        }

        // 64-bit
        Data<R> dataE, dataF, dataG(0), dataH(0xFF);
        dataF.fill(0, VTraits<R>::vlanes() / 2);

        R e = dataE, f = dataF, g = dataG, h = dataH;
        Data<R> maskE = v_eq(e, f), maskF = v_ne(e, f);

        e = maskE; f = maskF;
        res = v_pack_b
        (
            v_reinterpret_as_u64(a), v_reinterpret_as_u64(b),
            v_reinterpret_as_u64(c), v_reinterpret_as_u64(d),
            v_reinterpret_as_u64(e), v_reinterpret_as_u64(f),
            v_reinterpret_as_u64(g), v_reinterpret_as_u64(h)
        );

        for (int i = 0; i < VTraits<v_uint64>::vlanes(); ++i)
        {
            SCOPED_TRACE(cv::format("i=%d", i));
            EXPECT_EQ(maskA[i * 8], res[i]);
            EXPECT_EQ(maskB[i * 8], res[i + VTraits<v_uint64>::vlanes()]);
            EXPECT_EQ(maskC[i * 8], res[i + VTraits<v_uint64>::vlanes() * 2]);
            EXPECT_EQ(maskD[i * 8], res[i + VTraits<v_uint64>::vlanes() * 3]);

            EXPECT_EQ(maskE[i * 8], res[i + VTraits<v_uint64>::vlanes() * 4]);
            EXPECT_EQ(maskF[i * 8], res[i + VTraits<v_uint64>::vlanes() * 5]);
            EXPECT_EQ(dataG[i * 8], res[i + VTraits<v_uint64>::vlanes() * 6]);
            EXPECT_EQ(dataH[i * 8], res[i + VTraits<v_uint64>::vlanes() * 7]);
        }

        return *this;
    }

    TheTest & test_unpack()
    {
        Data<R> dataA, dataB;
        dataB *= 10;
        R a = dataA, b = dataB;

        R c, d, e, f, lo, hi;
        v_zip(a, b, c, d);
        v_recombine(a, b, e, f);
        lo = v_combine_low(a, b);
        hi = v_combine_high(a, b);

        Data<R> resC = c, resD = d, resE = e, resF = f, resLo = lo, resHi = hi;

        const int n = VTraits<R>::vlanes()/2;
        for (int i = 0; i < n; ++i)
        {
            SCOPED_TRACE(cv::format("i=%d", i));
            EXPECT_EQ(dataA[i], resC[i*2]);
            EXPECT_EQ(dataB[i], resC[i*2+1]);
            EXPECT_EQ(dataA[i+n], resD[i*2]);
            EXPECT_EQ(dataB[i+n], resD[i*2+1]);

            EXPECT_EQ(dataA[i], resE[i]);
            EXPECT_EQ(dataB[i], resE[i+n]);
            EXPECT_EQ(dataA[i+n], resF[i]);
            EXPECT_EQ(dataB[i+n], resF[i+n]);

            EXPECT_EQ(dataA[i], resLo[i]);
            EXPECT_EQ(dataB[i], resLo[i+n]);
            EXPECT_EQ(dataA[i+n], resHi[i]);
            EXPECT_EQ(dataB[i+n], resHi[i+n]);
        }

        return *this;
    }

    TheTest & test_reverse()
    {
        Data<R> dataA;
        R a = dataA;

        Data<R> resB = v_reverse(a);

        for (int i = 0; i < VTraits<R>::vlanes(); ++i)
        {
            SCOPED_TRACE(cv::format("i=%d", i));
            EXPECT_EQ(dataA[VTraits<R>::vlanes() - i - 1], resB[i]);
        }

        return *this;
    }

    template<int s>
    TheTest & test_extract()
    {
        SCOPED_TRACE(s);
        Data<R> dataA, dataB;
        dataB *= 10;
        R a = dataA, b = dataB;

        Data<R> resC = v_extract<s>(a, b);

        for (int i = 0; i < VTraits<R>::vlanes(); ++i)
        {
            SCOPED_TRACE(cv::format("i=%d", i));
            if (i + s >= VTraits<R>::vlanes())
                EXPECT_EQ(dataB[i - VTraits<R>::vlanes() + s], resC[i]);
            else
                EXPECT_EQ(dataA[i + s], resC[i]);
        }

        return *this;
    }

    template<int s>
    TheTest & test_rotate()
    {
        SCOPED_TRACE(s);
        Data<R> dataA, dataB;
        dataB *= 10;
        R a = dataA, b = dataB;

        Data<R> resC = v_rotate_right<s>(a);
        Data<R> resD = v_rotate_right<s>(a, b);

        Data<R> resE = v_rotate_left<s>(a);
        Data<R> resF = v_rotate_left<s>(a, b);

        for (int i = 0; i < VTraits<R>::vlanes(); ++i)
        {
            SCOPED_TRACE(cv::format("i=%d", i));
            if (i + s >= VTraits<R>::vlanes())
            {
                EXPECT_EQ((LaneType)0, resC[i]);
                EXPECT_EQ(dataB[i - VTraits<R>::vlanes() + s], resD[i]);

                EXPECT_EQ((LaneType)0, resE[i - VTraits<R>::vlanes() + s]);
                EXPECT_EQ(dataB[i], resF[i - VTraits<R>::vlanes() + s]);
            }
            else
            {
                EXPECT_EQ(dataA[i + s], resC[i]);
                EXPECT_EQ(dataA[i + s], resD[i]);

                EXPECT_EQ(dataA[i], resE[i + s]);
                EXPECT_EQ(dataA[i], resF[i + s]);
            }
        }
        return *this;
    }

    template<int s>
    TheTest & test_extract_n()
    {
        SCOPED_TRACE(s);
        Data<R> dataA;
        LaneType test_value = (LaneType)(s + 50);
        dataA[s] = test_value;
        R a = dataA;

        LaneType res = v_extract_n<s>(a);
        EXPECT_EQ(test_value, res);

        return *this;
    }

    TheTest & test_extract_highest()
    {
        Data<R> dataA;
        LaneType test_value = (LaneType)(VTraits<R>::vlanes()-1 + 50);
        dataA[VTraits<R>::vlanes()-1] = test_value;
        R a = dataA;

        LaneType res = v_extract_highest(a);
        EXPECT_EQ(test_value, res);

        return *this;
    }

    template<int s>
    TheTest & test_broadcast_element()
    {
        SCOPED_TRACE(s);
        Data<R> dataA;
        LaneType test_value = (LaneType)(s + 50);
        dataA[s] = test_value;
        R a = dataA;

        Data<R> res = v_broadcast_element<s>(a);

        for (int i = 0; i < VTraits<R>::vlanes(); ++i)
        {
            SCOPED_TRACE(i);
            EXPECT_EQ(test_value, res[i]);
        }
        return *this;
    }

    TheTest & test_broadcast_highest()
    {
        Data<R> dataA;
        LaneType test_value = (LaneType)(VTraits<R>::vlanes()-1 + 50);
        dataA[VTraits<R>::vlanes()-1] = test_value;
        R a = dataA;

        Data<R> res = v_broadcast_highest(a);

        for (int i = 0; i < VTraits<R>::vlanes(); ++i)
        {
            SCOPED_TRACE(i);
            EXPECT_EQ(test_value, res[i]);
        }
        return *this;
    }

    TheTest & test_float_math()
    {
        typedef typename V_RegTraits<R>::round_reg Ri;
        Data<R> data1, data1_border, data2, data3;
        // See https://github.com/opencv/opencv/issues/24213
        data1_border *= 0.5;
        data1 *= 1.1;
        data2 += 10;
        R a1 = data1, a1_border = data1_border, a2 = data2, a3 = data3;

        Data<Ri> resB = v_round(a1),
                 resB_border = v_round(a1_border),
                 resC = v_trunc(a1),
                 resD = v_floor(a1),
                 resE = v_ceil(a1);

        Data<R> resF = v_magnitude(a1, a2),
                resG = v_sqr_magnitude(a1, a2),
                resH = v_muladd(a1, a2, a3);

        for (int i = 0; i < VTraits<R>::vlanes(); ++i)
        {
            SCOPED_TRACE(cv::format("i=%d", i));
            EXPECT_EQ(cvRound(data1[i]), resB[i]);
            EXPECT_EQ(cvRound(data1_border[i]), resB_border[i]);
            EXPECT_EQ((typename VTraits<Ri>::lane_type)data1[i], resC[i]);
            EXPECT_EQ(cvFloor(data1[i]), resD[i]);
            EXPECT_EQ(cvCeil(data1[i]), resE[i]);

            EXPECT_COMPARE_EQ(std::sqrt(data1[i]*data1[i] + data2[i]*data2[i]), resF[i]);
            EXPECT_COMPARE_EQ(data1[i]*data1[i] + data2[i]*data2[i], resG[i]);
            EXPECT_COMPARE_EQ(data1[i]*data2[i] + data3[i], resH[i]);
        }

        return *this;
    }
#if (CV_SIMD_64F || CV_SIMD_SCALABLE_64F)
    TheTest & test_round_pair_f64()
    {
        typedef typename V_RegTraits<R>::round_reg Ri;
        Data<R> data1, data1_border, data2;
        // See https://github.com/opencv/opencv/issues/24213
        // https://github.com/opencv/opencv/issues/24163
        // https://github.com/opencv/opencv/pull/24271
        data1_border *= 0.5;
        data1 *= 1.1;
        data2 += 10;
        R a1 = data1, a1_border = data1_border, a2 = data2;

        Data<Ri> resA = v_round(a1, a1),
                 resB = v_round(a1_border, a1_border),
                 resC = v_round(a2, a2);

        for (int i = 0; i < VTraits<R>::vlanes(); ++i)
        {
            EXPECT_EQ(cvRound(data1[i]), resA[i]);
            EXPECT_EQ(cvRound(data1_border[i]), resB[i]);
            EXPECT_EQ(cvRound(data2[i]), resC[i]);
        }

        return *this;
    }
#endif

    TheTest & test_float_cvt32()
    {
        typedef v_float32 Rt;
        Data<R> dataA;
        dataA *= 1.1;
        R a = dataA;
        Rt b = v_cvt_f32(a);
        Data<Rt> resB = b;
        int n = std::min<int>(VTraits<Rt>::vlanes(), VTraits<R>::vlanes());
        for (int i = 0; i < n; ++i)
        {
            SCOPED_TRACE(cv::format("i=%d", i));
            EXPECT_EQ((typename VTraits<Rt>::lane_type)dataA[i], resB[i]);
        }
        return *this;
    }

    TheTest & test_float_cvt64()
    {
#if (CV_SIMD_64F || CV_SIMD_SCALABLE_64F)
        typedef v_float64 Rt;
        Data<R> dataA;
        dataA *= 1.1;
        R a = dataA;
        Rt b = v_cvt_f64(a);
        Rt c = v_cvt_f64_high(a);
        Data<Rt> resB = b;
        Data<Rt> resC = c;
        int n = std::min<int>(VTraits<Rt>::vlanes(), VTraits<R>::vlanes());
        for (int i = 0; i < n; ++i)
        {
            SCOPED_TRACE(cv::format("i=%d", i));
            EXPECT_EQ((typename VTraits<Rt>::lane_type)dataA[i], resB[i]);
        }
        for (int i = 0; i < n; ++i)
        {
            SCOPED_TRACE(cv::format("i=%d", i));
            EXPECT_EQ((typename VTraits<Rt>::lane_type)dataA[i+n], resC[i]);
        }
#endif
        return *this;
    }

    TheTest & test_cvt64_double()
    {
#if (CV_SIMD_64F || CV_SIMD_SCALABLE_64F)
        Data<R> dataA(std::numeric_limits<LaneType>::max()),
                dataB(std::numeric_limits<LaneType>::min());
        dataB += VTraits<R>::vlanes();

        R a = dataA, b = dataB;
        v_float64 c = v_cvt_f64(a), d = v_cvt_f64(b);

        Data<v_float64> resC = c;
        Data<v_float64> resD = d;

        for (int i = 0; i < VTraits<R>::vlanes(); ++i)
        {
            SCOPED_TRACE(cv::format("i=%d", i));
            EXPECT_EQ((double)dataA[i], resC[i]);
            EXPECT_EQ((double)dataB[i], resD[i]);
        }
#endif
        return *this;
    }

    TheTest & test_matmul()
    {
        Data<R> dataV, dataA, dataB, dataC, dataD;
        dataB.reverse();
        dataC += 2;
        dataD *= 0.3;
        R v = dataV, a = dataA, b = dataB, c = dataC, d = dataD;

        Data<R> res = v_matmul(v, a, b, c, d);
        // for (int i = 0; i < VTraits<R>::vlanes(); i += 4)
        // {
            int i = 0;
            for (int j = i; j < i + 4; ++j)
            {
                SCOPED_TRACE(cv::format("i=%d j=%d", i, j));
                LaneType val = dataV[i]     * dataA[j]
                             + dataV[i + 1] * dataB[j]
                             + dataV[i + 2] * dataC[j]
                             + dataV[i + 3] * dataD[j];
                EXPECT_COMPARE_EQ(val, res[j]);
            }
        // }

        Data<R> resAdd = v_matmuladd(v, a, b, c, d);
        // for (int i = 0; i < VTraits<R>::vlanes(); i += 4)
        // {
            i = 0;
            for (int j = i; j < i + 4; ++j)
            {
                SCOPED_TRACE(cv::format("i=%d j=%d", i, j));
                LaneType val = dataV[i]     * dataA[j]
                             + dataV[i + 1] * dataB[j]
                             + dataV[i + 2] * dataC[j]
                             + dataD[j];
                EXPECT_COMPARE_EQ(val, resAdd[j]);
            }
        // }
        return *this;
    }

    TheTest & test_matmul_fp16()
    {
#if (CV_SIMD_FP16 || CV_SIMD_SCALABLE_FP16)
        Data<R> dataV, data0, data1, data2, data3, data4, data5, data6, data7;
        data1.reverse();
        data2 += 2;
        data3 *= 0.3;
        data5.reverse();
        data6 += 1;
        data7 *= 0.4;
        R v = dataV, m0 = data0, m1 = data1, m2 = data2, m3 = data3, m4 = data4, m5 = data5, m6 = data6, m7 = data7;

        Data<R> res = v_matmul(v, m0, m1, m2, m3, m4, m5, m6, m7);
        int i = 0;
        for (int j = i; j < i + 8; ++j) {
            SCOPED_TRACE(cv::format("i=%d j=%d", i, j));
            LaneType val = (LaneType)(
                           dataV[i]     * data0[j] +
                           dataV[i + 1] * data1[j] +
                           dataV[i + 2] * data2[j] +
                           dataV[i + 3] * data3[j] +
                           dataV[i + 4] * data4[j] +
                           dataV[i + 5] * data5[j] +
                           dataV[i + 6] * data6[j] +
                           dataV[i + 7] * data7[j]);
            EXPECT_COMPARE_EQ(val, res[j]);
        }

        Data<R> resAdd = v_matmuladd(v, m0, m1, m2, m3, m4, m5, m6, m7);
        i = 0;
        for (int j = i; j < i + 8; ++j) {
            SCOPED_TRACE(cv::format("i=%d j=%d", i, j));
            LaneType val = (LaneType)(
                           dataV[i]     * data0[j] +
                           dataV[i + 1] * data1[j] +
                           dataV[i + 2] * data2[j] +
                           dataV[i + 3] * data3[j] +
                           dataV[i + 4] * data4[j] +
                           dataV[i + 5] * data5[j] +
                           dataV[i + 6] * data6[j] +
                           data7[j]);
            EXPECT_COMPARE_EQ(val, resAdd[j]);
        }
#else
        std::cout << "SKIP: test_matmul_fp16, CV_SIMD_FP16 is not available" << std::endl;
#endif

        return *this;
    }

    TheTest & test_transpose()
    {
        Data<R> dataA, dataB, dataC, dataD;
        dataB *= 5;
        dataC *= 10;
        dataD *= 15;
        R a = dataA, b = dataB, c = dataC, d = dataD;
        R e, f, g, h;
        v_transpose4x4(a, b, c, d,
                       e, f, g, h);

        // Data<R> res[4] = {e, f, g, h}; // Generates incorrect data in certain RVV case.
        Data<R> res0 = e, res1 = f, res2 = g, res3 = h;
        EXPECT_EQ(dataA[0], res0[0]);
        EXPECT_EQ(dataB[0], res0[1]);
        EXPECT_EQ(dataC[0], res0[2]);
        EXPECT_EQ(dataD[0], res0[3]);

        EXPECT_EQ(dataA[1], res1[0]);
        EXPECT_EQ(dataB[1], res1[1]);
        EXPECT_EQ(dataC[1], res1[2]);
        EXPECT_EQ(dataD[1], res1[3]);

        EXPECT_EQ(dataA[2], res2[0]);
        EXPECT_EQ(dataB[2], res2[1]);
        EXPECT_EQ(dataC[2], res2[2]);
        EXPECT_EQ(dataD[2], res2[3]);

        EXPECT_EQ(dataA[3], res3[0]);
        EXPECT_EQ(dataB[3], res3[1]);
        EXPECT_EQ(dataC[3], res3[2]);
        EXPECT_EQ(dataD[3], res3[3]);
        return *this;
    }

    TheTest & test_transpose8x8_fp16()
    {
#if (CV_SIMD_FP16 /*|| CV_SIMD_SCALABLE_FP16*/)
// Note: The scalable backend does not yet implement fixed-length functions
        Data<R> dataA0, dataA1, dataA2, dataA3, dataA4, dataA5, dataA6, dataA7;
        dataA1 *= 2;
        dataA2 *= 4;
        dataA3 *= 6;
        dataA4 *= 8;
        dataA5 *= 10;
        dataA6 *= 12;
        dataA7 *= 14;

        R a0 = dataA0, a1 = dataA1, a2 = dataA2, a3 = dataA3,
          a4 = dataA4, a5 = dataA5, a6 = dataA6, a7 = dataA7;
        R b0, b1, b2, b3, b4, b5, b6, b7;

        v_transpose8x8(a0, a1, a2, a3, a4, a5, a6, a7,
                       b0, b1, b2, b3, b4, b5, b6, b7);
        Data<R> res0 = b0, res1 = b1, res2 = b2, res3 = b3, res4 = b4, res5 = b5, res6 = b6, res7 = b7;

        const Data<R> ref[] = {dataA0, dataA1, dataA2, dataA3, dataA4, dataA5, dataA6, dataA7};
        const Data<R> res[] = {  res0,   res1,   res2,   res3,   res4,   res5,   res6,   res7};
        for (int i = 0; i < 8; i++) {
            for (int j = 0; j < 8; j++) {
                SCOPED_TRACE(cv::format("i=%d j=%d", i, j));
                EXPECT_EQ(ref[i][j], res[j][i]);
            }
        }
#else
        std::cout << "SKIP: test_transpose8x8_fp16, CV_SIMD_FP16 is not available" << std::endl;
#endif

        return *this;
    }

    TheTest & test_reduce_sum4()
    {
        Data<R> dataA, dataB, dataC, dataD;
        dataB *= 0.01f;
        dataC *= 0.001f;
        dataD *= 0.002f;

        R a = dataA, b = dataB, c = dataC, d = dataD;
        Data<R> res = v_reduce_sum4(a, b, c, d);

        for (int i = 0; i < VTraits<R>::vlanes(); i += 4)
        {
            SCOPED_TRACE(cv::format("i=%d", i));
            EXPECT_COMPARE_EQ(dataA.sum(i, 4), res[i]);
            EXPECT_COMPARE_EQ(dataB.sum(i, 4), res[i + 1]);
            EXPECT_COMPARE_EQ(dataC.sum(i, 4), res[i + 2]);
            EXPECT_COMPARE_EQ(dataD.sum(i, 4), res[i + 3]);
        }
        return *this;
    }

    TheTest & test_reduce_sum8()
    {
#if (CV_SIMD_FP16 /*|| CV_SIMD_SCALABLE_FP16*/)
// Note: The scalable backend does not yet implement fixed-length functions
        Data<R> dataA, dataB, dataC, dataD, dataW, dataX, dataY, dataZ;
        dataB *= 0.01f;
        dataC *= 0.001f;
        dataD *= 0.002f;
        dataW += 0.1f;
        dataX *= 0.2f;
        dataY += 1;
        dataZ *= 2;

        R a = dataA, b = dataB, c = dataC, d = dataD,
          w = dataW, x = dataX, y = dataY, z = dataZ;
        Data<R> res = v_reduce_sum8(a, b, c, d, w, x, y, z);

        for (int i = 0; i < VTraits<R>::vlanes(); i += 8)
        {
            SCOPED_TRACE(cv::format("i=%d", i));
            EXPECT_COMPARE_EQ(dataA.sum(i, 8), res[i]);
            EXPECT_COMPARE_EQ(dataB.sum(i, 8), res[i + 1]);
            EXPECT_COMPARE_EQ(dataC.sum(i, 8), res[i + 2]);
            EXPECT_COMPARE_EQ(dataD.sum(i, 8), res[i + 3]);
            EXPECT_COMPARE_EQ(dataW.sum(i, 8), res[i + 4]);
            EXPECT_COMPARE_EQ(dataX.sum(i, 8), res[i + 5]);
            EXPECT_COMPARE_EQ(dataY.sum(i, 8), res[i + 6]);
            EXPECT_COMPARE_EQ(dataZ.sum(i, 8), res[i + 7]);
        }
#else
        std::cout << "SKIP: test_reduce_sum8, CV_SIMD_FP16 is not available" << std::endl;
#endif

        return *this;
    }

    TheTest & test_loadstore_fp16_f32()
    {
        printf("test_loadstore_fp16_f32 ...\n");
        AlignedData<v_uint16> data; data.a.clear();
        data.a.d[0] = 0x3c00; // 1.0
        data.a.d[VTraits<R>::vlanes() - 1] = (unsigned short)0xc000; // -2.0
        AlignedData<v_float32> data_f32; data_f32.a.clear();
        AlignedData<v_uint16> out;

        R r1 = vx_load_expand((const cv::hfloat*)data.a.d);
        R r2(r1);
        EXPECT_EQ(1.0f, v_get0(r1));
        v_store(data_f32.a.d, r2);
        EXPECT_EQ(-2.0f, data_f32.a.d[VTraits<R>::vlanes() - 1]);

        out.a.clear();
        v_pack_store((cv::hfloat*)out.a.d, r2);
        for (int i = 0; i < VTraits<R>::vlanes(); ++i)
        {
            EXPECT_EQ(data.a[i], out.a[i]) << "i=" << i;
        }

        return *this;
    }

    TheTest & test_loadstore_fp16()
    {
#if (CV_SIMD_FP16 || CV_SIMD_SCALABLE_FP16)
        AlignedData<R> data;
        AlignedData<R> out;

        // check if addresses are aligned and unaligned respectively
        EXPECT_EQ((size_t)0, (size_t)&data.a.d % (sizeof(typename VTraits<R>::lane_type) * VTraits<R>::vlanes()));
        EXPECT_NE((size_t)0, (size_t)&data.u.d % (sizeof(typename VTraits<R>::lane_type) * VTraits<R>::vlanes()));
        EXPECT_EQ((size_t)0, (size_t)&out.a.d % (sizeof(typename VTraits<R>::lane_type) * VTraits<R>::vlanes()));
        EXPECT_NE((size_t)0, (size_t)&out.u.d % (sizeof(typename VTraits<R>::lane_type) * VTraits<R>::vlanes()));

        // check some initialization methods
        R r1 = data.u;
        R r2 = vx_load(data.a.d);
        R r3(r2);
        EXPECT_EQ(data.u[0], v_get0(r1));
        EXPECT_EQ(data.a[0], v_get0(r2));
        EXPECT_EQ(data.a[0], v_get0(r3));

        // check some store methods
        out.a.clear();
        v_store(out.a.d, r1);
        EXPECT_EQ(data.a, out.a);
#else
        std::cout << "SKIP: test_loadstore_fp16, CV_SIMD_FP16 is not available" << std::endl;
#endif

        return *this;
    }

    TheTest & test_float_cvt_fp16()
    {
#if (CV_SIMD_FP16 || CV_SIMD_SCALABLE_FP16)
        AlignedData<v_float32> data;

        // check conversion
        v_float32 r1 = vx_load(data.a.d);
        v_float16 r2 = v_cvt_f16(r1, vx_setzero_f32());
        v_float32 r3 = v_cvt_f32(r2);
        EXPECT_EQ(1, v_get0(r2));
        EXPECT_EQ(v_get0(r3), v_get0(r1));
#else
        std::cout << "SKIP: test_float_cvt_fp16, CV_SIMD_FP16 is not available" << std::endl;
#endif

        return *this;
    }

    void do_check_cmp64(const Data<R>& dataA, const Data<R>& dataB)
    {
        R a = dataA;
        R b = dataB;

        Data<R> dataEQ = v_eq(a, b);
        Data<R> dataNE = v_ne(a, b);

        for (int i = 0; i < VTraits<R>::vlanes(); ++i)
        {
            SCOPED_TRACE(cv::format("i=%d", i));
            if (cvtest::debugLevel > 0) cout << "i=" << i << " ( " << dataA[i] << " vs " << dataB[i] << " ): eq=" << dataEQ[i] << " ne=" << dataNE[i] << endl;
            EXPECT_NE((LaneType)dataEQ[i], (LaneType)dataNE[i]);
            if (dataA[i] == dataB[i])
                EXPECT_EQ((LaneType)-1, (LaneType)dataEQ[i]);
            else
                EXPECT_EQ((LaneType)0, (LaneType)dataEQ[i]);
            if (dataA[i] != dataB[i])
                EXPECT_EQ((LaneType)-1, (LaneType)dataNE[i]);
            else
                EXPECT_EQ((LaneType)0, (LaneType)dataNE[i]);
        }
    }

    TheTest & test_cmp64()
    {
        Data<R> dataA;
        Data<R> dataB;

        for (int i = 0; i < VTraits<R>::vlanes(); ++i)
        {
            dataA[i] = dataB[i];
        }
        dataA[0]++;

        do_check_cmp64(dataA, dataB);
        do_check_cmp64(dataB, dataA);

        dataA[0] = dataB[0];
        dataA[1] += (((LaneType)1) << 32);
        do_check_cmp64(dataA, dataB);
        do_check_cmp64(dataB, dataA);

        dataA[0] = (LaneType)-1;
        dataB[0] = (LaneType)-1;
        dataA[1] = (LaneType)-1;
        dataB[1] = (LaneType)2;

        do_check_cmp64(dataA, dataB);
        do_check_cmp64(dataB, dataA);

        return *this;
    }

    void __test_exp(LaneType dataMax, LaneType diff_thr, LaneType enlarge_factor, LaneType flt_min) {
        int n = VTraits<R>::vlanes();

        // Test overflow and underflow values with step
        const LaneType step = (LaneType) 0.01;
        for (LaneType i = (LaneType) (dataMax + 1); i <= dataMax + 11;) {
            Data<R> dataUpperBound, dataLowerBound, resOverflow, resUnderflow;
            for (int j = 0; j < n; ++j) {
                dataUpperBound[j] = (LaneType) i;
                dataLowerBound[j] = (LaneType) -i;
                i = (LaneType) (i + step);
            }
            R upperBound = dataUpperBound, lowerBound = dataLowerBound;
            resOverflow = v_exp(upperBound);
            resUnderflow = v_exp(lowerBound);
            for (int j = 0; j < n; ++j) {
                SCOPED_TRACE(cv::format("Overflow/Underflow test value: %lf", (double) i));
                EXPECT_TRUE(resOverflow[j] > 0 && std::isinf(resOverflow[j]));
                EXPECT_GE(resUnderflow[j], 0);
                EXPECT_LT(resUnderflow[j], flt_min);
            }
        }

        // Test random values combined with special values
        std::vector<LaneType> specialValues = {(LaneType) 0, (LaneType) 1, (LaneType) INFINITY, (LaneType) -INFINITY, (LaneType) NAN, (LaneType) dataMax};
        const int testRandNum = 10000;
        const double specialValueProbability = 0.1; // 10% chance to insert a special value
        cv::RNG_MT19937 rng;

        for (int i = 0; i < testRandNum; i++) {
            Data<R> dataRand, resRand;
            for (int j = 0; j < n; ++j) {
                if (rng.uniform(0.f, 1.f) <= specialValueProbability) {
                    // Insert a special value
                    int specialValueIndex = rng.uniform(0, (int) specialValues.size());
                    dataRand[j] = specialValues[specialValueIndex];
                } else {
                    // Generate random data in [-dataMax*1.1, dataMax*1.1]
                    dataRand[j] = (LaneType) rng.uniform(-dataMax * 1.1, dataMax * 1.1);
                }
            }
            // Compare with std::exp
            R x = dataRand;
            resRand = v_exp(x);
            for (int j = 0; j < n; ++j) {
                SCOPED_TRACE(cv::format("Random test value: %lf", (double) dataRand[j]));
                LaneType std_exp = (LaneType) std::exp(dataRand[j]);
                if (dataRand[j] == 0) {
                    // input 0 -> output 1
                    EXPECT_EQ(resRand[j], 1);
                } else if (dataRand[j] == 1) {
                    // input 1 -> output e
                    EXPECT_NEAR((LaneType) M_E, resRand[j], 1e-15);
                } else if (dataRand[j] > 0 && std::isinf(dataRand[j])) {
                    // input INF -> output INF
                    EXPECT_TRUE(resRand[j] > 0 && std::isinf(resRand[j]));
                } else if (dataRand[j] < 0 && std::isinf(dataRand[j])) {
                    // input -INF -> output 0
                    EXPECT_EQ(resRand[j], 0);
                } else if (std::isnan(dataRand[j])) {
                    // input NaN -> output NaN
                    EXPECT_TRUE(std::isnan(resRand[j]));
                } else if (dataRand[j] == dataMax) {
                    // input dataMax -> output less than INFINITY
                    EXPECT_LT(resRand[j], (LaneType) INFINITY);
                } else if (std::isinf(resRand[j])) {
                    // output INF -> input close to edge
                    EXPECT_GT(dataRand[j], dataMax);
                } else {
                    EXPECT_GE(resRand[j], 0);
                    EXPECT_LT(std::abs(resRand[j] - std_exp), diff_thr * (std_exp + flt_min * enlarge_factor));
                }
            }
        }
    }

    TheTest &test_exp_fp16() {
#if CV_SIMD_FP16
        hfloat flt16_min;
        uint16_t flt16_min_hex = 0x0400;
        std::memcpy(&flt16_min, &flt16_min_hex, sizeof(hfloat));
        __test_exp((hfloat) 10, (hfloat) 1e-2, (hfloat) 1e2, flt16_min);
#endif
        return *this;
    }

    TheTest &test_exp_fp32() {
        __test_exp(88.0f, 1e-6f, 1e6f, FLT_MIN);
        return *this;
    }

    TheTest &test_exp_fp64() {
#if CV_SIMD_64F || CV_SIMD_SCALABLE_64F
        __test_exp(709.0, 1e-15, 1e15, DBL_MIN);
#endif
        return *this;
    }

    void __test_log(LaneType expBound, LaneType diff_thr, LaneType flt_min) {
        int n = VTraits<R>::vlanes();
        // Test special values
        std::vector<LaneType> specialValues = {(LaneType) 0, (LaneType) 1, (LaneType) M_E, (LaneType) INFINITY, (LaneType) -INFINITY, (LaneType) NAN};
        const int testRandNum = 10000;
        const double specialValueProbability = 0.1; // 10% chance to insert a special value
        cv::RNG_MT19937 rng;

        for (int i = 0; i < testRandNum; i++) {
            Data<R> dataRand, resRand;
            for (int j = 0; j < n; ++j) {
                if (rng.uniform(0.f, 1.f) <= specialValueProbability) {
                    // Insert a special value
                    int specialValueIndex = rng.uniform(0, (int) specialValues.size());
                    dataRand[j] = specialValues[specialValueIndex];
                } else {
                    // Generate uniform random data in [-expBound, expBound]
                    dataRand[j] = (LaneType) std::exp(rng.uniform(-expBound, expBound));
                }
            }

            // Compare with std::log
            R x = dataRand;
            resRand = v_log(x);
            for (int j = 0; j < n; ++j) {
                SCOPED_TRACE(cv::format("Random test value: %lf", (double) dataRand[j]));
                LaneType std_log = (LaneType) std::log(dataRand[j]);
                if (dataRand[j] == 0) {
                    // input 0 -> output -INF
                    EXPECT_TRUE(std::isinf(resRand[j]) && resRand[j] < 0);
                } else if (dataRand[j] < 0 || std::isnan(dataRand[j])) {
                    // input less than 0 -> output NAN
                    // input NaN -> output NaN
                    EXPECT_TRUE(std::isnan(resRand[j]));
                } else if (dataRand[j] == 1) {
                    // input 1 -> output 0
                    EXPECT_EQ((LaneType) 0, resRand[j]);
                } else if (std::isinf(dataRand[j]) && dataRand[j] > 0) {
                    // input INF -> output INF
                    EXPECT_TRUE(std::isinf(resRand[j]) && resRand[j] > 0);
                } else {
                    EXPECT_LT(std::abs(resRand[j] - std_log), diff_thr * (std::abs(std_log) + flt_min * 100));
                }
            }
        }
    }

    TheTest &test_log_fp16() {
#if CV_SIMD_FP16
        hfloat flt16_min;
        uint16_t flt16_min_hex = 0x0400;
        std::memcpy(&flt16_min, &flt16_min_hex, sizeof(hfloat));
        __test_log((hfloat) 9, (hfloat) 1e-3, flt16_min);
#endif
        return *this;
    }

    TheTest &test_log_fp32() {
        __test_log(25.f, 1e-6f, FLT_MIN);
        return *this;
    }

    TheTest &test_log_fp64() {
#if CV_SIMD_64F || CV_SIMD_SCALABLE_64F
        __test_log(200., 1e-15, DBL_MIN);
#endif
        return *this;
    }

    TheTest &test_erf_fp32() {
        int n = VTraits<R>::vlanes();

        constexpr int num_loops = 10000;
        const std::vector<LaneType> singular_inputs{INFINITY, -INFINITY, NAN};
        constexpr double insert_singular_input_probability = 0.1;
        cv::RNG_MT19937 rng;

        for (int i = 0; i < num_loops; i++) {
            Data<R> inputs;
            for (int j = 0; j < n; j++) {
                if (rng.uniform(0.f, 1.f) <= insert_singular_input_probability) {
                    int singular_input_index = rng.uniform(0, int(singular_inputs.size()));
                    inputs[j] = singular_inputs[singular_input_index];
                } else {
                    // std::exp(float) overflows at about 88.0f.
                    // In v_erf, exp is called on input*input. So test range is [-sqrt(88.0f), sqrt(88.0f)]
                    inputs[j] = (LaneType) rng.uniform(-9.4f, 9.4f);
                }
            }

            Data<R> outputs = v_erf(R(inputs));
            for (int j = 0; j < n; j++) {
                SCOPED_TRACE(cv::format("Random test value: %lf", inputs[j]));
                if (std::isinf(inputs[j])) {
                    if (inputs[j] < 0) {
                        EXPECT_EQ(-1, outputs[j]);
                    } else {
                        EXPECT_EQ(1, outputs[j]);
                    }
                } else if (std::isnan(inputs[j])) {
                    EXPECT_TRUE(std::isnan(outputs[j]));
                } else {
                    LaneType ref_output = std::erf(inputs[j]);
                    EXPECT_LT(std::abs(outputs[j] - ref_output), 1e-3f * (std::abs(ref_output) + FLT_MIN * 1e4f));
                }
            }
        }

        return *this;
    }

    void __test_sincos(LaneType diff_thr, LaneType flt_min) {
        int n = VTraits<R>::vlanes();
        // Test each value for a period, from -PI to PI
        const LaneType step = (LaneType) 0.01;
        for (LaneType i = 0; i <= (LaneType)M_PI;) {
            Data<R> dataPosPI, dataNegPI;
            for (int j = 0; j < n; ++j) {
                dataPosPI[j] = i;
                dataNegPI[j] = -i;
                i += step;
            }
            R posPI = dataPosPI, negPI = dataNegPI, sinPos, cosPos, sinNeg, cosNeg;
            v_sincos(posPI, sinPos, cosPos);
            v_sincos(negPI, sinNeg, cosNeg);
            Data<R> resSinPos = sinPos, resCosPos = cosPos, resSinNeg = sinNeg, resCosNeg = cosNeg;
            for (int j = 0; j < n; ++j) {
                LaneType std_sin_pos = (LaneType) std::sin(dataPosPI[j]);
                LaneType std_cos_pos = (LaneType) std::cos(dataPosPI[j]);
                LaneType std_sin_neg = (LaneType) std::sin(dataNegPI[j]);
                LaneType std_cos_neg = (LaneType) std::cos(dataNegPI[j]);
                SCOPED_TRACE(cv::format("Period test value: %lf and %lf", (double) dataPosPI[j], (double) dataNegPI[j]));
                EXPECT_LT(std::abs(resSinPos[j] - std_sin_pos), diff_thr * (std::abs(std_sin_pos) + flt_min * 100));
                EXPECT_LT(std::abs(resCosPos[j] - std_cos_pos), diff_thr * (std::abs(std_cos_pos) + flt_min * 100));
                EXPECT_LT(std::abs(resSinNeg[j] - std_sin_neg), diff_thr * (std::abs(std_sin_neg) + flt_min * 100));
                EXPECT_LT(std::abs(resCosNeg[j] - std_cos_neg), diff_thr * (std::abs(std_cos_neg) + flt_min * 100));
            }
        }

        // Test special values
        std::vector<LaneType> specialValues = {(LaneType) 0, (LaneType) M_PI, (LaneType) (M_PI / 2), (LaneType) INFINITY, (LaneType) -INFINITY, (LaneType) NAN};
        const int testRandNum = 10000;
        const double specialValueProbability = 0.1; // 10% chance to insert a special value
        cv::RNG_MT19937 rng;

        for (int i = 0; i < testRandNum; i++) {
            Data<R> dataRand;
            for (int j = 0; j < n; ++j) {
                if (rng.uniform(0.f, 1.f) <= specialValueProbability) {
                    // Insert a special value
                    int specialValueIndex = rng.uniform(0, (int) specialValues.size());
                    dataRand[j] = specialValues[specialValueIndex];
                } else {
                    // Generate uniform random data in [-1000, 1000]
                    dataRand[j] = (LaneType) rng.uniform(-1000, 1000);
                }
            }

            // Compare with std::sin and std::cos
            R x = dataRand, s, c;
            v_sincos(x, s, c);
            Data<R> resSin = s, resCos = c;
            for (int j = 0; j < n; ++j) {
                SCOPED_TRACE(cv::format("Random test value: %lf", (double) dataRand[j]));
                LaneType std_sin = (LaneType) std::sin(dataRand[j]);
                LaneType std_cos = (LaneType) std::cos(dataRand[j]);
                // input NaN, +INF, -INF -> output NaN
                if (std::isnan(dataRand[j]) || std::isinf(dataRand[j])) {
                    EXPECT_TRUE(std::isnan(resSin[j]));
                    EXPECT_TRUE(std::isnan(resCos[j]));
                } else if(dataRand[j] == 0) {
                    // sin(0) -> 0, cos(0) -> 1
                    EXPECT_EQ(resSin[j], 0);
                    EXPECT_EQ(resCos[j], 1);
                } else {
                    EXPECT_LT(std::abs(resSin[j] - std_sin), diff_thr * (std::abs(std_sin) + flt_min * 100));
                    EXPECT_LT(std::abs(resCos[j] - std_cos), diff_thr * (std::abs(std_cos) + flt_min * 100));
                }
            }
        }
    }

    TheTest &test_sincos_fp16() {
#if CV_SIMD_FP16
        hfloat flt16_min;
        uint16_t flt16_min_hex = 0x0400;
        std::memcpy(&flt16_min, &flt16_min_hex, sizeof(hfloat));
        __test_sincos((hfloat) 1e-3, flt16_min);
#endif
        return *this;
    }

    TheTest &test_sincos_fp32() {
        __test_sincos(1e-6f, FLT_MIN);
        return *this;
    }

    TheTest &test_sincos_fp64() {
#if CV_SIMD_64F || CV_SIMD_SCALABLE_64F
        __test_sincos(1e-11, DBL_MIN);
#endif
        return *this;
    }
};

#define DUMP_ENTRY(type) printf("SIMD%d: %s\n", 8*VTraits<v_uint8>::vlanes(), CV__TRACE_FUNCTION);
//=============  8-bit integer =====================================================================

void test_hal_intrin_uint8()
{
    DUMP_ENTRY(v_uint8);
    TheTest<v_uint8>()
        .test_loadstore()
        .test_interleave()
        .test_interleave_pq()
        .test_expand()
        .test_expand_q()
        .test_addsub()
        .test_arithm_wrap()
        .test_mul()
        .test_mul_expand()
        .test_cmp()
        .test_logic()
        .test_dotprod_expand()
        .test_min_max()
        .test_absdiff()
        .test_reduce()
        .test_reduce_sad()
        .test_mask()
        .test_popcount()
        .test_pack<1>().test_pack<2>().test_pack<3>().test_pack<8>()
        .test_pack_u<1>().test_pack_u<2>().test_pack_u<3>().test_pack_u<8>()
        .test_pack_b()
        .test_unpack()
        .test_reverse()
        .test_extract<0>().test_extract<1>().test_extract<8>().test_extract<15>()
        .test_rotate<0>().test_rotate<1>().test_rotate<8>().test_rotate<15>()
        .test_extract_n<0>().test_extract_n<1>()
        .test_extract_highest()
        .test_pack_triplets()
        //.test_broadcast_element<0>().test_broadcast_element<1>()
#if CV_SIMD_WIDTH == 32
        .test_pack<9>().test_pack<10>().test_pack<13>().test_pack<15>()
        .test_pack_u<9>().test_pack_u<10>().test_pack_u<13>().test_pack_u<15>()
        .test_extract<16>().test_extract<17>().test_extract<23>().test_extract<31>()
        .test_rotate<16>().test_rotate<17>().test_rotate<23>().test_rotate<31>()
#endif
        ;
}

void test_hal_intrin_int8()
{
    DUMP_ENTRY(v_int8);
    TheTest<v_int8>()
        .test_loadstore()
        .test_interleave()
        .test_interleave_pq()
        .test_expand()
        .test_expand_q()
        .test_addsub()
        .test_arithm_wrap()
        .test_mul()
        .test_mul_expand()
        .test_cmp()
        .test_logic()
        .test_dotprod_expand()
        .test_min_max()
        .test_absdiff()
        .test_absdiffs()
        .test_abs()
        .test_reduce()
        .test_reduce_sad()
        .test_mask()
        .test_popcount()
        .test_pack<1>().test_pack<2>().test_pack<3>().test_pack<8>()
        .test_unpack()
        .test_reverse()
        .test_extract<0>().test_extract<1>().test_extract<8>().test_extract<15>()
        .test_rotate<0>().test_rotate<1>().test_rotate<8>().test_rotate<15>()
        .test_extract_n<0>().test_extract_n<1>()
        .test_extract_highest()
        .test_pack_triplets()
        //.test_broadcast_element<0>().test_broadcast_element<1>()
        ;
}

//============= 16-bit integer =====================================================================

void test_hal_intrin_uint16()
{
    DUMP_ENTRY(v_uint16);
    TheTest<v_uint16>()
        .test_loadstore()
        .test_interleave()
        .test_interleave_pq()
        .test_expand()
        .test_addsub()
        .test_arithm_wrap()
        .test_mul()
        .test_mul_expand()
        .test_mul_hi()
        .test_cmp()
        .test_shift<1>()
        .test_shift<8>()
        .test_dotprod_expand()
        .test_logic()
        .test_min_max()
        .test_absdiff()
        .test_reduce()
        .test_reduce_sad()
        .test_mask()
        .test_popcount()
        .test_pack<1>().test_pack<2>().test_pack<7>().test_pack<16>()
        .test_pack_u<1>().test_pack_u<2>().test_pack_u<7>().test_pack_u<16>()
        .test_unpack()
        .test_reverse()
        .test_extract<0>().test_extract<1>().test_extract<4>().test_extract<7>()
        .test_rotate<0>().test_rotate<1>().test_rotate<4>().test_rotate<7>()
        .test_extract_n<0>().test_extract_n<1>()
        .test_extract_highest()
        .test_pack_triplets()
        //.test_broadcast_element<0>().test_broadcast_element<1>()
        ;
}

void test_hal_intrin_int16()
{
    DUMP_ENTRY(v_int16);
    TheTest<v_int16>()
        .test_loadstore()
        .test_interleave()
        .test_interleave_pq()
        .test_expand()
        .test_addsub()
        .test_arithm_wrap()
        .test_mul()
        .test_mul_expand()
        .test_mul_hi()
        .test_cmp()
        .test_shift<1>()
        .test_shift<8>()
        .test_dotprod()
        .test_dotprod_expand()
        .test_logic()
        .test_min_max()
        .test_absdiff()
        .test_absdiffs()
        .test_abs()
        .test_reduce()
        .test_reduce_sad()
        .test_mask()
        .test_popcount()
        .test_pack<1>().test_pack<2>().test_pack<7>().test_pack<16>()
        .test_unpack()
        .test_reverse()
        .test_extract<0>().test_extract<1>().test_extract<4>().test_extract<7>()
        .test_rotate<0>().test_rotate<1>().test_rotate<4>().test_rotate<7>()
        .test_extract_n<0>().test_extract_n<1>()
        .test_extract_highest()
        .test_pack_triplets()
        //.test_broadcast_element<0>().test_broadcast_element<1>()
        ;
}

//============= 32-bit integer =====================================================================

void test_hal_intrin_uint32()
{
    DUMP_ENTRY(v_uint32);
    TheTest<v_uint32>()
        .test_loadstore()
        .test_interleave()
        // .test_interleave_pq() //not implemented in AVX
        .test_expand()
        .test_addsub()
        .test_mul()
        .test_mul_expand()
        .test_cmp()
        .test_shift<1>()
        .test_shift<8>()
        .test_logic()
        .test_min_max()
        .test_absdiff()
        .test_reduce()
        .test_reduce_sad()
        .test_mask()
        .test_popcount()
        .test_pack<1>().test_pack<2>().test_pack<15>().test_pack<32>()
        .test_unpack()
        .test_reverse()
        .test_extract<0>().test_extract<1>().test_extract<2>().test_extract<3>()
        .test_rotate<0>().test_rotate<1>().test_rotate<2>().test_rotate<3>()
        .test_extract_n<0>().test_extract_n<1>()
        .test_broadcast_element<0>().test_broadcast_element<1>()
        .test_extract_highest()
        .test_broadcast_highest()
        .test_transpose()
        .test_pack_triplets()
        ;
}

void test_hal_intrin_int32()
{
    DUMP_ENTRY(v_int32);
    TheTest<v_int32>()
        .test_loadstore()
        .test_interleave()
        // .test_interleave_pq() //not implemented in AVX
        .test_expand()
        .test_addsub()
        .test_mul()
        .test_abs()
        .test_cmp()
        .test_popcount()
        .test_shift<1>().test_shift<8>()
        .test_dotprod()
        .test_dotprod_expand_f64()
        .test_logic()
        .test_min_max()
        .test_absdiff()
        .test_reduce()
        .test_reduce_sad()
        .test_mask()
        .test_pack<1>().test_pack<2>().test_pack<15>().test_pack<32>()
        .test_unpack()
        .test_reverse()
        .test_extract<0>().test_extract<1>().test_extract<2>().test_extract<3>()
        .test_rotate<0>().test_rotate<1>().test_rotate<2>().test_rotate<3>()
        .test_extract_n<0>().test_extract_n<1>()
        .test_broadcast_element<0>().test_broadcast_element<1>()
        .test_float_cvt32()
        .test_float_cvt64()
        .test_transpose()
        .test_extract_highest()
        .test_broadcast_highest()
        .test_pack_triplets()
        ;
}

//============= 64-bit integer =====================================================================

void test_hal_intrin_uint64()
{
    DUMP_ENTRY(v_uint64);
    TheTest<v_uint64>()
        .test_loadstore()
        .test_addsub()
        .test_cmp64()
        //.test_cmp() - not declared as supported
        .test_shift<1>().test_shift<8>()
        .test_logic()
        .test_reverse()
        .test_extract<0>().test_extract<1>()
        .test_rotate<0>().test_rotate<1>()
        .test_extract_n<0>().test_extract_n<1>()
        .test_extract_highest()
        .test_popcount()
        //.test_broadcast_element<0>().test_broadcast_element<1>()
        ;
}

void test_hal_intrin_int64()
{
    DUMP_ENTRY(v_int64);
    TheTest<v_int64>()
        .test_loadstore()
        .test_addsub()
        .test_cmp64()
        //.test_cmp() - not declared as supported
        .test_shift<1>().test_shift<8>()
        .test_logic()
        .test_reverse()
        .test_extract<0>().test_extract<1>()
        .test_rotate<0>().test_rotate<1>()
        .test_extract_n<0>().test_extract_n<1>()
        .test_extract_highest()
        //.test_broadcast_element<0>().test_broadcast_element<1>()
        .test_cvt64_double()
        .test_popcount()
        ;
}

//============= Floating point =====================================================================
void test_hal_intrin_float32()
{
    DUMP_ENTRY(v_float32);
    TheTest<v_float32>()
        .test_loadstore()
        .test_interleave()
        .test_interleave_2channel()
        // .test_interleave_pq() //not implemented in AVX
        .test_addsub()
        .test_mul()
        .test_div()
        .test_abs()
        .test_cmp()
        .test_sqrt_abs()
        .test_min_max()
        .test_float_absdiff()
        .test_reduce()
        .test_reduce_sad()
        .test_mask()
        .test_unpack()
        .test_float_math()
        .test_float_cvt64()
        .test_matmul()
        .test_transpose()
        .test_reduce_sum4()
        .test_reverse()
        .test_extract<0>().test_extract<1>().test_extract<2>().test_extract<3>()
        .test_rotate<0>().test_rotate<1>().test_rotate<2>().test_rotate<3>()
        .test_extract_n<0>().test_extract_n<1>()
        .test_broadcast_element<0>().test_broadcast_element<1>()
        .test_extract_highest()
        .test_broadcast_highest()
        .test_pack_triplets()
        .test_exp_fp32()
        .test_log_fp32()
        .test_sincos_fp32()
        .test_erf_fp32()
#if CV_SIMD_WIDTH == 32
        .test_extract<4>().test_extract<5>().test_extract<6>().test_extract<7>()
        .test_rotate<4>().test_rotate<5>().test_rotate<6>().test_rotate<7>()
#endif
        ;
}

void test_hal_intrin_float64()
{
    DUMP_ENTRY(v_float64);
#if (CV_SIMD_64F || CV_SIMD_SCALABLE_64F)
    TheTest<v_float64>()
        .test_loadstore()
        .test_addsub()
        .test_mul()
        .test_div()
        .test_abs()
        .test_cmp()
        .test_sqrt_abs()
        .test_min_max()
        .test_float_absdiff()
        .test_mask()
        .test_unpack()
        .test_float_math()
        .test_round_pair_f64()
        .test_float_cvt32()
        .test_reverse()
        .test_extract<0>().test_extract<1>()
        .test_rotate<0>().test_rotate<1>()
        .test_extract_n<0>().test_extract_n<1>()
        .test_extract_highest()
        .test_exp_fp64()
        .test_log_fp64()
        .test_sincos_fp64()
        //.test_broadcast_element<0>().test_broadcast_element<1>()
#if CV_SIMD_WIDTH == 32
        .test_extract<2>().test_extract<3>()
        .test_rotate<2>().test_rotate<3>()
#endif
        ;
#else
    std::cout << "SKIP: CV_SIMD_64F is not available" << std::endl;
#endif
}

void test_hal_intrin_float16()
{
    DUMP_ENTRY(v_float16);
#if CV_FP16
    TheTest<v_float32>().test_loadstore_fp16_f32();
#if (CV_SIMD_FP16 || CV_SIMD_SCALABLE_FP16)
    TheTest<v_float16>()
        .test_loadstore_fp16()
        .test_float_cvt_fp16()
        .test_interleave()
        .test_addsub()
        .test_mul()
        .test_div_fp16()
        .test_abs_fp16()
        .test_cmp()
        .test_sqrt_abs()
        .test_min_max()
        .test_float_absdiff()
        .test_mask()
        .test_unpack()
        .test_float_math()
        .test_matmul_fp16()
        .test_transpose8x8_fp16()
        .test_reduce_sum8()
        .test_reverse()
        .test_extract<0>().test_extract<1>().test_extract<4>().test_extract<7>()
        .test_rotate<0>().test_rotate<1>().test_rotate<4>().test_rotate<7>()
        .test_extract_highest()
        .test_broadcast_element<0>().test_broadcast_element<1>()
        .test_extract_n<0>().test_extract_n<1>()
        .test_exp_fp16()
        .test_log_fp16()
<<<<<<< HEAD
#else
    std::cout << "SKIP: CV_SIMD_FP16 || CV_SIMD_SCALABLE_FP16 is not available" << std::endl;
=======
        .test_sincos_fp16()
>>>>>>> 898a2a38
#endif
        ;
#else
    std::cout << "SKIP: CV_FP16 is not available" << std::endl;
#endif
}

#endif //CV_CPU_OPTIMIZATION_DECLARATIONS_ONLY

//CV_CPU_OPTIMIZATION_NAMESPACE_END
//}}} // namespace<|MERGE_RESOLUTION|>--- conflicted
+++ resolved
@@ -2095,12 +2095,12 @@
         int n = VTraits<R>::vlanes();
         // Test each value for a period, from -PI to PI
         const LaneType step = (LaneType) 0.01;
-        for (LaneType i = 0; i <= (LaneType)M_PI;) {
+        for (LaneType i = (LaneType)0; i <= (LaneType)M_PI;) {
             Data<R> dataPosPI, dataNegPI;
             for (int j = 0; j < n; ++j) {
                 dataPosPI[j] = i;
-                dataNegPI[j] = -i;
-                i += step;
+                dataNegPI[j] = LaneType(-1*i);
+                i = LaneType(i + step);
             }
             R posPI = dataPosPI, negPI = dataNegPI, sinPos, cosPos, sinNeg, cosNeg;
             v_sincos(posPI, sinPos, cosPos);
@@ -2162,8 +2162,9 @@
         }
     }
 
+    // BUG: https://github.com/opencv/opencv/issues/26362
     TheTest &test_sincos_fp16() {
-#if CV_SIMD_FP16
+#if 0 // CV_SIMD_FP16
         hfloat flt16_min;
         uint16_t flt16_min_hex = 0x0400;
         std::memcpy(&flt16_min, &flt16_min_hex, sizeof(hfloat));
@@ -2577,12 +2578,9 @@
         .test_extract_n<0>().test_extract_n<1>()
         .test_exp_fp16()
         .test_log_fp16()
-<<<<<<< HEAD
+        .test_sincos_fp16()
 #else
     std::cout << "SKIP: CV_SIMD_FP16 || CV_SIMD_SCALABLE_FP16 is not available" << std::endl;
-=======
-        .test_sincos_fp16()
->>>>>>> 898a2a38
 #endif
         ;
 #else
