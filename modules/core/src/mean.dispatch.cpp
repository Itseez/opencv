// This file is part of OpenCV project.
// It is subject to the license terms in the LICENSE file found in the top-level directory
// of this distribution and at http://opencv.org/license.html


#include "precomp.hpp"
#include "opencl_kernels_core.hpp"
#include "stat.hpp"

#ifndef OPENCV_IPP_MEAN
#undef HAVE_IPP
#undef CV_IPP_RUN_FAST
#define CV_IPP_RUN_FAST(f, ...)
#undef CV_IPP_RUN
#define CV_IPP_RUN(c, f, ...)
#endif // OPENCV_IPP_MEAN

#include "mean.simd.hpp"
#include "mean.simd_declarations.hpp" // defines CV_CPU_DISPATCH_MODES_ALL=AVX2,...,BASELINE based on CMakeLists.txt content

#ifndef OPENCV_IPP_MEAN
#undef HAVE_IPP
#undef CV_IPP_RUN_FAST
#define CV_IPP_RUN_FAST(f, ...)
#undef CV_IPP_RUN
#define CV_IPP_RUN(c, f, ...)
#endif // OPENCV_IPP_MEAN

namespace cv {

#if defined HAVE_IPP
static bool ipp_mean( Mat &src, Mat &mask, Scalar &ret )
{
    CV_INSTRUMENT_REGION_IPP();

#if IPP_VERSION_X100 >= 700
    size_t total_size = src.total();
    int cn = src.channels();
    if (cn > 4)
        return false;
    int rows = src.size[0], cols = rows ? (int)(total_size/rows) : 0;
    if( src.dims <= 2 || (src.isContinuous() && mask.isContinuous() && cols > 0 && (size_t)rows*cols == total_size) )
    {
        IppiSize sz = { cols, rows };
        int type = src.type();
        if( !mask.empty() )
        {
            typedef IppStatus (CV_STDCALL* ippiMaskMeanFuncC1)(const void *, int, const void *, int, IppiSize, Ipp64f *);
            ippiMaskMeanFuncC1 ippiMean_C1MR =
            type == CV_8UC1 ? (ippiMaskMeanFuncC1)ippiMean_8u_C1MR :
            type == CV_16UC1 ? (ippiMaskMeanFuncC1)ippiMean_16u_C1MR :
            type == CV_32FC1 ? (ippiMaskMeanFuncC1)ippiMean_32f_C1MR :
            0;
            if( ippiMean_C1MR )
            {
                Ipp64f res;
                if( CV_INSTRUMENT_FUN_IPP(ippiMean_C1MR, src.ptr(), (int)src.step[0], mask.ptr(), (int)mask.step[0], sz, &res) >= 0 )
                {
                    ret = Scalar(res);
                    return true;
                }
            }
            typedef IppStatus (CV_STDCALL* ippiMaskMeanFuncC3)(const void *, int, const void *, int, IppiSize, int, Ipp64f *);
            ippiMaskMeanFuncC3 ippiMean_C3MR =
            type == CV_8UC3 ? (ippiMaskMeanFuncC3)ippiMean_8u_C3CMR :
            type == CV_16UC3 ? (ippiMaskMeanFuncC3)ippiMean_16u_C3CMR :
            type == CV_32FC3 ? (ippiMaskMeanFuncC3)ippiMean_32f_C3CMR :
            0;
            if( ippiMean_C3MR )
            {
                Ipp64f res1, res2, res3;
                if( CV_INSTRUMENT_FUN_IPP(ippiMean_C3MR, src.ptr(), (int)src.step[0], mask.ptr(), (int)mask.step[0], sz, 1, &res1) >= 0 &&
                    CV_INSTRUMENT_FUN_IPP(ippiMean_C3MR, src.ptr(), (int)src.step[0], mask.ptr(), (int)mask.step[0], sz, 2, &res2) >= 0 &&
                    CV_INSTRUMENT_FUN_IPP(ippiMean_C3MR, src.ptr(), (int)src.step[0], mask.ptr(), (int)mask.step[0], sz, 3, &res3) >= 0 )
                {
                    ret = Scalar(res1, res2, res3);
                    return true;
                }
            }
        }
        else
        {
            typedef IppStatus (CV_STDCALL* ippiMeanFuncHint)(const void*, int, IppiSize, double *, IppHintAlgorithm);
            typedef IppStatus (CV_STDCALL* ippiMeanFuncNoHint)(const void*, int, IppiSize, double *);
            ippiMeanFuncHint ippiMeanHint =
                type == CV_32FC1 ? (ippiMeanFuncHint)ippiMean_32f_C1R :
                type == CV_32FC3 ? (ippiMeanFuncHint)ippiMean_32f_C3R :
                type == CV_32FC4 ? (ippiMeanFuncHint)ippiMean_32f_C4R :
                0;
            ippiMeanFuncNoHint ippiMean =
                type == CV_8UC1 ? (ippiMeanFuncNoHint)ippiMean_8u_C1R :
                type == CV_8UC3 ? (ippiMeanFuncNoHint)ippiMean_8u_C3R :
                type == CV_8UC4 ? (ippiMeanFuncNoHint)ippiMean_8u_C4R :
                type == CV_16UC1 ? (ippiMeanFuncNoHint)ippiMean_16u_C1R :
                type == CV_16UC3 ? (ippiMeanFuncNoHint)ippiMean_16u_C3R :
                type == CV_16UC4 ? (ippiMeanFuncNoHint)ippiMean_16u_C4R :
                type == CV_16SC1 ? (ippiMeanFuncNoHint)ippiMean_16s_C1R :
                type == CV_16SC3 ? (ippiMeanFuncNoHint)ippiMean_16s_C3R :
                type == CV_16SC4 ? (ippiMeanFuncNoHint)ippiMean_16s_C4R :
                0;
            // Make sure only zero or one version of the function pointer is valid
            CV_Assert(!ippiMeanHint || !ippiMean);
            if( ippiMeanHint || ippiMean )
            {
                Ipp64f res[4];
                IppStatus status = ippiMeanHint ? CV_INSTRUMENT_FUN_IPP(ippiMeanHint, src.ptr(), (int)src.step[0], sz, res, ippAlgHintAccurate) :
                                CV_INSTRUMENT_FUN_IPP(ippiMean, src.ptr(), (int)src.step[0], sz, res);
                if( status >= 0 )
                {
                    for( int i = 0; i < cn; i++ )
                        ret[i] = res[i];
                    return true;
                }
            }
        }
    }
    return false;
#else
    return false;
#endif
}
#endif

Scalar mean(InputArray _src, InputArray _mask)
{
    CV_INSTRUMENT_REGION();

    Mat src = _src.getMat(), mask = _mask.getMat();
    CV_Assert( mask.empty() || mask.type() == CV_8U );

    int k, cn = src.channels(), depth = src.depth();
    Scalar s;

    CV_IPP_RUN(IPP_VERSION_X100 >= 700, ipp_mean(src, mask, s), s)

    SumFunc func = getSumFunc(depth);

    CV_Assert( cn <= 4 && func != 0 );

    const Mat* arrays[] = {&src, &mask, 0};
    uchar* ptrs[2] = {};
    NAryMatIterator it(arrays, ptrs);
    int total = (int)it.size, blockSize = total, partialBlockSize = 0;
    int j, count = 0;
    int _buf[CV_CN_MAX];
    int* buf = (int*)&s[0];
    bool partialSumIsInt = depth < CV_32S;
    bool blockSum = partialSumIsInt || depth == CV_16F || depth == CV_16BF;
    size_t esz = 0, nz0 = 0;

    if( blockSum )
    {
        partialBlockSize = depth <= CV_8S ? (1 << 23) : (1 << 15);
        blockSize = std::min(blockSize, partialBlockSize);
        buf = _buf;
        for( k = 0; k < cn; k++ )
            buf[k] = 0;
        esz = src.elemSize();
    }

    for( size_t i = 0; i < it.nplanes; i++, ++it )
    {
        for( j = 0; j < total; j += blockSize )
        {
            int bsz = std::min(total - j, blockSize);
            int nz = func( ptrs[0], ptrs[1], (uchar*)buf, bsz, cn );
            count += nz;
            nz0 += nz;
            if( blockSum && (count + blockSize >= partialBlockSize || (i+1 >= it.nplanes && j+bsz >= total)) )
            {
                if (partialSumIsInt) {
                    for( k = 0; k < cn; k++ )
                    {
                        s[k] += buf[k];
                        buf[k] = 0;
                    }
                } else {
                    for( k = 0; k < cn; k++ )
                    {
                        s[k] += ((float*)buf)[k];
                        buf[k] = 0;
                    }
                }
                count = 0;
            }
            ptrs[0] += bsz*esz;
            if( ptrs[1] )
                ptrs[1] += bsz;
        }
    }
    return s*(nz0 ? 1./nz0 : 0);
}

static SumSqrFunc getSumSqrFunc(int depth)
{
    CV_INSTRUMENT_REGION();
    CV_CPU_DISPATCH(getSumSqrFunc, (depth),
        CV_CPU_DISPATCH_MODES_ALL);
}

#ifdef HAVE_OPENCL
static bool ocl_meanStdDev( InputArray _src, OutputArray _mean, OutputArray _sdv, InputArray _mask )
{
    CV_INSTRUMENT_REGION_OPENCL();

    bool haveMask = _mask.kind() != _InputArray::NONE;
    int nz = haveMask ? -1 : (int)_src.total();
    Scalar mean(0), stddev(0);
    const int cn = _src.channels();
    if (cn > 4)
        return false;

    {
        int type = _src.type(), depth = CV_MAT_DEPTH(type);
        bool doubleSupport = ocl::Device::getDefault().doubleFPConfig() > 0,
                isContinuous = _src.isContinuous(),
                isMaskContinuous = _mask.isContinuous();
        const ocl::Device &defDev = ocl::Device::getDefault();
        int groups = defDev.maxComputeUnits();
        if (defDev.isIntel())
        {
            static const int subSliceEUCount = 10;
            groups = (groups / subSliceEUCount) * 2;
        }
        size_t wgs = defDev.maxWorkGroupSize();

        int ddepth = std::max(CV_32S, depth), sqddepth = std::max(CV_32F, depth),
                dtype = CV_MAKE_TYPE(ddepth, cn),
                sqdtype = CV_MAKETYPE(sqddepth, cn);
        CV_Assert(!haveMask || _mask.type() == CV_8UC1);

        int wgs2_aligned = 1;
        while (wgs2_aligned < (int)wgs)
            wgs2_aligned <<= 1;
        wgs2_aligned >>= 1;

        if ( (!doubleSupport && depth == CV_64F) )
            return false;

        char cvt[2][50];
        String opts = format("-D srcT=%s -D srcT1=%s -D dstT=%s -D dstT1=%s -D sqddepth=%d"
                             " -D sqdstT=%s -D sqdstT1=%s -D convertToSDT=%s -D cn=%d%s%s"
                             " -D convertToDT=%s -D WGS=%d -D WGS2_ALIGNED=%d%s%s",
                             ocl::typeToStr(type), ocl::typeToStr(depth),
                             ocl::typeToStr(dtype), ocl::typeToStr(ddepth), sqddepth,
                             ocl::typeToStr(sqdtype), ocl::typeToStr(sqddepth),
                             ocl::convertTypeStr(depth, sqddepth, cn, cvt[0], sizeof(cvt[0])),
                             cn, isContinuous ? " -D HAVE_SRC_CONT" : "",
                             isMaskContinuous ? " -D HAVE_MASK_CONT" : "",
                             ocl::convertTypeStr(depth, ddepth, cn, cvt[1], sizeof(cvt[1])),
                             (int)wgs, wgs2_aligned, haveMask ? " -D HAVE_MASK" : "",
                             doubleSupport ? " -D DOUBLE_SUPPORT" : "");

        ocl::Kernel k("meanStdDev", ocl::core::meanstddev_oclsrc, opts);
        if (k.empty())
            return false;

        int dbsize = groups * ((haveMask ? CV_ELEM_SIZE1(CV_32S) : 0) +
                               CV_ELEM_SIZE(sqdtype) + CV_ELEM_SIZE(dtype));
        UMat src = _src.getUMat(), db(1, dbsize, CV_8UC1), mask = _mask.getUMat();

        ocl::KernelArg srcarg = ocl::KernelArg::ReadOnlyNoSize(src),
                dbarg = ocl::KernelArg::PtrWriteOnly(db),
                maskarg = ocl::KernelArg::ReadOnlyNoSize(mask);

        if (haveMask)
            k.args(srcarg, src.cols, (int)src.total(), groups, dbarg, maskarg);
        else
            k.args(srcarg, src.cols, (int)src.total(), groups, dbarg);

        size_t globalsize = groups * wgs;

        if(!k.run(1, &globalsize, &wgs, false))
            return false;

        typedef Scalar (* part_sum)(Mat m);
        part_sum funcs[3] = { ocl_part_sum<int>, ocl_part_sum<float>, ocl_part_sum<double> };
        Mat dbm = db.getMat(ACCESS_READ);

        mean = funcs[ddepth - CV_32S](Mat(1, groups, dtype, dbm.ptr()));
        stddev = funcs[sqddepth - CV_32S](Mat(1, groups, sqdtype, dbm.ptr() + groups * CV_ELEM_SIZE(dtype)));

        if (haveMask)
            nz = saturate_cast<int>(funcs[0](Mat(1, groups, CV_32SC1, dbm.ptr() +
                                                 groups * (CV_ELEM_SIZE(dtype) +
                                                           CV_ELEM_SIZE(sqdtype))))[0]);
    }

    double total = nz != 0 ? 1.0 / nz : 0;
    int k, j;
    for (int i = 0; i < cn; ++i)
    {
        mean[i] *= total;
        stddev[i] = std::sqrt(std::max(stddev[i] * total - mean[i] * mean[i] , 0.));
    }

    for( j = 0; j < 2; j++ )
    {
        const double * const sptr = j == 0 ? &mean[0] : &stddev[0];
        _OutputArray _dst = j == 0 ? _mean : _sdv;
        if( !_dst.needed() )
            continue;

        if( !_dst.fixedSize() )
            _dst.create(cn, 1, CV_64F, -1, true);
        Mat dst = _dst.getMat();
        int dcn = (int)dst.total();
        CV_Assert( dst.type() == CV_64F && dst.isContinuous() &&
                   (dst.cols == 1 || dst.rows == 1) && dcn >= cn );
        double* dptr = dst.ptr<double>();
        for( k = 0; k < cn; k++ )
            dptr[k] = sptr[k];
        for( ; k < dcn; k++ )
            dptr[k] = 0;
    }

    return true;
}
#endif


#ifdef HAVE_IPP
static bool ipp_meanStdDev(Mat& src, OutputArray _mean, OutputArray _sdv, Mat& mask)
{
    CV_INSTRUMENT_REGION_IPP();

#if IPP_VERSION_X100 >= 700
    int cn = src.channels();

#if IPP_VERSION_X100 < 201801
    // IPP_DISABLE: C3C functions can read outside of allocated memory
    if (cn > 1)
        return false;
#endif
#if IPP_VERSION_X100 >= 201900 && IPP_VERSION_X100 < 201901
    // IPP_DISABLE: 32f C3C functions can read outside of allocated memory
    if (cn > 1 && src.depth() == CV_32F)
        return false;

    // SSE4.2 buffer overrun
#if defined(_WIN32) && !defined(_WIN64)
    // IPPICV doesn't have AVX2 in 32-bit builds
    // However cv::ipp::getIppTopFeatures() may return AVX2 value on AVX2 capable H/W
    // details #12959
#else
    if (cv::ipp::getIppTopFeatures() == ippCPUID_SSE42) // Linux x64 + OPENCV_IPP=SSE42 is affected too
#endif
    {
        if (src.depth() == CV_32F && src.dims > 1 && src.size[src.dims - 1] == 6)
            return false;
    }
#endif

    size_t total_size = src.total();
    int rows = src.size[0], cols = rows ? (int)(total_size/rows) : 0;
    if( src.dims <= 2 || (src.isContinuous() && mask.isContinuous() && cols > 0 && (size_t)rows*cols == total_size) )
    {
        Ipp64f mean_temp[3];
        Ipp64f stddev_temp[3];
        Ipp64f *pmean = &mean_temp[0];
        Ipp64f *pstddev = &stddev_temp[0];
        Mat mean, stddev;
        int dcn_mean = -1;
        if( _mean.needed() )
        {
            if( !_mean.fixedSize() )
                _mean.create(cn, 1, CV_64F, -1, true);
            mean = _mean.getMat();
            dcn_mean = (int)mean.total();
            pmean = mean.ptr<Ipp64f>();
        }
        int dcn_stddev = -1;
        if( _sdv.needed() )
        {
            if( !_sdv.fixedSize() )
                _sdv.create(cn, 1, CV_64F, -1, true);
            stddev = _sdv.getMat();
            dcn_stddev = (int)stddev.total();
            pstddev = stddev.ptr<Ipp64f>();
        }
        for( int c = cn; c < dcn_mean; c++ )
            pmean[c] = 0;
        for( int c = cn; c < dcn_stddev; c++ )
            pstddev[c] = 0;
        IppiSize sz = { cols, rows };
        int type = src.type();
        if( !mask.empty() )
        {
            typedef IppStatus (CV_STDCALL* ippiMaskMeanStdDevFuncC1)(const void *, int, const void *, int, IppiSize, Ipp64f *, Ipp64f *);
            ippiMaskMeanStdDevFuncC1 ippiMean_StdDev_C1MR =
            type == CV_8UC1 ? (ippiMaskMeanStdDevFuncC1)ippiMean_StdDev_8u_C1MR :
            type == CV_16UC1 ? (ippiMaskMeanStdDevFuncC1)ippiMean_StdDev_16u_C1MR :
            type == CV_32FC1 ? (ippiMaskMeanStdDevFuncC1)ippiMean_StdDev_32f_C1MR :
            0;
            if( ippiMean_StdDev_C1MR )
            {
                if( CV_INSTRUMENT_FUN_IPP(ippiMean_StdDev_C1MR, src.ptr(), (int)src.step[0], mask.ptr(), (int)mask.step[0], sz, pmean, pstddev) >= 0 )
                {
                    return true;
                }
            }
            typedef IppStatus (CV_STDCALL* ippiMaskMeanStdDevFuncC3)(const void *, int, const void *, int, IppiSize, int, Ipp64f *, Ipp64f *);
            ippiMaskMeanStdDevFuncC3 ippiMean_StdDev_C3CMR =
            type == CV_8UC3 ? (ippiMaskMeanStdDevFuncC3)ippiMean_StdDev_8u_C3CMR :
            type == CV_16UC3 ? (ippiMaskMeanStdDevFuncC3)ippiMean_StdDev_16u_C3CMR :
            type == CV_32FC3 ? (ippiMaskMeanStdDevFuncC3)ippiMean_StdDev_32f_C3CMR :
            0;
            if( ippiMean_StdDev_C3CMR )
            {
                if( CV_INSTRUMENT_FUN_IPP(ippiMean_StdDev_C3CMR, src.ptr(), (int)src.step[0], mask.ptr(), (int)mask.step[0], sz, 1, &pmean[0], &pstddev[0]) >= 0 &&
                    CV_INSTRUMENT_FUN_IPP(ippiMean_StdDev_C3CMR, src.ptr(), (int)src.step[0], mask.ptr(), (int)mask.step[0], sz, 2, &pmean[1], &pstddev[1]) >= 0 &&
                    CV_INSTRUMENT_FUN_IPP(ippiMean_StdDev_C3CMR, src.ptr(), (int)src.step[0], mask.ptr(), (int)mask.step[0], sz, 3, &pmean[2], &pstddev[2]) >= 0 )
                {
                    return true;
                }
            }
        }
        else
        {
            typedef IppStatus (CV_STDCALL* ippiMeanStdDevFuncC1)(const void *, int, IppiSize, Ipp64f *, Ipp64f *);
            ippiMeanStdDevFuncC1 ippiMean_StdDev_C1R =
            type == CV_8UC1 ? (ippiMeanStdDevFuncC1)ippiMean_StdDev_8u_C1R :
            type == CV_16UC1 ? (ippiMeanStdDevFuncC1)ippiMean_StdDev_16u_C1R :
#if (IPP_VERSION_X100 >= 810)
            type == CV_32FC1 ? (ippiMeanStdDevFuncC1)ippiMean_StdDev_32f_C1R ://Aug 2013: bug in IPP 7.1, 8.0
#endif
            0;
            if( ippiMean_StdDev_C1R )
            {
                if( CV_INSTRUMENT_FUN_IPP(ippiMean_StdDev_C1R, src.ptr(), (int)src.step[0], sz, pmean, pstddev) >= 0 )
                {
                    return true;
                }
            }
            typedef IppStatus (CV_STDCALL* ippiMeanStdDevFuncC3)(const void *, int, IppiSize, int, Ipp64f *, Ipp64f *);
            ippiMeanStdDevFuncC3 ippiMean_StdDev_C3CR =
            type == CV_8UC3 ? (ippiMeanStdDevFuncC3)ippiMean_StdDev_8u_C3CR :
            type == CV_16UC3 ? (ippiMeanStdDevFuncC3)ippiMean_StdDev_16u_C3CR :
            type == CV_32FC3 ? (ippiMeanStdDevFuncC3)ippiMean_StdDev_32f_C3CR :
            0;
            if( ippiMean_StdDev_C3CR )
            {
                if( CV_INSTRUMENT_FUN_IPP(ippiMean_StdDev_C3CR, src.ptr(), (int)src.step[0], sz, 1, &pmean[0], &pstddev[0]) >= 0 &&
                    CV_INSTRUMENT_FUN_IPP(ippiMean_StdDev_C3CR, src.ptr(), (int)src.step[0], sz, 2, &pmean[1], &pstddev[1]) >= 0 &&
                    CV_INSTRUMENT_FUN_IPP(ippiMean_StdDev_C3CR, src.ptr(), (int)src.step[0], sz, 3, &pmean[2], &pstddev[2]) >= 0 )
                {
                    return true;
                }
            }
        }
    }
#else
    CV_UNUSED(src); CV_UNUSED(_mean); CV_UNUSED(_sdv); CV_UNUSED(mask);
#endif
    return false;
}
#endif

void meanStdDev(InputArray _src, OutputArray _mean, OutputArray _sdv, InputArray _mask)
{
    CV_INSTRUMENT_REGION();

    CV_Assert(!_src.empty());
    CV_Assert( _mask.empty() || _mask.type() == CV_8UC1 );

    CV_OCL_RUN(OCL_PERFORMANCE_CHECK(_src.isUMat()) && _src.dims() <= 2,
               ocl_meanStdDev(_src, _mean, _sdv, _mask))

    Mat src = _src.getMat(), mask = _mask.getMat();

<<<<<<< HEAD
=======
    CV_Assert(mask.empty() || src.size == mask.size);

    CV_OVX_RUN(!ovx::skipSmallImages<VX_KERNEL_MEAN_STDDEV>(src.cols, src.rows),
               openvx_meanStdDev(src, _mean, _sdv, mask))

>>>>>>> a03b8131
    CV_IPP_RUN(IPP_VERSION_X100 >= 700, ipp_meanStdDev(src, _mean, _sdv, mask));

    int k, cn = src.channels(), depth = src.depth();
    Mat mean_mat, stddev_mat;

    if(_mean.needed())
    {
        if( !_mean.fixedSize() )
            _mean.create(cn, 1, CV_64F, -1, true);

        mean_mat = _mean.getMat();
        int dcn = (int)mean_mat.total();
        CV_Assert( mean_mat.type() == CV_64F && mean_mat.isContinuous() &&
                   (mean_mat.cols == 1 || mean_mat.rows == 1) && dcn >= cn );
    }

    if (_sdv.needed())
    {
        if( !_sdv.fixedSize() )
            _sdv.create(cn, 1, CV_64F, -1, true);

        stddev_mat = _sdv.getMat();
        int dcn = (int)stddev_mat.total();
        CV_Assert( stddev_mat.type() == CV_64F && stddev_mat.isContinuous() &&
                   (stddev_mat.cols == 1 || stddev_mat.rows == 1) && dcn >= cn );
    }

    if (src.isContinuous() && mask.isContinuous())
    {
        CALL_HAL(meanStdDev, cv_hal_meanStdDev, src.data, 0, (int)src.total(), 1, src.type(),
                 _mean.needed() ? mean_mat.ptr<double>() : nullptr,
                 _sdv.needed() ? stddev_mat.ptr<double>() : nullptr,
                 mask.data, 0);
    }
    else
    {
        if (src.dims <= 2)
        {
            CALL_HAL(meanStdDev, cv_hal_meanStdDev, src.data, src.step, src.cols, src.rows, src.type(),
                     _mean.needed() ? mean_mat.ptr<double>() : nullptr,
                     _sdv.needed() ? stddev_mat.ptr<double>() : nullptr,
                     mask.data, mask.step);
        }
    }

    SumSqrFunc func = getSumSqrFunc(depth);

    CV_Assert( func != 0 );

    const Mat* arrays[] = {&src, &mask, 0};
    uchar* ptrs[2] = {};
    NAryMatIterator it(arrays, ptrs);
    int total = (int)it.size, blockSize = total, partialBlockSize = 0;
    int j, count = 0, nz0 = 0;
    double _buf[CV_CN_MAX*4];
    double *s = _buf, *sq = s + cn;
    int *sbuf = (int*)s, *sqbuf = (int*)sq;
    bool partialSumIsInt = depth < CV_32S;
    bool blockSum = partialSumIsInt || depth == CV_16F || depth == CV_16BF;
    bool blockSqSum = depth <= CV_8S;
    size_t esz = 0;

    for( k = 0; k < cn; k++ )
        s[k] = sq[k] = 0;

    if( blockSum )
    {
        partialBlockSize = 1 << 15;
        blockSize = std::min(blockSize, partialBlockSize);
        sbuf = (int*)(sq + cn);
        if( blockSqSum )
            sqbuf = sbuf + cn;
        for( k = 0; k < cn; k++ )
            sbuf[k] = sqbuf[k] = 0;
        esz = src.elemSize();
    }

    for( size_t i = 0; i < it.nplanes; i++, ++it )
    {
        for( j = 0; j < total; j += blockSize )
        {
            int bsz = std::min(total - j, blockSize);
            int nz = func( ptrs[0], ptrs[1], (uchar*)sbuf, (uchar*)sqbuf, bsz, cn );
            count += nz;
            nz0 += nz;
            if( blockSum && (count + blockSize >= partialBlockSize || (i+1 >= it.nplanes && j+bsz >= total)) )
            {
                if (partialSumIsInt) {
                    for( k = 0; k < cn; k++ )
                    {
                        s[k] += sbuf[k];
                        sbuf[k] = 0;
                    }
                } else {
                    for( k = 0; k < cn; k++ )
                    {
                        s[k] += ((float*)sbuf)[k];
                        sbuf[k] = 0;
                    }
                }
                if( blockSqSum )
                {
                    for( k = 0; k < cn; k++ )
                    {
                        sq[k] += sqbuf[k];
                        sqbuf[k] = 0;
                    }
                }
                count = 0;
            }
            ptrs[0] += bsz*esz;
            if( ptrs[1] )
                ptrs[1] += bsz;
        }
    }

    double scale = nz0 ? 1./nz0 : 0.;
    for( k = 0; k < cn; k++ )
    {
        s[k] *= scale;
        sq[k] = std::sqrt(std::max(sq[k]*scale - s[k]*s[k], 0.));
    }

    if (_mean.needed())
    {
        const double* sptr = s;
        int dcn = (int)mean_mat.total();
        double* dptr = mean_mat.ptr<double>();
        for( k = 0; k < cn; k++ )
            dptr[k] = sptr[k];
        for( ; k < dcn; k++ )
            dptr[k] = 0;
    }

    if (_sdv.needed())
    {
        const double* sptr = sq;
        int dcn = (int)stddev_mat.total();
        double* dptr = stddev_mat.ptr<double>();
        for( k = 0; k < cn; k++ )
            dptr[k] = sptr[k];
        for( ; k < dcn; k++ )
            dptr[k] = 0;
    }
}

} // namespace<|MERGE_RESOLUTION|>--- conflicted
+++ resolved
@@ -468,14 +468,8 @@
 
     Mat src = _src.getMat(), mask = _mask.getMat();
 
-<<<<<<< HEAD
-=======
     CV_Assert(mask.empty() || src.size == mask.size);
 
-    CV_OVX_RUN(!ovx::skipSmallImages<VX_KERNEL_MEAN_STDDEV>(src.cols, src.rows),
-               openvx_meanStdDev(src, _mean, _sdv, mask))
-
->>>>>>> a03b8131
     CV_IPP_RUN(IPP_VERSION_X100 >= 700, ipp_meanStdDev(src, _mean, _sdv, mask));
 
     int k, cn = src.channels(), depth = src.depth();
