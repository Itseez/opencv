--- conflicted
+++ resolved
@@ -90,12 +90,8 @@
 #define SWAP(type,a,b) {type tmp=(a);(a)=(b);(b)=tmp;}
 
 //return codes:-2 (no_sol - unbdd),-1(no_sol - unfsbl), 0(single_sol), 1(multiple_sol=>least_l2_norm)
-<<<<<<< HEAD
-int solveLP(InputArray Func_, InputArray Constr_, OutputArray z_)
+int solveLP(InputArray Func_, InputArray Constr_, OutputArray z_, double constr_eps)
 {
-=======
-int solveLP(const Mat& Func, const Mat& Constr, Mat& z, double constr_eps){
->>>>>>> ddcbd2cc
     dprintf(("call to solveLP\n"));
 
     //sanity check (size, type, no. of channels)
@@ -146,9 +142,8 @@
         }
     }
 
-<<<<<<< HEAD
     z.copyTo(z_);
-=======
+
     //check constraints feasibility
     Mat prod = Constr(Rect(0, 0, Constr.cols - 1, Constr.rows)) * z;
     Mat constr_check = Constr.col(Constr.cols - 1) - prod;
@@ -159,11 +154,10 @@
         return SOLVELP_LOST;
     }
 
->>>>>>> ddcbd2cc
     return res;
 }
 
-CV_EXPORTS_W int solveLP(const Mat& Func, const Mat& Constr, Mat& z)
+int solveLP(InputArray Func, InputArray Constr, OutputArray z)
 {
     return solveLP(Func, Constr, z, 1e-12);
 }
@@ -276,12 +270,8 @@
 
 static int inner_simplex(Mat_<double>& c, Mat_<double>& b,double& v,vector<int>& N,vector<int>& B,vector<unsigned int>& indexToRow){
 
-<<<<<<< HEAD
     for(;;){
-        static MatIterator_<double> pos_ptr;
-=======
         MatIterator_<double> pos_ptr;
->>>>>>> ddcbd2cc
         int e=-1,pos_ctr=0,min_var=INT_MAX;
         bool all_nonzero=true;
         for(pos_ptr=c.begin();pos_ptr!=c.end();pos_ptr++,pos_ctr++){
