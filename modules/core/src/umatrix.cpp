/*M///////////////////////////////////////////////////////////////////////////////////////
//
//  IMPORTANT: READ BEFORE DOWNLOADING, COPYING, INSTALLING OR USING.
//
//  By downloading, copying, installing or using the software you agree to this license.
//  If you do not agree to this license, do not download, install,
//  copy or use the software.
//
//
//                           License Agreement
//                For Open Source Computer Vision Library
//
// Copyright (C) 2014, Itseez Inc., all rights reserved.
// Third party copyrights are property of their respective owners.
//
// Redistribution and use in source and binary forms, with or without modification,
// are permitted provided that the following conditions are met:
//
//   * Redistribution's of source code must retain the above copyright notice,
//     this list of conditions and the following disclaimer.
//
//   * Redistribution's in binary form must reproduce the above copyright notice,
//     this list of conditions and the following disclaimer in the documentation
//     and/or other materials provided with the distribution.
//
//   * The name of the copyright holders may not be used to endorse or promote products
//     derived from this software without specific prior written permission.
//
// This software is provided by the copyright holders and contributors "as is" and
// any express or implied warranties, including, but not limited to, the implied
// warranties of merchantability and fitness for a particular purpose are disclaimed.
// In no event shall the Intel Corporation or contributors be liable for any direct,
// indirect, incidental, special, exemplary, or consequential damages
// (including, but not limited to, procurement of substitute goods or services;
// loss of use, data, or profits; or business interruption) however caused
// and on any theory of liability, whether in contract, strict liability,
// or tort (including negligence or otherwise) arising in any way out of
// the use of this software, even if advised of the possibility of such damage.
//
//M*/

#include "precomp.hpp"
#include "opencl_kernels_core.hpp"
#include "umatrix.hpp"

#include <opencv2/core/utils/tls.hpp>

///////////////////////////////// UMat implementation ///////////////////////////////

namespace cv {

// forward decls, implementation is below in this file
void setSize(UMat& m, int _dims, const int* _sz, const size_t* _steps,
             bool autoSteps = false);

void updateContinuityFlag(UMat& m);
void finalizeHdr(UMat& m);

UMatData::UMatData(const MatAllocator* allocator)
{
    prevAllocator = currAllocator = allocator;
    urefcount = refcount = mapcount = 0;
    data = origdata = 0;
    size = 0;
    flags = static_cast<UMatData::MemoryFlag>(0);
    handle = 0;
    userdata = 0;
    allocatorFlags_ = 0;
    originalUMatData = NULL;
}

UMatData::~UMatData()
{
    prevAllocator = currAllocator = 0;
    urefcount = refcount = 0;
    CV_Assert(mapcount == 0);
    data = origdata = 0;
    size = 0;
    bool isAsyncCleanup = !!(flags & UMatData::ASYNC_CLEANUP);
    flags = static_cast<UMatData::MemoryFlag>(0);
    handle = 0;
    userdata = 0;
    allocatorFlags_ = 0;
    if (originalUMatData)
    {
        bool showWarn = false;
        UMatData* u = originalUMatData;
        bool zero_Ref = CV_XADD(&(u->refcount), -1) == 1;
        if (zero_Ref)
        {
            // simulate Mat::deallocate
            if (u->mapcount != 0)
            {
                (u->currAllocator ? u->currAllocator : /* TODO allocator ? allocator :*/ Mat::getDefaultAllocator())->unmap(u);
            }
            else
            {
                // we don't do "map", so we can't do "unmap"
            }
        }
        bool zero_URef = CV_XADD(&(u->urefcount), -1) == 1;
        if (zero_Ref && !zero_URef)
            showWarn = true;
        if (zero_Ref && zero_URef) // oops, we need to free resources
        {
            showWarn = !isAsyncCleanup;
            // simulate UMat::deallocate
            u->currAllocator->deallocate(u);
        }
#ifndef NDEBUG
        if (showWarn)
        {
            static int warn_message_showed = 0;
            if (warn_message_showed++ < 100)
            {
                fflush(stdout);
                fprintf(stderr, "\n! OPENCV warning: getUMat()/getMat() call chain possible problem."
                                "\n!                 Base object is dead, while nested/derived object is still alive or processed."
                                "\n!                 Please check lifetime of UMat/Mat objects!\n");
                fflush(stderr);
            }
        }
#else
        CV_UNUSED(showWarn);
#endif
        originalUMatData = NULL;
    }
}

#ifndef OPENCV_DISABLE_THREAD_SUPPORT

// it should be a prime number for the best hash function
enum { UMAT_NLOCKS = 31 };
static Mutex umatLocks[UMAT_NLOCKS];

static size_t getUMatDataLockIndex(const UMatData* u)
{
    size_t idx = ((size_t)(void*)u) % UMAT_NLOCKS;
    return idx;
}

void UMatData::lock()
{
    size_t idx = getUMatDataLockIndex(this);
    //printf("%d lock(%d)\n", cv::utils::getThreadID(), (int)idx);
    umatLocks[idx].lock();
}

void UMatData::unlock()
{
    size_t idx = getUMatDataLockIndex(this);
    //printf("%d unlock(%d)\n", cv::utils::getThreadID(), (int)idx);
    umatLocks[idx].unlock();
}


// Do not allow several lock() calls with different UMatData objects.
struct UMatDataAutoLocker
{
    int usage_count;
    UMatData* locked_objects[2];
    UMatDataAutoLocker() : usage_count(0) { locked_objects[0] = NULL; locked_objects[1] = NULL; }

    void lock(UMatData*& u1)
    {
        bool locked_1 = (u1 == locked_objects[0] || u1 == locked_objects[1]);
        if (locked_1)
        {
            u1 = NULL;
            return;
        }
        CV_Assert(usage_count == 0);  // UMatDataAutoLock can't be used multiple times from the same thread
        usage_count = 1;
        locked_objects[0] = u1;
        u1->lock();
    }
    void lock(UMatData*& u1, UMatData*& u2)
    {
        bool locked_1 = (u1 == locked_objects[0] || u1 == locked_objects[1]);
        bool locked_2 = (u2 == locked_objects[0] || u2 == locked_objects[1]);
        if (locked_1)
            u1 = NULL;
        if (locked_2)
            u2 = NULL;
        if (locked_1 && locked_2)
            return;
        CV_Assert(usage_count == 0);  // UMatDataAutoLock can't be used multiple times from the same thread
        usage_count = 1;
        locked_objects[0] = u1;
        locked_objects[1] = u2;
        if (u1)
            u1->lock();
        if (u2)
            u2->lock();
    }
    void release(UMatData* u1, UMatData* u2)
    {
        if (u1 == NULL && u2 == NULL)
            return;
        CV_Assert(usage_count == 1);
        usage_count = 0;
        if (u1)
            u1->unlock();
        if (u2)
            u2->unlock();
        locked_objects[0] = NULL; locked_objects[1] = NULL;
    }
};
static TLSData<UMatDataAutoLocker>& getUMatDataAutoLockerTLS()
{
    CV_SINGLETON_LAZY_INIT_REF(TLSData<UMatDataAutoLocker>, new TLSData<UMatDataAutoLocker>());
}
static UMatDataAutoLocker& getUMatDataAutoLocker() { return getUMatDataAutoLockerTLS().getRef(); }


UMatDataAutoLock::UMatDataAutoLock(UMatData* u) : u1(u), u2(NULL)
{
    getUMatDataAutoLocker().lock(u1);
}
UMatDataAutoLock::UMatDataAutoLock(UMatData* u1_, UMatData* u2_) : u1(u1_), u2(u2_)
{
    if (getUMatDataLockIndex(u1) > getUMatDataLockIndex(u2))
    {
        std::swap(u1, u2);
    }
    getUMatDataAutoLocker().lock(u1, u2);
}
UMatDataAutoLock::~UMatDataAutoLock()
{
    getUMatDataAutoLocker().release(u1, u2);
}

#else

void UMatData::lock()
{
    // nothing in OPENCV_DISABLE_THREAD_SUPPORT mode
}

void UMatData::unlock()
{
    // nothing in OPENCV_DISABLE_THREAD_SUPPORT mode
}

UMatDataAutoLock::UMatDataAutoLock(UMatData* u) : u1(u), u2(NULL)
{
    // nothing in OPENCV_DISABLE_THREAD_SUPPORT mode
}
UMatDataAutoLock::UMatDataAutoLock(UMatData* u1_, UMatData* u2_) : u1(u1_), u2(u2_)
{
    // nothing in OPENCV_DISABLE_THREAD_SUPPORT mode
}
UMatDataAutoLock::~UMatDataAutoLock()
{
    // nothing in OPENCV_DISABLE_THREAD_SUPPORT mode
}

#endif  // OPENCV_DISABLE_THREAD_SUPPORT

//////////////////////////////// UMat ////////////////////////////////

UMat::UMat(UMatUsageFlags _usageFlags) CV_NOEXCEPT
: flags(MAGIC_VAL), dims(0), rows(0), cols(0), allocator(0), usageFlags(_usageFlags), u(0), offset(0), size(&rows)
{}

UMat::UMat(int _rows, int _cols, int _type, UMatUsageFlags _usageFlags)
: flags(MAGIC_VAL), dims(0), rows(0), cols(0), allocator(0), usageFlags(_usageFlags), u(0), offset(0), size(&rows)
{
    create(_rows, _cols, _type);
}

UMat::UMat(int _rows, int _cols, int _type, const Scalar& _s, UMatUsageFlags _usageFlags)
: flags(MAGIC_VAL), dims(0), rows(0), cols(0), allocator(0), usageFlags(_usageFlags), u(0), offset(0), size(&rows)
{
    create(_rows, _cols, _type);
    *this = _s;
}

UMat::UMat(Size _sz, int _type, UMatUsageFlags _usageFlags)
: flags(MAGIC_VAL), dims(0), rows(0), cols(0), allocator(0), usageFlags(_usageFlags), u(0), offset(0), size(&rows)
{
    create( _sz.height, _sz.width, _type );
}

UMat::UMat(Size _sz, int _type, const Scalar& _s, UMatUsageFlags _usageFlags)
: flags(MAGIC_VAL), dims(0), rows(0), cols(0), allocator(0), usageFlags(_usageFlags), u(0), offset(0), size(&rows)
{
    create(_sz.height, _sz.width, _type);
    *this = _s;
}

UMat::UMat(int _dims, const int* _sz, int _type, UMatUsageFlags _usageFlags)
: flags(MAGIC_VAL), dims(0), rows(0), cols(0), allocator(0), usageFlags(_usageFlags), u(0), offset(0), size(&rows)
{
    create(_dims, _sz, _type);
}

UMat::UMat(int _dims, const int* _sz, int _type, const Scalar& _s, UMatUsageFlags _usageFlags)
: flags(MAGIC_VAL), dims(0), rows(0), cols(0), allocator(0), usageFlags(_usageFlags), u(0), offset(0), size(&rows)
{
    create(_dims, _sz, _type);
    *this = _s;
}

UMat::UMat(const UMat& m)
: flags(m.flags), dims(m.dims), rows(m.rows), cols(m.cols), allocator(m.allocator),
  usageFlags(m.usageFlags), u(m.u), offset(m.offset), size(&rows)
{
    addref();
    if( m.dims <= 2 )
    {
        step[0] = m.step[0]; step[1] = m.step[1];
    }
    else
    {
        dims = 0;
        copySize(m);
    }
}

UMat& UMat::operator=(const UMat& m)
{
    if( this != &m )
    {
        const_cast<UMat&>(m).addref();
        release();
        flags = m.flags;
        if( dims <= 2 && m.dims <= 2 )
        {
            dims = m.dims;
            rows = m.rows;
            cols = m.cols;
            step[0] = m.step[0];
            step[1] = m.step[1];
        }
        else
            copySize(m);
        allocator = m.allocator;
        usageFlags = m.usageFlags;
        u = m.u;
        offset = m.offset;
    }
    return *this;
}

UMat UMat::clone() const
{
    UMat m;
    copyTo(m);
    return m;
}

void UMat::assignTo(UMat& m, int _type) const
{
    if( _type < 0 )
        m = *this;
    else
        convertTo(m, _type);
}

void UMat::create(int _rows, int _cols, int _type, UMatUsageFlags _usageFlags)
{
    int sz[] = {_rows, _cols};
    create(2, sz, _type, _usageFlags);
}

void UMat::create(Size _sz, int _type, UMatUsageFlags _usageFlags)
{
    create(_sz.height, _sz.width, _type, _usageFlags);
}

void UMat::addref()
{
    if( u )
        CV_XADD(&(u->urefcount), 1);
}

void UMat::release()
{
    if( u && CV_XADD(&(u->urefcount), -1) == 1 )
        deallocate();
    for(int i = 0; i < dims; i++)
        size.p[i] = 0;
    u = 0;
}

bool UMat::empty() const
{
    return u == 0 || total() == 0 || dims == 0;
}

size_t UMat::total() const
{
    if( dims <= 2 )
        return (size_t)rows * cols;
    size_t p = 1;
    for( int i = 0; i < dims; i++ )
        p *= size[i];
    return p;
}


UMat::UMat(UMat&& m)
: flags(m.flags), dims(m.dims), rows(m.rows), cols(m.cols), allocator(m.allocator),
  usageFlags(m.usageFlags), u(m.u), offset(m.offset), size(&rows)
{
    if (m.dims <= 2)  // move new step/size info
    {
        step[0] = m.step[0];
        step[1] = m.step[1];
    }
    else
    {
        CV_DbgAssert(m.step.p != m.step.buf);
        step.p = m.step.p;
        size.p = m.size.p;
        m.step.p = m.step.buf;
        m.size.p = &m.rows;
    }
    m.flags = MAGIC_VAL; m.dims = m.rows = m.cols = 0;
    m.allocator = NULL;
    m.u = NULL;
    m.offset = 0;
}

UMat& UMat::operator=(UMat&& m)
{
    if (this == &m)
      return *this;
    release();
    flags = m.flags; dims = m.dims; rows = m.rows; cols = m.cols;
    allocator = m.allocator; usageFlags = m.usageFlags;
    u = m.u;
    offset = m.offset;
    if (step.p != step.buf) // release self step/size
    {
        fastFree(step.p);
        step.p = step.buf;
        size.p = &rows;
    }
    if (m.dims <= 2) // move new step/size info
    {
        step[0] = m.step[0];
        step[1] = m.step[1];
    }
    else
    {
        CV_DbgAssert(m.step.p != m.step.buf);
        step.p = m.step.p;
        size.p = m.size.p;
        m.step.p = m.step.buf;
        m.size.p = &m.rows;
    }
    m.flags = MAGIC_VAL;
    m.usageFlags = USAGE_DEFAULT;
    m.dims = m.rows = m.cols = 0;
    m.allocator = NULL;
    m.u = NULL;
    m.offset = 0;
    return *this;
}


MatAllocator* UMat::getStdAllocator()
{
#ifdef HAVE_OPENCL
    if (ocl::useOpenCL())
        return ocl::getOpenCLAllocator();
#endif
    return Mat::getDefaultAllocator();
}

void swap( UMat& a, UMat& b )
{
    std::swap(a.flags, b.flags);
    std::swap(a.dims, b.dims);
    std::swap(a.rows, b.rows);
    std::swap(a.cols, b.cols);
    std::swap(a.allocator, b.allocator);
    std::swap(a.u, b.u);
    std::swap(a.offset, b.offset);

    std::swap(a.size.p, b.size.p);
    std::swap(a.step.p, b.step.p);
    std::swap(a.step.buf[0], b.step.buf[0]);
    std::swap(a.step.buf[1], b.step.buf[1]);

    if( a.step.p == b.step.buf )
    {
        a.step.p = a.step.buf;
        a.size.p = &a.rows;
    }

    if( b.step.p == a.step.buf )
    {
        b.step.p = b.step.buf;
        b.size.p = &b.rows;
    }
}


void setSize( UMat& m, int _dims, const int* _sz,
                            const size_t* _steps, bool autoSteps )
{
    CV_Assert( 0 <= _dims && _dims <= CV_MAX_DIM );
    if( m.dims != _dims )
    {
        if( m.step.p != m.step.buf )
        {
            fastFree(m.step.p);
            m.step.p = m.step.buf;
            m.size.p = &m.rows;
        }
        if( _dims > 2 )
        {
            m.step.p = (size_t*)fastMalloc(_dims*sizeof(m.step.p[0]) + (_dims+1)*sizeof(m.size.p[0]));
            m.size.p = (int*)(m.step.p + _dims) + 1;
            m.size.p[-1] = _dims;
            m.rows = m.cols = -1;
        }
    }

    m.dims = _dims;
    if( !_sz )
        return;

    size_t esz = CV_ELEM_SIZE(m.flags), total = esz;
    int i;
    for( i = _dims-1; i >= 0; i-- )
    {
        int s = _sz[i];
        CV_Assert( s >= 0 );
        m.size.p[i] = s;

        if( _steps )
            m.step.p[i] = i < _dims-1 ? _steps[i] : esz;
        else if( autoSteps )
        {
            m.step.p[i] = total;
            int64 total1 = (int64)total*s;
            if( (uint64)total1 != (size_t)total1 )
                CV_Error( CV_StsOutOfRange, "The total matrix size does not fit to \"size_t\" type" );
            total = (size_t)total1;
        }
    }

    if( _dims == 1 )
    {
        m.dims = 2;
        m.cols = 1;
        m.step[1] = esz;
    }
}


void UMat::updateContinuityFlag()
{
    flags = cv::updateContinuityFlag(flags, dims, size.p, step.p);
}


void finalizeHdr(UMat& m)
{
    m.updateContinuityFlag();
    int d = m.dims;
    if( d > 2 )
        m.rows = m.cols = -1;
}


UMat Mat::getUMat(AccessFlag accessFlags, UMatUsageFlags usageFlags) const
{
    UMat hdr;
    if(!data)
        return hdr;
    if (data != datastart)
    {
        Size wholeSize;
        Point ofs;
        locateROI(wholeSize, ofs);
        Size sz(cols, rows);
        if (ofs.x != 0 || ofs.y != 0)
        {
            Mat src = *this;
            int dtop = ofs.y;
            int dbottom = wholeSize.height - src.rows - ofs.y;
            int dleft = ofs.x;
            int dright = wholeSize.width - src.cols - ofs.x;
            src.adjustROI(dtop, dbottom, dleft, dright);
            return src.getUMat(accessFlags, usageFlags)(cv::Rect(ofs.x, ofs.y, sz.width, sz.height));
        }
    }
    CV_Assert(data == datastart);

    accessFlags |= ACCESS_RW;
    UMatData* new_u = NULL;
    {
        MatAllocator *a = allocator, *a0 = getDefaultAllocator();
        if(!a)
            a = a0;
        new_u = a->allocate(dims, size.p, type(), data, step.p, accessFlags, usageFlags);
        new_u->originalUMatData = u;
    }
    bool allocated = false;
    try
    {
        allocated = UMat::getStdAllocator()->allocate(new_u, accessFlags, usageFlags);
    }
    catch (const cv::Exception& e)
    {
        fprintf(stderr, "Exception: %s\n", e.what());
    }
    if (!allocated)
    {
        allocated = getDefaultAllocator()->allocate(new_u, accessFlags, usageFlags);
        CV_Assert(allocated);
    }
    if (u != NULL)
    {
#ifdef HAVE_OPENCL
        if (ocl::useOpenCL() && new_u->currAllocator == ocl::getOpenCLAllocator())
        {
            CV_Assert(new_u->tempUMat());
        }
#endif
        CV_XADD(&(u->refcount), 1);
        CV_XADD(&(u->urefcount), 1);
    }
    try
    {
        hdr.flags = flags;
        hdr.usageFlags = usageFlags;
        setSize(hdr, dims, size.p, step.p);
        finalizeHdr(hdr);
        hdr.u = new_u;
        hdr.offset = 0; //data - datastart;
        hdr.addref();
        return hdr;
    }
    catch(...)
    {
        if (u != NULL)
        {
            CV_XADD(&(u->refcount), -1);
            CV_XADD(&(u->urefcount), -1);
        }
        new_u->currAllocator->deallocate(new_u);
        throw;
    }

}

void UMat::create(int d, const int* _sizes, int _type, UMatUsageFlags _usageFlags)
{
    int i;
    CV_Assert(0 <= d && d <= CV_MAX_DIM && _sizes);
    _type = CV_MAT_TYPE(_type);

    // if param value is USAGE_DEFAULT by implicit default param value -or- explicit value
    // ...then don't change the existing usageFlags
    // it is not possible to change usage from non-default to USAGE_DEFAULT through create()
    // ...instead must construct UMat()
    if (_usageFlags == cv::USAGE_DEFAULT)
    {
        _usageFlags = usageFlags;
    }

    if( u && (d == dims || (d == 1 && dims <= 2)) && _type == type() && _usageFlags == usageFlags )
    {
        for( i = 0; i < d; i++ )
            if( size[i] != _sizes[i] )
                break;
        if( i == d && (d > 1 || size[1] == 1))
            return;
    }

    int _sizes_backup[CV_MAX_DIM]; // #5991
    if (_sizes == (this->size.p))
    {
        for(i = 0; i < d; i++ )
            _sizes_backup[i] = _sizes[i];
        _sizes = _sizes_backup;
    }

    release();
    usageFlags = _usageFlags;
    if( d == 0 )
        return;
    flags = (_type & CV_MAT_TYPE_MASK) | MAGIC_VAL;
    setSize(*this, d, _sizes, 0, true);
    offset = 0;

    if( total() > 0 )
    {
        MatAllocator *a = allocator, *a0 = getStdAllocator();
        if (!a)
        {
            a = a0;
            a0 = Mat::getDefaultAllocator();
        }
        try
        {
            u = a->allocate(dims, size, _type, 0, step.p, ACCESS_RW /* ignored */, usageFlags);
            CV_Assert(u != 0);
        }
        catch(...)
        {
            if(a != a0)
                u = a0->allocate(dims, size, _type, 0, step.p, ACCESS_RW /* ignored */, usageFlags);
            CV_Assert(u != 0);
        }
        CV_Assert( step[dims-1] == (size_t)CV_ELEM_SIZE(flags) );
    }

    finalizeHdr(*this);
    addref();
}

void UMat::create(const std::vector<int>& _sizes, int _type, UMatUsageFlags _usageFlags)
{
    create((int)_sizes.size(), _sizes.data(), _type, _usageFlags);
}

void UMat::copySize(const UMat& m)
{
    setSize(*this, m.dims, 0, 0);
    for( int i = 0; i < dims; i++ )
    {
        size[i] = m.size[i];
        step[i] = m.step[i];
    }
}


UMat::~UMat()
{
    release();
    if( step.p != step.buf )
        fastFree(step.p);
}

void UMat::deallocate()
{
    UMatData* u_ = u;
    u = NULL;
    u_->currAllocator->deallocate(u_);
}


UMat::UMat(const UMat& m, const Range& _rowRange, const Range& _colRange)
    : flags(MAGIC_VAL), dims(0), rows(0), cols(0), allocator(0), usageFlags(USAGE_DEFAULT), u(0), offset(0), size(&rows)
{
    CV_Assert( m.dims >= 2 );
    if( m.dims > 2 )
    {
        AutoBuffer<Range> rs(m.dims);
        rs[0] = _rowRange;
        rs[1] = _colRange;
        for( int i = 2; i < m.dims; i++ )
            rs[i] = Range::all();
        *this = m(rs.data());
        return;
    }

    *this = m;
    if( _rowRange != Range::all() && _rowRange != Range(0,rows) )
    {
        CV_Assert( 0 <= _rowRange.start && _rowRange.start <= _rowRange.end && _rowRange.end <= m.rows );
        rows = _rowRange.size();
        offset += step*_rowRange.start;
        flags |= SUBMATRIX_FLAG;
    }

    if( _colRange != Range::all() && _colRange != Range(0,cols) )
    {
        CV_Assert( 0 <= _colRange.start && _colRange.start <= _colRange.end && _colRange.end <= m.cols );
        cols = _colRange.size();
        offset += _colRange.start*elemSize();
        flags |= SUBMATRIX_FLAG;
    }

    updateContinuityFlag();

    if( rows <= 0 || cols <= 0 )
    {
        release();
        rows = cols = 0;
    }
}


UMat::UMat(const UMat& m, const Rect& roi)
    : flags(m.flags), dims(2), rows(roi.height), cols(roi.width),
    allocator(m.allocator), usageFlags(m.usageFlags), u(m.u), offset(m.offset + roi.y*m.step[0]), size(&rows)
{
    CV_Assert( m.dims <= 2 );

    size_t esz = CV_ELEM_SIZE(flags);
    offset += roi.x*esz;
    CV_Assert( 0 <= roi.x && 0 <= roi.width && roi.x + roi.width <= m.cols &&
              0 <= roi.y && 0 <= roi.height && roi.y + roi.height <= m.rows );
    if( roi.width < m.cols || roi.height < m.rows )
        flags |= SUBMATRIX_FLAG;

    step[0] = m.step[0]; step[1] = esz;
    updateContinuityFlag();

    addref();
    if( rows <= 0 || cols <= 0 )
    {
        rows = cols = 0;
        release();
    }
}


UMat::UMat(const UMat& m, const Range* ranges)
    : flags(MAGIC_VAL), dims(0), rows(0), cols(0), allocator(0), usageFlags(USAGE_DEFAULT), u(0), offset(0), size(&rows)
{
    int i, d = m.dims;

    CV_Assert(ranges);
    for( i = 0; i < d; i++ )
    {
        Range r = ranges[i];
        CV_Assert( r == Range::all() || (0 <= r.start && r.start < r.end && r.end <= m.size[i]) );
    }
    *this = m;
    for( i = 0; i < d; i++ )
    {
        Range r = ranges[i];
        if( r != Range::all() && r != Range(0, size.p[i]))
        {
            size.p[i] = r.end - r.start;
            offset += r.start*step.p[i];
            flags |= SUBMATRIX_FLAG;
        }
    }
    updateContinuityFlag();
}

UMat::UMat(const UMat& m, const std::vector<Range>& ranges)
    : flags(MAGIC_VAL), dims(0), rows(0), cols(0), allocator(0), usageFlags(USAGE_DEFAULT), u(0), offset(0), size(&rows)
{
    int i, d = m.dims;

    CV_Assert((int)ranges.size() == d);
    for (i = 0; i < d; i++)
    {
        Range r = ranges[i];
        CV_Assert(r == Range::all() || (0 <= r.start && r.start < r.end && r.end <= m.size[i]));
    }
    *this = m;
    for (i = 0; i < d; i++)
    {
        Range r = ranges[i];
        if (r != Range::all() && r != Range(0, size.p[i]))
        {
            size.p[i] = r.end - r.start;
            offset += r.start*step.p[i];
            flags |= SUBMATRIX_FLAG;
        }
    }
    updateContinuityFlag();
}

UMat UMat::diag(int d) const
{
    CV_Assert( dims <= 2 );
    UMat m = *this;
    size_t esz = elemSize();
    int len;

    if( d >= 0 )
    {
        len = std::min(cols - d, rows);
        m.offset += esz*d;
    }
    else
    {
        len = std::min(rows + d, cols);
        m.offset -= step[0]*d;
    }
    CV_DbgAssert( len > 0 );

    m.size[0] = m.rows = len;
    m.size[1] = m.cols = 1;
    m.step[0] += (len > 1 ? esz : 0);

    m.updateContinuityFlag();

    if( size() != Size(1,1) )
        m.flags |= SUBMATRIX_FLAG;

    return m;
}

void UMat::locateROI( Size& wholeSize, Point& ofs ) const
{
    CV_Assert( dims <= 2 && step[0] > 0 );
    size_t esz = elemSize(), minstep;
    ptrdiff_t delta1 = (ptrdiff_t)offset, delta2 = (ptrdiff_t)u->size;

    if( delta1 == 0 )
        ofs.x = ofs.y = 0;
    else
    {
        ofs.y = (int)(delta1/step[0]);
        ofs.x = (int)((delta1 - step[0]*ofs.y)/esz);
        CV_DbgAssert( offset == (size_t)(ofs.y*step[0] + ofs.x*esz) );
    }
    minstep = (ofs.x + cols)*esz;
    wholeSize.height = (int)((delta2 - minstep)/step[0] + 1);
    wholeSize.height = std::max(wholeSize.height, ofs.y + rows);
    wholeSize.width = (int)((delta2 - step*(wholeSize.height-1))/esz);
    wholeSize.width = std::max(wholeSize.width, ofs.x + cols);
}


UMat& UMat::adjustROI( int dtop, int dbottom, int dleft, int dright )
{
    CV_Assert( dims <= 2 && step[0] > 0 );
    Size wholeSize; Point ofs;
    size_t esz = elemSize();
    locateROI( wholeSize, ofs );
    int row1 = std::min(std::max(ofs.y - dtop, 0), wholeSize.height), row2 = std::max(0, std::min(ofs.y + rows + dbottom, wholeSize.height));
    int col1 = std::min(std::max(ofs.x - dleft, 0), wholeSize.width), col2 = std::max(0, std::min(ofs.x + cols + dright, wholeSize.width));
    if(row1 > row2)
        std::swap(row1, row2);
    if(col1 > col2)
        std::swap(col1, col2);

    offset += (row1 - ofs.y)*step + (col1 - ofs.x)*esz;
    rows = row2 - row1; cols = col2 - col1;
    size.p[0] = rows; size.p[1] = cols;
    updateContinuityFlag();
    return *this;
}


UMat UMat::reshape(int new_cn, int new_rows) const
{
    int cn = channels();
    UMat hdr = *this;

    if( dims > 2 && new_rows == 0 && new_cn != 0 && size[dims-1]*cn % new_cn == 0 )
    {
        hdr.flags = (hdr.flags & ~CV_MAT_CN_MASK) | ((new_cn-1) << CV_CN_SHIFT);
        hdr.step[dims-1] = CV_ELEM_SIZE(hdr.flags);
        hdr.size[dims-1] = hdr.size[dims-1]*cn / new_cn;
        return hdr;
    }

    CV_Assert( dims <= 2 );

    if( new_cn == 0 )
        new_cn = cn;

    int total_width = cols * cn;

    if( (new_cn > total_width || total_width % new_cn != 0) && new_rows == 0 )
        new_rows = rows * total_width / new_cn;

    if( new_rows != 0 && new_rows != rows )
    {
        int total_size = total_width * rows;
        if( !isContinuous() )
            CV_Error( CV_BadStep,
            "The matrix is not continuous, thus its number of rows can not be changed" );

        if( (unsigned)new_rows > (unsigned)total_size )
            CV_Error( CV_StsOutOfRange, "Bad new number of rows" );

        total_width = total_size / new_rows;

        if( total_width * new_rows != total_size )
            CV_Error( CV_StsBadArg, "The total number of matrix elements "
                                    "is not divisible by the new number of rows" );

        hdr.rows = new_rows;
        hdr.step[0] = total_width * elemSize1();
    }

    int new_width = total_width / new_cn;

    if( new_width * new_cn != total_width )
        CV_Error( CV_BadNumChannels,
        "The total width is not divisible by the new number of channels" );

    hdr.cols = new_width;
    hdr.flags = (hdr.flags & ~CV_MAT_CN_MASK) | ((new_cn-1) << CV_CN_SHIFT);
    hdr.step[1] = CV_ELEM_SIZE(hdr.flags);
    return hdr;
}

UMat UMat::diag(const UMat& d, UMatUsageFlags usageFlags)
{
    CV_Assert( d.cols == 1 || d.rows == 1 );
    int len = d.rows + d.cols - 1;
    UMat m(len, len, d.type(), Scalar(0), usageFlags);
    UMat md = m.diag();
    if( d.cols == 1 )
        d.copyTo(md);
    else
        transpose(d, md);
    return m;
}

int UMat::checkVector(int _elemChannels, int _depth, bool _requireContinuous) const
{
    return (depth() == _depth || _depth <= 0) &&
        (isContinuous() || !_requireContinuous) &&
        ((dims == 2 && (((rows == 1 || cols == 1) && channels() == _elemChannels) ||
                        (cols == _elemChannels && channels() == 1))) ||
        (dims == 3 && channels() == 1 && size.p[2] == _elemChannels && (size.p[0] == 1 || size.p[1] == 1) &&
         (isContinuous() || step.p[1] == step.p[2]*size.p[2])))
    ? (int)(total()*channels()/_elemChannels) : -1;
}

UMat UMat::reshape(int _cn, int _newndims, const int* _newsz) const
{
    if(_newndims == dims)
    {
        if(_newsz == 0)
            return reshape(_cn);
        if(_newndims == 2)
            return reshape(_cn, _newsz[0]);
    }

    if (isContinuous())
    {
        CV_Assert(_cn >= 0 && _newndims > 0 && _newndims <= CV_MAX_DIM && _newsz);

        if (_cn == 0)
            _cn = this->channels();
        else
            CV_Assert(_cn <= CV_CN_MAX);

        size_t total_elem1_ref = this->total() * this->channels();
        size_t total_elem1 = _cn;

        AutoBuffer<int, 4> newsz_buf( (size_t)_newndims );

        for (int i = 0; i < _newndims; i++)
        {
            CV_Assert(_newsz[i] >= 0);

            if (_newsz[i] > 0)
                newsz_buf[i] = _newsz[i];
            else if (i < dims)
                newsz_buf[i] = this->size[i];
            else
                CV_Error(CV_StsOutOfRange, "Copy dimension (which has zero size) is not present in source matrix");

            total_elem1 *= (size_t)newsz_buf[i];
        }

        if (total_elem1 != total_elem1_ref)
            CV_Error(CV_StsUnmatchedSizes, "Requested and source matrices have different count of elements");

        UMat hdr = *this;
        hdr.flags = (hdr.flags & ~CV_MAT_CN_MASK) | ((_cn-1) << CV_CN_SHIFT);
        setSize(hdr, _newndims, newsz_buf.data(), NULL, true);

        return hdr;
    }

    CV_Error(CV_StsNotImplemented, "Reshaping of n-dimensional non-continuous matrices is not supported yet");
}

Mat UMat::getMat(AccessFlag accessFlags) const
{
    if(!u)
        return Mat();
    // TODO Support ACCESS_READ (ACCESS_WRITE) without unnecessary data transfers
    accessFlags |= ACCESS_RW;
    UMatDataAutoLock autolock(u);
    try
    {
        if(CV_XADD(&u->refcount, 1) == 0)
            u->currAllocator->map(u, accessFlags);
        if (u->data != 0)
        {
            Mat hdr(dims, size.p, type(), u->data + offset, step.p);
            hdr.flags = flags;
            hdr.u = u;
            hdr.datastart = u->data;
            hdr.data = u->data + offset;
            hdr.datalimit = hdr.dataend = u->data + u->size;
            return hdr;
        }
    }
    catch(...)
    {
        CV_XADD(&u->refcount, -1);
        throw;
    }
    CV_XADD(&u->refcount, -1);
    CV_Assert(u->data != 0 && "Error mapping of UMat to host memory.");
    return Mat();
}

void* UMat::handle(AccessFlag accessFlags) const
{
    if( !u )
        return 0;

    CV_Assert(u->refcount == 0);
    CV_Assert(!u->deviceCopyObsolete() || u->copyOnMap());
    if (u->deviceCopyObsolete())
    {
        u->currAllocator->unmap(u);
    }

    if (!!(accessFlags & ACCESS_WRITE))
        u->markHostCopyObsolete(true);

    return u->handle;
}

void UMat::ndoffset(size_t* ofs) const
{
    // offset = step[0]*ofs[0] + step[1]*ofs[1] + step[2]*ofs[2] + ...;
    size_t val = offset;
    for( int i = 0; i < dims; i++ )
    {
        size_t s = step.p[i];
        ofs[i] = val / s;
        val -= ofs[i]*s;
    }
}

void UMat::copyTo(OutputArray _dst) const
{
    CV_INSTRUMENT_REGION();

#ifdef HAVE_CUDA
    if (_dst.isGpuMat())
    {
        _dst.getGpuMat().upload(*this);
        return;
    }
#endif

    int dtype = _dst.type();
    if( _dst.fixedType() && dtype != type() )
    {
        CV_Assert( channels() == CV_MAT_CN(dtype) );
        convertTo( _dst, dtype );
        return;
    }

    if( empty() )
    {
        _dst.release();
        return;
    }

    size_t i, sz[CV_MAX_DIM] = {0}, srcofs[CV_MAX_DIM], dstofs[CV_MAX_DIM], esz = elemSize();
    for( i = 0; i < (size_t)dims; i++ )
        sz[i] = size.p[i];
    sz[dims-1] *= esz;
    ndoffset(srcofs);
    srcofs[dims-1] *= esz;

    _dst.create( dims, size.p, type() );
    if( _dst.isUMat() )
    {
        UMat dst = _dst.getUMat();
        CV_Assert(dst.u);
        if( u == dst.u && dst.offset == offset )
            return;

#ifdef HAVE_OPENCL
        std::shared_ptr<ocl::OpenCLExecutionContext> pExecCtxSrc = std::static_pointer_cast<ocl::OpenCLExecutionContext>(u->allocatorContext);
        std::shared_ptr<ocl::OpenCLExecutionContext> pExecCtxDst = std::static_pointer_cast<ocl::OpenCLExecutionContext>(dst.u->allocatorContext);
<<<<<<< HEAD
        if (pExecCtxSrc && pExecCtxDst && !pExecCtxSrc->empty() && !pExecCtxDst->empty() && pExecCtxSrc->getContext().ptr() == pExecCtxDst->getContext().ptr() && u->currAllocator == dst.u->currAllocator)
=======
        if ((pExecCtxSrc && pExecCtxDst && pExecCtxSrc->getContext().ptr() == pExecCtxDst->getContext().ptr()) && u->currAllocator == dst.u->currAllocator)
#else
        if (u->currAllocator == dst.u->currAllocator)
#endif
>>>>>>> 784d86a9
        {
            dst.ndoffset(dstofs);
            dstofs[dims-1] *= esz;
            u->currAllocator->copy(u, dst.u, dims, sz, srcofs, step.p, dstofs, dst.step.p, false);
            return;
        }
    }

    Mat dst = _dst.getMat();
    u->currAllocator->download(u, dst.ptr(), dims, sz, srcofs, step.p, dst.step.p);
}

void UMat::copyTo(OutputArray _dst, InputArray _mask) const
{
    CV_INSTRUMENT_REGION();

    if( _mask.empty() )
    {
        copyTo(_dst);
        return;
    }
#ifdef HAVE_OPENCL
    int cn = channels(), mtype = _mask.type(), mdepth = CV_MAT_DEPTH(mtype), mcn = CV_MAT_CN(mtype);
    CV_Assert( mdepth == CV_8U && (mcn == 1 || mcn == cn) );

    if (ocl::useOpenCL() && _dst.isUMat() && dims <= 2)
    {
        UMatData * prevu = _dst.getUMat().u;
        _dst.create( dims, size, type() );

        UMat dst = _dst.getUMat();

        bool haveDstUninit = false;
        if( prevu != dst.u ) // do not leave dst uninitialized
            haveDstUninit = true;

        String opts = format("-D COPY_TO_MASK -D T1=%s -D scn=%d -D mcn=%d%s",
                             ocl::memopTypeToStr(depth()), cn, mcn,
                             haveDstUninit ? " -D HAVE_DST_UNINIT" : "");

        std::shared_ptr<ocl::OpenCLExecutionContext> pExecCtx = std::static_pointer_cast<ocl::OpenCLExecutionContext>(u->allocatorContext);
        ocl::OpenCLExecutionContextScope scope(pExecCtx ? *pExecCtx.get() : ocl::OpenCLExecutionContext::getCurrent());

        ocl::Kernel k("copyToMask", ocl::core::copyset_oclsrc, opts);
        if (!k.empty())
        {
            k.args(ocl::KernelArg::ReadOnlyNoSize(*this),
                   ocl::KernelArg::ReadOnlyNoSize(_mask.getUMat()),
                   haveDstUninit ? ocl::KernelArg::WriteOnly(dst) :
                                   ocl::KernelArg::ReadWrite(dst));

            size_t globalsize[2] = { (size_t)cols, (size_t)rows };
            if (k.run(2, globalsize, NULL, false))
            {
                CV_IMPL_ADD(CV_IMPL_OCL);
                return;
            }
        }
    }
#endif
    Mat src = getMat(ACCESS_READ);
    src.copyTo(_dst, _mask);
}

void UMat::convertTo(OutputArray _dst, int _type, double alpha, double beta) const
{
    CV_INSTRUMENT_REGION();

    bool noScale = std::fabs(alpha - 1) < DBL_EPSILON && std::fabs(beta) < DBL_EPSILON;
    int stype = type(), cn = CV_MAT_CN(stype);

    if( _type < 0 )
        _type = _dst.fixedType() ? _dst.type() : stype;
    else
        _type = CV_MAKETYPE(CV_MAT_DEPTH(_type), cn);

    int sdepth = CV_MAT_DEPTH(stype), ddepth = CV_MAT_DEPTH(_type);
    if( sdepth == ddepth && noScale )
    {
        copyTo(_dst);
        return;
    }
#ifdef HAVE_OPENCL
    bool doubleSupport = ocl::Device::getDefault().doubleFPConfig() > 0;
    bool needDouble = sdepth == CV_64F || ddepth == CV_64F;
    if( dims <= 2 && cn && _dst.isUMat() && ocl::useOpenCL() &&
            ((needDouble && doubleSupport) || !needDouble) )
    {
        int wdepth = std::max(CV_32F, sdepth), rowsPerWI = 4;

        char cvt[2][50];
        std::shared_ptr<ocl::OpenCLExecutionContext> pExecCtx = std::static_pointer_cast<ocl::OpenCLExecutionContext>(u->allocatorContext);
        ocl::OpenCLExecutionContextScope scope(pExecCtx ? *pExecCtx.get() : ocl::OpenCLExecutionContext::getCurrent());

        ocl::Kernel k("convertTo", ocl::core::convert_oclsrc,
                      format("-D srcT=%s -D WT=%s -D dstT=%s -D convertToWT=%s -D convertToDT=%s%s%s",
                             ocl::typeToStr(sdepth), ocl::typeToStr(wdepth), ocl::typeToStr(ddepth),
                             ocl::convertTypeStr(sdepth, wdepth, 1, cvt[0], sizeof(cvt[0])),
                             ocl::convertTypeStr(wdepth, ddepth, 1, cvt[1], sizeof(cvt[1])),
                             doubleSupport ? " -D DOUBLE_SUPPORT" : "", noScale ? " -D NO_SCALE" : ""));
        if (!k.empty())
        {
            UMat src = *this;
            _dst.create( size(), _type );
            UMat dst = _dst.getUMat();

            float alphaf = (float)alpha, betaf = (float)beta;
            ocl::KernelArg srcarg = ocl::KernelArg::ReadOnlyNoSize(src),
                    dstarg = ocl::KernelArg::WriteOnly(dst, cn);

            if (noScale)
                k.args(srcarg, dstarg, rowsPerWI);
            else if (wdepth == CV_32F)
                k.args(srcarg, dstarg, alphaf, betaf, rowsPerWI);
            else
                k.args(srcarg, dstarg, alpha, beta, rowsPerWI);

            size_t globalsize[2] = { (size_t)dst.cols * cn, ((size_t)dst.rows + rowsPerWI - 1) / rowsPerWI };
            if (k.run(2, globalsize, NULL, false))
            {
                CV_IMPL_ADD(CV_IMPL_OCL);
                return;
            }
        }
    }
#endif
    UMat src = *this;  // Fake reference to itself.
                       // Resolves issue 8693 in case of src == dst.
    Mat m = getMat(ACCESS_READ);
    m.convertTo(_dst, _type, alpha, beta);
}

UMat& UMat::setTo(InputArray _value, InputArray _mask)
{
    CV_INSTRUMENT_REGION();
    bool haveMask = !_mask.empty();
#ifdef HAVE_OPENCL
    int tp = type(), cn = CV_MAT_CN(tp), d = CV_MAT_DEPTH(tp);

    if( dims <= 2 && cn <= 4 && CV_MAT_DEPTH(tp) < CV_64F && ocl::useOpenCL() )
    {
        Mat value = _value.getMat();
        CV_Assert( checkScalar(value, type(), _value.kind(), _InputArray::UMAT) );
        int kercn = haveMask || cn == 3 ? cn : std::max(cn, ocl::predictOptimalVectorWidth(*this)),
                kertp = CV_MAKE_TYPE(d, kercn);

        double buf[16] = { 0, 0, 0, 0, 0, 0, 0, 0,
                           0, 0, 0, 0, 0, 0, 0, 0 };
        convertAndUnrollScalar(value, tp, (uchar *)buf, kercn / cn);

        int scalarcn = kercn == 3 ? 4 : kercn, rowsPerWI = ocl::Device::getDefault().isIntel() ? 4 : 1;
        String opts = format("-D dstT=%s -D rowsPerWI=%d -D dstST=%s -D dstT1=%s -D cn=%d",
                             ocl::memopTypeToStr(kertp), rowsPerWI,
                             ocl::memopTypeToStr(CV_MAKETYPE(d, scalarcn)),
                             ocl::memopTypeToStr(d), kercn);

        std::shared_ptr<ocl::OpenCLExecutionContext> pExecCtx = std::static_pointer_cast<ocl::OpenCLExecutionContext>(u->allocatorContext);
        ocl::OpenCLExecutionContextScope scope(pExecCtx ? *pExecCtx.get() : ocl::OpenCLExecutionContext::getCurrent());

        ocl::Kernel setK(haveMask ? "setMask" : "set", ocl::core::copyset_oclsrc, opts);
        if( !setK.empty() )
        {
            ocl::KernelArg scalararg(ocl::KernelArg::CONSTANT, 0, 0, 0, buf, CV_ELEM_SIZE(d) * scalarcn);
            UMat mask;

            if( haveMask )
            {
                mask = _mask.getUMat();
                CV_Assert( mask.size() == size() && mask.type() == CV_8UC1 );
                ocl::KernelArg maskarg = ocl::KernelArg::ReadOnlyNoSize(mask),
                        dstarg = ocl::KernelArg::ReadWrite(*this);
                setK.args(maskarg, dstarg, scalararg);
            }
            else
            {
                ocl::KernelArg dstarg = ocl::KernelArg::WriteOnly(*this, cn, kercn);
                setK.args(dstarg, scalararg);
            }

            size_t globalsize[] = { (size_t)cols * cn / kercn, ((size_t)rows + rowsPerWI - 1) / rowsPerWI };
            if( setK.run(2, globalsize, NULL, false) )
            {
                CV_IMPL_ADD(CV_IMPL_OCL);
                return *this;
            }
        }
    }
#endif
    Mat m = getMat(haveMask ? ACCESS_RW : ACCESS_WRITE);
    m.setTo(_value, _mask);
    return *this;
}

UMat& UMat::operator = (const Scalar& s)
{
    setTo(s);
    return *this;
}

UMat UMat::t() const
{
    UMat m;
    transpose(*this, m);
    return m;
}

UMat UMat::zeros(int rows, int cols, int type, UMatUsageFlags usageFlags)
{
    return UMat(rows, cols, type, Scalar::all(0), usageFlags);
}

UMat UMat::zeros(Size size, int type, UMatUsageFlags usageFlags)
{
    return UMat(size, type, Scalar::all(0), usageFlags);
}

UMat UMat::zeros(int ndims, const int* sz, int type, UMatUsageFlags usageFlags)
{
    return UMat(ndims, sz, type, Scalar::all(0), usageFlags);
}

UMat UMat::ones(int rows, int cols, int type, UMatUsageFlags usageFlags)
{
    return UMat(rows, cols, type, Scalar(1), usageFlags);
}

UMat UMat::ones(Size size, int type, UMatUsageFlags usageFlags)
{
    return UMat(size, type, Scalar(1), usageFlags);
}

UMat UMat::ones(int ndims, const int* sz, int type, UMatUsageFlags usageFlags)
{
    return UMat(ndims, sz, type, Scalar(1), usageFlags);
}

}

/* End of file. */<|MERGE_RESOLUTION|>--- conflicted
+++ resolved
@@ -1174,14 +1174,10 @@
 #ifdef HAVE_OPENCL
         std::shared_ptr<ocl::OpenCLExecutionContext> pExecCtxSrc = std::static_pointer_cast<ocl::OpenCLExecutionContext>(u->allocatorContext);
         std::shared_ptr<ocl::OpenCLExecutionContext> pExecCtxDst = std::static_pointer_cast<ocl::OpenCLExecutionContext>(dst.u->allocatorContext);
-<<<<<<< HEAD
         if (pExecCtxSrc && pExecCtxDst && !pExecCtxSrc->empty() && !pExecCtxDst->empty() && pExecCtxSrc->getContext().ptr() == pExecCtxDst->getContext().ptr() && u->currAllocator == dst.u->currAllocator)
-=======
-        if ((pExecCtxSrc && pExecCtxDst && pExecCtxSrc->getContext().ptr() == pExecCtxDst->getContext().ptr()) && u->currAllocator == dst.u->currAllocator)
 #else
         if (u->currAllocator == dst.u->currAllocator)
 #endif
->>>>>>> 784d86a9
         {
             dst.ndoffset(dstofs);
             dstofs[dims-1] *= esz;
