--- conflicted
+++ resolved
@@ -111,10 +111,6 @@
 template <typename fptype> static inline int
 lapack_LU(fptype* a, size_t a_step, int m, fptype* b, size_t b_step, int n, int* info)
 {
-<<<<<<< HEAD
-    int lda = (int)(a_step / sizeof(fptype)), sign = 0;
-    std::vector<int> piv(m+1);
-=======
 #if defined (ACCELERATE_NEW_LAPACK) && defined (ACCELERATE_LAPACK_ILP64)
     cv::AutoBuffer<long> piv_buff(m);
     long lda = (long)(a_step / sizeof(fptype));
@@ -127,7 +123,6 @@
     int* _info = info;
 #endif
     auto piv = piv_buff.data();
->>>>>>> a03b8131
 
     transpose_square_inplace(a, lda, m);
 
@@ -136,15 +131,9 @@
         if(n == 1 && b_step == sizeof(fptype))
         {
             if(typeid(fptype) == typeid(float))
-<<<<<<< HEAD
-                sgesv_(&m, &n, (float*)a, &lda, &piv[0], (float*)b, &m, info);
-            else if(typeid(fptype) == typeid(double))
-                dgesv_(&m, &n, (double*)a, &lda, &piv[0], (double*)b, &m, info);
-=======
                 sgesv_(&_m, &_n, (float*)a, &lda, piv, (float*)b, &_m, _info);
             else if(typeid(fptype) == typeid(double))
                 dgesv_(&_m, &_n, (double*)a, &lda, piv, (double*)b, &_m, _info);
->>>>>>> a03b8131
         }
         else
         {
@@ -154,15 +143,9 @@
             transpose(b, ldb, &tmpB[0], m, m, n);
 
             if(typeid(fptype) == typeid(float))
-<<<<<<< HEAD
-                sgesv_(&m, &n, (float*)a, &lda, &piv[0], (float*)&tmpB[0], &m, info);
+                sgesv_(&_m, &_n, (float*)a, &lda, piv, (float*)&tmpB[0], &_m, _info);
             else if(typeid(fptype) == typeid(double))
-                dgesv_(&m, &n, (double*)a, &lda, &piv[0], (double*)&tmpB[0], &m, info);
-=======
-                sgesv_(&_m, &_n, (float*)a, &lda, piv, (float*)tmpB, &_m, _info);
-            else if(typeid(fptype) == typeid(double))
-                dgesv_(&_m, &_n, (double*)a, &lda, piv, (double*)tmpB, &_m, _info);
->>>>>>> a03b8131
+                dgesv_(&_m, &_n, (double*)a, &lda, piv, (double*)&tmpB[0], &_m, _info);
 
             transpose(&tmpB[0], m, b, ldb, n, m);
         }
@@ -170,15 +153,6 @@
     else
     {
         if(typeid(fptype) == typeid(float))
-<<<<<<< HEAD
-            sgetrf_(&m, &m, (float*)a, &lda, &piv[0], info);
-        else if(typeid(fptype) == typeid(double))
-            dgetrf_(&m, &m, (double*)a, &lda, &piv[0], info);
-    }
-
-    int retcode = *info >= 0 ? CV_HAL_ERROR_OK : CV_HAL_ERROR_NOT_IMPLEMENTED;
-
-=======
             sgetrf_(&_m, &_m, (float*)a, &lda, piv, _info);
         else if(typeid(fptype) == typeid(double))
             dgetrf_(&_m, &_m, (double*)a, &lda, piv, _info);
@@ -187,9 +161,9 @@
 #if defined (ACCELERATE_NEW_LAPACK) && defined (ACCELERATE_LAPACK_ILP64)
     *info = static_cast<int>(_info[0]);
 #endif
+    int retcode = *info >= 0 ? CV_HAL_ERROR_OK : CV_HAL_ERROR_NOT_IMPLEMENTED;
 
     int sign = 0;
->>>>>>> a03b8131
     if(*info == 0)
     {
         for(int i = 0; i < m; i++)
@@ -199,11 +173,7 @@
     else
         *info = 0; //in opencv LU function zero means error
 
-<<<<<<< HEAD
     return retcode;
-=======
-    return CV_HAL_ERROR_OK;
->>>>>>> a03b8131
 }
 
 template <typename fptype> static inline int
@@ -276,14 +246,10 @@
     int ldv = (int)(v_step / sizeof(fptype));
     int ldu = (int)(u_step / sizeof(fptype));
     int lwork = -1;
-<<<<<<< HEAD
-    std::vector<int> iworkBuf(8*std::min(m, n));
+    cv::AutoBuffer<int> iworkBuf_(8 * std::min(m, n));
+#endif
+    auto iworkBuf = iworkBuf_.data();
     std::vector<fptype> ubuf;
-=======
-    cv::AutoBuffer<int> iworkBuf_(8 * std::min(m, n));
-#endif
-    auto iworkBuf = iworkBuf_.data();
->>>>>>> a03b8131
     fptype work1 = 0;
 
     //A already transposed and m>=n
@@ -308,20 +274,12 @@
     }
 
     if(typeid(fptype) == typeid(float))
-<<<<<<< HEAD
-        OCV_LAPACK_FUNC(sgesdd)(mode, &m, &n, (float*)a, &lda, (float*)w, (float*)u, &ldu,
-                (float*)vt, &ldv, (float*)&work1, &lwork, &iworkBuf[0], info);
-    else if(typeid(fptype) == typeid(double))
-        OCV_LAPACK_FUNC(dgesdd)(mode, &m, &n, (double*)a, &lda, (double*)w, (double*)u, &ldu,
-                (double*)vt, &ldv, (double*)&work1, &lwork, &iworkBuf[0], info);
-
-    if(*info < 0)
-        return CV_HAL_ERROR_NOT_IMPLEMENTED;
-=======
         OCV_LAPACK_FUNC(sgesdd)(mode, &_m, &_n, (float*)a, &lda, (float*)w, (float*)u, &ldu, (float*)vt, &ldv, (float*)&work1, &lwork, iworkBuf, _info);
     else if(typeid(fptype) == typeid(double))
         OCV_LAPACK_FUNC(dgesdd)(mode, &_m, &_n, (double*)a, &lda, (double*)w, (double*)u, &ldu, (double*)vt, &ldv, (double*)&work1, &lwork, iworkBuf, _info);
->>>>>>> a03b8131
+
+    if(*info < 0)
+        return CV_HAL_ERROR_NOT_IMPLEMENTED;
 
     lwork = (int)round(work1); //optimal buffer size
     std::vector<fptype> buffer(lwork + 1);
@@ -332,21 +290,13 @@
     CV_ANNOTATE_MEMORY_IS_INITIALIZED(buffer.data(), sizeof(fptype) * (lwork + 1));
 
     if(typeid(fptype) == typeid(float))
-<<<<<<< HEAD
-        OCV_LAPACK_FUNC(sgesdd)(mode, &m, &n, (float*)a, &lda, (float*)w, (float*)u, &ldu,
-                (float*)vt, &ldv, (float*)&buffer[0], &lwork, &iworkBuf[0], info);
+        OCV_LAPACK_FUNC(sgesdd)(mode, &_m, &_n, (float*)a, &lda, (float*)w, (float*)u, &ldu, (float*)vt, &ldv, (float*)&buffer[0], &lwork, iworkBuf, _info);
     else if(typeid(fptype) == typeid(double))
-        OCV_LAPACK_FUNC(dgesdd)(mode, &m, &n, (double*)a, &lda, (double*)w, (double*)u, &ldu,
-                (double*)vt, &ldv, (double*)&buffer[0], &lwork, &iworkBuf[0], info);
-=======
-        OCV_LAPACK_FUNC(sgesdd)(mode, &_m, &_n, (float*)a, &lda, (float*)w, (float*)u, &ldu, (float*)vt, &ldv, (float*)buffer, &lwork, iworkBuf, _info);
-    else if(typeid(fptype) == typeid(double))
-        OCV_LAPACK_FUNC(dgesdd)(mode, &_m, &_n, (double*)a, &lda, (double*)w, (double*)u, &ldu, (double*)vt, &ldv, (double*)buffer, &lwork, iworkBuf, _info);
+        OCV_LAPACK_FUNC(dgesdd)(mode, &_m, &_n, (double*)a, &lda, (double*)w, (double*)u, &ldu, (double*)vt, &ldv, (double*)&buffer[0], &lwork, iworkBuf, _info);
 
 #if defined (ACCELERATE_NEW_LAPACK) && defined (ACCELERATE_LAPACK_ILP64)
     *info = static_cast<int>(_info[0]);
 #endif
->>>>>>> a03b8131
 
     // Make sure MSAN sees the memory as having been written.
     // MSAN does not think it has been written because a different language was called.
@@ -368,12 +318,8 @@
                 a[i*lda + j] = u[i*m + j];
     }
 
-<<<<<<< HEAD
     if(*info < 0)
         return CV_HAL_ERROR_NOT_IMPLEMENTED;
-=======
-    delete[] buffer;
->>>>>>> a03b8131
     return CV_HAL_ERROR_OK;
 }
 
