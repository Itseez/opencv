--- conflicted
+++ resolved
@@ -1157,23 +1157,16 @@
     if(col1 > col2)
         std::swap(col1, col2);
 
-<<<<<<< HEAD
     if (dims == 1) {
-        data += (col1 - ofs.x)*esz;
+        data += (col1 - ofs.x)*(std::ptrdiff_t)esz;
         cols = col2 - col1;
         size.p[0] = cols;
     } else {
-        data += (row1 - ofs.y)*step + (col1 - ofs.x)*esz;
+        data += (row1 - ofs.y)*(std::ptrdiff_t)step + (col1 - ofs.x)*(std::ptrdiff_t)esz;
         rows = row2 - row1; cols = col2 - col1;
         size.p[0] = rows; size.p[1] = cols;
         updateContinuityFlag();
     }
-=======
-    data += (row1 - ofs.y)*(std::ptrdiff_t)step + (col1 - ofs.x)*(std::ptrdiff_t)esz;
-    rows = row2 - row1; cols = col2 - col1;
-    size.p[0] = rows; size.p[1] = cols;
-    updateContinuityFlag();
->>>>>>> b8d4ac58
     return *this;
 }
 
