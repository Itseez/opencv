--- conflicted
+++ resolved
@@ -87,7 +87,7 @@
         scalarToRawData_(s, (short*)_buf, cn, unroll_to);
         break;
     case CV_16F:
-        scalarToRawData_(s, (float16_t*)_buf, cn, unroll_to);
+        scalarToRawData_(s, (hfloat*)_buf, cn, unroll_to);
         break;
     case CV_16BF:
         scalarToRawData_(s, (bfloat*)_buf, cn, unroll_to);
@@ -104,16 +104,11 @@
     case CV_64U:
         scalarToRawData_(s, (uint64_t*)_buf, cn, unroll_to);
         break;
-<<<<<<< HEAD
     case CV_64S:
         scalarToRawData_(s, (int64_t*)_buf, cn, unroll_to);
         break;
     case CV_64F:
         scalarToRawData_(s, (double*)_buf, cn, unroll_to);
-=======
-    case CV_16F:
-        scalarToRawData_<hfloat>(s, (hfloat*)_buf, cn, unroll_to);
->>>>>>> 2eedec74
         break;
     default:
         CV_Error(cv::Error::StsUnsupportedFormat,"");
