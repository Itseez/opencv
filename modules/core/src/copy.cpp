--- conflicted
+++ resolved
@@ -306,11 +306,7 @@
     if( total() != 0 )
     {
         const Mat* arrays[] = { this, &dst };
-<<<<<<< HEAD
-        uchar* ptrs[2]{};
-=======
         uchar* ptrs[2] = {};
->>>>>>> 351ee2e3
         NAryMatIterator it(arrays, ptrs, 2);
         size_t sz = it.size*elemSize();
 
@@ -403,11 +399,7 @@
     }
 
     const Mat* arrays[] = { this, &dst, &mask, 0 };
-<<<<<<< HEAD
-    uchar* ptrs[3]{};
-=======
     uchar* ptrs[3] = {};
->>>>>>> 351ee2e3
     NAryMatIterator it(arrays, ptrs);
     Size sz((int)(it.size*mcn), 1);
 
