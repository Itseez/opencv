/*M///////////////////////////////////////////////////////////////////////////////////////
//
//  IMPORTANT: READ BEFORE DOWNLOADING, COPYING, INSTALLING OR USING.
//
//  By downloading, copying, installing or using the software you agree to this license.
//  If you do not agree to this license, do not download, install,
//  copy or use the software.
//
//
//                           License Agreement
//                For Open Source Computer Vision Library
//
// Copyright (C) 2000-2008, Intel Corporation, all rights reserved.
// Copyright (C) 2009-2011, Willow Garage Inc., all rights reserved.
// Copyright (C) 2014-2015, Itseez Inc., all rights reserved.
// Third party copyrights are property of their respective owners.
//
// Redistribution and use in source and binary forms, with or without modification,
// are permitted provided that the following conditions are met:
//
//   * Redistribution's of source code must retain the above copyright notice,
//     this list of conditions and the following disclaimer.
//
//   * Redistribution's in binary form must reproduce the above copyright notice,
//     this list of conditions and the following disclaimer in the documentation
//     and/or other materials provided with the distribution.
//
//   * The name of the copyright holders may not be used to endorse or promote products
//     derived from this software without specific prior written permission.
//
// This software is provided by the copyright holders and contributors "as is" and
// any express or implied warranties, including, but not limited to, the implied
// warranties of merchantability and fitness for a particular purpose are disclaimed.
// In no event shall the Intel Corporation or contributors be liable for any direct,
// indirect, incidental, special, exemplary, or consequential damages
// (including, but not limited to, procurement of substitute goods or services;
// loss of use, data, or profits; or business interruption) however caused
// and on any theory of liability, whether in contract, strict liability,
// or tort (including negligence or otherwise) arising in any way out of
// the use of this software, even if advised of the possibility of such damage.
//
//M*/

/* ////////////////////////////////////////////////////////////////////
//
//  Arithmetic and logical operations: +, -, *, /, &, |, ^, ~, abs ...
//
// */

#include "precomp.hpp"
#include "opencl_kernels_core.hpp"

namespace cv
{

/****************************************************************************************\
*                                   logical operations                                   *
\****************************************************************************************/

void convertAndUnrollScalar( const Mat& sc, int buftype, uchar* scbuf, size_t blocksize )
{
    int scn = (int)sc.total(), cn = CV_MAT_CN(buftype);
    size_t esz = CV_ELEM_SIZE(buftype);
    getConvertFunc(sc.depth(), buftype)(sc.ptr(), 1, 0, 1, scbuf, 1, Size(std::min(cn, scn), 1), 0);
    // unroll the scalar
    if( scn < cn )
    {
        CV_Assert( scn == 1 );
        size_t esz1 = CV_ELEM_SIZE1(buftype);
        for( size_t i = esz1; i < esz; i++ )
            scbuf[i] = scbuf[i - esz1];
    }
    for( size_t i = esz; i < blocksize*esz; i++ )
        scbuf[i] = scbuf[i - esz];
}


enum { OCL_OP_ADD=0, OCL_OP_SUB=1, OCL_OP_RSUB=2, OCL_OP_ABSDIFF=3, OCL_OP_MUL=4,
       OCL_OP_MUL_SCALE=5, OCL_OP_DIV_SCALE=6, OCL_OP_RECIP_SCALE=7, OCL_OP_ADDW=8,
       OCL_OP_AND=9, OCL_OP_OR=10, OCL_OP_XOR=11, OCL_OP_NOT=12, OCL_OP_MIN=13, OCL_OP_MAX=14,
       OCL_OP_RDIV_SCALE=15 };

#ifdef HAVE_OPENCL

static const char* oclop2str[] = { "OP_ADD", "OP_SUB", "OP_RSUB", "OP_ABSDIFF",
    "OP_MUL", "OP_MUL_SCALE", "OP_DIV_SCALE", "OP_RECIP_SCALE",
    "OP_ADDW", "OP_AND", "OP_OR", "OP_XOR", "OP_NOT", "OP_MIN", "OP_MAX", "OP_RDIV_SCALE", 0 };

static bool ocl_binary_op(InputArray _src1, InputArray _src2, OutputArray _dst,
                          InputArray _mask, bool bitwise, int oclop, bool haveScalar )
{
    bool haveMask = !_mask.empty();
    int srctype = _src1.type();
    int srcdepth = CV_MAT_DEPTH(srctype);
    int cn = CV_MAT_CN(srctype);

    const ocl::Device d = ocl::Device::getDefault();
    bool doubleSupport = d.doubleFPConfig() > 0;
    if( oclop < 0 || ((haveMask || haveScalar) && cn > 4) ||
            (!doubleSupport && srcdepth == CV_64F && !bitwise))
        return false;

    char opts[1024];
    int kercn = haveMask || haveScalar ? cn : ocl::predictOptimalVectorWidth(_src1, _src2, _dst);
    int scalarcn = kercn == 3 ? 4 : kercn;
    int rowsPerWI = d.isIntel() ? 4 : 1;

    sprintf(opts, "-D %s%s -D %s -D dstT=%s%s -D dstT_C1=%s -D workST=%s -D cn=%d -D rowsPerWI=%d",
            haveMask ? "MASK_" : "", haveScalar ? "UNARY_OP" : "BINARY_OP", oclop2str[oclop],
            bitwise ? ocl::memopTypeToStr(CV_MAKETYPE(srcdepth, kercn)) :
                ocl::typeToStr(CV_MAKETYPE(srcdepth, kercn)), doubleSupport ? " -D DOUBLE_SUPPORT" : "",
            bitwise ? ocl::memopTypeToStr(CV_MAKETYPE(srcdepth, 1)) :
                ocl::typeToStr(CV_MAKETYPE(srcdepth, 1)),
            bitwise ? ocl::memopTypeToStr(CV_MAKETYPE(srcdepth, scalarcn)) :
                ocl::typeToStr(CV_MAKETYPE(srcdepth, scalarcn)),
            kercn, rowsPerWI);

    ocl::Kernel k("KF", ocl::core::arithm_oclsrc, opts);
    if (k.empty())
        return false;

    UMat src1 = _src1.getUMat(), src2;
    UMat dst = _dst.getUMat(), mask = _mask.getUMat();

    ocl::KernelArg src1arg = ocl::KernelArg::ReadOnlyNoSize(src1, cn, kercn);
    ocl::KernelArg dstarg = haveMask ? ocl::KernelArg::ReadWrite(dst, cn, kercn) :
                                       ocl::KernelArg::WriteOnly(dst, cn, kercn);
    ocl::KernelArg maskarg = ocl::KernelArg::ReadOnlyNoSize(mask, 1);

    if( haveScalar )
    {
        size_t esz = CV_ELEM_SIZE1(srctype)*scalarcn;
        double buf[4] = {0,0,0,0};

        if( oclop != OCL_OP_NOT )
        {
            Mat src2sc = _src2.getMat();
            convertAndUnrollScalar(src2sc, srctype, (uchar*)buf, 1);
        }

        ocl::KernelArg scalararg = ocl::KernelArg(0, 0, 0, 0, buf, esz);

        if( !haveMask )
            k.args(src1arg, dstarg, scalararg);
        else
            k.args(src1arg, maskarg, dstarg, scalararg);
    }
    else
    {
        src2 = _src2.getUMat();
        ocl::KernelArg src2arg = ocl::KernelArg::ReadOnlyNoSize(src2, cn, kercn);

        if( !haveMask )
            k.args(src1arg, src2arg, dstarg);
        else
            k.args(src1arg, src2arg, maskarg, dstarg);
    }

    size_t globalsize[] = { (size_t)src1.cols * cn / kercn, ((size_t)src1.rows + rowsPerWI - 1) / rowsPerWI };
    return k.run(2, globalsize, 0, false);
}

#endif

static void binary_op( InputArray _src1, InputArray _src2, OutputArray _dst,
                       InputArray _mask, const BinaryFuncC* tab,
                       bool bitwise, int oclop )
{
    const _InputArray *psrc1 = &_src1, *psrc2 = &_src2;
    int kind1 = psrc1->kind(), kind2 = psrc2->kind();
    int type1 = psrc1->type(), depth1 = CV_MAT_DEPTH(type1), cn = CV_MAT_CN(type1);
    int type2 = psrc2->type(), depth2 = CV_MAT_DEPTH(type2), cn2 = CV_MAT_CN(type2);
    int dims1 = psrc1->dims(), dims2 = psrc2->dims();
    Size sz1 = dims1 <= 2 ? psrc1->size() : Size();
    Size sz2 = dims2 <= 2 ? psrc2->size() : Size();
#ifdef HAVE_OPENCL
    bool use_opencl = (kind1 == _InputArray::UMAT || kind2 == _InputArray::UMAT) &&
            dims1 <= 2 && dims2 <= 2;
#endif
    bool haveMask = !_mask.empty(), haveScalar = false;
    BinaryFuncC func;

    if( dims1 <= 2 && dims2 <= 2 && kind1 == kind2 && sz1 == sz2 && type1 == type2 && !haveMask )
    {
        _dst.create(sz1, type1);
        CV_OCL_RUN(use_opencl,
                   ocl_binary_op(*psrc1, *psrc2, _dst, _mask, bitwise, oclop, false))

        if( bitwise )
        {
            func = *tab;
            cn = (int)CV_ELEM_SIZE(type1);
        }
        else
            func = tab[depth1];

        Mat src1 = psrc1->getMat(), src2 = psrc2->getMat(), dst = _dst.getMat();
        Size sz = getContinuousSize(src1, src2, dst);
        size_t len = sz.width*(size_t)cn;
        if( len == (size_t)(int)len )
        {
            sz.width = (int)len;
            func(src1.ptr(), src1.step, src2.ptr(), src2.step, dst.ptr(), dst.step, sz.width, sz.height, 0);
            return;
        }
    }

    if( oclop == OCL_OP_NOT )
        haveScalar = true;
    else if( (kind1 == _InputArray::MATX) + (kind2 == _InputArray::MATX) == 1 ||
        !psrc1->sameSize(*psrc2) || type1 != type2 )
    {
        if( checkScalar(*psrc1, type2, kind1, kind2) )
        {
            // src1 is a scalar; swap it with src2
            swap(psrc1, psrc2);
            swap(type1, type2);
            swap(depth1, depth2);
            swap(cn, cn2);
            swap(sz1, sz2);
        }
        else if( !checkScalar(*psrc2, type1, kind2, kind1) )
            CV_Error( CV_StsUnmatchedSizes,
                      "The operation is neither 'array op array' (where arrays have the same size and type), "
                      "nor 'array op scalar', nor 'scalar op array'" );
        haveScalar = true;
    }
    else
    {
        CV_Assert( psrc1->sameSize(*psrc2) && type1 == type2 );
    }

    size_t esz = CV_ELEM_SIZE(type1);
    size_t blocksize0 = (BLOCK_SIZE + esz-1)/esz;
    BinaryFunc copymask = 0;
    bool reallocate = false;

    if( haveMask )
    {
        int mtype = _mask.type();
        CV_Assert( (mtype == CV_8U || mtype == CV_8S) && _mask.sameSize(*psrc1));
        copymask = getCopyMaskFunc(esz);
        reallocate = !_dst.sameSize(*psrc1) || _dst.type() != type1;
    }

    AutoBuffer<uchar> _buf;
    uchar *scbuf = 0, *maskbuf = 0;

    _dst.createSameSize(*psrc1, type1);
    // if this is mask operation and dst has been reallocated,
    // we have to clear the destination
    if( haveMask && reallocate )
        _dst.setTo(0.);

    CV_OCL_RUN(use_opencl,
               ocl_binary_op(*psrc1, *psrc2, _dst, _mask, bitwise, oclop, haveScalar))


    Mat src1 = psrc1->getMat(), src2 = psrc2->getMat();
    Mat dst = _dst.getMat(), mask = _mask.getMat();

    if( bitwise )
    {
        func = *tab;
        cn = (int)esz;
    }
    else
        func = tab[depth1];

    if( !haveScalar )
    {
        const Mat* arrays[] = { &src1, &src2, &dst, &mask, 0 };
        uchar* ptrs[4];

        NAryMatIterator it(arrays, ptrs);
        size_t total = it.size, blocksize = total;

        if( blocksize*cn > INT_MAX )
            blocksize = INT_MAX/cn;

        if( haveMask )
        {
            blocksize = std::min(blocksize, blocksize0);
            _buf.allocate(blocksize*esz);
            maskbuf = _buf;
        }

        for( size_t i = 0; i < it.nplanes; i++, ++it )
        {
            for( size_t j = 0; j < total; j += blocksize )
            {
                int bsz = (int)MIN(total - j, blocksize);

                func( ptrs[0], 0, ptrs[1], 0, haveMask ? maskbuf : ptrs[2], 0, bsz*cn, 1, 0 );
                if( haveMask )
                {
                    copymask( maskbuf, 0, ptrs[3], 0, ptrs[2], 0, Size(bsz, 1), &esz );
                    ptrs[3] += bsz;
                }

                bsz *= (int)esz;
                ptrs[0] += bsz; ptrs[1] += bsz; ptrs[2] += bsz;
            }
        }
    }
    else
    {
        const Mat* arrays[] = { &src1, &dst, &mask, 0 };
        uchar* ptrs[3];

        NAryMatIterator it(arrays, ptrs);
        size_t total = it.size, blocksize = std::min(total, blocksize0);

        _buf.allocate(blocksize*(haveMask ? 2 : 1)*esz + 32);
        scbuf = _buf;
        maskbuf = alignPtr(scbuf + blocksize*esz, 16);

        convertAndUnrollScalar( src2, src1.type(), scbuf, blocksize);

        for( size_t i = 0; i < it.nplanes; i++, ++it )
        {
            for( size_t j = 0; j < total; j += blocksize )
            {
                int bsz = (int)MIN(total - j, blocksize);

                func( ptrs[0], 0, scbuf, 0, haveMask ? maskbuf : ptrs[1], 0, bsz*cn, 1, 0 );
                if( haveMask )
                {
                    copymask( maskbuf, 0, ptrs[2], 0, ptrs[1], 0, Size(bsz, 1), &esz );
                    ptrs[2] += bsz;
                }

                bsz *= (int)esz;
                ptrs[0] += bsz; ptrs[1] += bsz;
            }
        }
    }
}

static BinaryFuncC* getMaxTab()
{
    static BinaryFuncC maxTab[] =
    {
        (BinaryFuncC)GET_OPTIMIZED(cv::hal::max8u), (BinaryFuncC)GET_OPTIMIZED(cv::hal::max8s),
        (BinaryFuncC)GET_OPTIMIZED(cv::hal::max16u), (BinaryFuncC)GET_OPTIMIZED(cv::hal::max16s),
        (BinaryFuncC)GET_OPTIMIZED(cv::hal::max32s),
        (BinaryFuncC)GET_OPTIMIZED(cv::hal::max32f), (BinaryFuncC)cv::hal::max64f,
        0
    };

    return maxTab;
}

static BinaryFuncC* getMinTab()
{
    static BinaryFuncC minTab[] =
    {
        (BinaryFuncC)GET_OPTIMIZED(cv::hal::min8u), (BinaryFuncC)GET_OPTIMIZED(cv::hal::min8s),
        (BinaryFuncC)GET_OPTIMIZED(cv::hal::min16u), (BinaryFuncC)GET_OPTIMIZED(cv::hal::min16s),
        (BinaryFuncC)GET_OPTIMIZED(cv::hal::min32s),
        (BinaryFuncC)GET_OPTIMIZED(cv::hal::min32f), (BinaryFuncC)cv::hal::min64f,
        0
    };

    return minTab;
}

}

void cv::bitwise_and(InputArray a, InputArray b, OutputArray c, InputArray mask)
{
    BinaryFuncC f = (BinaryFuncC)GET_OPTIMIZED(cv::hal::and8u);
    binary_op(a, b, c, mask, &f, true, OCL_OP_AND);
}

void cv::bitwise_or(InputArray a, InputArray b, OutputArray c, InputArray mask)
{
    BinaryFuncC f = (BinaryFuncC)GET_OPTIMIZED(cv::hal::or8u);
    binary_op(a, b, c, mask, &f, true, OCL_OP_OR);
}

void cv::bitwise_xor(InputArray a, InputArray b, OutputArray c, InputArray mask)
{
    BinaryFuncC f = (BinaryFuncC)GET_OPTIMIZED(cv::hal::xor8u);
    binary_op(a, b, c, mask, &f, true, OCL_OP_XOR);
}

void cv::bitwise_not(InputArray a, OutputArray c, InputArray mask)
{
    BinaryFuncC f = (BinaryFuncC)GET_OPTIMIZED(cv::hal::not8u);
    binary_op(a, a, c, mask, &f, true, OCL_OP_NOT);
}

void cv::max( InputArray src1, InputArray src2, OutputArray dst )
{
    binary_op(src1, src2, dst, noArray(), getMaxTab(), false, OCL_OP_MAX );
}

void cv::min( InputArray src1, InputArray src2, OutputArray dst )
{
    binary_op(src1, src2, dst, noArray(), getMinTab(), false, OCL_OP_MIN );
}

void cv::max(const Mat& src1, const Mat& src2, Mat& dst)
{
    OutputArray _dst(dst);
    binary_op(src1, src2, _dst, noArray(), getMaxTab(), false, OCL_OP_MAX );
}

void cv::min(const Mat& src1, const Mat& src2, Mat& dst)
{
    OutputArray _dst(dst);
    binary_op(src1, src2, _dst, noArray(), getMinTab(), false, OCL_OP_MIN );
}

void cv::max(const UMat& src1, const UMat& src2, UMat& dst)
{
    OutputArray _dst(dst);
    binary_op(src1, src2, _dst, noArray(), getMaxTab(), false, OCL_OP_MAX );
}

void cv::min(const UMat& src1, const UMat& src2, UMat& dst)
{
    OutputArray _dst(dst);
    binary_op(src1, src2, _dst, noArray(), getMinTab(), false, OCL_OP_MIN );
}


/****************************************************************************************\
*                                      add/subtract                                      *
\****************************************************************************************/

namespace cv
{

static int actualScalarDepth(const double* data, int len)
{
    int i = 0, minval = INT_MAX, maxval = INT_MIN;
    for(; i < len; ++i)
    {
        int ival = cvRound(data[i]);
        if( ival != data[i] )
            break;
        minval = MIN(minval, ival);
        maxval = MAX(maxval, ival);
    }
    return i < len ? CV_64F :
        minval >= 0 && maxval <= (int)UCHAR_MAX ? CV_8U :
        minval >= (int)SCHAR_MIN && maxval <= (int)SCHAR_MAX ? CV_8S :
        minval >= 0 && maxval <= (int)USHRT_MAX ? CV_16U :
        minval >= (int)SHRT_MIN && maxval <= (int)SHRT_MAX ? CV_16S :
        CV_32S;
}

#ifdef HAVE_OPENCL

static bool ocl_arithm_op(InputArray _src1, InputArray _src2, OutputArray _dst,
                          InputArray _mask, int wtype,
                          void* usrdata, int oclop,
                          bool haveScalar )
{
    const ocl::Device d = ocl::Device::getDefault();
    bool doubleSupport = d.doubleFPConfig() > 0;
    int type1 = _src1.type(), depth1 = CV_MAT_DEPTH(type1), cn = CV_MAT_CN(type1);
    bool haveMask = !_mask.empty();

    if ( (haveMask || haveScalar) && cn > 4 )
        return false;

    int dtype = _dst.type(), ddepth = CV_MAT_DEPTH(dtype), wdepth = std::max(CV_32S, CV_MAT_DEPTH(wtype));
    if (!doubleSupport)
        wdepth = std::min(wdepth, CV_32F);

    wtype = CV_MAKETYPE(wdepth, cn);
    int type2 = haveScalar ? wtype : _src2.type(), depth2 = CV_MAT_DEPTH(type2);
    if (!doubleSupport && (depth2 == CV_64F || depth1 == CV_64F))
        return false;

    int kercn = haveMask || haveScalar ? cn : ocl::predictOptimalVectorWidth(_src1, _src2, _dst);
    int scalarcn = kercn == 3 ? 4 : kercn, rowsPerWI = d.isIntel() ? 4 : 1;

    char cvtstr[4][32], opts[1024];
    sprintf(opts, "-D %s%s -D %s -D srcT1=%s -D srcT1_C1=%s -D srcT2=%s -D srcT2_C1=%s "
            "-D dstT=%s -D dstT_C1=%s -D workT=%s -D workST=%s -D scaleT=%s -D wdepth=%d -D convertToWT1=%s "
            "-D convertToWT2=%s -D convertToDT=%s%s -D cn=%d -D rowsPerWI=%d -D convertFromU=%s",
            (haveMask ? "MASK_" : ""), (haveScalar ? "UNARY_OP" : "BINARY_OP"),
            oclop2str[oclop], ocl::typeToStr(CV_MAKETYPE(depth1, kercn)),
            ocl::typeToStr(depth1), ocl::typeToStr(CV_MAKETYPE(depth2, kercn)),
            ocl::typeToStr(depth2), ocl::typeToStr(CV_MAKETYPE(ddepth, kercn)),
            ocl::typeToStr(ddepth), ocl::typeToStr(CV_MAKETYPE(wdepth, kercn)),
            ocl::typeToStr(CV_MAKETYPE(wdepth, scalarcn)),
            ocl::typeToStr(wdepth), wdepth,
            ocl::convertTypeStr(depth1, wdepth, kercn, cvtstr[0]),
            ocl::convertTypeStr(depth2, wdepth, kercn, cvtstr[1]),
            ocl::convertTypeStr(wdepth, ddepth, kercn, cvtstr[2]),
            doubleSupport ? " -D DOUBLE_SUPPORT" : "", kercn, rowsPerWI,
            oclop == OCL_OP_ABSDIFF && wdepth == CV_32S && ddepth == wdepth ?
            ocl::convertTypeStr(CV_8U, ddepth, kercn, cvtstr[3]) : "noconvert");

    size_t usrdata_esz = CV_ELEM_SIZE(wdepth);
    const uchar* usrdata_p = (const uchar*)usrdata;
    const double* usrdata_d = (const double*)usrdata;
    float usrdata_f[3];
    int i, n = oclop == OCL_OP_MUL_SCALE || oclop == OCL_OP_DIV_SCALE ||
        oclop == OCL_OP_RDIV_SCALE || oclop == OCL_OP_RECIP_SCALE ? 1 : oclop == OCL_OP_ADDW ? 3 : 0;
    if( n > 0 && wdepth == CV_32F )
    {
        for( i = 0; i < n; i++ )
            usrdata_f[i] = (float)usrdata_d[i];
        usrdata_p = (const uchar*)usrdata_f;
    }

    ocl::Kernel k("KF", ocl::core::arithm_oclsrc, opts);
    if (k.empty())
        return false;

    UMat src1 = _src1.getUMat(), src2;
    UMat dst = _dst.getUMat(), mask = _mask.getUMat();

    ocl::KernelArg src1arg = ocl::KernelArg::ReadOnlyNoSize(src1, cn, kercn);
    ocl::KernelArg dstarg = haveMask ? ocl::KernelArg::ReadWrite(dst, cn, kercn) :
                                       ocl::KernelArg::WriteOnly(dst, cn, kercn);
    ocl::KernelArg maskarg = ocl::KernelArg::ReadOnlyNoSize(mask, 1);

    if( haveScalar )
    {
        size_t esz = CV_ELEM_SIZE1(wtype)*scalarcn;
        double buf[4]={0,0,0,0};
        Mat src2sc = _src2.getMat();

        if( !src2sc.empty() )
            convertAndUnrollScalar(src2sc, wtype, (uchar*)buf, 1);
        ocl::KernelArg scalararg = ocl::KernelArg(0, 0, 0, 0, buf, esz);

        if( !haveMask )
        {
            if(n == 0)
                k.args(src1arg, dstarg, scalararg);
            else if(n == 1)
                k.args(src1arg, dstarg, scalararg,
                       ocl::KernelArg(0, 0, 0, 0, usrdata_p, usrdata_esz));
            else
                CV_Error(Error::StsNotImplemented, "unsupported number of extra parameters");
        }
        else
            k.args(src1arg, maskarg, dstarg, scalararg);
    }
    else
    {
        src2 = _src2.getUMat();
        ocl::KernelArg src2arg = ocl::KernelArg::ReadOnlyNoSize(src2, cn, kercn);

        if( !haveMask )
        {
            if (n == 0)
                k.args(src1arg, src2arg, dstarg);
            else if (n == 1)
                k.args(src1arg, src2arg, dstarg,
                       ocl::KernelArg(0, 0, 0, 0, usrdata_p, usrdata_esz));
            else if (n == 3)
                k.args(src1arg, src2arg, dstarg,
                       ocl::KernelArg(0, 0, 0, 0, usrdata_p, usrdata_esz),
                       ocl::KernelArg(0, 0, 0, 0, usrdata_p + usrdata_esz, usrdata_esz),
                       ocl::KernelArg(0, 0, 0, 0, usrdata_p + usrdata_esz*2, usrdata_esz));
            else
                CV_Error(Error::StsNotImplemented, "unsupported number of extra parameters");
        }
        else
            k.args(src1arg, src2arg, maskarg, dstarg);
    }

    size_t globalsize[] = { (size_t)src1.cols * cn / kercn, ((size_t)src1.rows + rowsPerWI - 1) / rowsPerWI };
    return k.run(2, globalsize, NULL, false);
}

#endif

static void arithm_op(InputArray _src1, InputArray _src2, OutputArray _dst,
                      InputArray _mask, int dtype, BinaryFuncC* tab, bool muldiv=false,
                      void* usrdata=0, int oclop=-1 )
{
    const _InputArray *psrc1 = &_src1, *psrc2 = &_src2;
    int kind1 = psrc1->kind(), kind2 = psrc2->kind();
    bool haveMask = !_mask.empty();
    bool reallocate = false;
    int type1 = psrc1->type(), depth1 = CV_MAT_DEPTH(type1), cn = CV_MAT_CN(type1);
    int type2 = psrc2->type(), depth2 = CV_MAT_DEPTH(type2), cn2 = CV_MAT_CN(type2);
    int wtype, dims1 = psrc1->dims(), dims2 = psrc2->dims();
    Size sz1 = dims1 <= 2 ? psrc1->size() : Size();
    Size sz2 = dims2 <= 2 ? psrc2->size() : Size();
#ifdef HAVE_OPENCL
    bool use_opencl = OCL_PERFORMANCE_CHECK(_dst.isUMat()) && dims1 <= 2 && dims2 <= 2;
#endif
    bool src1Scalar = checkScalar(*psrc1, type2, kind1, kind2);
    bool src2Scalar = checkScalar(*psrc2, type1, kind2, kind1);

    if( (kind1 == kind2 || cn == 1) && sz1 == sz2 && dims1 <= 2 && dims2 <= 2 && type1 == type2 &&
        !haveMask && ((!_dst.fixedType() && (dtype < 0 || CV_MAT_DEPTH(dtype) == depth1)) ||
                       (_dst.fixedType() && _dst.type() == type1)) &&
        ((src1Scalar && src2Scalar) || (!src1Scalar && !src2Scalar)) )
    {
        _dst.createSameSize(*psrc1, type1);
        CV_OCL_RUN(use_opencl,
            ocl_arithm_op(*psrc1, *psrc2, _dst, _mask,
                          (!usrdata ? type1 : std::max(depth1, CV_32F)),
                          usrdata, oclop, false))

        Mat src1 = psrc1->getMat(), src2 = psrc2->getMat(), dst = _dst.getMat();
        Size sz = getContinuousSize(src1, src2, dst, src1.channels());
        tab[depth1](src1.ptr(), src1.step, src2.ptr(), src2.step, dst.ptr(), dst.step, sz.width, sz.height, usrdata);
        return;
    }

    bool haveScalar = false, swapped12 = false;

    if( dims1 != dims2 || sz1 != sz2 || cn != cn2 ||
        (kind1 == _InputArray::MATX && (sz1 == Size(1,4) || sz1 == Size(1,1))) ||
        (kind2 == _InputArray::MATX && (sz2 == Size(1,4) || sz2 == Size(1,1))) )
    {
        if( checkScalar(*psrc1, type2, kind1, kind2) )
        {
            // src1 is a scalar; swap it with src2
            swap(psrc1, psrc2);
            swap(sz1, sz2);
            swap(type1, type2);
            swap(depth1, depth2);
            swap(cn, cn2);
            swap(dims1, dims2);
            swapped12 = true;
            if( oclop == OCL_OP_SUB )
                oclop = OCL_OP_RSUB;
            if ( oclop == OCL_OP_DIV_SCALE )
                oclop = OCL_OP_RDIV_SCALE;
        }
        else if( !checkScalar(*psrc2, type1, kind2, kind1) )
            CV_Error( CV_StsUnmatchedSizes,
                     "The operation is neither 'array op array' "
                     "(where arrays have the same size and the same number of channels), "
                     "nor 'array op scalar', nor 'scalar op array'" );
        haveScalar = true;
        CV_Assert(type2 == CV_64F && (sz2.height == 1 || sz2.height == 4));

        if (!muldiv)
        {
            Mat sc = psrc2->getMat();
            depth2 = actualScalarDepth(sc.ptr<double>(), cn);
            if( depth2 == CV_64F && (depth1 < CV_32S || depth1 == CV_32F) )
                depth2 = CV_32F;
        }
        else
            depth2 = CV_64F;
    }

    if( dtype < 0 )
    {
        if( _dst.fixedType() )
            dtype = _dst.type();
        else
        {
            if( !haveScalar && type1 != type2 )
                CV_Error(CV_StsBadArg,
                     "When the input arrays in add/subtract/multiply/divide functions have different types, "
                     "the output array type must be explicitly specified");
            dtype = type1;
        }
    }
    dtype = CV_MAT_DEPTH(dtype);

    if( depth1 == depth2 && dtype == depth1 )
        wtype = dtype;
    else if( !muldiv )
    {
        wtype = depth1 <= CV_8S && depth2 <= CV_8S ? CV_16S :
                depth1 <= CV_32S && depth2 <= CV_32S ? CV_32S : std::max(depth1, depth2);
        wtype = std::max(wtype, dtype);

        // when the result of addition should be converted to an integer type,
        // and just one of the input arrays is floating-point, it makes sense to convert that input to integer type before the operation,
        // instead of converting the other input to floating-point and then converting the operation result back to integers.
        if( dtype < CV_32F && (depth1 < CV_32F || depth2 < CV_32F) )
            wtype = CV_32S;
    }
    else
    {
        wtype = std::max(depth1, std::max(depth2, CV_32F));
        wtype = std::max(wtype, dtype);
    }

    dtype = CV_MAKETYPE(dtype, cn);
    wtype = CV_MAKETYPE(wtype, cn);

    if( haveMask )
    {
        int mtype = _mask.type();
        CV_Assert( (mtype == CV_8UC1 || mtype == CV_8SC1) && _mask.sameSize(*psrc1) );
        reallocate = !_dst.sameSize(*psrc1) || _dst.type() != dtype;
    }

    _dst.createSameSize(*psrc1, dtype);
    if( reallocate )
        _dst.setTo(0.);

    CV_OCL_RUN(use_opencl,
               ocl_arithm_op(*psrc1, *psrc2, _dst, _mask, wtype,
               usrdata, oclop, haveScalar))

    BinaryFunc cvtsrc1 = type1 == wtype ? 0 : getConvertFunc(type1, wtype);
    BinaryFunc cvtsrc2 = type2 == type1 ? cvtsrc1 : type2 == wtype ? 0 : getConvertFunc(type2, wtype);
    BinaryFunc cvtdst = dtype == wtype ? 0 : getConvertFunc(wtype, dtype);

    size_t esz1 = CV_ELEM_SIZE(type1), esz2 = CV_ELEM_SIZE(type2);
    size_t dsz = CV_ELEM_SIZE(dtype), wsz = CV_ELEM_SIZE(wtype);
    size_t blocksize0 = (size_t)(BLOCK_SIZE + wsz-1)/wsz;
    BinaryFunc copymask = getCopyMaskFunc(dsz);
    Mat src1 = psrc1->getMat(), src2 = psrc2->getMat(), dst = _dst.getMat(), mask = _mask.getMat();

    AutoBuffer<uchar> _buf;
    uchar *buf, *maskbuf = 0, *buf1 = 0, *buf2 = 0, *wbuf = 0;
    size_t bufesz = (cvtsrc1 ? wsz : 0) +
                    (cvtsrc2 || haveScalar ? wsz : 0) +
                    (cvtdst ? wsz : 0) +
                    (haveMask ? dsz : 0);
    BinaryFuncC func = tab[CV_MAT_DEPTH(wtype)];

    if( !haveScalar )
    {
        const Mat* arrays[] = { &src1, &src2, &dst, &mask, 0 };
        uchar* ptrs[4];

        NAryMatIterator it(arrays, ptrs);
        size_t total = it.size, blocksize = total;

        if( haveMask || cvtsrc1 || cvtsrc2 || cvtdst )
            blocksize = std::min(blocksize, blocksize0);

        _buf.allocate(bufesz*blocksize + 64);
        buf = _buf;
        if( cvtsrc1 )
            buf1 = buf, buf = alignPtr(buf + blocksize*wsz, 16);
        if( cvtsrc2 )
            buf2 = buf, buf = alignPtr(buf + blocksize*wsz, 16);
        wbuf = maskbuf = buf;
        if( cvtdst )
            buf = alignPtr(buf + blocksize*wsz, 16);
        if( haveMask )
            maskbuf = buf;

        for( size_t i = 0; i < it.nplanes; i++, ++it )
        {
            for( size_t j = 0; j < total; j += blocksize )
            {
                int bsz = (int)MIN(total - j, blocksize);
                Size bszn(bsz*cn, 1);
                const uchar *sptr1 = ptrs[0], *sptr2 = ptrs[1];
                uchar* dptr = ptrs[2];
                if( cvtsrc1 )
                {
                    cvtsrc1( sptr1, 1, 0, 1, buf1, 1, bszn, 0 );
                    sptr1 = buf1;
                }
                if( ptrs[0] == ptrs[1] )
                    sptr2 = sptr1;
                else if( cvtsrc2 )
                {
                    cvtsrc2( sptr2, 1, 0, 1, buf2, 1, bszn, 0 );
                    sptr2 = buf2;
                }

                if( !haveMask && !cvtdst )
                    func( sptr1, 1, sptr2, 1, dptr, 1, bszn.width, bszn.height, usrdata );
                else
                {
                    func( sptr1, 1, sptr2, 1, wbuf, 0, bszn.width, bszn.height, usrdata );
                    if( !haveMask )
                        cvtdst( wbuf, 1, 0, 1, dptr, 1, bszn, 0 );
                    else if( !cvtdst )
                    {
                        copymask( wbuf, 1, ptrs[3], 1, dptr, 1, Size(bsz, 1), &dsz );
                        ptrs[3] += bsz;
                    }
                    else
                    {
                        cvtdst( wbuf, 1, 0, 1, maskbuf, 1, bszn, 0 );
                        copymask( maskbuf, 1, ptrs[3], 1, dptr, 1, Size(bsz, 1), &dsz );
                        ptrs[3] += bsz;
                    }
                }
                ptrs[0] += bsz*esz1; ptrs[1] += bsz*esz2; ptrs[2] += bsz*dsz;
            }
        }
    }
    else
    {
        const Mat* arrays[] = { &src1, &dst, &mask, 0 };
        uchar* ptrs[3];

        NAryMatIterator it(arrays, ptrs);
        size_t total = it.size, blocksize = std::min(total, blocksize0);

        _buf.allocate(bufesz*blocksize + 64);
        buf = _buf;
        if( cvtsrc1 )
            buf1 = buf, buf = alignPtr(buf + blocksize*wsz, 16);
        buf2 = buf; buf = alignPtr(buf + blocksize*wsz, 16);
        wbuf = maskbuf = buf;
        if( cvtdst )
            buf = alignPtr(buf + blocksize*wsz, 16);
        if( haveMask )
            maskbuf = buf;

        convertAndUnrollScalar( src2, wtype, buf2, blocksize);

        for( size_t i = 0; i < it.nplanes; i++, ++it )
        {
            for( size_t j = 0; j < total; j += blocksize )
            {
                int bsz = (int)MIN(total - j, blocksize);
                Size bszn(bsz*cn, 1);
                const uchar *sptr1 = ptrs[0];
                const uchar* sptr2 = buf2;
                uchar* dptr = ptrs[1];

                if( cvtsrc1 )
                {
                    cvtsrc1( sptr1, 1, 0, 1, buf1, 1, bszn, 0 );
                    sptr1 = buf1;
                }

                if( swapped12 )
                    std::swap(sptr1, sptr2);

                if( !haveMask && !cvtdst )
                    func( sptr1, 1, sptr2, 1, dptr, 1, bszn.width, bszn.height, usrdata );
                else
                {
                    func( sptr1, 1, sptr2, 1, wbuf, 1, bszn.width, bszn.height, usrdata );
                    if( !haveMask )
                        cvtdst( wbuf, 1, 0, 1, dptr, 1, bszn, 0 );
                    else if( !cvtdst )
                    {
                        copymask( wbuf, 1, ptrs[2], 1, dptr, 1, Size(bsz, 1), &dsz );
                        ptrs[2] += bsz;
                    }
                    else
                    {
                        cvtdst( wbuf, 1, 0, 1, maskbuf, 1, bszn, 0 );
                        copymask( maskbuf, 1, ptrs[2], 1, dptr, 1, Size(bsz, 1), &dsz );
                        ptrs[2] += bsz;
                    }
                }
                ptrs[0] += bsz*esz1; ptrs[1] += bsz*dsz;
            }
        }
    }
}

static BinaryFuncC* getAddTab()
{
    static BinaryFuncC addTab[] =
    {
        (BinaryFuncC)GET_OPTIMIZED(cv::hal::add8u), (BinaryFuncC)GET_OPTIMIZED(cv::hal::add8s),
        (BinaryFuncC)GET_OPTIMIZED(cv::hal::add16u), (BinaryFuncC)GET_OPTIMIZED(cv::hal::add16s),
        (BinaryFuncC)GET_OPTIMIZED(cv::hal::add32s),
        (BinaryFuncC)GET_OPTIMIZED(cv::hal::add32f), (BinaryFuncC)cv::hal::add64f,
        0
    };

    return addTab;
}

static BinaryFuncC* getSubTab()
{
    static BinaryFuncC subTab[] =
    {
        (BinaryFuncC)GET_OPTIMIZED(cv::hal::sub8u), (BinaryFuncC)GET_OPTIMIZED(cv::hal::sub8s),
        (BinaryFuncC)GET_OPTIMIZED(cv::hal::sub16u), (BinaryFuncC)GET_OPTIMIZED(cv::hal::sub16s),
        (BinaryFuncC)GET_OPTIMIZED(cv::hal::sub32s),
        (BinaryFuncC)GET_OPTIMIZED(cv::hal::sub32f), (BinaryFuncC)cv::hal::sub64f,
        0
    };

    return subTab;
}

static BinaryFuncC* getAbsDiffTab()
{
    static BinaryFuncC absDiffTab[] =
    {
        (BinaryFuncC)GET_OPTIMIZED(cv::hal::absdiff8u), (BinaryFuncC)GET_OPTIMIZED(cv::hal::absdiff8s),
        (BinaryFuncC)GET_OPTIMIZED(cv::hal::absdiff16u), (BinaryFuncC)GET_OPTIMIZED(cv::hal::absdiff16s),
        (BinaryFuncC)GET_OPTIMIZED(cv::hal::absdiff32s),
        (BinaryFuncC)GET_OPTIMIZED(cv::hal::absdiff32f), (BinaryFuncC)cv::hal::absdiff64f,
        0
    };

    return absDiffTab;
}

}

void cv::add( InputArray src1, InputArray src2, OutputArray dst,
          InputArray mask, int dtype )
{
    arithm_op(src1, src2, dst, mask, dtype, getAddTab(), false, 0, OCL_OP_ADD );
}

void cv::subtract( InputArray _src1, InputArray _src2, OutputArray _dst,
               InputArray mask, int dtype )
{
#ifdef HAVE_TEGRA_OPTIMIZATION
    if (tegra::useTegra())
    {
        int kind1 = _src1.kind(), kind2 = _src2.kind();
        Mat src1 = _src1.getMat(), src2 = _src2.getMat();
        bool src1Scalar = checkScalar(src1, _src2.type(), kind1, kind2);
        bool src2Scalar = checkScalar(src2, _src1.type(), kind2, kind1);

        if (!src1Scalar && !src2Scalar &&
            src1.depth() == CV_8U && src2.type() == src1.type() &&
            src1.dims == 2 && src2.size() == src1.size() &&
            mask.empty())
        {
            if (dtype < 0)
            {
                if (_dst.fixedType())
                {
                    dtype = _dst.depth();
                }
                else
                {
                    dtype = src1.depth();
                }
            }

            dtype = CV_MAT_DEPTH(dtype);

            if (!_dst.fixedType() || dtype == _dst.depth())
            {
                _dst.create(src1.size(), CV_MAKE_TYPE(dtype, src1.channels()));

                if (dtype == CV_16S)
                {
                    Mat dst = _dst.getMat();
                    if(tegra::subtract_8u8u16s(src1, src2, dst))
                        return;
                }
                else if (dtype == CV_32F)
                {
                    Mat dst = _dst.getMat();
                    if(tegra::subtract_8u8u32f(src1, src2, dst))
                        return;
                }
                else if (dtype == CV_8S)
                {
                    Mat dst = _dst.getMat();
                    if(tegra::subtract_8u8u8s(src1, src2, dst))
                        return;
                }
            }
        }
    }
#endif
    arithm_op(_src1, _src2, _dst, mask, dtype, getSubTab(), false, 0, OCL_OP_SUB );
}

void cv::absdiff( InputArray src1, InputArray src2, OutputArray dst )
{
    arithm_op(src1, src2, dst, noArray(), -1, getAbsDiffTab(), false, 0, OCL_OP_ABSDIFF);
}

/****************************************************************************************\
*                                    multiply/divide                                     *
\****************************************************************************************/

namespace cv
{

static BinaryFuncC* getMulTab()
{
    static BinaryFuncC mulTab[] =
    {
        (BinaryFuncC)cv::hal::mul8u, (BinaryFuncC)cv::hal::mul8s, (BinaryFuncC)cv::hal::mul16u,
        (BinaryFuncC)cv::hal::mul16s, (BinaryFuncC)cv::hal::mul32s, (BinaryFuncC)cv::hal::mul32f,
        (BinaryFuncC)cv::hal::mul64f, 0
    };

    return mulTab;
}

static BinaryFuncC* getDivTab()
{
    static BinaryFuncC divTab[] =
    {
        (BinaryFuncC)cv::hal::div8u, (BinaryFuncC)cv::hal::div8s, (BinaryFuncC)cv::hal::div16u,
        (BinaryFuncC)cv::hal::div16s, (BinaryFuncC)cv::hal::div32s, (BinaryFuncC)cv::hal::div32f,
        (BinaryFuncC)cv::hal::div64f, 0
    };

    return divTab;
}

static BinaryFuncC* getRecipTab()
{
    static BinaryFuncC recipTab[] =
    {
        (BinaryFuncC)cv::hal::recip8u, (BinaryFuncC)cv::hal::recip8s, (BinaryFuncC)cv::hal::recip16u,
        (BinaryFuncC)cv::hal::recip16s, (BinaryFuncC)cv::hal::recip32s, (BinaryFuncC)cv::hal::recip32f,
        (BinaryFuncC)cv::hal::recip64f, 0
    };

    return recipTab;
}

}

void cv::multiply(InputArray src1, InputArray src2,
                  OutputArray dst, double scale, int dtype)
{
    arithm_op(src1, src2, dst, noArray(), dtype, getMulTab(),
              true, &scale, std::abs(scale - 1.0) < DBL_EPSILON ? OCL_OP_MUL : OCL_OP_MUL_SCALE);
}

void cv::divide(InputArray src1, InputArray src2,
                OutputArray dst, double scale, int dtype)
{
    arithm_op(src1, src2, dst, noArray(), dtype, getDivTab(), true, &scale, OCL_OP_DIV_SCALE);
}

void cv::divide(double scale, InputArray src2,
                OutputArray dst, int dtype)
{
    arithm_op(src2, src2, dst, noArray(), dtype, getRecipTab(), true, &scale, OCL_OP_RECIP_SCALE);
}

/****************************************************************************************\
*                                      addWeighted                                       *
\****************************************************************************************/

namespace cv
{

static BinaryFuncC* getAddWeightedTab()
{
    static BinaryFuncC addWeightedTab[] =
    {
        (BinaryFuncC)GET_OPTIMIZED(cv::hal::addWeighted8u), (BinaryFuncC)GET_OPTIMIZED(cv::hal::addWeighted8s), (BinaryFuncC)GET_OPTIMIZED(cv::hal::addWeighted16u),
        (BinaryFuncC)GET_OPTIMIZED(cv::hal::addWeighted16s), (BinaryFuncC)GET_OPTIMIZED(cv::hal::addWeighted32s), (BinaryFuncC)cv::hal::addWeighted32f,
        (BinaryFuncC)cv::hal::addWeighted64f, 0
    };

    return addWeightedTab;
}

}

void cv::addWeighted( InputArray src1, double alpha, InputArray src2,
                      double beta, double gamma, OutputArray dst, int dtype )
{
    double scalars[] = {alpha, beta, gamma};
    arithm_op(src1, src2, dst, noArray(), dtype, getAddWeightedTab(), true, scalars, OCL_OP_ADDW);
}


/****************************************************************************************\
*                                          compare                                       *
\****************************************************************************************/

namespace cv
{

static BinaryFuncC getCmpFunc(int depth)
{
    static BinaryFuncC cmpTab[] =
    {
        (BinaryFuncC)GET_OPTIMIZED(cv::hal::cmp8u), (BinaryFuncC)GET_OPTIMIZED(cv::hal::cmp8s),
        (BinaryFuncC)GET_OPTIMIZED(cv::hal::cmp16u), (BinaryFuncC)GET_OPTIMIZED(cv::hal::cmp16s),
        (BinaryFuncC)GET_OPTIMIZED(cv::hal::cmp32s),
        (BinaryFuncC)GET_OPTIMIZED(cv::hal::cmp32f), (BinaryFuncC)cv::hal::cmp64f,
        0
    };

    return cmpTab[depth];
}

static double getMinVal(int depth)
{
    static const double tab[] = {0, -128, 0, -32768, INT_MIN, -FLT_MAX, -DBL_MAX, 0};
    return tab[depth];
}

static double getMaxVal(int depth)
{
    static const double tab[] = {255, 127, 65535, 32767, INT_MAX, FLT_MAX, DBL_MAX, 0};
    return tab[depth];
}

#ifdef HAVE_OPENCL

static bool ocl_compare(InputArray _src1, InputArray _src2, OutputArray _dst, int op, bool haveScalar)
{
    const ocl::Device& dev = ocl::Device::getDefault();
    bool doubleSupport = dev.doubleFPConfig() > 0;
    int type1 = _src1.type(), depth1 = CV_MAT_DEPTH(type1), cn = CV_MAT_CN(type1),
            type2 = _src2.type(), depth2 = CV_MAT_DEPTH(type2);

    if (!doubleSupport && depth1 == CV_64F)
        return false;

    if (!haveScalar && (!_src1.sameSize(_src2) || type1 != type2))
            return false;

    int kercn = haveScalar ? cn : ocl::predictOptimalVectorWidth(_src1, _src2, _dst), rowsPerWI = dev.isIntel() ? 4 : 1;
    // Workaround for bug with "?:" operator in AMD OpenCL compiler
    if (depth1 >= CV_16U)
        kercn = 1;

    int scalarcn = kercn == 3 ? 4 : kercn;
    const char * const operationMap[] = { "==", ">", ">=", "<", "<=", "!=" };
    char cvt[40];

    String opts = format("-D %s -D srcT1=%s -D dstT=%s -D workT=srcT1 -D cn=%d"
                         " -D convertToDT=%s -D OP_CMP -D CMP_OPERATOR=%s -D srcT1_C1=%s"
                         " -D srcT2_C1=%s -D dstT_C1=%s -D workST=%s -D rowsPerWI=%d%s",
                         haveScalar ? "UNARY_OP" : "BINARY_OP",
                         ocl::typeToStr(CV_MAKE_TYPE(depth1, kercn)),
                         ocl::typeToStr(CV_8UC(kercn)), kercn,
                         ocl::convertTypeStr(depth1, CV_8U, kercn, cvt),
                         operationMap[op], ocl::typeToStr(depth1),
                         ocl::typeToStr(depth1), ocl::typeToStr(CV_8U),
                         ocl::typeToStr(CV_MAKE_TYPE(depth1, scalarcn)), rowsPerWI,
                         doubleSupport ? " -D DOUBLE_SUPPORT" : "");

    ocl::Kernel k("KF", ocl::core::arithm_oclsrc, opts);
    if (k.empty())
        return false;

    UMat src1 = _src1.getUMat();
    Size size = src1.size();
    _dst.create(size, CV_8UC(cn));
    UMat dst = _dst.getUMat();

    if (haveScalar)
    {
        size_t esz = CV_ELEM_SIZE1(type1) * scalarcn;
        double buf[4] = { 0, 0, 0, 0 };
        Mat src2 = _src2.getMat();

        if( depth1 > CV_32S )
            convertAndUnrollScalar( src2, depth1, (uchar *)buf, kercn );
        else
        {
            double fval = 0;
            getConvertFunc(depth2, CV_64F)(src2.ptr(), 1, 0, 1, (uchar *)&fval, 1, Size(1, 1), 0);
            if( fval < getMinVal(depth1) )
                return dst.setTo(Scalar::all(op == CMP_GT || op == CMP_GE || op == CMP_NE ? 255 : 0)), true;

            if( fval > getMaxVal(depth1) )
                return dst.setTo(Scalar::all(op == CMP_LT || op == CMP_LE || op == CMP_NE ? 255 : 0)), true;

            int ival = cvRound(fval);
            if( fval != ival )
            {
                if( op == CMP_LT || op == CMP_GE )
                    ival = cvCeil(fval);
                else if( op == CMP_LE || op == CMP_GT )
                    ival = cvFloor(fval);
                else
                    return dst.setTo(Scalar::all(op == CMP_NE ? 255 : 0)), true;
            }
            convertAndUnrollScalar(Mat(1, 1, CV_32S, &ival), depth1, (uchar *)buf, kercn);
        }

        ocl::KernelArg scalararg = ocl::KernelArg(0, 0, 0, 0, buf, esz);

        k.args(ocl::KernelArg::ReadOnlyNoSize(src1, cn, kercn),
               ocl::KernelArg::WriteOnly(dst, cn, kercn), scalararg);
    }
    else
    {
        UMat src2 = _src2.getUMat();

        k.args(ocl::KernelArg::ReadOnlyNoSize(src1),
               ocl::KernelArg::ReadOnlyNoSize(src2),
               ocl::KernelArg::WriteOnly(dst, cn, kercn));
    }

    size_t globalsize[2] = { (size_t)dst.cols * cn / kercn, ((size_t)dst.rows + rowsPerWI - 1) / rowsPerWI };
    return k.run(2, globalsize, NULL, false);
}

#endif

}

void cv::compare(InputArray _src1, InputArray _src2, OutputArray _dst, int op)
{
    CV_Assert( op == CMP_LT || op == CMP_LE || op == CMP_EQ ||
               op == CMP_NE || op == CMP_GE || op == CMP_GT );

    bool haveScalar = false;

    if ((_src1.isMatx() + _src2.isMatx()) == 1
            || !_src1.sameSize(_src2)
            || _src1.type() != _src2.type())
    {
        if (checkScalar(_src1, _src2.type(), _src1.kind(), _src2.kind()))
        {
            op = op == CMP_LT ? CMP_GT : op == CMP_LE ? CMP_GE :
                op == CMP_GE ? CMP_LE : op == CMP_GT ? CMP_LT : op;
            // src1 is a scalar; swap it with src2
            compare(_src2, _src1, _dst, op);
            return;
        }
        else if( !checkScalar(_src2, _src1.type(), _src2.kind(), _src1.kind()) )
            CV_Error( CV_StsUnmatchedSizes,
                     "The operation is neither 'array op array' (where arrays have the same size and the same type), "
                     "nor 'array op scalar', nor 'scalar op array'" );
        haveScalar = true;
    }

    CV_OCL_RUN(_src1.dims() <= 2 && _src2.dims() <= 2 && OCL_PERFORMANCE_CHECK(_dst.isUMat()),
               ocl_compare(_src1, _src2, _dst, op, haveScalar))

    int kind1 = _src1.kind(), kind2 = _src2.kind();
    Mat src1 = _src1.getMat(), src2 = _src2.getMat();

    if( kind1 == kind2 && src1.dims <= 2 && src2.dims <= 2 && src1.size() == src2.size() && src1.type() == src2.type() )
    {
        int cn = src1.channels();
        _dst.create(src1.size(), CV_8UC(cn));
        Mat dst = _dst.getMat();
        Size sz = getContinuousSize(src1, src2, dst, src1.channels());
        getCmpFunc(src1.depth())(src1.ptr(), src1.step, src2.ptr(), src2.step, dst.ptr(), dst.step, sz.width, sz.height, &op);
        return;
    }

    int cn = src1.channels(), depth1 = src1.depth(), depth2 = src2.depth();

    _dst.create(src1.dims, src1.size, CV_8UC(cn));
    src1 = src1.reshape(1); src2 = src2.reshape(1);
    Mat dst = _dst.getMat().reshape(1);

    size_t esz = src1.elemSize();
    size_t blocksize0 = (size_t)(BLOCK_SIZE + esz-1)/esz;
    BinaryFuncC func = getCmpFunc(depth1);

    if( !haveScalar )
    {
        const Mat* arrays[] = { &src1, &src2, &dst, 0 };
        uchar* ptrs[3];

        NAryMatIterator it(arrays, ptrs);
        size_t total = it.size;

        for( size_t i = 0; i < it.nplanes; i++, ++it )
            func( ptrs[0], 0, ptrs[1], 0, ptrs[2], 0, (int)total, 1, &op );
    }
    else
    {
        const Mat* arrays[] = { &src1, &dst, 0 };
        uchar* ptrs[2];

        NAryMatIterator it(arrays, ptrs);
        size_t total = it.size, blocksize = std::min(total, blocksize0);

        AutoBuffer<uchar> _buf(blocksize*esz);
        uchar *buf = _buf;

        if( depth1 > CV_32S )
            convertAndUnrollScalar( src2, depth1, buf, blocksize );
        else
        {
            double fval=0;
            getConvertFunc(depth2, CV_64F)(src2.ptr(), 1, 0, 1, (uchar*)&fval, 1, Size(1,1), 0);
            if( fval < getMinVal(depth1) )
            {
                dst = Scalar::all(op == CMP_GT || op == CMP_GE || op == CMP_NE ? 255 : 0);
                return;
            }

            if( fval > getMaxVal(depth1) )
            {
                dst = Scalar::all(op == CMP_LT || op == CMP_LE || op == CMP_NE ? 255 : 0);
                return;
            }

            int ival = cvRound(fval);
            if( fval != ival )
            {
                if( op == CMP_LT || op == CMP_GE )
                    ival = cvCeil(fval);
                else if( op == CMP_LE || op == CMP_GT )
                    ival = cvFloor(fval);
                else
                {
                    dst = Scalar::all(op == CMP_NE ? 255 : 0);
                    return;
                }
            }
            convertAndUnrollScalar(Mat(1, 1, CV_32S, &ival), depth1, buf, blocksize);
        }

        for( size_t i = 0; i < it.nplanes; i++, ++it )
        {
            for( size_t j = 0; j < total; j += blocksize )
            {
                int bsz = (int)MIN(total - j, blocksize);
                func( ptrs[0], 0, buf, 0, ptrs[1], 0, bsz, 1, &op);
                ptrs[0] += bsz*esz;
                ptrs[1] += bsz;
            }
        }
    }
}

/****************************************************************************************\
*                                        inRange                                         *
\****************************************************************************************/

namespace cv
{

template <typename T>
struct InRange_SIMD
{
    int operator () (const T *, const T *, const T *, uchar *, int) const
    {
        return 0;
    }
};

#if CV_SSE2

template <>
struct InRange_SIMD<uchar>
{
    int operator () (const uchar * src1, const uchar * src2, const uchar * src3,
                     uchar * dst, int len) const
    {
        int x = 0;

        if (USE_SSE2)
        {
            __m128i v_full = _mm_set1_epi8(-1), v_128 = _mm_set1_epi8(-128);

            for ( ; x <= len - 16; x += 16 )
            {
                __m128i v_src = _mm_add_epi8(_mm_loadu_si128((const __m128i *)(src1 + x)), v_128);
                __m128i v_mask1 = _mm_cmpgt_epi8(_mm_add_epi8(_mm_loadu_si128((const __m128i *)(src2 + x)), v_128), v_src);
                __m128i v_mask2 = _mm_cmpgt_epi8(v_src, _mm_add_epi8(_mm_loadu_si128((const __m128i *)(src3 + x)), v_128));
                _mm_storeu_si128((__m128i *)(dst + x), _mm_andnot_si128(_mm_or_si128(v_mask1, v_mask2), v_full));
            }
        }

        return x;
    }
};

template <>
struct InRange_SIMD<schar>
{
    int operator () (const schar * src1, const schar * src2, const schar * src3,
                     uchar * dst, int len) const
    {
        int x = 0;

        if (USE_SSE2)
        {
            __m128i v_full = _mm_set1_epi8(-1);

            for ( ; x <= len - 16; x += 16 )
            {
                __m128i v_src = _mm_loadu_si128((const __m128i *)(src1 + x));
                __m128i v_mask1 = _mm_cmpgt_epi8(_mm_loadu_si128((const __m128i *)(src2 + x)), v_src);
                __m128i v_mask2 = _mm_cmpgt_epi8(v_src, _mm_loadu_si128((const __m128i *)(src3 + x)));
                _mm_storeu_si128((__m128i *)(dst + x), _mm_andnot_si128(_mm_or_si128(v_mask1, v_mask2), v_full));
            }
        }

        return x;
    }
};

template <>
struct InRange_SIMD<ushort>
{
    int operator () (const ushort * src1, const ushort * src2, const ushort * src3,
                     uchar * dst, int len) const
    {
        int x = 0;

        if (USE_SSE2)
        {
            __m128i v_zero = _mm_setzero_si128(), v_full = _mm_set1_epi16(-1), v_32768 = _mm_set1_epi16(-32768);

            for ( ; x <= len - 8; x += 8 )
            {
                __m128i v_src = _mm_add_epi16(_mm_loadu_si128((const __m128i *)(src1 + x)), v_32768);
                __m128i v_mask1 = _mm_cmpgt_epi16(_mm_add_epi16(_mm_loadu_si128((const __m128i *)(src2 + x)), v_32768), v_src);
                __m128i v_mask2 = _mm_cmpgt_epi16(v_src, _mm_add_epi16(_mm_loadu_si128((const __m128i *)(src3 + x)), v_32768));
                __m128i v_res = _mm_andnot_si128(_mm_or_si128(v_mask1, v_mask2), v_full);
                _mm_storel_epi64((__m128i *)(dst + x), _mm_packus_epi16(_mm_srli_epi16(v_res, 8), v_zero));
            }
        }

        return x;
    }
};

template <>
struct InRange_SIMD<short>
{
    int operator () (const short * src1, const short * src2, const short * src3,
                     uchar * dst, int len) const
    {
        int x = 0;

        if (USE_SSE2)
        {
            __m128i v_zero = _mm_setzero_si128(), v_full = _mm_set1_epi16(-1);

            for ( ; x <= len - 8; x += 8 )
            {
                __m128i v_src = _mm_loadu_si128((const __m128i *)(src1 + x));
                __m128i v_mask1 = _mm_cmpgt_epi16(_mm_loadu_si128((const __m128i *)(src2 + x)), v_src);
                __m128i v_mask2 = _mm_cmpgt_epi16(v_src, _mm_loadu_si128((const __m128i *)(src3 + x)));
                __m128i v_res = _mm_andnot_si128(_mm_or_si128(v_mask1, v_mask2), v_full);
                _mm_storel_epi64((__m128i *)(dst + x), _mm_packus_epi16(_mm_srli_epi16(v_res, 8), v_zero));
            }
        }

        return x;
    }
};

template <>
struct InRange_SIMD<int>
{
    int operator () (const int * src1, const int * src2, const int * src3,
                     uchar * dst, int len) const
    {
        int x = 0;

        if (USE_SSE2)
        {
            __m128i v_zero = _mm_setzero_si128(), v_full = _mm_set1_epi32(-1);

            for ( ; x <= len - 8; x += 8 )
            {
                __m128i v_src = _mm_loadu_si128((const __m128i *)(src1 + x));
                __m128i v_res1 = _mm_or_si128(_mm_cmpgt_epi32(_mm_loadu_si128((const __m128i *)(src2 + x)), v_src),
                    _mm_cmpgt_epi32(v_src, _mm_loadu_si128((const __m128i *)(src3 + x))));

                v_src = _mm_loadu_si128((const __m128i *)(src1 + x + 4));
                __m128i v_res2 = _mm_or_si128(_mm_cmpgt_epi32(_mm_loadu_si128((const __m128i *)(src2 + x + 4)), v_src),
                    _mm_cmpgt_epi32(v_src, _mm_loadu_si128((const __m128i *)(src3 + x + 4))));

                __m128i v_res = _mm_packs_epi32(_mm_srli_epi32(_mm_andnot_si128(v_res1, v_full), 16),
                                                _mm_srli_epi32(_mm_andnot_si128(v_res2, v_full), 16));
                _mm_storel_epi64((__m128i *)(dst + x), _mm_packus_epi16(v_res, v_zero));
            }
        }

        return x;
    }
};

template <>
struct InRange_SIMD<float>
{
    int operator () (const float * src1, const float * src2, const float * src3,
                     uchar * dst, int len) const
    {
        int x = 0;

        if (USE_SSE2)
        {
            __m128i v_zero = _mm_setzero_si128();

            for ( ; x <= len - 8; x += 8 )
            {
                __m128 v_src = _mm_loadu_ps(src1 + x);
                __m128 v_res1 = _mm_and_ps(_mm_cmple_ps(_mm_loadu_ps(src2 + x), v_src),
                    _mm_cmple_ps(v_src, _mm_loadu_ps(src3 + x)));

                v_src = _mm_loadu_ps(src1 + x + 4);
                __m128 v_res2 = _mm_and_ps(_mm_cmple_ps(_mm_loadu_ps(src2 + x + 4), v_src),
                    _mm_cmple_ps(v_src, _mm_loadu_ps(src3 + x + 4)));

                __m128i v_res1i = _mm_cvtps_epi32(v_res1), v_res2i = _mm_cvtps_epi32(v_res2);
                __m128i v_res = _mm_packs_epi32(_mm_srli_epi32(v_res1i, 16), _mm_srli_epi32(v_res2i, 16));
                _mm_storel_epi64((__m128i *)(dst + x), _mm_packus_epi16(v_res, v_zero));
            }
        }

        return x;
    }
};

#elif CV_NEON

template <>
struct InRange_SIMD<uchar>
{
    int operator () (const uchar * src1, const uchar * src2, const uchar * src3,
                     uchar * dst, int len) const
    {
        int x = 0;

        for ( ; x <= len - 16; x += 16 )
        {
            uint8x16_t values = vld1q_u8(src1 + x);
            uint8x16_t low = vld1q_u8(src2 + x);
            uint8x16_t high = vld1q_u8(src3 + x);

            vst1q_u8(dst + x, vandq_u8(vcgeq_u8(values, low), vcgeq_u8(high, values)));
        }
        return x;
    }
};

<<<<<<< HEAD
#elif CV_AVX2

template <>
struct Mul_SIMD<uchar, float>
{
    Mul_SIMD()
    {
        haveAVX = checkHardwareSupport(CV_CPU_AVX2);
    }

    int operator() (const uchar * src1, const uchar * src2, uchar * dst, int width, float scale) const
    {
        int x = 0;

        if (!haveAVX)
            return x;

        __m256i v_zero = _mm256_setzero_si256();
        if (scale == 1.0f)
            for (; x <= width - 32; x += 32)
            {
                __m256i v_src1 = _mm256_loadu_si256((__m256i const *)(src1 + x));
                __m256i v_src2 = _mm256_loadu_si256((__m256i const *)(src2 + x));

                __m256i v_s10 = _mm256_unpacklo_epi8(v_src1, v_zero);
                __m256i v_s11 = _mm256_unpackhi_epi8(v_src1, v_zero);
                __m256i v_s20 = _mm256_unpacklo_epi8(v_src2, v_zero);
                __m256i v_s21 = _mm256_unpackhi_epi8(v_src2, v_zero);

                __m256i v_s100 = _mm256_unpacklo_epi16(v_s10, v_zero);
                __m256i v_s101 = _mm256_unpackhi_epi16(v_s10, v_zero);
                __m256i v_s110 = _mm256_unpacklo_epi16(v_s11, v_zero);
                __m256i v_s111 = _mm256_unpackhi_epi16(v_s11, v_zero);
                __m256i v_s200 = _mm256_unpacklo_epi16(v_s20, v_zero);
                __m256i v_s201 = _mm256_unpackhi_epi16(v_s20, v_zero);
                __m256i v_s210 = _mm256_unpacklo_epi16(v_s21, v_zero);
                __m256i v_s211 = _mm256_unpackhi_epi16(v_s21, v_zero);

                __m256 v_dst00 = _mm256_mul_ps(_mm256_cvtepi32_ps(v_s100), _mm256_cvtepi32_ps(v_s200));
                __m256 v_dst01 = _mm256_mul_ps(_mm256_cvtepi32_ps(v_s101), _mm256_cvtepi32_ps(v_s201));
                __m256 v_dst10 = _mm256_mul_ps(_mm256_cvtepi32_ps(v_s110), _mm256_cvtepi32_ps(v_s210));
                __m256 v_dst11 = _mm256_mul_ps(_mm256_cvtepi32_ps(v_s111), _mm256_cvtepi32_ps(v_s211));

                v_s100 = _mm256_cvtps_epi32(v_dst00);
                v_s101 = _mm256_cvtps_epi32(v_dst01);
                v_s110 = _mm256_cvtps_epi32(v_dst10);
                v_s111 = _mm256_cvtps_epi32(v_dst11);

                v_s10 = _mm256_packus_epi32(v_s100, v_s101);
                v_s11 = _mm256_packus_epi32(v_s110, v_s111);

                _mm256_storeu_si256((__m256i*)(dst+x), _mm256_packus_epi16(v_s10, v_s11));
            }
        else
        {
            __m256 v_scale = _mm256_set1_ps(scale);
            for (; x <= width - 32; x += 32)
            {
                __m256i v_src1 = _mm256_loadu_si256((__m256i const *)(src1 + x));
                __m256i v_src2 = _mm256_loadu_si256((__m256i const *)(src2 + x));

                __m256i v_s10 = _mm256_unpacklo_epi8(v_src1, v_zero);
                __m256i v_s11 = _mm256_unpackhi_epi8(v_src1, v_zero);
                __m256i v_s20 = _mm256_unpacklo_epi8(v_src2, v_zero);
                __m256i v_s21 = _mm256_unpackhi_epi8(v_src2, v_zero);

                __m256i v_s100 = _mm256_unpacklo_epi16(v_s10, v_zero);
                __m256i v_s101 = _mm256_unpackhi_epi16(v_s10, v_zero);
                __m256i v_s110 = _mm256_unpacklo_epi16(v_s11, v_zero);
                __m256i v_s111 = _mm256_unpackhi_epi16(v_s11, v_zero);
                __m256i v_s200 = _mm256_unpacklo_epi16(v_s20, v_zero);
                __m256i v_s201 = _mm256_unpackhi_epi16(v_s20, v_zero);
                __m256i v_s210 = _mm256_unpacklo_epi16(v_s21, v_zero);
                __m256i v_s211 = _mm256_unpackhi_epi16(v_s21, v_zero);

                __m256 v_dst00 = _mm256_mul_ps(_mm256_cvtepi32_ps(v_s100), _mm256_cvtepi32_ps(v_s200));
                __m256 v_dst01 = _mm256_mul_ps(_mm256_cvtepi32_ps(v_s101), _mm256_cvtepi32_ps(v_s201));
                __m256 v_dst10 = _mm256_mul_ps(_mm256_cvtepi32_ps(v_s110), _mm256_cvtepi32_ps(v_s210));
                __m256 v_dst11 = _mm256_mul_ps(_mm256_cvtepi32_ps(v_s111), _mm256_cvtepi32_ps(v_s211));

                v_dst00 = _mm256_mul_ps(v_dst00, v_scale);
                v_dst01 = _mm256_mul_ps(v_dst01, v_scale);
                v_dst10 = _mm256_mul_ps(v_dst10, v_scale);
                v_dst11 = _mm256_mul_ps(v_dst11, v_scale);

                v_s100 = _mm256_cvtps_epi32(v_dst00);
                v_s101 = _mm256_cvtps_epi32(v_dst01);
                v_s110 = _mm256_cvtps_epi32(v_dst10);
                v_s111 = _mm256_cvtps_epi32(v_dst11);

                v_s10 = _mm256_packus_epi32(v_s100, v_s101);
                v_s11 = _mm256_packus_epi32(v_s110, v_s111);

                _mm256_storeu_si256((__m256i*)(dst+x), _mm256_packus_epi16(v_s10, v_s11));
            }
        }

        return x;
    }

    bool haveAVX;
};

template <>
struct Mul_SIMD<schar, float>
{
    Mul_SIMD()
    {
        haveAVX = checkHardwareSupport(CV_CPU_AVX2);
    }

    int operator() (const schar * src1, const schar * src2, schar * dst, int width, float scale) const
    {
        int x = 0;

        if (!haveAVX)
            return x;

        if (scale == 1.0f)
            for (; x <= width - 32; x += 32)
            {
                __m128i v_src10 = _mm_loadu_si128((__m128i const *)(src1 + x));
                __m128i v_src11 = _mm_loadu_si128((__m128i const *)(src1 + x + 16));
                __m128i v_src20 = _mm_loadu_si128((__m128i const *)(src2 + x));
                __m128i v_src21 = _mm_loadu_si128((__m128i const *)(src2 + x + 16));

                __m256i v_s10 = _mm256_cvtepi8_epi16(v_src10);
                __m256i v_s11 = _mm256_cvtepi8_epi16(v_src11);
                __m256i v_s20 = _mm256_cvtepi8_epi16(v_src20);
                __m256i v_s21 = _mm256_cvtepi8_epi16(v_src21);

                //v_s10 = _mm256_mullo_epi16(v_s10, v_s20);
                //v_s11 = _mm256_mullo_epi16(v_s11, v_s21);

                __m256i v_s100 = _mm256_cvtepi16_epi32(_mm256_extracti128_si256(v_s10, 0));
                __m256i v_s101 = _mm256_cvtepi16_epi32(_mm256_extracti128_si256(v_s10, 1));
                __m256i v_s110 = _mm256_cvtepi16_epi32(_mm256_extracti128_si256(v_s11, 0));
                __m256i v_s111 = _mm256_cvtepi16_epi32(_mm256_extracti128_si256(v_s11, 1));
                __m256i v_s200 = _mm256_cvtepi16_epi32(_mm256_extracti128_si256(v_s20, 0));
                __m256i v_s201 = _mm256_cvtepi16_epi32(_mm256_extracti128_si256(v_s20, 1));
                __m256i v_s210 = _mm256_cvtepi16_epi32(_mm256_extracti128_si256(v_s21, 0));
                __m256i v_s211 = _mm256_cvtepi16_epi32(_mm256_extracti128_si256(v_s21, 1));

                __m256 v_dst00 = _mm256_mul_ps(_mm256_cvtepi32_ps(v_s100), _mm256_cvtepi32_ps(v_s200));
                __m256 v_dst01 = _mm256_mul_ps(_mm256_cvtepi32_ps(v_s101), _mm256_cvtepi32_ps(v_s201));
                __m256 v_dst10 = _mm256_mul_ps(_mm256_cvtepi32_ps(v_s110), _mm256_cvtepi32_ps(v_s210));
                __m256 v_dst11 = _mm256_mul_ps(_mm256_cvtepi32_ps(v_s111), _mm256_cvtepi32_ps(v_s211));

                v_s100 = _mm256_cvtps_epi32(v_dst00);
                v_s101 = _mm256_cvtps_epi32(v_dst01);
                v_s110 = _mm256_cvtps_epi32(v_dst10);
                v_s111 = _mm256_cvtps_epi32(v_dst11);

                v_s10 = _mm256_packs_epi32(v_s100, v_s101);
                v_s11 = _mm256_packs_epi32(v_s110, v_s111);

                _mm256_storeu_si256((__m256i*)(dst+x), _mm256_packs_epi16(v_s10, v_s11));
            }
        else
        {
            __m256 v_scale = _mm256_set1_ps(scale);
            for (; x <= width - 32; x += 32)
            {
                __m128i v_src10 = _mm_loadu_si128((__m128i const *)(src1 + x));
                __m128i v_src11 = _mm_loadu_si128((__m128i const *)(src1 + x + 16));
                __m128i v_src20 = _mm_loadu_si128((__m128i const *)(src2 + x));
                __m128i v_src21 = _mm_loadu_si128((__m128i const *)(src2 + x + 16));

                __m256i v_s10 = _mm256_cvtepi8_epi16(v_src10);
                __m256i v_s11 = _mm256_cvtepi8_epi16(v_src11);
                __m256i v_s20 = _mm256_cvtepi8_epi16(v_src20);
                __m256i v_s21 = _mm256_cvtepi8_epi16(v_src21);

                __m256i v_s100 = _mm256_cvtepi16_epi32(_mm256_extracti128_si256(v_s10, 0));
                __m256i v_s101 = _mm256_cvtepi16_epi32(_mm256_extracti128_si256(v_s10, 1));
                __m256i v_s110 = _mm256_cvtepi16_epi32(_mm256_extracti128_si256(v_s11, 0));
                __m256i v_s111 = _mm256_cvtepi16_epi32(_mm256_extracti128_si256(v_s11, 1));
                __m256i v_s200 = _mm256_cvtepi16_epi32(_mm256_extracti128_si256(v_s20, 0));
                __m256i v_s201 = _mm256_cvtepi16_epi32(_mm256_extracti128_si256(v_s20, 1));
                __m256i v_s210 = _mm256_cvtepi16_epi32(_mm256_extracti128_si256(v_s21, 0));
                __m256i v_s211 = _mm256_cvtepi16_epi32(_mm256_extracti128_si256(v_s21, 1));

                __m256 v_dst00 = _mm256_mul_ps(_mm256_cvtepi32_ps(v_s100), _mm256_cvtepi32_ps(v_s200));
                __m256 v_dst01 = _mm256_mul_ps(_mm256_cvtepi32_ps(v_s101), _mm256_cvtepi32_ps(v_s201));
                __m256 v_dst10 = _mm256_mul_ps(_mm256_cvtepi32_ps(v_s110), _mm256_cvtepi32_ps(v_s210));
                __m256 v_dst11 = _mm256_mul_ps(_mm256_cvtepi32_ps(v_s111), _mm256_cvtepi32_ps(v_s211));

                v_dst00 = _mm256_mul_ps(v_dst00, v_scale);
                v_dst01 = _mm256_mul_ps(v_dst01, v_scale);
                v_dst10 = _mm256_mul_ps(v_dst10, v_scale);
                v_dst11 = _mm256_mul_ps(v_dst11, v_scale);

                v_s100 = _mm256_cvtps_epi32(v_dst00);
                v_s101 = _mm256_cvtps_epi32(v_dst01);
                v_s110 = _mm256_cvtps_epi32(v_dst10);
                v_s111 = _mm256_cvtps_epi32(v_dst11);

                v_s10 = _mm256_packs_epi32(v_s100, v_s101);
                v_s11 = _mm256_packs_epi32(v_s110, v_s111);

                _mm256_storeu_si256((__m256i*)(dst + x), _mm256_packs_epi16(v_s10, v_s11));
            }
        }

        return x;
    }

    bool haveAVX;
};

template <>
struct Mul_SIMD<ushort, float>
{
    Mul_SIMD()
    {
        haveAVX = checkHardwareSupport(CV_CPU_AVX2);
    }

    int operator() (const ushort * src1, const ushort * src2, ushort * dst, int width, float scale) const
    {
        int x = 0;

        if (!haveAVX)
            return x;

        __m256i v_zero = _mm256_setzero_si256();
        if (scale == 1.0f)
        {
            __m256 v_scale = _mm256_set1_ps(scale);
            for (; x <= width - 16; x += 16)
            {
                __m256i v_src1 = _mm256_loadu_si256((__m256i const *)(src1 + x));
                __m256i v_src2 = _mm256_loadu_si256((__m256i const *)(src2 + x));

                __m256 v_dst1 = _mm256_mul_ps(_mm256_cvtepi32_ps(_mm256_unpacklo_epi16(v_src1, v_zero)),
                    _mm256_cvtepi32_ps(_mm256_unpacklo_epi16(v_src2, v_zero)));

                __m256 v_dst2 = _mm256_mul_ps(_mm256_cvtepi32_ps(_mm256_unpackhi_epi16(v_src1, v_zero)),
                    _mm256_cvtepi32_ps(_mm256_unpackhi_epi16(v_src2, v_zero)));

                __m256i v_dsti = _mm256_packus_epi32(_mm256_cvtps_epi32(v_dst1), _mm256_cvtps_epi32(v_dst2));
                _mm256_storeu_si256((__m256i *)(dst + x), v_dsti);
            }
        }
        else
        {
            __m256 v_scale = _mm256_set1_ps(scale);
            for (; x <= width - 16; x += 16)
            {
                __m256i v_src1 = _mm256_loadu_si256((__m256i const *)(src1 + x));
                __m256i v_src2 = _mm256_loadu_si256((__m256i const *)(src2 + x));

                __m256 v_dst1 = _mm256_mul_ps(_mm256_cvtepi32_ps(_mm256_unpacklo_epi16(v_src1, v_zero)),
                    _mm256_cvtepi32_ps(_mm256_unpacklo_epi16(v_src2, v_zero)));
                v_dst1 = _mm256_mul_ps(v_dst1, v_scale);

                __m256 v_dst2 = _mm256_mul_ps(_mm256_cvtepi32_ps(_mm256_unpackhi_epi16(v_src1, v_zero)),
                    _mm256_cvtepi32_ps(_mm256_unpackhi_epi16(v_src2, v_zero)));
                v_dst2 = _mm256_mul_ps(v_dst2, v_scale);

                __m256i v_dsti = _mm256_packus_epi32(_mm256_cvtps_epi32(v_dst1), _mm256_cvtps_epi32(v_dst2));
                _mm256_storeu_si256((__m256i *)(dst + x), v_dsti);
            }
        }

        return x;
    }

    bool haveAVX;
};

template <>
struct Mul_SIMD<short, float>
{
    Mul_SIMD()
    {
        haveAVX = checkHardwareSupport(CV_CPU_AVX2);
    }

    int operator() (const short * src1, const short * src2, short * dst, int width, float scale) const
    {
        int x = 0;

        if (!haveAVX)
            return x;

        if (scale == 1.0f)
        {
            for (; x <= width - 16; x += 16)
            {
                __m128i v_src10 = _mm_loadu_si128((__m128i const *)(src1 + x));
                __m128i v_src11 = _mm_loadu_si128((__m128i const *)(src1 + x + 8));
                __m128i v_src20 = _mm_loadu_si128((__m128i const *)(src2 + x));
                __m128i v_src21 = _mm_loadu_si128((__m128i const *)(src2 + x + 8));

                __m256i v_s10 = _mm256_cvtepi16_epi32(v_src10);
                __m256i v_s11 = _mm256_cvtepi16_epi32(v_src11);
                __m256i v_s20 = _mm256_cvtepi16_epi32(v_src20);
                __m256i v_s21 = _mm256_cvtepi16_epi32(v_src21);

                __m256 v_dst00 = _mm256_mul_ps(_mm256_cvtepi32_ps(v_s10), _mm256_cvtepi32_ps(v_s20));
                __m256 v_dst01 = _mm256_mul_ps(_mm256_cvtepi32_ps(v_s11), _mm256_cvtepi32_ps(v_s21));

                v_s10 = _mm256_cvtps_epi32(v_dst00);
                v_s11 = _mm256_cvtps_epi32(v_dst01);

                _mm256_storeu_si256((__m256i*)(dst + x), _mm256_packs_epi32(v_s10, v_s11));
            }
        }
        else
        {
            __m256 v_scale = _mm256_set1_ps(scale);
            for (; x <= width - 16; x += 16)
            {
                __m128i v_src10 = _mm_loadu_si128((__m128i const *)(src1 + x));
                __m128i v_src11 = _mm_loadu_si128((__m128i const *)(src1 + x + 8));
                __m128i v_src20 = _mm_loadu_si128((__m128i const *)(src2 + x));
                __m128i v_src21 = _mm_loadu_si128((__m128i const *)(src2 + x + 8));

                __m256i v_s10 = _mm256_cvtepi16_epi32(v_src10);
                __m256i v_s11 = _mm256_cvtepi16_epi32(v_src11);
                __m256i v_s20 = _mm256_cvtepi16_epi32(v_src20);
                __m256i v_s21 = _mm256_cvtepi16_epi32(v_src21);

                __m256 v_dst00 = _mm256_mul_ps(_mm256_cvtepi32_ps(v_s10), _mm256_cvtepi32_ps(v_s20));
                __m256 v_dst01 = _mm256_mul_ps(_mm256_cvtepi32_ps(v_s11), _mm256_cvtepi32_ps(v_s21));

                v_dst00 = _mm256_mul_ps(v_dst00, v_scale);
                v_dst01 = _mm256_mul_ps(v_dst01, v_scale);

                v_s10 = _mm256_cvtps_epi32(v_dst00);
                v_s11 = _mm256_cvtps_epi32(v_dst01);

                _mm256_storeu_si256((__m256i*)(dst + x), _mm256_packs_epi32(v_s10, v_s11));
            }
        }

        return x;
    }

    bool haveAVX;
};

template <>
struct Mul_SIMD<int, double>
{
    Mul_SIMD()
    {
        haveAVX = checkHardwareSupport(CV_CPU_AVX2);
    }

    int operator() (const int * src1, const int* src2, int* dst, int width, double scale) const
    {
        int x = 0;

        if (!haveAVX)
            return x;

        if (scale == 1.0)
        {
            for (; x <= width - 8; x += 8)
            {
                __m128i v_src10 = _mm_loadu_si128((__m128i const *)(src1 + x));
                __m128i v_src11 = _mm_loadu_si128((__m128i const *)(src1 + x + 4));
                __m128i v_src20 = _mm_loadu_si128((__m128i const *)(src2 + x));
                __m128i v_src21 = _mm_loadu_si128((__m128i const *)(src2 + x + 4));

                __m256d v_s10 = _mm256_cvtepi32_pd(v_src10);
                __m256d v_s11 = _mm256_cvtepi32_pd(v_src11);
                __m256d v_s20 = _mm256_cvtepi32_pd(v_src20);
                __m256d v_s21 = _mm256_cvtepi32_pd(v_src21);

                __m256d v_dst00 = _mm256_mul_pd(v_s10, v_s20);
                __m256d v_dst01 = _mm256_mul_pd(v_s11, v_s21);

                v_src10 = _mm256_cvtpd_epi32(v_dst00);
                v_src11 = _mm256_cvtpd_epi32(v_dst01);

                _mm_storeu_si128((__m128i*)(dst + x), v_src10);
                _mm_storeu_si128((__m128i*)(dst + x + 4), v_src11);
            }
        }
        else
        {
            __m256d v_scale = _mm256_set1_pd(scale);
            for (; x <= width - 8; x += 8)
            {
                __m128i v_src10 = _mm_loadu_si128((__m128i const *)(src1 + x));
                __m128i v_src11 = _mm_loadu_si128((__m128i const *)(src1 + x + 4));
                __m128i v_src20 = _mm_loadu_si128((__m128i const *)(src2 + x));
                __m128i v_src21 = _mm_loadu_si128((__m128i const *)(src2 + x + 4));

                __m256d v_s10 = _mm256_cvtepi32_pd(v_src10);
                __m256d v_s11 = _mm256_cvtepi32_pd(v_src11);
                __m256d v_s20 = _mm256_cvtepi32_pd(v_src20);
                __m256d v_s21 = _mm256_cvtepi32_pd(v_src21);

                __m256d v_dst00 = _mm256_mul_pd(v_s10, v_s20);
                __m256d v_dst01 = _mm256_mul_pd(v_s11, v_s21);

                v_dst00 = _mm256_mul_pd(v_dst00, v_scale);
                v_dst01 = _mm256_mul_pd(v_dst01, v_scale);

                v_src10 = _mm256_cvtpd_epi32(v_dst00);
                v_src11 = _mm256_cvtpd_epi32(v_dst01);

                _mm_storeu_si128((__m128i*)(dst + x), v_src10);
                _mm_storeu_si128((__m128i*)(dst + x + 4), v_src11);
            }
        }

        return x;
    }

    bool haveAVX;
};

template <>
struct Mul_SIMD<float, float>
{
    Mul_SIMD()
    {
        haveAVX = checkHardwareSupport(CV_CPU_AVX2);
    }

    int operator() (const float * src1, const float* src2, float* dst, int width, float scale) const
    {
        int x = 0;

        if (!haveAVX)
            return x;

        if (scale == 1.0f)
        {
            for (; x <= width - 16; x += 16)
            {
                __m256 v_src10 = _mm256_loadu_ps(src1 + x);
                __m256 v_src11 = _mm256_loadu_ps(src1 + x + 8);
                __m256 v_src20 = _mm256_loadu_ps(src2 + x);
                __m256 v_src21 = _mm256_loadu_ps(src2 + x + 8);

                _mm256_storeu_ps(dst + x, _mm256_mul_ps(v_src10, v_src20));
                _mm256_storeu_ps(dst + x + 8, _mm256_mul_ps(v_src11, v_src21));
            }
        }
        else
        {
            __m256 v_scale = _mm256_set1_ps(scale);
            for (; x <= width - 16; x += 16)
            {
                __m256 v_src10 = _mm256_loadu_ps(src1 + x);
                __m256 v_src11 = _mm256_loadu_ps(src1 + x + 8);
                __m256 v_src20 = _mm256_loadu_ps(src2 + x);
                __m256 v_src21 = _mm256_loadu_ps(src2 + x + 8);

                v_src10 = _mm256_mul_ps(v_src10, v_src20);
                v_src11 = _mm256_mul_ps(v_src11, v_src21);

                _mm256_storeu_ps(dst + x, _mm256_mul_ps(v_src10, v_scale));
                _mm256_storeu_ps(dst + x + 8, _mm256_mul_ps(v_src11, v_scale));
            }
        }

        return x;
    }

    bool haveAVX;
};

template <>
struct Mul_SIMD<double, double>
{
    Mul_SIMD()
    {
        haveAVX = checkHardwareSupport(CV_CPU_AVX2);
    }

    int operator() (const double * src1, const double* src2, double* dst, int width, double scale) const
    {
        int x = 0;

        if (!haveAVX)
            return x;

        if (scale == 1.0)
        {
            for (; x <= width - 8; x += 8)
            {
                __m256d v_src10 = _mm256_loadu_pd(src1 + x);
                __m256d v_src11 = _mm256_loadu_pd(src1 + x + 4);
                __m256d v_src20 = _mm256_loadu_pd(src2 + x);
                __m256d v_src21 = _mm256_loadu_pd(src2 + x + 4);

                _mm256_storeu_pd(dst + x, _mm256_mul_pd(v_src10, v_src20));
                _mm256_storeu_pd(dst + x + 4, _mm256_mul_pd(v_src11, v_src21));
            }
        }
        else
        {
            __m256d v_scale = _mm256_set1_pd(scale);
            for (; x <= width - 8; x += 8)
            {
                __m256d v_src10 = _mm256_loadu_pd(src1 + x);
                __m256d v_src11 = _mm256_loadu_pd(src1 + x + 4);
                __m256d v_src20 = _mm256_loadu_pd(src2 + x);
                __m256d v_src21 = _mm256_loadu_pd(src2 + x + 4);

                v_src10 = _mm256_mul_pd(v_src10, v_src20);
                v_src11 = _mm256_mul_pd(v_src11, v_src21);

                _mm256_storeu_pd(dst + x, _mm256_mul_pd(v_src10, v_scale));
                _mm256_storeu_pd(dst + x + 4, _mm256_mul_pd(v_src11, v_scale));
            }
        }

        return x;
    }

    bool haveAVX;
};

#elif CV_SSE2

#if CV_SSE4_1

=======
>>>>>>> afdbd855
template <>
struct InRange_SIMD<schar>
{
    int operator () (const schar * src1, const schar * src2, const schar * src3,
                     uchar * dst, int len) const
    {
        int x = 0;

        for ( ; x <= len - 16; x += 16 )
        {
            int8x16_t values = vld1q_s8(src1 + x);
            int8x16_t low = vld1q_s8(src2 + x);
            int8x16_t high = vld1q_s8(src3 + x);

            vst1q_u8(dst + x, vandq_u8(vcgeq_s8(values, low), vcgeq_s8(high, values)));
        }
        return x;
    }
};

template <>
struct InRange_SIMD<ushort>
{
    int operator () (const ushort * src1, const ushort * src2, const ushort * src3,
                     uchar * dst, int len) const
    {
        int x = 0;

        for ( ; x <= len - 16; x += 16 )
        {
            uint16x8_t values = vld1q_u16((const uint16_t*)(src1 + x));
            uint16x8_t low = vld1q_u16((const uint16_t*)(src2 + x));
            uint16x8_t high = vld1q_u16((const uint16_t*)(src3 + x));
            uint8x8_t  r1 = vmovn_u16(vandq_u16(vcgeq_u16(values, low), vcgeq_u16(high, values)));

            values = vld1q_u16((const uint16_t*)(src1 + x + 8));
            low = vld1q_u16((const uint16_t*)(src2 + x + 8));
            high = vld1q_u16((const uint16_t*)(src3 + x + 8));
            uint8x8_t  r2 = vmovn_u16(vandq_u16(vcgeq_u16(values, low), vcgeq_u16(high, values)));

            vst1q_u8(dst + x, vcombine_u8(r1, r2));
        }
        return x;
    }
};

template <>
struct InRange_SIMD<short>
{
    int operator () (const short * src1, const short * src2, const short * src3,
                     uchar * dst, int len) const
    {
        int x = 0;

        for ( ; x <= len - 16; x += 16 )
        {
            int16x8_t values = vld1q_s16((const int16_t*)(src1 + x));
            int16x8_t low = vld1q_s16((const int16_t*)(src2 + x));
            int16x8_t high = vld1q_s16((const int16_t*)(src3 + x));
            uint8x8_t r1 = vmovn_u16(vandq_u16(vcgeq_s16(values, low), vcgeq_s16(high, values)));

            values = vld1q_s16((const int16_t*)(src1 + x + 8));
            low = vld1q_s16((const int16_t*)(src2 + x + 8));
            high = vld1q_s16((const int16_t*)(src3 + x + 8));
            uint8x8_t r2 = vmovn_u16(vandq_u16(vcgeq_s16(values, low), vcgeq_s16(high, values)));

            vst1q_u8(dst + x, vcombine_u8(r1, r2));
        }
        return x;
    }
};

<<<<<<< HEAD
#if CV_AVX2

=======
>>>>>>> afdbd855
template <>
struct InRange_SIMD<int>
{
<<<<<<< HEAD
    bool haveAVX;
    Div_SIMD() { haveAVX = checkHardwareSupport(CV_CPU_AVX2); }

    int operator() (const uchar * src1, const uchar * src2, uchar * dst, int width, double scale) const
    {
        int x = 0;

        if (!haveAVX)
            return x;

        __m256i v_zero = _mm256_setzero_si256();
        if ((float)scale == 1.0f)
            for (; x <= width - 32; x += 32)
            {
                __m256i v_src1 = _mm256_loadu_si256((__m256i const *)(src1 + x));
                __m256i v_src2 = _mm256_loadu_si256((__m256i const *)(src2 + x));

                __m256i v_s10 = _mm256_unpacklo_epi8(v_src1, v_zero);
                __m256i v_s11 = _mm256_unpackhi_epi8(v_src1, v_zero);
                __m256i v_s20 = _mm256_unpacklo_epi8(v_src2, v_zero);
                __m256i v_s21 = _mm256_unpackhi_epi8(v_src2, v_zero);

                __m256i v_s100 = _mm256_unpacklo_epi16(v_s10, v_zero);
                __m256i v_s101 = _mm256_unpackhi_epi16(v_s10, v_zero);
                __m256i v_s110 = _mm256_unpacklo_epi16(v_s11, v_zero);
                __m256i v_s111 = _mm256_unpackhi_epi16(v_s11, v_zero);
                __m256i v_s200 = _mm256_unpacklo_epi16(v_s20, v_zero);
                __m256i v_s201 = _mm256_unpackhi_epi16(v_s20, v_zero);
                __m256i v_s210 = _mm256_unpacklo_epi16(v_s21, v_zero);
                __m256i v_s211 = _mm256_unpackhi_epi16(v_s21, v_zero);

                __m256 v_dst00 = _mm256_div_ps(_mm256_cvtepi32_ps(v_s100), _mm256_cvtepi32_ps(v_s200));
                __m256 v_dst01 = _mm256_div_ps(_mm256_cvtepi32_ps(v_s101), _mm256_cvtepi32_ps(v_s201));
                __m256 v_dst10 = _mm256_div_ps(_mm256_cvtepi32_ps(v_s110), _mm256_cvtepi32_ps(v_s210));
                __m256 v_dst11 = _mm256_div_ps(_mm256_cvtepi32_ps(v_s111), _mm256_cvtepi32_ps(v_s211));

                v_s100 = _mm256_cvtps_epi32(v_dst00);
                v_s101 = _mm256_cvtps_epi32(v_dst01);
                v_s110 = _mm256_cvtps_epi32(v_dst10);
                v_s111 = _mm256_cvtps_epi32(v_dst11);

                v_s10 = _mm256_packus_epi32(v_s100, v_s101);
                v_s11 = _mm256_packus_epi32(v_s110, v_s111);

                _mm256_storeu_si256((__m256i*)(dst + x), _mm256_packus_epi16(v_s10, v_s11));
            }
        else
        {
            __m256 v_scale = _mm256_set1_ps((float)scale);
            for (; x <= width - 32; x += 32)
            {
                __m256i v_src1 = _mm256_loadu_si256((__m256i const *)(src1 + x));
                __m256i v_src2 = _mm256_loadu_si256((__m256i const *)(src2 + x));

                __m256i v_s10 = _mm256_unpacklo_epi8(v_src1, v_zero);
                __m256i v_s11 = _mm256_unpackhi_epi8(v_src1, v_zero);
                __m256i v_s20 = _mm256_unpacklo_epi8(v_src2, v_zero);
                __m256i v_s21 = _mm256_unpackhi_epi8(v_src2, v_zero);

                __m256i v_s100 = _mm256_unpacklo_epi16(v_s10, v_zero);
                __m256i v_s101 = _mm256_unpackhi_epi16(v_s10, v_zero);
                __m256i v_s110 = _mm256_unpacklo_epi16(v_s11, v_zero);
                __m256i v_s111 = _mm256_unpackhi_epi16(v_s11, v_zero);
                __m256i v_s200 = _mm256_unpacklo_epi16(v_s20, v_zero);
                __m256i v_s201 = _mm256_unpackhi_epi16(v_s20, v_zero);
                __m256i v_s210 = _mm256_unpacklo_epi16(v_s21, v_zero);
                __m256i v_s211 = _mm256_unpackhi_epi16(v_s21, v_zero);

                __m256 v_dst00 = _mm256_div_ps(_mm256_cvtepi32_ps(v_s100), _mm256_cvtepi32_ps(v_s200));
                __m256 v_dst01 = _mm256_div_ps(_mm256_cvtepi32_ps(v_s101), _mm256_cvtepi32_ps(v_s201));
                __m256 v_dst10 = _mm256_div_ps(_mm256_cvtepi32_ps(v_s110), _mm256_cvtepi32_ps(v_s210));
                __m256 v_dst11 = _mm256_div_ps(_mm256_cvtepi32_ps(v_s111), _mm256_cvtepi32_ps(v_s211));

                v_dst00 = _mm256_mul_ps(v_dst00, v_scale);
                v_dst01 = _mm256_mul_ps(v_dst01, v_scale);
                v_dst10 = _mm256_mul_ps(v_dst10, v_scale);
                v_dst11 = _mm256_mul_ps(v_dst11, v_scale);

                v_s100 = _mm256_cvtps_epi32(v_dst00);
                v_s101 = _mm256_cvtps_epi32(v_dst01);
                v_s110 = _mm256_cvtps_epi32(v_dst10);
                v_s111 = _mm256_cvtps_epi32(v_dst11);

                v_s10 = _mm256_packus_epi32(v_s100, v_s101);
                v_s11 = _mm256_packus_epi32(v_s110, v_s111);

                _mm256_storeu_si256((__m256i*)(dst + x), _mm256_packus_epi16(v_s10, v_s11));
            }
=======
    int operator () (const int * src1, const int * src2, const int * src3,
                     uchar * dst, int len) const
    {
        int x = 0;

        for ( ; x <= len - 8; x += 8 )
        {
            int32x4_t values = vld1q_s32((const int32_t*)(src1 + x));
            int32x4_t low = vld1q_s32((const int32_t*)(src2 + x));
            int32x4_t high = vld1q_s32((const int32_t*)(src3 + x));

            uint16x4_t r1 = vmovn_u32(vandq_u32(vcgeq_s32(values, low), vcgeq_s32(high, values)));

            values = vld1q_s32((const int32_t*)(src1 + x + 4));
            low = vld1q_s32((const int32_t*)(src2 + x + 4));
            high = vld1q_s32((const int32_t*)(src3 + x + 4));

            uint16x4_t r2 = vmovn_u32(vandq_u32(vcgeq_s32(values, low), vcgeq_s32(high, values)));

            uint16x8_t res_16 = vcombine_u16(r1, r2);

            vst1_u8(dst + x, vmovn_u16(res_16));
>>>>>>> afdbd855
        }
        return x;
    }
};

template <>
struct InRange_SIMD<float>
{
<<<<<<< HEAD
    bool haveAVX;
    Div_SIMD() { haveAVX = checkHardwareSupport(CV_CPU_AVX2); }

    int operator() (const schar * src1, const schar * src2, schar * dst, int width, double scale) const
    {
        int x = 0;

        if (!haveAVX)
            return x;

        if ((float)scale == 1.0f)
            for (; x <= width - 32; x += 32)
            {
                __m128i v_src10 = _mm_loadu_si128((__m128i const *)(src1 + x));
                __m128i v_src11 = _mm_loadu_si128((__m128i const *)(src1 + x + 16));
                __m128i v_src20 = _mm_loadu_si128((__m128i const *)(src2 + x));
                __m128i v_src21 = _mm_loadu_si128((__m128i const *)(src2 + x + 16));

                __m256i v_s10 = _mm256_cvtepi8_epi16(v_src10);
                __m256i v_s11 = _mm256_cvtepi8_epi16(v_src11);
                __m256i v_s20 = _mm256_cvtepi8_epi16(v_src20);
                __m256i v_s21 = _mm256_cvtepi8_epi16(v_src21);

                __m256i v_s100 = _mm256_cvtepi16_epi32(_mm256_extracti128_si256(v_s10, 0));
                __m256i v_s101 = _mm256_cvtepi16_epi32(_mm256_extracti128_si256(v_s10, 1));
                __m256i v_s110 = _mm256_cvtepi16_epi32(_mm256_extracti128_si256(v_s11, 0));
                __m256i v_s111 = _mm256_cvtepi16_epi32(_mm256_extracti128_si256(v_s11, 1));
                __m256i v_s200 = _mm256_cvtepi16_epi32(_mm256_extracti128_si256(v_s20, 0));
                __m256i v_s201 = _mm256_cvtepi16_epi32(_mm256_extracti128_si256(v_s20, 1));
                __m256i v_s210 = _mm256_cvtepi16_epi32(_mm256_extracti128_si256(v_s21, 0));
                __m256i v_s211 = _mm256_cvtepi16_epi32(_mm256_extracti128_si256(v_s21, 1));

                __m256 v_dst00 = _mm256_div_ps(_mm256_cvtepi32_ps(v_s100), _mm256_cvtepi32_ps(v_s200));
                __m256 v_dst01 = _mm256_div_ps(_mm256_cvtepi32_ps(v_s101), _mm256_cvtepi32_ps(v_s201));
                __m256 v_dst10 = _mm256_div_ps(_mm256_cvtepi32_ps(v_s110), _mm256_cvtepi32_ps(v_s210));
                __m256 v_dst11 = _mm256_div_ps(_mm256_cvtepi32_ps(v_s111), _mm256_cvtepi32_ps(v_s211));

                v_s100 = _mm256_cvtps_epi32(v_dst00);
                v_s101 = _mm256_cvtps_epi32(v_dst01);
                v_s110 = _mm256_cvtps_epi32(v_dst10);
                v_s111 = _mm256_cvtps_epi32(v_dst11);

                v_s10 = _mm256_packs_epi32(v_s100, v_s101);
                v_s11 = _mm256_packs_epi32(v_s110, v_s111);

                _mm256_storeu_si256((__m256i*)(dst + x), _mm256_packs_epi16(v_s10, v_s11));
            }
        else
        {
            __m256 v_scale = _mm256_set1_ps((float)scale);
            for (; x <= width - 32; x += 32)
            {
                __m128i v_src10 = _mm_loadu_si128((__m128i const *)(src1 + x));
                __m128i v_src11 = _mm_loadu_si128((__m128i const *)(src1 + x + 16));
                __m128i v_src20 = _mm_loadu_si128((__m128i const *)(src2 + x));
                __m128i v_src21 = _mm_loadu_si128((__m128i const *)(src2 + x + 16));

                __m256i v_s10 = _mm256_cvtepi8_epi16(v_src10);
                __m256i v_s11 = _mm256_cvtepi8_epi16(v_src11);
                __m256i v_s20 = _mm256_cvtepi8_epi16(v_src20);
                __m256i v_s21 = _mm256_cvtepi8_epi16(v_src21);

                __m256i v_s100 = _mm256_cvtepi16_epi32(_mm256_extracti128_si256(v_s10, 0));
                __m256i v_s101 = _mm256_cvtepi16_epi32(_mm256_extracti128_si256(v_s10, 1));
                __m256i v_s110 = _mm256_cvtepi16_epi32(_mm256_extracti128_si256(v_s11, 0));
                __m256i v_s111 = _mm256_cvtepi16_epi32(_mm256_extracti128_si256(v_s11, 1));
                __m256i v_s200 = _mm256_cvtepi16_epi32(_mm256_extracti128_si256(v_s20, 0));
                __m256i v_s201 = _mm256_cvtepi16_epi32(_mm256_extracti128_si256(v_s20, 1));
                __m256i v_s210 = _mm256_cvtepi16_epi32(_mm256_extracti128_si256(v_s21, 0));
                __m256i v_s211 = _mm256_cvtepi16_epi32(_mm256_extracti128_si256(v_s21, 1));

                __m256 v_dst00 = _mm256_div_ps(_mm256_cvtepi32_ps(v_s100), _mm256_cvtepi32_ps(v_s200));
                __m256 v_dst01 = _mm256_div_ps(_mm256_cvtepi32_ps(v_s101), _mm256_cvtepi32_ps(v_s201));
                __m256 v_dst10 = _mm256_div_ps(_mm256_cvtepi32_ps(v_s110), _mm256_cvtepi32_ps(v_s210));
                __m256 v_dst11 = _mm256_div_ps(_mm256_cvtepi32_ps(v_s111), _mm256_cvtepi32_ps(v_s211));

                v_dst00 = _mm256_mul_ps(v_dst00, v_scale);
                v_dst01 = _mm256_mul_ps(v_dst01, v_scale);
                v_dst10 = _mm256_mul_ps(v_dst10, v_scale);
                v_dst11 = _mm256_mul_ps(v_dst11, v_scale);

                v_s100 = _mm256_cvtps_epi32(v_dst00);
                v_s101 = _mm256_cvtps_epi32(v_dst01);
                v_s110 = _mm256_cvtps_epi32(v_dst10);
                v_s111 = _mm256_cvtps_epi32(v_dst11);

                v_s10 = _mm256_packs_epi32(v_s100, v_s101);
                v_s11 = _mm256_packs_epi32(v_s110, v_s111);

                _mm256_storeu_si256((__m256i*)(dst + x), _mm256_packs_epi16(v_s10, v_s11));
            }
=======
    int operator () (const float * src1, const float * src2, const float * src3,
                     uchar * dst, int len) const
    {
        int x = 0;

        for ( ; x <= len - 8; x += 8 )
        {
            float32x4_t values = vld1q_f32((const float32_t*)(src1 + x));
            float32x4_t low = vld1q_f32((const float32_t*)(src2 + x));
            float32x4_t high = vld1q_f32((const float32_t*)(src3 + x));

            uint16x4_t r1 = vmovn_u32(vandq_u32(vcgeq_f32(values, low), vcgeq_f32(high, values)));

            values = vld1q_f32((const float32_t*)(src1 + x + 4));
            low = vld1q_f32((const float32_t*)(src2 + x + 4));
            high = vld1q_f32((const float32_t*)(src3 + x + 4));

            uint16x4_t r2 = vmovn_u32(vandq_u32(vcgeq_f32(values, low), vcgeq_f32(high, values)));

            uint16x8_t res_16 = vcombine_u16(r1, r2);

            vst1_u8(dst + x, vmovn_u16(res_16));
>>>>>>> afdbd855
        }
        return x;
    }
};

<<<<<<< HEAD
template <>
struct Div_SIMD<ushort>
{
    bool haveAVX;
    Div_SIMD() { haveAVX = checkHardwareSupport(CV_CPU_AVX2); }
=======
#endif

template <typename T>
static void inRange_(const T* src1, size_t step1, const T* src2, size_t step2,
         const T* src3, size_t step3, uchar* dst, size_t step,
         Size size)
{
    step1 /= sizeof(src1[0]);
    step2 /= sizeof(src2[0]);
    step3 /= sizeof(src3[0]);

    InRange_SIMD<T> vop;
>>>>>>> afdbd855

    for( ; size.height--; src1 += step1, src2 += step2, src3 += step3, dst += step )
    {
        int x = vop(src1, src2, src3, dst, size.width);
        #if CV_ENABLE_UNROLLED
        for( ; x <= size.width - 4; x += 4 )
        {
            int t0, t1;
            t0 = src2[x] <= src1[x] && src1[x] <= src3[x];
            t1 = src2[x+1] <= src1[x+1] && src1[x+1] <= src3[x+1];
            dst[x] = (uchar)-t0; dst[x+1] = (uchar)-t1;
            t0 = src2[x+2] <= src1[x+2] && src1[x+2] <= src3[x+2];
            t1 = src2[x+3] <= src1[x+3] && src1[x+3] <= src3[x+3];
            dst[x+2] = (uchar)-t0; dst[x+3] = (uchar)-t1;
        }
        #endif
        for( ; x < size.width; x++ )
            dst[x] = (uchar)-(src2[x] <= src1[x] && src1[x] <= src3[x]);
    }
}

<<<<<<< HEAD
        if (!haveAVX)
            return x;

        __m256i v_zero = _mm256_setzero_si256();
        if ((float)scale == 1.0f)
        {
            for (; x <= width - 16; x += 16)
            {
                __m256i v_src1 = _mm256_loadu_si256((__m256i const *)(src1 + x));
                __m256i v_src2 = _mm256_loadu_si256((__m256i const *)(src2 + x));

                __m256 v_dst1 = _mm256_div_ps(_mm256_cvtepi32_ps(_mm256_unpacklo_epi16(v_src1, v_zero)),
                    _mm256_cvtepi32_ps(_mm256_unpacklo_epi16(v_src2, v_zero)));

                __m256 v_dst2 = _mm256_div_ps(_mm256_cvtepi32_ps(_mm256_unpackhi_epi16(v_src1, v_zero)),
                    _mm256_cvtepi32_ps(_mm256_unpackhi_epi16(v_src2, v_zero)));

                __m256i v_dsti = _mm256_packus_epi32(_mm256_cvtps_epi32(v_dst1), _mm256_cvtps_epi32(v_dst2));
                _mm256_storeu_si256((__m256i *)(dst + x), v_dsti);
            }
        }
        else
        {
            __m256 v_scale = _mm256_set1_ps((float)scale);
            for (; x <= width - 16; x += 16)
            {
                __m256i v_src1 = _mm256_loadu_si256((__m256i const *)(src1 + x));
                __m256i v_src2 = _mm256_loadu_si256((__m256i const *)(src2 + x));

                __m256 v_dst1 = _mm256_div_ps(_mm256_cvtepi32_ps(_mm256_unpacklo_epi16(v_src1, v_zero)),
                    _mm256_cvtepi32_ps(_mm256_unpacklo_epi16(v_src2, v_zero)));
                v_dst1 = _mm256_mul_ps(v_dst1, v_scale);

                __m256 v_dst2 = _mm256_div_ps(_mm256_cvtepi32_ps(_mm256_unpackhi_epi16(v_src1, v_zero)),
                    _mm256_cvtepi32_ps(_mm256_unpackhi_epi16(v_src2, v_zero)));
                v_dst2 = _mm256_mul_ps(v_dst2, v_scale);

                __m256i v_dsti = _mm256_packus_epi32(_mm256_cvtps_epi32(v_dst1), _mm256_cvtps_epi32(v_dst2));
                _mm256_storeu_si256((__m256i *)(dst + x), v_dsti);
            }
        }
=======

static void inRange8u(const uchar* src1, size_t step1, const uchar* src2, size_t step2,
                      const uchar* src3, size_t step3, uchar* dst, size_t step, Size size)
{
    inRange_(src1, step1, src2, step2, src3, step3, dst, step, size);
}

static void inRange8s(const schar* src1, size_t step1, const schar* src2, size_t step2,
                      const schar* src3, size_t step3, uchar* dst, size_t step, Size size)
{
    inRange_(src1, step1, src2, step2, src3, step3, dst, step, size);
}

static void inRange16u(const ushort* src1, size_t step1, const ushort* src2, size_t step2,
                       const ushort* src3, size_t step3, uchar* dst, size_t step, Size size)
{
    inRange_(src1, step1, src2, step2, src3, step3, dst, step, size);
}

static void inRange16s(const short* src1, size_t step1, const short* src2, size_t step2,
                       const short* src3, size_t step3, uchar* dst, size_t step, Size size)
{
    inRange_(src1, step1, src2, step2, src3, step3, dst, step, size);
}

static void inRange32s(const int* src1, size_t step1, const int* src2, size_t step2,
                       const int* src3, size_t step3, uchar* dst, size_t step, Size size)
{
    inRange_(src1, step1, src2, step2, src3, step3, dst, step, size);
}

static void inRange32f(const float* src1, size_t step1, const float* src2, size_t step2,
                       const float* src3, size_t step3, uchar* dst, size_t step, Size size)
{
    inRange_(src1, step1, src2, step2, src3, step3, dst, step, size);
}

static void inRange64f(const double* src1, size_t step1, const double* src2, size_t step2,
                       const double* src3, size_t step3, uchar* dst, size_t step, Size size)
{
    inRange_(src1, step1, src2, step2, src3, step3, dst, step, size);
}

static void inRangeReduce(const uchar* src, uchar* dst, size_t len, int cn)
{
    int k = cn % 4 ? cn % 4 : 4;
    size_t i, j;
    if( k == 1 )
        for( i = j = 0; i < len; i++, j += cn )
            dst[i] = src[j];
    else if( k == 2 )
        for( i = j = 0; i < len; i++, j += cn )
            dst[i] = src[j] & src[j+1];
    else if( k == 3 )
        for( i = j = 0; i < len; i++, j += cn )
            dst[i] = src[j] & src[j+1] & src[j+2];
    else
        for( i = j = 0; i < len; i++, j += cn )
            dst[i] = src[j] & src[j+1] & src[j+2] & src[j+3];
>>>>>>> afdbd855

    for( ; k < cn; k += 4 )
    {
        for( i = 0, j = k; i < len; i++, j += cn )
            dst[i] &= src[j] & src[j+1] & src[j+2] & src[j+3];
    }
}

<<<<<<< HEAD
template <>
struct Div_SIMD<short>
{
    bool haveAVX;
    Div_SIMD() { haveAVX = checkHardwareSupport(CV_CPU_AVX2); }
=======
typedef void (*InRangeFunc)( const uchar* src1, size_t step1, const uchar* src2, size_t step2,
                             const uchar* src3, size_t step3, uchar* dst, size_t step, Size sz );
>>>>>>> afdbd855

static InRangeFunc getInRangeFunc(int depth)
{
    static InRangeFunc inRangeTab[] =
    {
        (InRangeFunc)GET_OPTIMIZED(inRange8u), (InRangeFunc)GET_OPTIMIZED(inRange8s), (InRangeFunc)GET_OPTIMIZED(inRange16u),
        (InRangeFunc)GET_OPTIMIZED(inRange16s), (InRangeFunc)GET_OPTIMIZED(inRange32s), (InRangeFunc)GET_OPTIMIZED(inRange32f),
        (InRangeFunc)inRange64f, 0
    };

<<<<<<< HEAD
        if (!haveAVX)
            return x;

        if ((float)scale == 1.0f)
        {
            for (; x <= width - 16; x += 16)
            {
                __m128i v_src10 = _mm_loadu_si128((__m128i const *)(src1 + x));
                __m128i v_src11 = _mm_loadu_si128((__m128i const *)(src1 + x + 8));
                __m128i v_src20 = _mm_loadu_si128((__m128i const *)(src2 + x));
                __m128i v_src21 = _mm_loadu_si128((__m128i const *)(src2 + x + 8));

                __m256i v_s10 = _mm256_cvtepi16_epi32(v_src10);
                __m256i v_s11 = _mm256_cvtepi16_epi32(v_src11);
                __m256i v_s20 = _mm256_cvtepi16_epi32(v_src20);
                __m256i v_s21 = _mm256_cvtepi16_epi32(v_src21);

                __m256 v_dst00 = _mm256_div_ps(_mm256_cvtepi32_ps(v_s10), _mm256_cvtepi32_ps(v_s20));
                __m256 v_dst01 = _mm256_div_ps(_mm256_cvtepi32_ps(v_s11), _mm256_cvtepi32_ps(v_s21));

                v_s10 = _mm256_cvtps_epi32(v_dst00);
                v_s11 = _mm256_cvtps_epi32(v_dst01);

                _mm256_storeu_si256((__m256i*)(dst + x), _mm256_packs_epi32(v_s10, v_s11));
            }
        }
        else
        {
            __m256 v_scale = _mm256_set1_ps((float)scale);
            for (; x <= width - 16; x += 16)
            {
                __m128i v_src10 = _mm_loadu_si128((__m128i const *)(src1 + x));
                __m128i v_src11 = _mm_loadu_si128((__m128i const *)(src1 + x + 8));
                __m128i v_src20 = _mm_loadu_si128((__m128i const *)(src2 + x));
                __m128i v_src21 = _mm_loadu_si128((__m128i const *)(src2 + x + 8));

                __m256i v_s10 = _mm256_cvtepi16_epi32(v_src10);
                __m256i v_s11 = _mm256_cvtepi16_epi32(v_src11);
                __m256i v_s20 = _mm256_cvtepi16_epi32(v_src20);
                __m256i v_s21 = _mm256_cvtepi16_epi32(v_src21);

                __m256 v_dst00 = _mm256_div_ps(_mm256_cvtepi32_ps(v_s10), _mm256_cvtepi32_ps(v_s20));
                __m256 v_dst01 = _mm256_div_ps(_mm256_cvtepi32_ps(v_s11), _mm256_cvtepi32_ps(v_s21));

                v_dst00 = _mm256_mul_ps(v_dst00, v_scale);
                v_dst01 = _mm256_mul_ps(v_dst01, v_scale);

                v_s10 = _mm256_cvtps_epi32(v_dst00);
                v_s11 = _mm256_cvtps_epi32(v_dst01);

                _mm256_storeu_si256((__m256i*)(dst + x), _mm256_packs_epi32(v_s10, v_s11));
            }
        }
=======
    return inRangeTab[depth];
}

#ifdef HAVE_OPENCL

static bool ocl_inRange( InputArray _src, InputArray _lowerb,
                         InputArray _upperb, OutputArray _dst )
{
    const ocl::Device & d = ocl::Device::getDefault();
    int skind = _src.kind(), lkind = _lowerb.kind(), ukind = _upperb.kind();
    Size ssize = _src.size(), lsize = _lowerb.size(), usize = _upperb.size();
    int stype = _src.type(), ltype = _lowerb.type(), utype = _upperb.type();
    int sdepth = CV_MAT_DEPTH(stype), ldepth = CV_MAT_DEPTH(ltype), udepth = CV_MAT_DEPTH(utype);
    int cn = CV_MAT_CN(stype), rowsPerWI = d.isIntel() ? 4 : 1;
    bool lbScalar = false, ubScalar = false;

    if( (lkind == _InputArray::MATX && skind != _InputArray::MATX) ||
        ssize != lsize || stype != ltype )
    {
        if( !checkScalar(_lowerb, stype, lkind, skind) )
            CV_Error( CV_StsUnmatchedSizes,
                     "The lower bounary is neither an array of the same size and same type as src, nor a scalar");
        lbScalar = true;
    }

    if( (ukind == _InputArray::MATX && skind != _InputArray::MATX) ||
        ssize != usize || stype != utype )
    {
        if( !checkScalar(_upperb, stype, ukind, skind) )
            CV_Error( CV_StsUnmatchedSizes,
                     "The upper bounary is neither an array of the same size and same type as src, nor a scalar");
        ubScalar = true;
    }

    if (lbScalar != ubScalar)
        return false;

    bool doubleSupport = d.doubleFPConfig() > 0,
            haveScalar = lbScalar && ubScalar;

    if ( (!doubleSupport && sdepth == CV_64F) ||
         (!haveScalar && (sdepth != ldepth || sdepth != udepth)) )
        return false;

    int kercn = haveScalar ? cn : std::max(std::min(ocl::predictOptimalVectorWidth(_src, _lowerb, _upperb, _dst), 4), cn);
    if (kercn % cn != 0)
        kercn = cn;
    int colsPerWI = kercn / cn;
    String opts = format("%s-D cn=%d -D srcT=%s -D srcT1=%s -D dstT=%s -D kercn=%d -D depth=%d%s -D colsPerWI=%d",
                           haveScalar ? "-D HAVE_SCALAR " : "", cn, ocl::typeToStr(CV_MAKE_TYPE(sdepth, kercn)),
                           ocl::typeToStr(sdepth), ocl::typeToStr(CV_8UC(colsPerWI)), kercn, sdepth,
                           doubleSupport ? " -D DOUBLE_SUPPORT" : "", colsPerWI);
>>>>>>> afdbd855

    ocl::Kernel ker("inrange", ocl::core::inrange_oclsrc, opts);
    if (ker.empty())
        return false;

<<<<<<< HEAD
template <>
struct Div_SIMD<int>
{
    bool haveAVX;
    Div_SIMD() { haveAVX = checkHardwareSupport(CV_CPU_AVX2); }
=======
    _dst.create(ssize, CV_8UC1);
    UMat src = _src.getUMat(), dst = _dst.getUMat(), lscalaru, uscalaru;
    Mat lscalar, uscalar;
>>>>>>> afdbd855

    if (lbScalar && ubScalar)
    {
        lscalar = _lowerb.getMat();
        uscalar = _upperb.getMat();

<<<<<<< HEAD
        if (!haveAVX)
            return x;

        if ((float)scale == 1.0)
        {
            for (; x <= width - 16; x += 16)
            {
                __m256i v_src10 = _mm256_loadu_si256((__m256i const *)(src1 + x));
                __m256i v_src11 = _mm256_loadu_si256((__m256i const *)(src1 + x + 8));
                __m256i v_src20 = _mm256_loadu_si256((__m256i const *)(src2 + x));
                __m256i v_src21 = _mm256_loadu_si256((__m256i const *)(src2 + x + 8));

                __m256 v_s10 = _mm256_cvtepi32_ps(v_src10);
                __m256 v_s11 = _mm256_cvtepi32_ps(v_src11);
                __m256 v_s20 = _mm256_cvtepi32_ps(v_src20);
                __m256 v_s21 = _mm256_cvtepi32_ps(v_src21);

                __m256 v_dst00 = _mm256_div_ps(v_s10, v_s20);
                __m256 v_dst01 = _mm256_div_ps(v_s11, v_s21);

                v_src10 = _mm256_cvtps_epi32(v_dst00);
                v_src11 = _mm256_cvtps_epi32(v_dst01);

                _mm256_storeu_si256((__m256i*)(dst + x), v_src10);
                _mm256_storeu_si256((__m256i*)(dst + x + 8), v_src11);
            }
        }
        else
        {
            __m256 v_scale = _mm256_set1_ps((float)scale);
            for (; x <= width - 16; x += 16)
            {
                __m256i v_src10 = _mm256_loadu_si256((__m256i const *)(src1 + x));
                __m256i v_src11 = _mm256_loadu_si256((__m256i const *)(src1 + x + 8));
                __m256i v_src20 = _mm256_loadu_si256((__m256i const *)(src2 + x));
                __m256i v_src21 = _mm256_loadu_si256((__m256i const *)(src2 + x + 8));

                __m256 v_s10 = _mm256_cvtepi32_ps(v_src10);
                __m256 v_s11 = _mm256_cvtepi32_ps(v_src11);
                __m256 v_s20 = _mm256_cvtepi32_ps(v_src20);
                __m256 v_s21 = _mm256_cvtepi32_ps(v_src21);

                __m256 v_dst00 = _mm256_div_ps(v_s10, v_s20);
                __m256 v_dst01 = _mm256_div_ps(v_s11, v_s21);

                v_dst00 = _mm256_mul_ps(v_dst00, v_scale);
                v_dst01 = _mm256_mul_ps(v_dst01, v_scale);

                v_src10 = _mm256_cvtps_epi32(v_dst00);
                v_src11 = _mm256_cvtps_epi32(v_dst01);

                _mm256_storeu_si256((__m256i*)(dst + x), v_src10);
                _mm256_storeu_si256((__m256i*)(dst + x + 8), v_src11);
            }
=======
        size_t esz = src.elemSize();
        size_t blocksize = 36;

        AutoBuffer<uchar> _buf(blocksize*(((int)lbScalar + (int)ubScalar)*esz + cn) + 2*cn*sizeof(int) + 128);
        uchar *buf = alignPtr(_buf + blocksize*cn, 16);

        if( ldepth != sdepth && sdepth < CV_32S )
        {
            int* ilbuf = (int*)alignPtr(buf + blocksize*esz, 16);
            int* iubuf = ilbuf + cn;

            BinaryFunc sccvtfunc = getConvertFunc(ldepth, CV_32S);
            sccvtfunc(lscalar.ptr(), 1, 0, 1, (uchar*)ilbuf, 1, Size(cn, 1), 0);
            sccvtfunc(uscalar.ptr(), 1, 0, 1, (uchar*)iubuf, 1, Size(cn, 1), 0);
            int minval = cvRound(getMinVal(sdepth)), maxval = cvRound(getMaxVal(sdepth));

            for( int k = 0; k < cn; k++ )
            {
                if( ilbuf[k] > iubuf[k] || ilbuf[k] > maxval || iubuf[k] < minval )
                    ilbuf[k] = minval+1, iubuf[k] = minval;
            }
            lscalar = Mat(cn, 1, CV_32S, ilbuf);
            uscalar = Mat(cn, 1, CV_32S, iubuf);
>>>>>>> afdbd855
        }

        lscalar.convertTo(lscalar, stype);
        uscalar.convertTo(uscalar, stype);
    }
<<<<<<< HEAD
};

template <>
struct Div_SIMD<float>
{
    bool haveAVX;
    Div_SIMD() { haveAVX = checkHardwareSupport(CV_CPU_AVX2); }

    int operator() (const float * src1, const float * src2, float * dst, int width, double scale) const
    {
        int x = 0;

        if (!haveAVX)
            return x;

        if ((float)scale == 1.0f)
        {
            for (; x <= width - 16; x += 16)
            {
                __m256 v_src10 = _mm256_loadu_ps(src1 + x);
                __m256 v_src11 = _mm256_loadu_ps(src1 + x + 8);
                __m256 v_src20 = _mm256_loadu_ps(src2 + x);
                __m256 v_src21 = _mm256_loadu_ps(src2 + x + 8);

                _mm256_storeu_ps(dst + x, _mm256_div_ps(v_src10, v_src20));
                _mm256_storeu_ps(dst + x + 8, _mm256_div_ps(v_src11, v_src21));
            }
        }
        else
        {
            __m256 v_scale = _mm256_set1_ps((float)scale);
            for (; x <= width - 16; x += 16)
            {
                __m256 v_src10 = _mm256_loadu_ps(src1 + x);
                __m256 v_src11 = _mm256_loadu_ps(src1 + x + 8);
                __m256 v_src20 = _mm256_loadu_ps(src2 + x);
                __m256 v_src21 = _mm256_loadu_ps(src2 + x + 8);

                v_src10 = _mm256_div_ps(v_src10, v_src20);
                v_src11 = _mm256_div_ps(v_src11, v_src21);

                _mm256_storeu_ps(dst + x, _mm256_mul_ps(v_src10, v_scale));
                _mm256_storeu_ps(dst + x + 8, _mm256_mul_ps(v_src11, v_scale));
            }
        }

        return x;
=======
    else
    {
        lscalaru = _lowerb.getUMat();
        uscalaru = _upperb.getUMat();
>>>>>>> afdbd855
    }

<<<<<<< HEAD
template <>
struct Div_SIMD<double>
{
    bool haveAVX;
    Div_SIMD() { haveAVX = checkHardwareSupport(CV_CPU_AVX2); }

    int operator() (const double * src1, const double * src2, double * dst, int width, double scale) const
    {
        int x = 0;

        if (!haveAVX)
            return x;

        if (scale == 1.0)
        {
            for (; x <= width - 8; x += 8)
            {
                __m256d v_src10 = _mm256_loadu_pd(src1 + x);
                __m256d v_src11 = _mm256_loadu_pd(src1 + x + 4);
                __m256d v_src20 = _mm256_loadu_pd(src2 + x);
                __m256d v_src21 = _mm256_loadu_pd(src2 + x + 4);

                _mm256_storeu_pd(dst + x, _mm256_div_pd(v_src10, v_src20));
                _mm256_storeu_pd(dst + x + 4, _mm256_div_pd(v_src11, v_src21));
            }
        }
        else
        {
            __m256d v_scale = _mm256_set1_pd(scale);
            for (; x <= width - 8; x += 8)
            {
                __m256d v_src10 = _mm256_loadu_pd(src1 + x);
                __m256d v_src11 = _mm256_loadu_pd(src1 + x + 4);
                __m256d v_src20 = _mm256_loadu_pd(src2 + x);
                __m256d v_src21 = _mm256_loadu_pd(src2 + x + 4);

                v_src10 = _mm256_div_pd(v_src10, v_src20);
                v_src11 = _mm256_div_pd(v_src11, v_src21);

                _mm256_storeu_pd(dst + x, _mm256_mul_pd(v_src10, v_scale));
                _mm256_storeu_pd(dst + x + 4, _mm256_mul_pd(v_src11, v_scale));
            }
        }

        return x;
    }
};

///////////////////////// RECIPROCAL //////////////////////

template <>
struct Recip_SIMD<uchar>
{
    bool haveAVX;
    Recip_SIMD() { haveAVX = checkHardwareSupport(CV_CPU_AVX2); }

    int operator() (const uchar * src2, uchar * dst, int width, double scale) const
    {
        int x = 0;

        if (!haveAVX)
            return x;

        __m256i v_zero = _mm256_setzero_si256();
        __m256 v_scale = _mm256_set1_ps((float)scale);
        for (; x <= width - 32; x += 32)
        {
            __m256i v_src2 = _mm256_loadu_si256((__m256i const *)(src2 + x));

            __m256i v_s20 = _mm256_unpacklo_epi8(v_src2, v_zero);
            __m256i v_s21 = _mm256_unpackhi_epi8(v_src2, v_zero);

            __m256i v_s200 = _mm256_unpacklo_epi16(v_s20, v_zero);
            __m256i v_s201 = _mm256_unpackhi_epi16(v_s20, v_zero);
            __m256i v_s210 = _mm256_unpacklo_epi16(v_s21, v_zero);
            __m256i v_s211 = _mm256_unpackhi_epi16(v_s21, v_zero);

            __m256 v_dst00 = _mm256_div_ps(v_scale, _mm256_cvtepi32_ps(v_s200));
            __m256 v_dst01 = _mm256_div_ps(v_scale, _mm256_cvtepi32_ps(v_s201));
            __m256 v_dst10 = _mm256_div_ps(v_scale, _mm256_cvtepi32_ps(v_s210));
            __m256 v_dst11 = _mm256_div_ps(v_scale, _mm256_cvtepi32_ps(v_s211));

            v_s200 = _mm256_cvtps_epi32(v_dst00);
            v_s201 = _mm256_cvtps_epi32(v_dst01);
            v_s210 = _mm256_cvtps_epi32(v_dst10);
            v_s211 = _mm256_cvtps_epi32(v_dst11);

            v_s20 = _mm256_packus_epi32(v_s200, v_s201);
            v_s21 = _mm256_packus_epi32(v_s210, v_s211);

            _mm256_storeu_si256((__m256i*)(dst + x), _mm256_packus_epi16(v_s20, v_s21));
        }
=======
    ocl::KernelArg srcarg = ocl::KernelArg::ReadOnlyNoSize(src),
            dstarg = ocl::KernelArg::WriteOnly(dst, 1, colsPerWI);

    if (haveScalar)
    {
        lscalar.copyTo(lscalaru);
        uscalar.copyTo(uscalaru);

        ker.args(srcarg, dstarg, ocl::KernelArg::PtrReadOnly(lscalaru),
               ocl::KernelArg::PtrReadOnly(uscalaru), rowsPerWI);
    }
    else
        ker.args(srcarg, dstarg, ocl::KernelArg::ReadOnlyNoSize(lscalaru),
               ocl::KernelArg::ReadOnlyNoSize(uscalaru), rowsPerWI);

    size_t globalsize[2] = { (size_t)ssize.width / colsPerWI, ((size_t)ssize.height + rowsPerWI - 1) / rowsPerWI };
    return ker.run(2, globalsize, NULL, false);
}

#endif

}

void cv::inRange(InputArray _src, InputArray _lowerb,
                 InputArray _upperb, OutputArray _dst)
{
    CV_OCL_RUN(_src.dims() <= 2 && _lowerb.dims() <= 2 &&
               _upperb.dims() <= 2 && OCL_PERFORMANCE_CHECK(_dst.isUMat()),
               ocl_inRange(_src, _lowerb, _upperb, _dst))

    int skind = _src.kind(), lkind = _lowerb.kind(), ukind = _upperb.kind();
    Mat src = _src.getMat(), lb = _lowerb.getMat(), ub = _upperb.getMat();

    bool lbScalar = false, ubScalar = false;
>>>>>>> afdbd855

    if( (lkind == _InputArray::MATX && skind != _InputArray::MATX) ||
        src.size != lb.size || src.type() != lb.type() )
    {
        if( !checkScalar(lb, src.type(), lkind, skind) )
            CV_Error( CV_StsUnmatchedSizes,
                     "The lower bounary is neither an array of the same size and same type as src, nor a scalar");
        lbScalar = true;
    }
<<<<<<< HEAD
};

template <>
struct Recip_SIMD<schar>
{
    bool haveAVX;
    Recip_SIMD() { haveAVX = checkHardwareSupport(CV_CPU_AVX2); }
=======
>>>>>>> afdbd855

    if( (ukind == _InputArray::MATX && skind != _InputArray::MATX) ||
        src.size != ub.size || src.type() != ub.type() )
    {
<<<<<<< HEAD
        int x = 0;

        if (!haveAVX)
            return x;

        __m256 v_scale = _mm256_set1_ps((float)scale);
        for (; x <= width - 32; x += 32)
        {
            __m128i v_src20 = _mm_loadu_si128((__m128i const *)(src2 + x));
            __m128i v_src21 = _mm_loadu_si128((__m128i const *)(src2 + x + 16));

            __m256i v_s20 = _mm256_cvtepi8_epi16(v_src20);
            __m256i v_s21 = _mm256_cvtepi8_epi16(v_src21);

            __m256i v_s200 = _mm256_cvtepi16_epi32(_mm256_extracti128_si256(v_s20, 0));
            __m256i v_s201 = _mm256_cvtepi16_epi32(_mm256_extracti128_si256(v_s20, 1));
            __m256i v_s210 = _mm256_cvtepi16_epi32(_mm256_extracti128_si256(v_s21, 0));
            __m256i v_s211 = _mm256_cvtepi16_epi32(_mm256_extracti128_si256(v_s21, 1));

            __m256 v_dst00 = _mm256_div_ps(v_scale, _mm256_cvtepi32_ps(v_s200));
            __m256 v_dst01 = _mm256_div_ps(v_scale, _mm256_cvtepi32_ps(v_s201));
            __m256 v_dst10 = _mm256_div_ps(v_scale, _mm256_cvtepi32_ps(v_s210));
            __m256 v_dst11 = _mm256_div_ps(v_scale, _mm256_cvtepi32_ps(v_s211));

            v_s200 = _mm256_cvtps_epi32(v_dst00);
            v_s201 = _mm256_cvtps_epi32(v_dst01);
            v_s210 = _mm256_cvtps_epi32(v_dst10);
            v_s211 = _mm256_cvtps_epi32(v_dst11);

            v_s20 = _mm256_packs_epi32(v_s200, v_s201);
            v_s21 = _mm256_packs_epi32(v_s210, v_s211);

            _mm256_storeu_si256((__m256i*)(dst + x), _mm256_packs_epi16(v_s20, v_s21));
        }
=======
        if( !checkScalar(ub, src.type(), ukind, skind) )
            CV_Error( CV_StsUnmatchedSizes,
                     "The upper bounary is neither an array of the same size and same type as src, nor a scalar");
        ubScalar = true;
    }

    CV_Assert(lbScalar == ubScalar);

    int cn = src.channels(), depth = src.depth();

    size_t esz = src.elemSize();
    size_t blocksize0 = (size_t)(BLOCK_SIZE + esz-1)/esz;

    _dst.create(src.dims, src.size, CV_8UC1);
    Mat dst = _dst.getMat();
    InRangeFunc func = getInRangeFunc(depth);
>>>>>>> afdbd855

    const Mat* arrays_sc[] = { &src, &dst, 0 };
    const Mat* arrays_nosc[] = { &src, &dst, &lb, &ub, 0 };
    uchar* ptrs[4];

<<<<<<< HEAD
template <>
struct Recip_SIMD<ushort>
{
    bool haveAVX;
    Recip_SIMD() { haveAVX = checkHardwareSupport(CV_CPU_AVX2); }
=======
    NAryMatIterator it(lbScalar && ubScalar ? arrays_sc : arrays_nosc, ptrs);
    size_t total = it.size, blocksize = std::min(total, blocksize0);

    AutoBuffer<uchar> _buf(blocksize*(((int)lbScalar + (int)ubScalar)*esz + cn) + 2*cn*sizeof(int) + 128);
    uchar *buf = _buf, *mbuf = buf, *lbuf = 0, *ubuf = 0;
    buf = alignPtr(buf + blocksize*cn, 16);
>>>>>>> afdbd855

    if( lbScalar && ubScalar )
    {
<<<<<<< HEAD
        int x = 0;

        if (!haveAVX)
            return x;

        __m256i v_zero = _mm256_setzero_si256();
        __m256 v_scale = _mm256_set1_ps((float)scale);
        for (; x <= width - 16; x += 16)
        {
            __m256i v_src2 = _mm256_loadu_si256((__m256i const *)(src2 + x));

            __m256 v_dst1 = _mm256_div_ps(v_scale, _mm256_cvtepi32_ps(_mm256_unpacklo_epi16(v_src2, v_zero)));
            __m256 v_dst2 = _mm256_div_ps(v_scale, _mm256_cvtepi32_ps(_mm256_unpackhi_epi16(v_src2, v_zero)));

            __m256i v_dsti = _mm256_packus_epi32(_mm256_cvtps_epi32(v_dst1), _mm256_cvtps_epi32(v_dst2));

            _mm256_storeu_si256((__m256i *)(dst + x), v_dsti);
=======
        lbuf = buf;
        ubuf = buf = alignPtr(buf + blocksize*esz, 16);

        CV_Assert( lb.type() == ub.type() );
        int scdepth = lb.depth();

        if( scdepth != depth && depth < CV_32S )
        {
            int* ilbuf = (int*)alignPtr(buf + blocksize*esz, 16);
            int* iubuf = ilbuf + cn;

            BinaryFunc sccvtfunc = getConvertFunc(scdepth, CV_32S);
            sccvtfunc(lb.ptr(), 1, 0, 1, (uchar*)ilbuf, 1, Size(cn, 1), 0);
            sccvtfunc(ub.ptr(), 1, 0, 1, (uchar*)iubuf, 1, Size(cn, 1), 0);
            int minval = cvRound(getMinVal(depth)), maxval = cvRound(getMaxVal(depth));

            for( int k = 0; k < cn; k++ )
            {
                if( ilbuf[k] > iubuf[k] || ilbuf[k] > maxval || iubuf[k] < minval )
                    ilbuf[k] = minval+1, iubuf[k] = minval;
            }
            lb = Mat(cn, 1, CV_32S, ilbuf);
            ub = Mat(cn, 1, CV_32S, iubuf);
>>>>>>> afdbd855
        }

        convertAndUnrollScalar( lb, src.type(), lbuf, blocksize );
        convertAndUnrollScalar( ub, src.type(), ubuf, blocksize );
    }
<<<<<<< HEAD
};

template <>
struct Recip_SIMD<short>
{
    bool haveAVX;
    Recip_SIMD() { haveAVX = checkHardwareSupport(CV_CPU_AVX2); }
=======
>>>>>>> afdbd855

    for( size_t i = 0; i < it.nplanes; i++, ++it )
    {
<<<<<<< HEAD
        int x = 0;

        if (!haveAVX)
            return x;

        __m256 v_scale = _mm256_set1_ps((float)scale);
        for (; x <= width - 16; x += 16)
        {
            __m128i v_src20 = _mm_loadu_si128((__m128i const *)(src2 + x));
            __m128i v_src21 = _mm_loadu_si128((__m128i const *)(src2 + x + 8));

            __m256i v_s20 = _mm256_cvtepi16_epi32(v_src20);
            __m256i v_s21 = _mm256_cvtepi16_epi32(v_src21);

            __m256 v_dst00 = _mm256_div_ps(v_scale, _mm256_cvtepi32_ps(v_s20));
            __m256 v_dst01 = _mm256_div_ps(v_scale, _mm256_cvtepi32_ps(v_s21));

            v_s20 = _mm256_cvtps_epi32(v_dst00);
            v_s21 = _mm256_cvtps_epi32(v_dst01);

            _mm256_storeu_si256((__m256i*)(dst + x), _mm256_packs_epi32(v_s20, v_s21));
=======
        for( size_t j = 0; j < total; j += blocksize )
        {
            int bsz = (int)MIN(total - j, blocksize);
            size_t delta = bsz*esz;
            uchar *lptr = lbuf, *uptr = ubuf;
            if( !lbScalar )
            {
                lptr = ptrs[2];
                ptrs[2] += delta;
            }
            if( !ubScalar )
            {
                int idx = !lbScalar ? 3 : 2;
                uptr = ptrs[idx];
                ptrs[idx] += delta;
            }
            func( ptrs[0], 0, lptr, 0, uptr, 0, cn == 1 ? ptrs[1] : mbuf, 0, Size(bsz*cn, 1));
            if( cn > 1 )
                inRangeReduce(mbuf, ptrs[1], bsz, cn);
            ptrs[0] += delta;
            ptrs[1] += bsz;
>>>>>>> afdbd855
        }
    }
}

<<<<<<< HEAD
template <>
struct Recip_SIMD<int>
{
    bool haveAVX;
    Recip_SIMD() { haveAVX = checkHardwareSupport(CV_CPU_AVX2); }
=======
/****************************************************************************************\
*                                Earlier API: cvAdd etc.                                 *
\****************************************************************************************/
>>>>>>> afdbd855

CV_IMPL void
cvNot( const CvArr* srcarr, CvArr* dstarr )
{
    cv::Mat src = cv::cvarrToMat(srcarr), dst = cv::cvarrToMat(dstarr);
    CV_Assert( src.size == dst.size && src.type() == dst.type() );
    cv::bitwise_not( src, dst );
}

<<<<<<< HEAD
        if (!haveAVX)
            return x;

        __m256 v_scale = _mm256_set1_ps((float)scale);
        for (; x <= width - 16; x += 16)
        {
            __m256i v_src20 = _mm256_loadu_si256((__m256i const *)(src2 + x));
            __m256i v_src21 = _mm256_loadu_si256((__m256i const *)(src2 + x + 8));

            __m256 v_s20 = _mm256_cvtepi32_ps(v_src20);
            __m256 v_s21 = _mm256_cvtepi32_ps(v_src21);

            __m256 v_dst00 = _mm256_div_ps(v_scale, v_s20);
            __m256 v_dst01 = _mm256_div_ps(v_scale, v_s21);

            v_src20 = _mm256_cvtps_epi32(v_dst00);
            v_src21 = _mm256_cvtps_epi32(v_dst01);

            _mm256_storeu_si256((__m256i*)(dst + x), v_src20);
            _mm256_storeu_si256((__m256i*)(dst + x + 8), v_src21);
        }
=======

CV_IMPL void
cvAnd( const CvArr* srcarr1, const CvArr* srcarr2, CvArr* dstarr, const CvArr* maskarr )
{
    cv::Mat src1 = cv::cvarrToMat(srcarr1), src2 = cv::cvarrToMat(srcarr2),
        dst = cv::cvarrToMat(dstarr), mask;
    CV_Assert( src1.size == dst.size && src1.type() == dst.type() );
    if( maskarr )
        mask = cv::cvarrToMat(maskarr);
    cv::bitwise_and( src1, src2, dst, mask );
}


CV_IMPL void
cvOr( const CvArr* srcarr1, const CvArr* srcarr2, CvArr* dstarr, const CvArr* maskarr )
{
    cv::Mat src1 = cv::cvarrToMat(srcarr1), src2 = cv::cvarrToMat(srcarr2),
        dst = cv::cvarrToMat(dstarr), mask;
    CV_Assert( src1.size == dst.size && src1.type() == dst.type() );
    if( maskarr )
        mask = cv::cvarrToMat(maskarr);
    cv::bitwise_or( src1, src2, dst, mask );
}


CV_IMPL void
cvXor( const CvArr* srcarr1, const CvArr* srcarr2, CvArr* dstarr, const CvArr* maskarr )
{
    cv::Mat src1 = cv::cvarrToMat(srcarr1), src2 = cv::cvarrToMat(srcarr2),
        dst = cv::cvarrToMat(dstarr), mask;
    CV_Assert( src1.size == dst.size && src1.type() == dst.type() );
    if( maskarr )
        mask = cv::cvarrToMat(maskarr);
    cv::bitwise_xor( src1, src2, dst, mask );
}

>>>>>>> afdbd855

CV_IMPL void
cvAndS( const CvArr* srcarr, CvScalar s, CvArr* dstarr, const CvArr* maskarr )
{
    cv::Mat src = cv::cvarrToMat(srcarr), dst = cv::cvarrToMat(dstarr), mask;
    CV_Assert( src.size == dst.size && src.type() == dst.type() );
    if( maskarr )
        mask = cv::cvarrToMat(maskarr);
    cv::bitwise_and( src, (const cv::Scalar&)s, dst, mask );
}

<<<<<<< HEAD
template <>
struct Recip_SIMD<float>
{
    bool haveAVX;
    Recip_SIMD() { haveAVX = checkHardwareSupport(CV_CPU_AVX2); }

    int operator() (const float * src2, float * dst, int width, double scale) const
    {
        int x = 0;

        if (!haveAVX)
            return x;

        __m256 v_scale = _mm256_set1_ps((float)scale);
        for (; x <= width - 16; x += 16)
        {
            __m256 v_src20 = _mm256_loadu_ps(src2 + x);
            __m256 v_src21 = _mm256_loadu_ps(src2 + x + 8);

            v_src20 = _mm256_div_ps(v_scale, v_src20);
            v_src21 = _mm256_div_ps(v_scale, v_src21);

            _mm256_storeu_ps(dst + x, v_src20);
            _mm256_storeu_ps(dst + x + 8, v_src21);
        }

        return x;
    }
};

template <>
struct Recip_SIMD<double>
{
    bool haveAVX;
    Recip_SIMD() { haveAVX = checkHardwareSupport(CV_CPU_AVX2); }

    int operator() (const double * src2, double * dst, int width, double scale) const
    {
        int x = 0;

        if (!haveAVX)
            return x;

        __m256d v_scale = _mm256_set1_pd(scale);
        for (; x <= width - 8; x += 8)
        {
            __m256d v_src20 = _mm256_loadu_pd(src2 + x);
            __m256d v_src21 = _mm256_loadu_pd(src2 + x + 4);

            v_src20 = _mm256_div_pd(v_scale, v_src20);
            v_src21 = _mm256_div_pd(v_scale, v_src21);

            _mm256_storeu_pd(dst + x, v_src20);
            _mm256_storeu_pd(dst + x + 4, v_src21);
        }
=======

CV_IMPL void
cvOrS( const CvArr* srcarr, CvScalar s, CvArr* dstarr, const CvArr* maskarr )
{
    cv::Mat src = cv::cvarrToMat(srcarr), dst = cv::cvarrToMat(dstarr), mask;
    CV_Assert( src.size == dst.size && src.type() == dst.type() );
    if( maskarr )
        mask = cv::cvarrToMat(maskarr);
    cv::bitwise_or( src, (const cv::Scalar&)s, dst, mask );
}


CV_IMPL void
cvXorS( const CvArr* srcarr, CvScalar s, CvArr* dstarr, const CvArr* maskarr )
{
    cv::Mat src = cv::cvarrToMat(srcarr), dst = cv::cvarrToMat(dstarr), mask;
    CV_Assert( src.size == dst.size && src.type() == dst.type() );
    if( maskarr )
        mask = cv::cvarrToMat(maskarr);
    cv::bitwise_xor( src, (const cv::Scalar&)s, dst, mask );
}


CV_IMPL void cvAdd( const CvArr* srcarr1, const CvArr* srcarr2, CvArr* dstarr, const CvArr* maskarr )
{
    cv::Mat src1 = cv::cvarrToMat(srcarr1), src2 = cv::cvarrToMat(srcarr2),
        dst = cv::cvarrToMat(dstarr), mask;
    CV_Assert( src1.size == dst.size && src1.channels() == dst.channels() );
    if( maskarr )
        mask = cv::cvarrToMat(maskarr);
    cv::add( src1, src2, dst, mask, dst.type() );
}

>>>>>>> afdbd855

CV_IMPL void cvSub( const CvArr* srcarr1, const CvArr* srcarr2, CvArr* dstarr, const CvArr* maskarr )
{
    cv::Mat src1 = cv::cvarrToMat(srcarr1), src2 = cv::cvarrToMat(srcarr2),
        dst = cv::cvarrToMat(dstarr), mask;
    CV_Assert( src1.size == dst.size && src1.channels() == dst.channels() );
    if( maskarr )
        mask = cv::cvarrToMat(maskarr);
    cv::subtract( src1, src2, dst, mask, dst.type() );
}

<<<<<<< HEAD
#elif CV_SIMD128

template <>
struct Div_SIMD<uchar>
=======

CV_IMPL void cvAddS( const CvArr* srcarr1, CvScalar value, CvArr* dstarr, const CvArr* maskarr )
>>>>>>> afdbd855
{
    cv::Mat src1 = cv::cvarrToMat(srcarr1),
        dst = cv::cvarrToMat(dstarr), mask;
    CV_Assert( src1.size == dst.size && src1.channels() == dst.channels() );
    if( maskarr )
        mask = cv::cvarrToMat(maskarr);
    cv::add( src1, (const cv::Scalar&)value, dst, mask, dst.type() );
}

<<<<<<< HEAD
    int operator() (const uchar * src1, const uchar * src2, uchar * dst, int width, double scale) const
    {
        int x = 0;
=======
>>>>>>> afdbd855

CV_IMPL void cvSubRS( const CvArr* srcarr1, CvScalar value, CvArr* dstarr, const CvArr* maskarr )
{
    cv::Mat src1 = cv::cvarrToMat(srcarr1),
        dst = cv::cvarrToMat(dstarr), mask;
    CV_Assert( src1.size == dst.size && src1.channels() == dst.channels() );
    if( maskarr )
        mask = cv::cvarrToMat(maskarr);
    cv::subtract( (const cv::Scalar&)value, src1, dst, mask, dst.type() );
}

<<<<<<< HEAD
        v_float32x4 v_scale = v_setall_f32((float)scale);
        v_uint16x8 v_zero = v_setzero_u16();

        for ( ; x <= width - 8; x += 8)
        {
            v_uint16x8 v_src1 = v_load_expand(src1 + x);
            v_uint16x8 v_src2 = v_load_expand(src2 + x);

            v_uint32x4 t0, t1, t2, t3;
            v_expand(v_src1, t0, t1);
            v_expand(v_src2, t2, t3);

            v_float32x4 f0 = v_cvt_f32(v_reinterpret_as_s32(t0));
            v_float32x4 f1 = v_cvt_f32(v_reinterpret_as_s32(t1));

            v_float32x4 f2 = v_cvt_f32(v_reinterpret_as_s32(t2));
            v_float32x4 f3 = v_cvt_f32(v_reinterpret_as_s32(t3));

            f0 = f0 * v_scale / f2;
            f1 = f1 * v_scale / f3;

            v_int32x4 i0 = v_round(f0), i1 = v_round(f1);
            v_uint16x8 res = v_pack_u(i0, i1);

            res = v_select(v_src2 == v_zero, v_zero, res);
            v_pack_store(dst + x, res);
        }
=======

CV_IMPL void cvMul( const CvArr* srcarr1, const CvArr* srcarr2,
                    CvArr* dstarr, double scale )
{
    cv::Mat src1 = cv::cvarrToMat(srcarr1), src2 = cv::cvarrToMat(srcarr2),
        dst = cv::cvarrToMat(dstarr);
    CV_Assert( src1.size == dst.size && src1.channels() == dst.channels() );
    cv::multiply( src1, src2, dst, scale, dst.type() );
}


CV_IMPL void cvDiv( const CvArr* srcarr1, const CvArr* srcarr2,
                    CvArr* dstarr, double scale )
{
    cv::Mat src2 = cv::cvarrToMat(srcarr2),
        dst = cv::cvarrToMat(dstarr), mask;
    CV_Assert( src2.size == dst.size && src2.channels() == dst.channels() );

    if( srcarr1 )
        cv::divide( cv::cvarrToMat(srcarr1), src2, dst, scale, dst.type() );
    else
        cv::divide( scale, src2, dst, dst.type() );
}
>>>>>>> afdbd855


<<<<<<< HEAD

template <>
struct Div_SIMD<schar>
{
    bool haveSIMD;
    Div_SIMD() { haveSIMD = checkHardwareSupport(CV_CPU_SSE2) || checkHardwareSupport(CV_CPU_NEON); }

    int operator() (const schar * src1, const schar * src2, schar * dst, int width, double scale) const
    {
        int x = 0;
=======
CV_IMPL void
cvAddWeighted( const CvArr* srcarr1, double alpha,
               const CvArr* srcarr2, double beta,
               double gamma, CvArr* dstarr )
{
    cv::Mat src1 = cv::cvarrToMat(srcarr1), src2 = cv::cvarrToMat(srcarr2),
        dst = cv::cvarrToMat(dstarr);
    CV_Assert( src1.size == dst.size && src1.channels() == dst.channels() );
    cv::addWeighted( src1, alpha, src2, beta, gamma, dst, dst.type() );
}

>>>>>>> afdbd855

CV_IMPL  void
cvAbsDiff( const CvArr* srcarr1, const CvArr* srcarr2, CvArr* dstarr )
{
    cv::Mat src1 = cv::cvarrToMat(srcarr1), dst = cv::cvarrToMat(dstarr);
    CV_Assert( src1.size == dst.size && src1.type() == dst.type() );

<<<<<<< HEAD
        v_float32x4 v_scale = v_setall_f32((float)scale);
        v_int16x8 v_zero = v_setzero_s16();

        for ( ; x <= width - 8; x += 8)
        {
            v_int16x8 v_src1 = v_load_expand(src1 + x);
            v_int16x8 v_src2 = v_load_expand(src2 + x);

            v_int32x4 t0, t1, t2, t3;
            v_expand(v_src1, t0, t1);
            v_expand(v_src2, t2, t3);

            v_float32x4 f0 = v_cvt_f32(t0);
            v_float32x4 f1 = v_cvt_f32(t1);

            v_float32x4 f2 = v_cvt_f32(t2);
            v_float32x4 f3 = v_cvt_f32(t3);

            f0 = f0 * v_scale / f2;
            f1 = f1 * v_scale / f3;

            v_int32x4 i0 = v_round(f0), i1 = v_round(f1);
            v_int16x8 res = v_pack(i0, i1);

            res = v_select(v_src2 == v_zero, v_zero, res);
            v_pack_store(dst + x, res);
        }
=======
    cv::absdiff( src1, cv::cvarrToMat(srcarr2), dst );
}


CV_IMPL void
cvAbsDiffS( const CvArr* srcarr1, CvArr* dstarr, CvScalar scalar )
{
    cv::Mat src1 = cv::cvarrToMat(srcarr1), dst = cv::cvarrToMat(dstarr);
    CV_Assert( src1.size == dst.size && src1.type() == dst.type() );

    cv::absdiff( src1, (const cv::Scalar&)scalar, dst );
}

>>>>>>> afdbd855

CV_IMPL void
cvInRange( const void* srcarr1, const void* srcarr2,
           const void* srcarr3, void* dstarr )
{
    cv::Mat src1 = cv::cvarrToMat(srcarr1), dst = cv::cvarrToMat(dstarr);
    CV_Assert( src1.size == dst.size && dst.type() == CV_8U );

<<<<<<< HEAD

template <>
struct Div_SIMD<ushort>
{
    bool haveSIMD;
    Div_SIMD() { haveSIMD = checkHardwareSupport(CV_CPU_SSE2) || checkHardwareSupport(CV_CPU_NEON); }

    int operator() (const ushort * src1, const ushort * src2, ushort * dst, int width, double scale) const
    {
        int x = 0;

        if (!haveSIMD)
            return x;

        v_float32x4 v_scale = v_setall_f32((float)scale);
        v_uint16x8 v_zero = v_setzero_u16();

        for ( ; x <= width - 8; x += 8)
        {
            v_uint16x8 v_src1 = v_load(src1 + x);
            v_uint16x8 v_src2 = v_load(src2 + x);

            v_uint32x4 t0, t1, t2, t3;
            v_expand(v_src1, t0, t1);
            v_expand(v_src2, t2, t3);

            v_float32x4 f0 = v_cvt_f32(v_reinterpret_as_s32(t0));
            v_float32x4 f1 = v_cvt_f32(v_reinterpret_as_s32(t1));

            v_float32x4 f2 = v_cvt_f32(v_reinterpret_as_s32(t2));
            v_float32x4 f3 = v_cvt_f32(v_reinterpret_as_s32(t3));

            f0 = f0 * v_scale / f2;
            f1 = f1 * v_scale / f3;

            v_int32x4 i0 = v_round(f0), i1 = v_round(f1);
            v_uint16x8 res = v_pack_u(i0, i1);

            res = v_select(v_src2 == v_zero, v_zero, res);
            v_store(dst + x, res);
        }
=======
    cv::inRange( src1, cv::cvarrToMat(srcarr2), cv::cvarrToMat(srcarr3), dst );
}


CV_IMPL void
cvInRangeS( const void* srcarr1, CvScalar lowerb, CvScalar upperb, void* dstarr )
{
    cv::Mat src1 = cv::cvarrToMat(srcarr1), dst = cv::cvarrToMat(dstarr);
    CV_Assert( src1.size == dst.size && dst.type() == CV_8U );

    cv::inRange( src1, (const cv::Scalar&)lowerb, (const cv::Scalar&)upperb, dst );
}


CV_IMPL void
cvCmp( const void* srcarr1, const void* srcarr2, void* dstarr, int cmp_op )
{
    cv::Mat src1 = cv::cvarrToMat(srcarr1), dst = cv::cvarrToMat(dstarr);
    CV_Assert( src1.size == dst.size && dst.type() == CV_8U );

    cv::compare( src1, cv::cvarrToMat(srcarr2), dst, cmp_op );
}


CV_IMPL void
cvCmpS( const void* srcarr1, double value, void* dstarr, int cmp_op )
{
    cv::Mat src1 = cv::cvarrToMat(srcarr1), dst = cv::cvarrToMat(dstarr);
    CV_Assert( src1.size == dst.size && dst.type() == CV_8U );

    cv::compare( src1, value, dst, cmp_op );
}


CV_IMPL void
cvMin( const void* srcarr1, const void* srcarr2, void* dstarr )
{
    cv::Mat src1 = cv::cvarrToMat(srcarr1), dst = cv::cvarrToMat(dstarr);
    CV_Assert( src1.size == dst.size && src1.type() == dst.type() );

    cv::min( src1, cv::cvarrToMat(srcarr2), dst );
}
>>>>>>> afdbd855

        return x;
    }
};

<<<<<<< HEAD
template <>
struct Div_SIMD<short>
{
    bool haveSIMD;
    Div_SIMD() { haveSIMD = checkHardwareSupport(CV_CPU_SSE2) || checkHardwareSupport(CV_CPU_NEON); }

    int operator() (const short * src1, const short * src2, short * dst, int width, double scale) const
    {
        int x = 0;

        if (!haveSIMD)
            return x;

        v_float32x4 v_scale = v_setall_f32((float)scale);
        v_int16x8 v_zero = v_setzero_s16();

        for ( ; x <= width - 8; x += 8)
        {
            v_int16x8 v_src1 = v_load(src1 + x);
            v_int16x8 v_src2 = v_load(src2 + x);

            v_int32x4 t0, t1, t2, t3;
            v_expand(v_src1, t0, t1);
            v_expand(v_src2, t2, t3);

            v_float32x4 f0 = v_cvt_f32(t0);
            v_float32x4 f1 = v_cvt_f32(t1);

            v_float32x4 f2 = v_cvt_f32(t2);
            v_float32x4 f3 = v_cvt_f32(t3);

            f0 = f0 * v_scale / f2;
            f1 = f1 * v_scale / f3;

            v_int32x4 i0 = v_round(f0), i1 = v_round(f1);
            v_int16x8 res = v_pack(i0, i1);

            res = v_select(v_src2 == v_zero, v_zero, res);
            v_store(dst + x, res);
        }

        return x;
    }
};

template <>
struct Div_SIMD<int>
{
    bool haveSIMD;
    Div_SIMD() { haveSIMD = checkHardwareSupport(CV_CPU_SSE2) || checkHardwareSupport(CV_CPU_NEON); }

    int operator() (const int * src1, const int * src2, int * dst, int width, double scale) const
    {
        int x = 0;

        if (!haveSIMD)
            return x;

        v_float32x4 v_scale = v_setall_f32((float)scale);
        v_int32x4 v_zero = v_setzero_s32();

        for ( ; x <= width - 8; x += 8)
        {
            v_int32x4 t0 = v_load(src1 + x);
            v_int32x4 t1 = v_load(src1 + x + 4);
            v_int32x4 t2 = v_load(src2 + x);
            v_int32x4 t3 = v_load(src2 + x + 4);

            v_float32x4 f0 = v_cvt_f32(t0);
            v_float32x4 f1 = v_cvt_f32(t1);
            v_float32x4 f2 = v_cvt_f32(t2);
            v_float32x4 f3 = v_cvt_f32(t3);

            f0 = f0 * v_scale / f2;
            f1 = f1 * v_scale / f3;

            v_int32x4 res0 = v_round(f0), res1 = v_round(f1);

            res0 = v_select(t2 == v_zero, v_zero, res0);
            res1 = v_select(t3 == v_zero, v_zero, res1);
            v_store(dst + x, res0);
            v_store(dst + x + 4, res1);
        }

        return x;
    }
};


template <>
struct Div_SIMD<float>
{
    bool haveSIMD;
    Div_SIMD() { haveSIMD = checkHardwareSupport(CV_CPU_SSE2) || checkHardwareSupport(CV_CPU_NEON); }

    int operator() (const float * src1, const float * src2, float * dst, int width, double scale) const
    {
        int x = 0;

        if (!haveSIMD)
            return x;

        v_float32x4 v_scale = v_setall_f32((float)scale);
        v_float32x4 v_zero = v_setzero_f32();

        for ( ; x <= width - 8; x += 8)
        {
            v_float32x4 f0 = v_load(src1 + x);
            v_float32x4 f1 = v_load(src1 + x + 4);
            v_float32x4 f2 = v_load(src2 + x);
            v_float32x4 f3 = v_load(src2 + x + 4);

            v_float32x4 res0 = f0 * v_scale / f2;
            v_float32x4 res1 = f1 * v_scale / f3;

            res0 = v_select(f2 == v_zero, v_zero, res0);
            res1 = v_select(f3 == v_zero, v_zero, res1);

            v_store(dst + x, res0);
            v_store(dst + x + 4, res1);
        }

        return x;
    }
};


///////////////////////// RECIPROCAL //////////////////////

template <>
struct Recip_SIMD<uchar>
{
    bool haveSIMD;
    Recip_SIMD() { haveSIMD = checkHardwareSupport(CV_CPU_SSE2) || checkHardwareSupport(CV_CPU_NEON); }

    int operator() (const uchar * src2, uchar * dst, int width, double scale) const
    {
        int x = 0;

        if (!haveSIMD)
            return x;

        v_float32x4 v_scale = v_setall_f32((float)scale);
        v_uint16x8 v_zero = v_setzero_u16();

        for ( ; x <= width - 8; x += 8)
        {
            v_uint16x8 v_src2 = v_load_expand(src2 + x);

            v_uint32x4 t0, t1;
            v_expand(v_src2, t0, t1);

            v_float32x4 f0 = v_cvt_f32(v_reinterpret_as_s32(t0));
            v_float32x4 f1 = v_cvt_f32(v_reinterpret_as_s32(t1));

            f0 = v_scale / f0;
            f1 = v_scale / f1;

            v_int32x4 i0 = v_round(f0), i1 = v_round(f1);
            v_uint16x8 res = v_pack_u(i0, i1);

            res = v_select(v_src2 == v_zero, v_zero, res);
            v_pack_store(dst + x, res);
        }

        return x;
    }
};


template <>
struct Recip_SIMD<schar>
{
    bool haveSIMD;
    Recip_SIMD() { haveSIMD = checkHardwareSupport(CV_CPU_SSE2) || checkHardwareSupport(CV_CPU_NEON); }

    int operator() (const schar * src2, schar * dst, int width, double scale) const
    {
        int x = 0;

        if (!haveSIMD)
            return x;

        v_float32x4 v_scale = v_setall_f32((float)scale);
        v_int16x8 v_zero = v_setzero_s16();

        for ( ; x <= width - 8; x += 8)
        {
            v_int16x8 v_src2 = v_load_expand(src2 + x);

            v_int32x4 t0, t1;
            v_expand(v_src2, t0, t1);

            v_float32x4 f0 = v_cvt_f32(t0);
            v_float32x4 f1 = v_cvt_f32(t1);

            f0 = v_scale / f0;
            f1 = v_scale / f1;

            v_int32x4 i0 = v_round(f0), i1 = v_round(f1);
            v_int16x8 res = v_pack(i0, i1);

            res = v_select(v_src2 == v_zero, v_zero, res);
            v_pack_store(dst + x, res);
        }

        return x;
    }
};


template <>
struct Recip_SIMD<ushort>
{
    bool haveSIMD;
    Recip_SIMD() { haveSIMD = checkHardwareSupport(CV_CPU_SSE2) || checkHardwareSupport(CV_CPU_NEON); }

    int operator() (const ushort * src2, ushort * dst, int width, double scale) const
    {
        int x = 0;

        if (!haveSIMD)
            return x;

        v_float32x4 v_scale = v_setall_f32((float)scale);
        v_uint16x8 v_zero = v_setzero_u16();

        for ( ; x <= width - 8; x += 8)
        {
            v_uint16x8 v_src2 = v_load(src2 + x);

            v_uint32x4 t0, t1;
            v_expand(v_src2, t0, t1);

            v_float32x4 f0 = v_cvt_f32(v_reinterpret_as_s32(t0));
            v_float32x4 f1 = v_cvt_f32(v_reinterpret_as_s32(t1));

            f0 = v_scale / f0;
            f1 = v_scale / f1;

            v_int32x4 i0 = v_round(f0), i1 = v_round(f1);
            v_uint16x8 res = v_pack_u(i0, i1);

            res = v_select(v_src2 == v_zero, v_zero, res);
            v_store(dst + x, res);
        }

        return x;
    }
};

template <>
struct Recip_SIMD<short>
{
    bool haveSIMD;
    Recip_SIMD() { haveSIMD = checkHardwareSupport(CV_CPU_SSE2) || checkHardwareSupport(CV_CPU_NEON); }

    int operator() (const short * src2, short * dst, int width, double scale) const
    {
        int x = 0;

        if (!haveSIMD)
            return x;

        v_float32x4 v_scale = v_setall_f32((float)scale);
        v_int16x8 v_zero = v_setzero_s16();

        for ( ; x <= width - 8; x += 8)
        {
            v_int16x8 v_src2 = v_load(src2 + x);

            v_int32x4 t0, t1;
            v_expand(v_src2, t0, t1);

            v_float32x4 f0 = v_cvt_f32(t0);
            v_float32x4 f1 = v_cvt_f32(t1);

            f0 = v_scale / f0;
            f1 = v_scale / f1;

            v_int32x4 i0 = v_round(f0), i1 = v_round(f1);
            v_int16x8 res = v_pack(i0, i1);

            res = v_select(v_src2 == v_zero, v_zero, res);
            v_store(dst + x, res);
        }

        return x;
    }
};

template <>
struct Recip_SIMD<int>
{
    bool haveSIMD;
    Recip_SIMD() { haveSIMD = checkHardwareSupport(CV_CPU_SSE2) || checkHardwareSupport(CV_CPU_NEON); }

    int operator() (const int * src2, int * dst, int width, double scale) const
    {
        int x = 0;

        if (!haveSIMD)
            return x;

        v_float32x4 v_scale = v_setall_f32((float)scale);
        v_int32x4 v_zero = v_setzero_s32();

        for ( ; x <= width - 8; x += 8)
        {
            v_int32x4 t0 = v_load(src2 + x);
            v_int32x4 t1 = v_load(src2 + x + 4);

            v_float32x4 f0 = v_cvt_f32(t0);
            v_float32x4 f1 = v_cvt_f32(t1);

            f0 = v_scale / f0;
            f1 = v_scale / f1;

            v_int32x4 res0 = v_round(f0), res1 = v_round(f1);

            res0 = v_select(t0 == v_zero, v_zero, res0);
            res1 = v_select(t1 == v_zero, v_zero, res1);
            v_store(dst + x, res0);
            v_store(dst + x + 4, res1);
        }

        return x;
    }
};


template <>
struct Recip_SIMD<float>
{
    bool haveSIMD;
    Recip_SIMD() { haveSIMD = checkHardwareSupport(CV_CPU_SSE2) || checkHardwareSupport(CV_CPU_NEON); }

    int operator() (const float * src2, float * dst, int width, double scale) const
    {
        int x = 0;

        if (!haveSIMD)
            return x;

        v_float32x4 v_scale = v_setall_f32((float)scale);
        v_float32x4 v_zero = v_setzero_f32();

        for ( ; x <= width - 8; x += 8)
        {
            v_float32x4 f0 = v_load(src2 + x);
            v_float32x4 f1 = v_load(src2 + x + 4);

            v_float32x4 res0 = v_scale / f0;
            v_float32x4 res1 = v_scale / f1;

            res0 = v_select(f0 == v_zero, v_zero, res0);
            res1 = v_select(f1 == v_zero, v_zero, res1);

            v_store(dst + x, res0);
            v_store(dst + x + 4, res1);
        }

        return x;
    }
};

#if CV_SIMD128_64F

template <>
struct Div_SIMD<double>
{
    bool haveSIMD;
    Div_SIMD() { haveSIMD = checkHardwareSupport(CV_CPU_SSE2) || checkHardwareSupport(CV_CPU_NEON); }

    int operator() (const double * src1, const double * src2, double * dst, int width, double scale) const
    {
        int x = 0;

        if (!haveSIMD)
            return x;

        v_float64x2 v_scale = v_setall_f64(scale);
        v_float64x2 v_zero = v_setzero_f64();

        for ( ; x <= width - 4; x += 4)
        {
            v_float64x2 f0 = v_load(src1 + x);
            v_float64x2 f1 = v_load(src1 + x + 2);
            v_float64x2 f2 = v_load(src2 + x);
            v_float64x2 f3 = v_load(src2 + x + 2);

            v_float64x2 res0 = f0 * v_scale / f2;
            v_float64x2 res1 = f1 * v_scale / f3;

            res0 = v_select(f0 == v_zero, v_zero, res0);
            res1 = v_select(f1 == v_zero, v_zero, res1);

            v_store(dst + x, res0);
            v_store(dst + x + 2, res1);
        }

        return x;
    }
};

template <>
struct Recip_SIMD<double>
{
    bool haveSIMD;
    Recip_SIMD() { haveSIMD = checkHardwareSupport(CV_CPU_SSE2) || checkHardwareSupport(CV_CPU_NEON); }

    int operator() (const double * src2, double * dst, int width, double scale) const
    {
        int x = 0;

        if (!haveSIMD)
            return x;

        v_float64x2 v_scale = v_setall_f64(scale);
        v_float64x2 v_zero = v_setzero_f64();

        for ( ; x <= width - 4; x += 4)
        {
            v_float64x2 f0 = v_load(src2 + x);
            v_float64x2 f1 = v_load(src2 + x + 2);

            v_float64x2 res0 = v_scale / f0;
            v_float64x2 res1 = v_scale / f1;

            res0 = v_select(f0 == v_zero, v_zero, res0);
            res1 = v_select(f1 == v_zero, v_zero, res1);

            v_store(dst + x, res0);
            v_store(dst + x + 2, res1);
        }

        return x;
    }
};

#endif

#endif

template<typename T> static void
div_i( const T* src1, size_t step1, const T* src2, size_t step2,
      T* dst, size_t step, Size size, double scale )
{
    step1 /= sizeof(src1[0]);
    step2 /= sizeof(src2[0]);
    step /= sizeof(dst[0]);

    Div_SIMD<T> vop;
    float scale_f = (float)scale;

    for( ; size.height--; src1 += step1, src2 += step2, dst += step )
    {
        int i = vop(src1, src2, dst, size.width, scale);
        for( ; i < size.width; i++ )
        {
            T num = src1[i], denom = src2[i];
            dst[i] = denom != 0 ? saturate_cast<T>(num*scale_f/denom) : (T)0;
        }
    }
}

template<typename T> static void
div_f( const T* src1, size_t step1, const T* src2, size_t step2,
      T* dst, size_t step, Size size, double scale )
{
    T scale_f = (T)scale;
    step1 /= sizeof(src1[0]);
    step2 /= sizeof(src2[0]);
    step /= sizeof(dst[0]);

    Div_SIMD<T> vop;

    for( ; size.height--; src1 += step1, src2 += step2, dst += step )
    {
        int i = vop(src1, src2, dst, size.width, scale);
        for( ; i < size.width; i++ )
        {
            T num = src1[i], denom = src2[i];
            dst[i] = denom != 0 ? saturate_cast<T>(num*scale_f/denom) : (T)0;
        }
    }
}

template<typename T> static void
recip_i( const T*, size_t, const T* src2, size_t step2,
         T* dst, size_t step, Size size, double scale )
{
    step2 /= sizeof(src2[0]);
    step /= sizeof(dst[0]);

    Recip_SIMD<T> vop;
    float scale_f = (float)scale;

    for( ; size.height--; src2 += step2, dst += step )
    {
        int i = vop(src2, dst, size.width, scale);
        for( ; i < size.width; i++ )
        {
            T denom = src2[i];
            dst[i] = denom != 0 ? saturate_cast<T>(scale_f/denom) : (T)0;
        }
    }
}

template<typename T> static void
recip_f( const T*, size_t, const T* src2, size_t step2,
         T* dst, size_t step, Size size, double scale )
{
    T scale_f = (T)scale;
    step2 /= sizeof(src2[0]);
    step /= sizeof(dst[0]);

    Recip_SIMD<T> vop;

    for( ; size.height--; src2 += step2, dst += step )
    {
        int i = vop(src2, dst, size.width, scale);
        for( ; i < size.width; i++ )
        {
            T denom = src2[i];
            dst[i] = denom != 0 ? saturate_cast<T>(scale_f/denom) : (T)0;
        }
    }
}


static void mul8u( const uchar* src1, size_t step1, const uchar* src2, size_t step2,
                   uchar* dst, size_t step, Size sz, void* scale)
{
    float fscale = (float)*(const double*)scale;
#if defined HAVE_IPP
    CV_IPP_CHECK()
    {
        if (std::fabs(fscale - 1) <= FLT_EPSILON)
        {
            if (ippiMul_8u_C1RSfs(src1, (int)step1, src2, (int)step2, dst, (int)step, ippiSize(sz), 0) >= 0)
            {
                CV_IMPL_ADD(CV_IMPL_IPP);
                return;
            }
            setIppErrorStatus();
        }
    }
#endif
    mul_(src1, step1, src2, step2, dst, step, sz, fscale);
=======
CV_IMPL void
cvMax( const void* srcarr1, const void* srcarr2, void* dstarr )
{
    cv::Mat src1 = cv::cvarrToMat(srcarr1), dst = cv::cvarrToMat(dstarr);
    CV_Assert( src1.size == dst.size && src1.type() == dst.type() );

    cv::max( src1, cv::cvarrToMat(srcarr2), dst );
>>>>>>> afdbd855
}


CV_IMPL void
cvMinS( const void* srcarr1, double value, void* dstarr )
{
    cv::Mat src1 = cv::cvarrToMat(srcarr1), dst = cv::cvarrToMat(dstarr);
    CV_Assert( src1.size == dst.size && src1.type() == dst.type() );

    cv::min( src1, value, dst );
}


CV_IMPL void
cvMaxS( const void* srcarr1, double value, void* dstarr )
{
    cv::Mat src1 = cv::cvarrToMat(srcarr1), dst = cv::cvarrToMat(dstarr);
    CV_Assert( src1.size == dst.size && src1.type() == dst.type() );

    cv::max( src1, value, dst );
}



namespace cv { namespace hal {

//=======================================

#if (ARITHM_USE_IPP == 1)
static inline void fixSteps(int width, int height, size_t elemSize, size_t& step1, size_t& step2, size_t& step)
{
    if( height == 1 )
        step1 = step2 = step = width*elemSize;
}
#define CALL_IPP_BIN_E_12(fun) \
    CV_IPP_CHECK() \
    { \
        fixSteps(width, height, sizeof(dst[0]), step1, step2, step); \
        if (0 <= fun(src1, (int)step1, src2, (int)step2, dst, (int)step, ippiSize(width, height), 0)) \
        { \
            CV_IMPL_ADD(CV_IMPL_IPP); \
            return; \
        } \
        setIppErrorStatus(); \
    }

#define CALL_IPP_BIN_E_21(fun) \
    CV_IPP_CHECK() \
    { \
        fixSteps(width, height, sizeof(dst[0]), step1, step2, step); \
        if (0 <= fun(src2, (int)step2, src1, (int)step1, dst, (int)step, ippiSize(width, height), 0)) \
        { \
            CV_IMPL_ADD(CV_IMPL_IPP); \
            return; \
        } \
        setIppErrorStatus(); \
    }

#define CALL_IPP_BIN_12(fun) \
    CV_IPP_CHECK() \
    { \
        fixSteps(width, height, sizeof(dst[0]), step1, step2, step); \
        if (0 <= fun(src1, (int)step1, src2, (int)step2, dst, (int)step, ippiSize(width, height))) \
        { \
            CV_IMPL_ADD(CV_IMPL_IPP); \
            return; \
        } \
        setIppErrorStatus(); \
    }

#define CALL_IPP_BIN_21(fun) \
    CV_IPP_CHECK() \
    { \
        fixSteps(width, height, sizeof(dst[0]), step1, step2, step); \
        if (0 <= fun(src2, (int)step2, src1, (int)step1, dst, (int)step, ippiSize(width, height))) \
        { \
            CV_IMPL_ADD(CV_IMPL_IPP); \
            return; \
        } \
        setIppErrorStatus(); \
    }

#else
#define CALL_IPP_BIN_E_12(fun)
#define CALL_IPP_BIN_E_21(fun)
#define CALL_IPP_BIN_12(fun)
#define CALL_IPP_BIN_21(fun)
#endif


//=======================================
// Add
//=======================================

void add8u( const uchar* src1, size_t step1,
                   const uchar* src2, size_t step2,
                   uchar* dst, size_t step, int width, int height, void* )
{
    CALL_HAL(add8u, cv_hal_add8u, src1, step1, src2, step2, dst, step, width, height)
    CALL_IPP_BIN_E_12(ippiAdd_8u_C1RSfs)
    (vBinOp<uchar, cv::OpAdd<uchar>, IF_SIMD(VAdd<uchar>)>(src1, step1, src2, step2, dst, step, width, height));
}

void add8s( const schar* src1, size_t step1,
                   const schar* src2, size_t step2,
                   schar* dst, size_t step, int width, int height, void* )
{
    CALL_HAL(add8s, cv_hal_add8s, src1, step1, src2, step2, dst, step, width, height)
    vBinOp<schar, cv::OpAdd<schar>, IF_SIMD(VAdd<schar>)>(src1, step1, src2, step2, dst, step, width, height);
}

void add16u( const ushort* src1, size_t step1,
                    const ushort* src2, size_t step2,
                    ushort* dst, size_t step, int width, int height, void* )
{
    CALL_HAL(add16u, cv_hal_add16u, src1, step1, src2, step2, dst, step, width, height)
    CALL_IPP_BIN_E_12(ippiAdd_16u_C1RSfs)
    (vBinOp<ushort, cv::OpAdd<ushort>, IF_SIMD(VAdd<ushort>)>(src1, step1, src2, step2, dst, step, width, height));
}

void add16s( const short* src1, size_t step1,
                    const short* src2, size_t step2,
                    short* dst, size_t step, int width, int height, void* )
{
    CALL_HAL(add16s, cv_hal_add16s, src1, step1, src2, step2, dst, step, width, height)
    CALL_IPP_BIN_E_12(ippiAdd_16s_C1RSfs)
    (vBinOp<short, cv::OpAdd<short>, IF_SIMD(VAdd<short>)>(src1, step1, src2, step2, dst, step, width, height));
}

void add32s( const int* src1, size_t step1,
                    const int* src2, size_t step2,
                    int* dst, size_t step, int width, int height, void* )
{
    CALL_HAL(add32s, cv_hal_add32s, src1, step1, src2, step2, dst, step, width, height)
    vBinOp32<int, cv::OpAdd<int>, IF_SIMD(VAdd<int>)>(src1, step1, src2, step2, dst, step, width, height);
}

void add32f( const float* src1, size_t step1,
                    const float* src2, size_t step2,
                    float* dst, size_t step, int width, int height, void* )
{
    CALL_HAL(add32f, cv_hal_add32f, src1, step1, src2, step2, dst, step, width, height)
    CALL_IPP_BIN_12(ippiAdd_32f_C1R)
    (vBinOp32<float, cv::OpAdd<float>, IF_SIMD(VAdd<float>)>(src1, step1, src2, step2, dst, step, width, height));
}

void add64f( const double* src1, size_t step1,
                    const double* src2, size_t step2,
                    double* dst, size_t step, int width, int height, void* )
{
    CALL_HAL(add64f, cv_hal_add64f, src1, step1, src2, step2, dst, step, width, height)
    vBinOp64<double, cv::OpAdd<double>, IF_SIMD(VAdd<double>)>(src1, step1, src2, step2, dst, step, width, height);
}

//=======================================
// Subtract
//=======================================

void sub8u( const uchar* src1, size_t step1,
                   const uchar* src2, size_t step2,
                   uchar* dst, size_t step, int width, int height, void* )
{
    CALL_HAL(sub8u, cv_hal_sub8u, src1, step1, src2, step2, dst, step, width, height)
    CALL_IPP_BIN_E_21(ippiSub_8u_C1RSfs)
    (vBinOp<uchar, cv::OpSub<uchar>, IF_SIMD(VSub<uchar>)>(src1, step1, src2, step2, dst, step, width, height));
}

void sub8s( const schar* src1, size_t step1,
                   const schar* src2, size_t step2,
                   schar* dst, size_t step, int width, int height, void* )
{
    CALL_HAL(sub8s, cv_hal_sub8s, src1, step1, src2, step2, dst, step, width, height)
    vBinOp<schar, cv::OpSub<schar>, IF_SIMD(VSub<schar>)>(src1, step1, src2, step2, dst, step, width, height);
}

void sub16u( const ushort* src1, size_t step1,
                    const ushort* src2, size_t step2,
                    ushort* dst, size_t step, int width, int height, void* )
{
    CALL_HAL(sub16u, cv_hal_sub16u, src1, step1, src2, step2, dst, step, width, height)
    CALL_IPP_BIN_E_21(ippiSub_16u_C1RSfs)
    (vBinOp<ushort, cv::OpSub<ushort>, IF_SIMD(VSub<ushort>)>(src1, step1, src2, step2, dst, step, width, height));
}

void sub16s( const short* src1, size_t step1,
                    const short* src2, size_t step2,
                    short* dst, size_t step, int width, int height, void* )
{
    CALL_HAL(sub16s, cv_hal_sub16s, src1, step1, src2, step2, dst, step, width, height)
    CALL_IPP_BIN_E_21(ippiSub_16s_C1RSfs)
    (vBinOp<short, cv::OpSub<short>, IF_SIMD(VSub<short>)>(src1, step1, src2, step2, dst, step, width, height));
}

void sub32s( const int* src1, size_t step1,
                    const int* src2, size_t step2,
                    int* dst, size_t step, int width, int height, void* )
{
    CALL_HAL(sub32s, cv_hal_sub32s, src1, step1, src2, step2, dst, step, width, height)
    vBinOp32<int, cv::OpSub<int>, IF_SIMD(VSub<int>)>(src1, step1, src2, step2, dst, step, width, height);
}

void sub32f( const float* src1, size_t step1,
                   const float* src2, size_t step2,
                   float* dst, size_t step, int width, int height, void* )
{
    CALL_HAL(sub32f, cv_hal_sub32f, src1, step1, src2, step2, dst, step, width, height)
    CALL_IPP_BIN_21(ippiSub_32f_C1R)
    (vBinOp32<float, cv::OpSub<float>, IF_SIMD(VSub<float>)>(src1, step1, src2, step2, dst, step, width, height));
}

void sub64f( const double* src1, size_t step1,
                    const double* src2, size_t step2,
                    double* dst, size_t step, int width, int height, void* )
{
    CALL_HAL(sub64f, cv_hal_sub64f, src1, step1, src2, step2, dst, step, width, height)
    vBinOp64<double, cv::OpSub<double>, IF_SIMD(VSub<double>)>(src1, step1, src2, step2, dst, step, width, height);
}

//=======================================

#if (ARITHM_USE_IPP == 1)
#define CALL_IPP_MIN_MAX(fun, type) \
    CV_IPP_CHECK() \
    { \
        type* s1 = (type*)src1; \
        type* s2 = (type*)src2; \
        type* d  = dst; \
        fixSteps(width, height, sizeof(dst[0]), step1, step2, step); \
        int i = 0; \
        for(; i < height; i++) \
        { \
            if (0 > fun(s1, s2, d, width)) \
                break; \
            s1 = (type*)((uchar*)s1 + step1); \
            s2 = (type*)((uchar*)s2 + step2); \
            d  = (type*)((uchar*)d + step); \
        } \
        if (i == height) \
        { \
            CV_IMPL_ADD(CV_IMPL_IPP); \
            return; \
        } \
        setIppErrorStatus(); \
    }
#else
#define CALL_IPP_MIN_MAX(fun, type)
#endif

//=======================================
// Max
//=======================================

void max8u( const uchar* src1, size_t step1,
                   const uchar* src2, size_t step2,
                   uchar* dst, size_t step, int width, int height, void* )
{
    CALL_HAL(max8u, cv_hal_max8u, src1, step1, src2, step2, dst, step, width, height)
    CALL_IPP_MIN_MAX(ippsMaxEvery_8u, uchar)
    vBinOp<uchar, cv::OpMax<uchar>, IF_SIMD(VMax<uchar>)>(src1, step1, src2, step2, dst, step, width, height);
}

void max8s( const schar* src1, size_t step1,
                   const schar* src2, size_t step2,
                   schar* dst, size_t step, int width, int height, void* )
{
    CALL_HAL(max8s, cv_hal_max8s, src1, step1, src2, step2, dst, step, width, height)
    vBinOp<schar, cv::OpMax<schar>, IF_SIMD(VMax<schar>)>(src1, step1, src2, step2, dst, step, width, height);
}

void max16u( const ushort* src1, size_t step1,
                    const ushort* src2, size_t step2,
                    ushort* dst, size_t step, int width, int height, void* )
{
    CALL_HAL(max16u, cv_hal_max16u, src1, step1, src2, step2, dst, step, width, height)
    CALL_IPP_MIN_MAX(ippsMaxEvery_16u, ushort)
    vBinOp<ushort, cv::OpMax<ushort>, IF_SIMD(VMax<ushort>)>(src1, step1, src2, step2, dst, step, width, height);
}

void max16s( const short* src1, size_t step1,
                    const short* src2, size_t step2,
                    short* dst, size_t step, int width, int height, void* )
{
    CALL_HAL(max16s, cv_hal_max16s, src1, step1, src2, step2, dst, step, width, height)
    vBinOp<short, cv::OpMax<short>, IF_SIMD(VMax<short>)>(src1, step1, src2, step2, dst, step, width, height);
}

void max32s( const int* src1, size_t step1,
                    const int* src2, size_t step2,
                    int* dst, size_t step, int width, int height, void* )
{
    CALL_HAL(max32s, cv_hal_max32s, src1, step1, src2, step2, dst, step, width, height)
    vBinOp32<int, cv::OpMax<int>, IF_SIMD(VMax<int>)>(src1, step1, src2, step2, dst, step, width, height);
}

void max32f( const float* src1, size_t step1,
                    const float* src2, size_t step2,
                    float* dst, size_t step, int width, int height, void* )
{
    CALL_HAL(max32f, cv_hal_max32f, src1, step1, src2, step2, dst, step, width, height)
    CALL_IPP_MIN_MAX(ippsMaxEvery_32f, float)
    vBinOp32<float, cv::OpMax<float>, IF_SIMD(VMax<float>)>(src1, step1, src2, step2, dst, step, width, height);
}

void max64f( const double* src1, size_t step1,
                    const double* src2, size_t step2,
                    double* dst, size_t step, int width, int height, void* )
{
    CALL_HAL(max64f, cv_hal_max64f, src1, step1, src2, step2, dst, step, width, height)
    CALL_IPP_MIN_MAX(ippsMaxEvery_64f, double)
    vBinOp64<double, cv::OpMax<double>, IF_SIMD(VMax<double>)>(src1, step1, src2, step2, dst, step, width, height);
}

//=======================================
// Min
//=======================================

void min8u( const uchar* src1, size_t step1,
                   const uchar* src2, size_t step2,
                   uchar* dst, size_t step, int width, int height, void* )
{
    CALL_HAL(min8u, cv_hal_min8u, src1, step1, src2, step2, dst, step, width, height)
    CALL_IPP_MIN_MAX(ippsMinEvery_8u, uchar)
    vBinOp<uchar, cv::OpMin<uchar>, IF_SIMD(VMin<uchar>)>(src1, step1, src2, step2, dst, step, width, height);
}

void min8s( const schar* src1, size_t step1,
                   const schar* src2, size_t step2,
                   schar* dst, size_t step, int width, int height, void* )
{
    CALL_HAL(min8s, cv_hal_min8s, src1, step1, src2, step2, dst, step, width, height)
    vBinOp<schar, cv::OpMin<schar>, IF_SIMD(VMin<schar>)>(src1, step1, src2, step2, dst, step, width, height);
}

void min16u( const ushort* src1, size_t step1,
                    const ushort* src2, size_t step2,
                    ushort* dst, size_t step, int width, int height, void* )
{
    CALL_HAL(min16u, cv_hal_min16u, src1, step1, src2, step2, dst, step, width, height)
    CALL_IPP_MIN_MAX(ippsMinEvery_16u, ushort)
    vBinOp<ushort, cv::OpMin<ushort>, IF_SIMD(VMin<ushort>)>(src1, step1, src2, step2, dst, step, width, height);
}

void min16s( const short* src1, size_t step1,
                    const short* src2, size_t step2,
                    short* dst, size_t step, int width, int height, void* )
{
    CALL_HAL(min16s, cv_hal_min16s, src1, step1, src2, step2, dst, step, width, height)
    vBinOp<short, cv::OpMin<short>, IF_SIMD(VMin<short>)>(src1, step1, src2, step2, dst, step, width, height);
}

<<<<<<< HEAD
template <typename T, typename WT>
struct AddWeighted_SIMD
{
    int operator() (const T *, const T *, T *, int, WT, WT, WT) const
    {
        return 0;
    }
};

#if CV_AVX2

template <>
struct AddWeighted_SIMD<uchar, float>
{
    AddWeighted_SIMD()
    {
        haveAVX = checkHardwareSupport(CV_CPU_AVX2);
    }

    int operator() (const uchar * src1, const uchar * src2, uchar * dst, int width, float alpha, float beta, float gamma) const
    {
        int x = 0;

        if (!haveAVX)
            return x;

        __m256i v_zero = _mm256_setzero_si256();
        __m256 v_alpha = _mm256_set1_ps(alpha);
        __m256 v_beta = _mm256_set1_ps(beta);
        __m256 v_gamma = _mm256_set1_ps(gamma);
        for (; x <= width - 32; x += 32)
        {
            __m256i v_src1 = _mm256_loadu_si256((__m256i const *)(src1 + x));
            __m256i v_src2 = _mm256_loadu_si256((__m256i const *)(src2 + x));

            __m256i v_s10 = _mm256_unpacklo_epi8(v_src1, v_zero);
            __m256i v_s11 = _mm256_unpackhi_epi8(v_src1, v_zero);
            __m256i v_s20 = _mm256_unpacklo_epi8(v_src2, v_zero);
            __m256i v_s21 = _mm256_unpackhi_epi8(v_src2, v_zero);

            __m256i v_s100 = _mm256_unpacklo_epi16(v_s10, v_zero);
            __m256i v_s101 = _mm256_unpackhi_epi16(v_s10, v_zero);
            __m256i v_s110 = _mm256_unpacklo_epi16(v_s11, v_zero);
            __m256i v_s111 = _mm256_unpackhi_epi16(v_s11, v_zero);
            __m256i v_s200 = _mm256_unpacklo_epi16(v_s20, v_zero);
            __m256i v_s201 = _mm256_unpackhi_epi16(v_s20, v_zero);
            __m256i v_s210 = _mm256_unpacklo_epi16(v_s21, v_zero);
            __m256i v_s211 = _mm256_unpackhi_epi16(v_s21, v_zero);

            __m256 v_dst00 = _mm256_fmadd_ps(v_alpha, _mm256_cvtepi32_ps(v_s100), _mm256_fmadd_ps(v_beta, _mm256_cvtepi32_ps(v_s200), v_gamma));
            __m256 v_dst01 = _mm256_fmadd_ps(v_alpha, _mm256_cvtepi32_ps(v_s101), _mm256_fmadd_ps(v_beta, _mm256_cvtepi32_ps(v_s201), v_gamma));
            __m256 v_dst10 = _mm256_fmadd_ps(v_alpha, _mm256_cvtepi32_ps(v_s110), _mm256_fmadd_ps(v_beta, _mm256_cvtepi32_ps(v_s210), v_gamma));
            __m256 v_dst11 = _mm256_fmadd_ps(v_alpha, _mm256_cvtepi32_ps(v_s111), _mm256_fmadd_ps(v_beta, _mm256_cvtepi32_ps(v_s211), v_gamma));

            v_s100 = _mm256_cvtps_epi32(v_dst00);
            v_s101 = _mm256_cvtps_epi32(v_dst01);
            v_s110 = _mm256_cvtps_epi32(v_dst10);
            v_s111 = _mm256_cvtps_epi32(v_dst11);

            v_s10 = _mm256_packus_epi32(v_s100, v_s101);
            v_s11 = _mm256_packus_epi32(v_s110, v_s111);

            _mm256_storeu_si256((__m256i*)(dst + x), _mm256_packus_epi16(v_s10, v_s11));
        }

        return x;
    }

    bool haveAVX;
};

template <>
struct AddWeighted_SIMD<schar, float>
{
    AddWeighted_SIMD()
    {
        haveAVX = checkHardwareSupport(CV_CPU_AVX2);
    }

    int operator() (const schar * src1, const schar * src2, schar * dst, int width, float alpha, float beta, float gamma) const
    {
        int x = 0;

        if (!haveAVX)
            return x;

        __m256 v_alpha = _mm256_set1_ps(alpha);
        __m256 v_beta = _mm256_set1_ps(beta);
        __m256 v_gamma = _mm256_set1_ps(gamma);
        for (; x <= width - 32; x += 32)
        {
            __m128i v_src10 = _mm_loadu_si128((__m128i const *)(src1 + x));
            __m128i v_src11 = _mm_loadu_si128((__m128i const *)(src1 + x + 16));
            __m128i v_src20 = _mm_loadu_si128((__m128i const *)(src2 + x));
            __m128i v_src21 = _mm_loadu_si128((__m128i const *)(src2 + x + 16));

            __m256i v_s10 = _mm256_cvtepi8_epi16(v_src10);
            __m256i v_s11 = _mm256_cvtepi8_epi16(v_src11);
            __m256i v_s20 = _mm256_cvtepi8_epi16(v_src20);
            __m256i v_s21 = _mm256_cvtepi8_epi16(v_src21);

            __m256i v_s100 = _mm256_cvtepi16_epi32(_mm256_extracti128_si256(v_s10, 0));
            __m256i v_s101 = _mm256_cvtepi16_epi32(_mm256_extracti128_si256(v_s10, 1));
            __m256i v_s110 = _mm256_cvtepi16_epi32(_mm256_extracti128_si256(v_s11, 0));
            __m256i v_s111 = _mm256_cvtepi16_epi32(_mm256_extracti128_si256(v_s11, 1));
            __m256i v_s200 = _mm256_cvtepi16_epi32(_mm256_extracti128_si256(v_s20, 0));
            __m256i v_s201 = _mm256_cvtepi16_epi32(_mm256_extracti128_si256(v_s20, 1));
            __m256i v_s210 = _mm256_cvtepi16_epi32(_mm256_extracti128_si256(v_s21, 0));
            __m256i v_s211 = _mm256_cvtepi16_epi32(_mm256_extracti128_si256(v_s21, 1));

            __m256 v_dst00 = _mm256_fmadd_ps(v_alpha, _mm256_cvtepi32_ps(v_s100), _mm256_fmadd_ps(v_beta, _mm256_cvtepi32_ps(v_s200), v_gamma));
            __m256 v_dst01 = _mm256_fmadd_ps(v_alpha, _mm256_cvtepi32_ps(v_s101), _mm256_fmadd_ps(v_beta, _mm256_cvtepi32_ps(v_s201), v_gamma));
            __m256 v_dst10 = _mm256_fmadd_ps(v_alpha, _mm256_cvtepi32_ps(v_s110), _mm256_fmadd_ps(v_beta, _mm256_cvtepi32_ps(v_s210), v_gamma));
            __m256 v_dst11 = _mm256_fmadd_ps(v_alpha, _mm256_cvtepi32_ps(v_s111), _mm256_fmadd_ps(v_beta, _mm256_cvtepi32_ps(v_s211), v_gamma));

            v_s100 = _mm256_cvtps_epi32(v_dst00);
            v_s101 = _mm256_cvtps_epi32(v_dst01);
            v_s110 = _mm256_cvtps_epi32(v_dst10);
            v_s111 = _mm256_cvtps_epi32(v_dst11);

            v_s10 = _mm256_packs_epi32(v_s100, v_s101);
            v_s11 = _mm256_packs_epi32(v_s110, v_s111);

            _mm256_storeu_si256((__m256i*)(dst + x), _mm256_packs_epi16(v_s10, v_s11));
        }

        return x;
    }

    bool haveAVX;
};

template <>
struct AddWeighted_SIMD<ushort, float>
{
    AddWeighted_SIMD()
    {
        haveAVX = checkHardwareSupport(CV_CPU_AVX2);
    }

    int operator() (const ushort * src1, const ushort * src2, ushort * dst, int width, float alpha, float beta, float gamma) const
    {
        int x = 0;

        if (!haveAVX)
            return x;

        __m256i v_zero = _mm256_setzero_si256();
        __m256 v_alpha = _mm256_set1_ps(alpha);
        __m256 v_beta = _mm256_set1_ps(beta);
        __m256 v_gamma = _mm256_set1_ps(gamma);
        for (; x <= width - 16; x += 16)
        {
            __m256i v_src1 = _mm256_loadu_si256((__m256i const *)(src1 + x));
            __m256i v_src2 = _mm256_loadu_si256((__m256i const *)(src2 + x));

            __m256i v_s10 = _mm256_unpacklo_epi16(v_src1, v_zero);
            __m256i v_s11 = _mm256_unpackhi_epi16(v_src1, v_zero);
            __m256i v_s20 = _mm256_unpacklo_epi16(v_src2, v_zero);
            __m256i v_s21 = _mm256_unpackhi_epi16(v_src2, v_zero);

            __m256 v_dst00 = _mm256_fmadd_ps(v_alpha, _mm256_cvtepi32_ps(v_s10), _mm256_fmadd_ps(v_beta, _mm256_cvtepi32_ps(v_s20), v_gamma));
            __m256 v_dst01 = _mm256_fmadd_ps(v_alpha, _mm256_cvtepi32_ps(v_s11), _mm256_fmadd_ps(v_beta, _mm256_cvtepi32_ps(v_s21), v_gamma));

            __m256i v_dsti = _mm256_packus_epi32(_mm256_cvtps_epi32(v_dst00), _mm256_cvtps_epi32(v_dst01));
            _mm256_storeu_si256((__m256i *)(dst + x), v_dsti);
        }

        return x;
    }

    bool haveAVX;
};

template <>
struct AddWeighted_SIMD<short, float>
{
    AddWeighted_SIMD()
    {
        haveAVX = checkHardwareSupport(CV_CPU_AVX2);
    }

    int operator() (const short * src1, const short * src2, short * dst, int width, float alpha, float beta, float gamma) const
    {
        int x = 0;

        if (!haveAVX)
            return x;

        __m256 v_alpha = _mm256_set1_ps(alpha);
        __m256 v_beta = _mm256_set1_ps(beta);
        __m256 v_gamma = _mm256_set1_ps(gamma);
        for (; x <= width - 16; x += 16)
        {
            __m128i v_src10 = _mm_loadu_si128((__m128i const *)(src1 + x));
            __m128i v_src11 = _mm_loadu_si128((__m128i const *)(src1 + x + 8));
            __m128i v_src20 = _mm_loadu_si128((__m128i const *)(src2 + x));
            __m128i v_src21 = _mm_loadu_si128((__m128i const *)(src2 + x + 8));

            __m256i v_s10 = _mm256_cvtepi16_epi32(v_src10);
            __m256i v_s11 = _mm256_cvtepi16_epi32(v_src11);
            __m256i v_s20 = _mm256_cvtepi16_epi32(v_src20);
            __m256i v_s21 = _mm256_cvtepi16_epi32(v_src21);

            __m256 v_dst00 = _mm256_fmadd_ps(v_alpha, _mm256_cvtepi32_ps(v_s10), _mm256_fmadd_ps(v_beta, _mm256_cvtepi32_ps(v_s20), v_gamma));
            __m256 v_dst01 = _mm256_fmadd_ps(v_alpha, _mm256_cvtepi32_ps(v_s11), _mm256_fmadd_ps(v_beta, _mm256_cvtepi32_ps(v_s21), v_gamma));

            v_s10 = _mm256_cvtps_epi32(v_dst00);
            v_s11 = _mm256_cvtps_epi32(v_dst01);

            _mm256_storeu_si256((__m256i*)(dst + x), _mm256_packs_epi32(v_s10, v_s11));
        }

        return x;
    }

    bool haveAVX;
};

template <>
struct AddWeighted_SIMD<int, double>
{
    AddWeighted_SIMD()
    {
        haveAVX = checkHardwareSupport(CV_CPU_AVX2);
    }

    int operator() (const int * src1, const int * src2, int * dst, int width, double alpha, double beta, double gamma) const
    {
        int x = 0;

        if (!haveAVX)
            return x;

        __m256d v_alpha = _mm256_set1_pd(alpha);
        __m256d v_beta = _mm256_set1_pd(beta);
        __m256d v_gamma = _mm256_set1_pd(gamma);
        for (; x <= width - 8; x += 8)
        {
            __m128i v_src10 = _mm_loadu_si128((__m128i const *)(src1 + x));
            __m128i v_src11 = _mm_loadu_si128((__m128i const *)(src1 + x + 4));
            __m128i v_src20 = _mm_loadu_si128((__m128i const *)(src2 + x));
            __m128i v_src21 = _mm_loadu_si128((__m128i const *)(src2 + x + 4));

            __m256d v_s10 = _mm256_cvtepi32_pd(v_src10);
            __m256d v_s11 = _mm256_cvtepi32_pd(v_src11);
            __m256d v_s20 = _mm256_cvtepi32_pd(v_src20);
            __m256d v_s21 = _mm256_cvtepi32_pd(v_src21);

            __m256d v_dst00 = _mm256_fmadd_pd(v_alpha, v_s10, _mm256_fmadd_pd(v_beta, v_s20, v_gamma));
            __m256d v_dst01 = _mm256_fmadd_pd(v_alpha, v_s11, _mm256_fmadd_pd(v_beta, v_s21, v_gamma));

            v_src10 = _mm256_cvtpd_epi32(v_dst00);
            v_src11 = _mm256_cvtpd_epi32(v_dst01);

            _mm_storeu_si128((__m128i*)(dst + x), v_src10);
            _mm_storeu_si128((__m128i*)(dst + x + 4), v_src11);
        }

        return x;
    }

    bool haveAVX;
};

template <>
struct AddWeighted_SIMD<float, double>
{
    AddWeighted_SIMD()
    {
        haveAVX = checkHardwareSupport(CV_CPU_AVX2);
    }

    int operator() (const float * src1, const float * src2, float * dst, int width, double alpha, double beta, double gamma) const
    {
        int x = 0;

        if (!haveAVX)
            return x;

        __m256d v_alpha = _mm256_set1_pd(alpha);
        __m256d v_beta = _mm256_set1_pd(beta);
        __m256d v_gamma = _mm256_set1_pd(gamma);
        for (; x <= width - 8; x += 8)
        {
            __m128 v_src10 = _mm_loadu_ps((src1 + x));
            __m128 v_src11 = _mm_loadu_ps((src1 + x + 4));
            __m128 v_src20 = _mm_loadu_ps((src2 + x));
            __m128 v_src21 = _mm_loadu_ps((src2 + x + 4));

            __m256d v_s10 = _mm256_cvtps_pd(v_src10);
            __m256d v_s11 = _mm256_cvtps_pd(v_src11);
            __m256d v_s20 = _mm256_cvtps_pd(v_src20);
            __m256d v_s21 = _mm256_cvtps_pd(v_src21);

            __m256d v_dst00 = _mm256_fmadd_pd(v_alpha, v_s10, _mm256_fmadd_pd(v_beta, v_s20, v_gamma));
            __m256d v_dst01 = _mm256_fmadd_pd(v_alpha, v_s11, _mm256_fmadd_pd(v_beta, v_s21, v_gamma));

            v_src10 = _mm256_cvtpd_ps(v_dst00);
            v_src11 = _mm256_cvtpd_ps(v_dst01);

            _mm_storeu_ps(dst + x, v_src10);
            _mm_storeu_ps(dst + x + 4, v_src11);
        }

        return x;
    }

    bool haveAVX;
};

template <>
struct AddWeighted_SIMD<double, double>
{
    AddWeighted_SIMD()
    {
        haveAVX = checkHardwareSupport(CV_CPU_AVX2);
    }

    int operator() (const double * src1, const double * src2, double * dst, int width, double alpha, double beta, double gamma) const
    {
        int x = 0;

        if (!haveAVX)
            return x;

        __m256d v_alpha = _mm256_set1_pd(alpha);
        __m256d v_beta = _mm256_set1_pd(beta);
        __m256d v_gamma = _mm256_set1_pd(gamma);
        for (; x <= width - 8; x += 8)
        {
            __m256d v_src10 = _mm256_loadu_pd(src1 + x);
            __m256d v_src11 = _mm256_loadu_pd(src1 + x + 4);
            __m256d v_src20 = _mm256_loadu_pd(src2 + x);
            __m256d v_src21 = _mm256_loadu_pd(src2 + x + 4);

            __m256d v_dst00 = _mm256_fmadd_pd(v_alpha, v_src10, _mm256_fmadd_pd(v_beta, v_src20, v_gamma));
            __m256d v_dst01 = _mm256_fmadd_pd(v_alpha, v_src11, _mm256_fmadd_pd(v_beta, v_src21, v_gamma));

            _mm256_storeu_pd(dst + x, v_dst00);
            _mm256_storeu_pd(dst + x + 4, v_dst01);
        }

        return x;
    }

    bool haveAVX;
};

#elif CV_SSE2

template <>
struct AddWeighted_SIMD<uchar, float>
{
    AddWeighted_SIMD()
    {
        haveSSE2 = checkHardwareSupport(CV_CPU_SSE2);
    }

    int operator() (const uchar * src1, const uchar * src2, uchar * dst, int width, float alpha, float beta, float gamma) const
    {
        int x = 0;

        if (!haveSSE2)
            return x;

        __m128 a4 = _mm_set1_ps(alpha), b4 = _mm_set1_ps(beta), g4 = _mm_set1_ps(gamma);
        __m128i z = _mm_setzero_si128();

        for (; x <= width - 8; x += 8)
        {
            __m128i u = _mm_unpacklo_epi8(_mm_loadl_epi64((const __m128i*)(src1 + x)), z);
            __m128i v = _mm_unpacklo_epi8(_mm_loadl_epi64((const __m128i*)(src2 + x)), z);

            __m128 u0 = _mm_cvtepi32_ps(_mm_unpacklo_epi16(u, z));
            __m128 u1 = _mm_cvtepi32_ps(_mm_unpackhi_epi16(u, z));
            __m128 v0 = _mm_cvtepi32_ps(_mm_unpacklo_epi16(v, z));
            __m128 v1 = _mm_cvtepi32_ps(_mm_unpackhi_epi16(v, z));

            u0 = _mm_add_ps(_mm_mul_ps(u0, a4), _mm_mul_ps(v0, b4));
            u1 = _mm_add_ps(_mm_mul_ps(u1, a4), _mm_mul_ps(v1, b4));
            u0 = _mm_add_ps(u0, g4); u1 = _mm_add_ps(u1, g4);

            u = _mm_packs_epi32(_mm_cvtps_epi32(u0), _mm_cvtps_epi32(u1));
            u = _mm_packus_epi16(u, u);

            _mm_storel_epi64((__m128i*)(dst + x), u);
        }

        return x;
    }

    bool haveSSE2;
};
=======
void min32s( const int* src1, size_t step1,
                    const int* src2, size_t step2,
                    int* dst, size_t step, int width, int height, void* )
{
    CALL_HAL(min32s, cv_hal_min32s, src1, step1, src2, step2, dst, step, width, height)
    vBinOp32<int, cv::OpMin<int>, IF_SIMD(VMin<int>)>(src1, step1, src2, step2, dst, step, width, height);
}
>>>>>>> afdbd855

void min32f( const float* src1, size_t step1,
                    const float* src2, size_t step2,
                    float* dst, size_t step, int width, int height, void* )
{
    CALL_HAL(min32f, cv_hal_min32f, src1, step1, src2, step2, dst, step, width, height)
    CALL_IPP_MIN_MAX(ippsMinEvery_32f, float)
    vBinOp32<float, cv::OpMin<float>, IF_SIMD(VMin<float>)>(src1, step1, src2, step2, dst, step, width, height);
}

void min64f( const double* src1, size_t step1,
                    const double* src2, size_t step2,
                    double* dst, size_t step, int width, int height, void* )
{
    CALL_HAL(min64f, cv_hal_min64f, src1, step1, src2, step2, dst, step, width, height)
    CALL_IPP_MIN_MAX(ippsMinEvery_64f, double)
    vBinOp64<double, cv::OpMin<double>, IF_SIMD(VMin<double>)>(src1, step1, src2, step2, dst, step, width, height);
}

//=======================================
// AbsDiff
//=======================================

void absdiff8u( const uchar* src1, size_t step1,
                       const uchar* src2, size_t step2,
                       uchar* dst, size_t step, int width, int height, void* )
{
    CALL_HAL(absdiff8u, cv_hal_absdiff8u, src1, step1, src2, step2, dst, step, width, height)
    CALL_IPP_BIN_12(ippiAbsDiff_8u_C1R)
    (vBinOp<uchar, cv::OpAbsDiff<uchar>, IF_SIMD(VAbsDiff<uchar>)>(src1, step1, src2, step2, dst, step, width, height));
}

void absdiff8s( const schar* src1, size_t step1,
                       const schar* src2, size_t step2,
                       schar* dst, size_t step, int width, int height, void* )
{
    CALL_HAL(absdiff8s, cv_hal_absdiff8s, src1, step1, src2, step2, dst, step, width, height)
    vBinOp<schar, cv::OpAbsDiff<schar>, IF_SIMD(VAbsDiff<schar>)>(src1, step1, src2, step2, dst, step, width, height);
}

void absdiff16u( const ushort* src1, size_t step1,
                        const ushort* src2, size_t step2,
                        ushort* dst, size_t step, int width, int height, void* )
{
    CALL_HAL(absdiff16u, cv_hal_absdiff16u, src1, step1, src2, step2, dst, step, width, height)
    CALL_IPP_BIN_12(ippiAbsDiff_16u_C1R)
    (vBinOp<ushort, cv::OpAbsDiff<ushort>, IF_SIMD(VAbsDiff<ushort>)>(src1, step1, src2, step2, dst, step, width, height));
}

void absdiff16s( const short* src1, size_t step1,
                        const short* src2, size_t step2,
                        short* dst, size_t step, int width, int height, void* )
{
    CALL_HAL(absdiff16s, cv_hal_absdiff16s, src1, step1, src2, step2, dst, step, width, height)
    vBinOp<short, cv::OpAbsDiff<short>, IF_SIMD(VAbsDiff<short>)>(src1, step1, src2, step2, dst, step, width, height);
}

void absdiff32s( const int* src1, size_t step1,
                        const int* src2, size_t step2,
                        int* dst, size_t step, int width, int height, void* )
{
    CALL_HAL(absdiff32s, cv_hal_absdiff32s, src1, step1, src2, step2, dst, step, width, height)
    vBinOp32<int, cv::OpAbsDiff<int>, IF_SIMD(VAbsDiff<int>)>(src1, step1, src2, step2, dst, step, width, height);
}

void absdiff32f( const float* src1, size_t step1,
                        const float* src2, size_t step2,
                        float* dst, size_t step, int width, int height, void* )
{
    CALL_HAL(absdiff32f, cv_hal_absdiff32f, src1, step1, src2, step2, dst, step, width, height)
    CALL_IPP_BIN_12(ippiAbsDiff_32f_C1R)
    (vBinOp32<float, cv::OpAbsDiff<float>, IF_SIMD(VAbsDiff<float>)>(src1, step1, src2, step2, dst, step, width, height));
}

void absdiff64f( const double* src1, size_t step1,
                        const double* src2, size_t step2,
                        double* dst, size_t step, int width, int height, void* )
{
    CALL_HAL(absdiff64f, cv_hal_absdiff64f, src1, step1, src2, step2, dst, step, width, height)
    vBinOp64<double, cv::OpAbsDiff<double>, IF_SIMD(VAbsDiff<double>)>(src1, step1, src2, step2, dst, step, width, height);
}

//=======================================
// Logical
//=======================================

#if (ARITHM_USE_IPP == 1)
#define CALL_IPP_UN(fun) \
    CV_IPP_CHECK() \
    { \
        fixSteps(width, height, sizeof(dst[0]), step1, step2, step); (void)src2; \
        if (0 <= fun(src1, (int)step1, dst, (int)step, ippiSize(width, height))) \
        { \
            CV_IMPL_ADD(CV_IMPL_IPP); \
            return; \
        } \
        setIppErrorStatus(); \
    }
#else
#define CALL_IPP_UN(fun)
#endif

void and8u( const uchar* src1, size_t step1,
                   const uchar* src2, size_t step2,
                   uchar* dst, size_t step, int width, int height, void* )
{
    CALL_HAL(and8u, cv_hal_and8u, src1, step1, src2, step2, dst, step, width, height)
    CALL_IPP_BIN_12(ippiAnd_8u_C1R)
    (vBinOp<uchar, cv::OpAnd<uchar>, IF_SIMD(VAnd<uchar>)>(src1, step1, src2, step2, dst, step, width, height));
}

void or8u( const uchar* src1, size_t step1,
                  const uchar* src2, size_t step2,
                  uchar* dst, size_t step, int width, int height, void* )
{
    CALL_HAL(or8u, cv_hal_or8u, src1, step1, src2, step2, dst, step, width, height)
    CALL_IPP_BIN_12(ippiOr_8u_C1R)
    (vBinOp<uchar, cv::OpOr<uchar>, IF_SIMD(VOr<uchar>)>(src1, step1, src2, step2, dst, step, width, height));
}

void xor8u( const uchar* src1, size_t step1,
                   const uchar* src2, size_t step2,
                   uchar* dst, size_t step, int width, int height, void* )
{
    CALL_HAL(xor8u, cv_hal_xor8u, src1, step1, src2, step2, dst, step, width, height)
    CALL_IPP_BIN_12(ippiXor_8u_C1R)
    (vBinOp<uchar, cv::OpXor<uchar>, IF_SIMD(VXor<uchar>)>(src1, step1, src2, step2, dst, step, width, height));
}

void not8u( const uchar* src1, size_t step1,
                   const uchar* src2, size_t step2,
                   uchar* dst, size_t step, int width, int height, void* )
{
    CALL_HAL(not8u, cv_hal_not8u, src1, step1, dst, step, width, height)
    CALL_IPP_UN(ippiNot_8u_C1R)
    (vBinOp<uchar, cv::OpNot<uchar>, IF_SIMD(VNot<uchar>)>(src1, step1, src2, step2, dst, step, width, height));
}

//=======================================

#if ARITHM_USE_IPP
inline static IppCmpOp convert_cmp(int _cmpop)
{
    return _cmpop == CMP_EQ ? ippCmpEq :
        _cmpop == CMP_GT ? ippCmpGreater :
        _cmpop == CMP_GE ? ippCmpGreaterEq :
        _cmpop == CMP_LT ? ippCmpLess :
        _cmpop == CMP_LE ? ippCmpLessEq :
        (IppCmpOp)-1;
}
#define CALL_IPP_CMP(fun) \
    CV_IPP_CHECK() \
    { \
        IppCmpOp op = convert_cmp(*(int *)_cmpop); \
        if( op  >= 0 ) \
        { \
            fixSteps(width, height, sizeof(dst[0]), step1, step2, step); \
            if (0 <= fun(src1, (int)step1, src2, (int)step2, dst, (int)step, ippiSize(width, height), op)) \
            { \
                CV_IMPL_ADD(CV_IMPL_IPP); \
                return; \
            } \
            setIppErrorStatus(); \
        } \
    }
#else
#define CALL_IPP_CMP(fun)
#endif

//=======================================
// Compare
//=======================================

<<<<<<< HEAD
template <>
struct AddWeighted_SIMD<uchar, float>
{
    int operator() (const uchar * src1, const uchar * src2, uchar * dst, int width, float alpha, float beta, float gamma) const
    {
        int x = 0;

        float32x4_t g = vdupq_n_f32(gamma);

        for (; x <= width - 8; x += 8)
        {
            uint8x8_t in1 = vld1_u8(src1 + x);
            uint16x8_t in1_16 = vmovl_u8(in1);
            float32x4_t in1_f_l = vcvtq_f32_u32(vmovl_u16(vget_low_u16(in1_16)));
            float32x4_t in1_f_h = vcvtq_f32_u32(vmovl_u16(vget_high_u16(in1_16)));

            uint8x8_t in2 = vld1_u8(src2 + x);
            uint16x8_t in2_16 = vmovl_u8(in2);
            float32x4_t in2_f_l = vcvtq_f32_u32(vmovl_u16(vget_low_u16(in2_16)));
            float32x4_t in2_f_h = vcvtq_f32_u32(vmovl_u16(vget_high_u16(in2_16)));

            float32x4_t out_f_l = vaddq_f32(vmulq_n_f32(in1_f_l, alpha), vmulq_n_f32(in2_f_l, beta));
            float32x4_t out_f_h = vaddq_f32(vmulq_n_f32(in1_f_h, alpha), vmulq_n_f32(in2_f_h, beta));
            out_f_l = vaddq_f32(out_f_l, g);
            out_f_h = vaddq_f32(out_f_h, g);

            uint16x4_t out_16_l = vqmovun_s32(cv_vrndq_s32_f32(out_f_l));
            uint16x4_t out_16_h = vqmovun_s32(cv_vrndq_s32_f32(out_f_h));

            uint16x8_t out_16 = vcombine_u16(out_16_l, out_16_h);
            uint8x8_t out = vqmovn_u16(out_16);

            vst1_u8(dst + x, out);
        }

        return x;
    }
};

template <>
struct AddWeighted_SIMD<schar, float>
=======
void cmp8u(const uchar* src1, size_t step1, const uchar* src2, size_t step2,
                  uchar* dst, size_t step, int width, int height, void* _cmpop)
>>>>>>> afdbd855
{
    CALL_HAL(cmp8u, cv_hal_cmp8u, src1, step1, src2, step2, dst, step, width, height, *(int*)_cmpop)
    CALL_IPP_CMP(ippiCompare_8u_C1R)
  //vz optimized  cmp_(src1, step1, src2, step2, dst, step, width, height, *(int*)_cmpop);
    int code = *(int*)_cmpop;
    step1 /= sizeof(src1[0]);
    step2 /= sizeof(src2[0]);
    if( code == CMP_GE || code == CMP_LT )
    {
        std::swap(src1, src2);
        std::swap(step1, step2);
        code = code == CMP_GE ? CMP_LE : CMP_GT;
    }

    if( code == CMP_GT || code == CMP_LE )
    {
        int m = code == CMP_GT ? 0 : 255;
        for( ; height--; src1 += step1, src2 += step2, dst += step )
        {
            int x =0;
            #if CV_SSE2
            if( USE_SSE2 )
            {
                __m128i m128 = code == CMP_GT ? _mm_setzero_si128() : _mm_set1_epi8 (-1);
                __m128i c128 = _mm_set1_epi8 (-128);
                for( ; x <= width - 16; x += 16 )
                {
                    __m128i r00 = _mm_loadu_si128((const __m128i*)(src1 + x));
                    __m128i r10 = _mm_loadu_si128((const __m128i*)(src2 + x));
                    // no simd for 8u comparison, that's why we need the trick
                    r00 = _mm_sub_epi8(r00,c128);
                    r10 = _mm_sub_epi8(r10,c128);

                    r00 =_mm_xor_si128(_mm_cmpgt_epi8(r00, r10), m128);
                    _mm_storeu_si128((__m128i*)(dst + x),r00);

                }
            }
            #elif CV_NEON
            uint8x16_t mask = code == CMP_GT ? vdupq_n_u8(0) : vdupq_n_u8(255);

            for( ; x <= width - 16; x += 16 )
            {
                vst1q_u8(dst+x, veorq_u8(vcgtq_u8(vld1q_u8(src1+x), vld1q_u8(src2+x)), mask));
            }

           #endif

            for( ; x < width; x++ ){
                dst[x] = (uchar)(-(src1[x] > src2[x]) ^ m);
            }
        }
    }
    else if( code == CMP_EQ || code == CMP_NE )
    {
        int m = code == CMP_EQ ? 0 : 255;
        for( ; height--; src1 += step1, src2 += step2, dst += step )
        {
            int x = 0;
            #if CV_SSE2
            if( USE_SSE2 )
            {
                __m128i m128 =  code == CMP_EQ ? _mm_setzero_si128() : _mm_set1_epi8 (-1);
                for( ; x <= width - 16; x += 16 )
                {
                    __m128i r00 = _mm_loadu_si128((const __m128i*)(src1 + x));
                    __m128i r10 = _mm_loadu_si128((const __m128i*)(src2 + x));
                    r00 = _mm_xor_si128 ( _mm_cmpeq_epi8 (r00, r10), m128);
                    _mm_storeu_si128((__m128i*)(dst + x), r00);
                }
            }
            #elif CV_NEON
            uint8x16_t mask = code == CMP_EQ ? vdupq_n_u8(0) : vdupq_n_u8(255);

            for( ; x <= width - 16; x += 16 )
            {
                vst1q_u8(dst+x, veorq_u8(vceqq_u8(vld1q_u8(src1+x), vld1q_u8(src2+x)), mask));
            }
           #endif
           for( ; x < width; x++ )
                dst[x] = (uchar)(-(src1[x] == src2[x]) ^ m);
        }
    }
}

<<<<<<< HEAD
template <>
struct AddWeighted_SIMD<short, float>
{
    int operator() (const short * src1, const short * src2, short * dst, int width, float alpha, float beta, float gamma) const
    {
        int x = 0;

        float32x4_t g = vdupq_n_f32(gamma);

        for( ; x <= width - 8; x += 8 )
        {
            int16x8_t v_src1 = vld1q_s16(src1 + x), v_src2 = vld1q_s16(src2 + x);

            float32x4_t v_s1 = vmulq_n_f32(vcvtq_f32_s32(vmovl_s16(vget_low_s16(v_src1))), alpha);
            float32x4_t v_s2 = vmulq_n_f32(vcvtq_f32_s32(vmovl_s16(vget_low_s16(v_src2))), beta);
            int16x4_t v_dst1 = vqmovn_s32(cv_vrndq_s32_f32(vaddq_f32(vaddq_f32(v_s1, v_s2), g)));

            v_s1 = vmulq_n_f32(vcvtq_f32_s32(vmovl_s16(vget_high_s16(v_src1))), alpha);
            v_s2 = vmulq_n_f32(vcvtq_f32_s32(vmovl_s16(vget_high_s16(v_src2))), beta);
            int16x4_t v_dst2 = vqmovn_s32(cv_vrndq_s32_f32(vaddq_f32(vaddq_f32(v_s1, v_s2), g)));

            vst1q_s16(dst + x, vcombine_s16(v_dst1, v_dst2));
        }

        return x;
    }
};

#endif

template<typename T, typename WT> static void
addWeighted_( const T* src1, size_t step1, const T* src2, size_t step2,
              T* dst, size_t step, Size size, void* _scalars )
{
    const double* scalars = (const double*)_scalars;
    WT alpha = (WT)scalars[0], beta = (WT)scalars[1], gamma = (WT)scalars[2];
    step1 /= sizeof(src1[0]);
    step2 /= sizeof(src2[0]);
    step /= sizeof(dst[0]);

    AddWeighted_SIMD<T, WT> vop;

    for( ; size.height--; src1 += step1, src2 += step2, dst += step )
    {
        int x = vop(src1, src2, dst, size.width, alpha, beta, gamma);
        #if CV_ENABLE_UNROLLED
        for( ; x <= size.width - 4; x += 4 )
        {
            T t0 = saturate_cast<T>(src1[x]*alpha + src2[x]*beta + gamma);
            T t1 = saturate_cast<T>(src1[x+1]*alpha + src2[x+1]*beta + gamma);
            dst[x] = t0; dst[x+1] = t1;

            t0 = saturate_cast<T>(src1[x+2]*alpha + src2[x+2]*beta + gamma);
            t1 = saturate_cast<T>(src1[x+3]*alpha + src2[x+3]*beta + gamma);
            dst[x+2] = t0; dst[x+3] = t1;
        }
        #endif
        for( ; x < size.width; x++ )
            dst[x] = saturate_cast<T>(src1[x]*alpha + src2[x]*beta + gamma);
    }
}


static void
addWeighted8u( const uchar* src1, size_t step1,
               const uchar* src2, size_t step2,
               uchar* dst, size_t step, Size size,
               void* _scalars )
{
    addWeighted_<uchar, float>(src1, step1, src2, step2, dst, step, size, _scalars);
}

static void addWeighted8s( const schar* src1, size_t step1, const schar* src2, size_t step2,
                           schar* dst, size_t step, Size sz, void* scalars )
{
    addWeighted_<schar, float>(src1, step1, src2, step2, dst, step, sz, scalars);
}

static void addWeighted16u( const ushort* src1, size_t step1, const ushort* src2, size_t step2,
                            ushort* dst, size_t step, Size sz, void* scalars )
{
    addWeighted_<ushort, float>(src1, step1, src2, step2, dst, step, sz, scalars);
}

static void addWeighted16s( const short* src1, size_t step1, const short* src2, size_t step2,
                            short* dst, size_t step, Size sz, void* scalars )
{
    addWeighted_<short, float>(src1, step1, src2, step2, dst, step, sz, scalars);
}

static void addWeighted32s( const int* src1, size_t step1, const int* src2, size_t step2,
                            int* dst, size_t step, Size sz, void* scalars )
{
    addWeighted_<int, double>(src1, step1, src2, step2, dst, step, sz, scalars);
}

static void addWeighted32f( const float* src1, size_t step1, const float* src2, size_t step2,
                            float* dst, size_t step, Size sz, void* scalars )
{
    addWeighted_<float, double>(src1, step1, src2, step2, dst, step, sz, scalars);
}

static void addWeighted64f( const double* src1, size_t step1, const double* src2, size_t step2,
                            double* dst, size_t step, Size sz, void* scalars )
{
    addWeighted_<double, double>(src1, step1, src2, step2, dst, step, sz, scalars);
}

static BinaryFunc* getAddWeightedTab()
{
    static BinaryFunc addWeightedTab[] =
    {
        (BinaryFunc)GET_OPTIMIZED(addWeighted8u), (BinaryFunc)GET_OPTIMIZED(addWeighted8s), (BinaryFunc)GET_OPTIMIZED(addWeighted16u),
        (BinaryFunc)GET_OPTIMIZED(addWeighted16s), (BinaryFunc)GET_OPTIMIZED(addWeighted32s), (BinaryFunc)addWeighted32f,
        (BinaryFunc)addWeighted64f, 0
    };

    return addWeightedTab;
}

}

void cv::addWeighted( InputArray src1, double alpha, InputArray src2,
                      double beta, double gamma, OutputArray dst, int dtype )
{
    double scalars[] = {alpha, beta, gamma};
    arithm_op(src1, src2, dst, noArray(), dtype, getAddWeightedTab(), true, scalars, OCL_OP_ADDW);
}


/****************************************************************************************\
*                                          compare                                       *
\****************************************************************************************/

namespace cv
{

template <typename T>
struct Cmp_SIMD
{
    explicit Cmp_SIMD(int)
    {
    }

    int operator () (const T *, const T *, uchar *, int) const
    {
        return 0;
    }
};

#if CV_NEON

template <>
struct Cmp_SIMD<uchar>
{
    explicit Cmp_SIMD(int code_) :
        code(code_)
    {
        CV_Assert(code == CMP_GT || code == CMP_LE ||
            code == CMP_EQ || code == CMP_NE);

        v_mask = vdupq_n_u8(255);
    }

    int operator () (const uchar * src1, const uchar * src2, uchar * dst, int width) const
    {
        int x = 0;

        if (code == CMP_GT || code == CMP_LE)
        {
            uint8x16_t mask = code == CMP_GT ? vdupq_n_u8(0) : vdupq_n_u8(255);

            for (; x <= width - 16; x += 16)
            {
                vst1q_u8(dst + x, veorq_u8(vcgtq_u8(vld1q_u8(src1 + x), vld1q_u8(src2 + x)), mask));
            }
        }
        else if (code == CMP_EQ || code == CMP_NE)
        {
            uint8x16_t mask = code == CMP_EQ ? vdupq_n_u8(0) : vdupq_n_u8(255);

            for (; x <= width - 16; x += 16)
            {
                vst1q_u8(dst + x, veorq_u8(vceqq_u8(vld1q_u8(src1 + x), vld1q_u8(src2 + x)), mask));
            }
        }

        return x;
    }

    int code;
    uint8x16_t v_mask;
};

template <>
struct Cmp_SIMD<schar>
{
    explicit Cmp_SIMD(int code_) :
        code(code_)
    {
        CV_Assert(code == CMP_GT || code == CMP_LE ||
                  code == CMP_EQ || code == CMP_NE);

        v_mask = vdupq_n_u8(255);
    }

    int operator () (const schar * src1, const schar * src2, uchar * dst, int width) const
    {
        int x = 0;

        if (code == CMP_GT)
            for ( ; x <= width - 16; x += 16)
                vst1q_u8(dst + x, vcgtq_s8(vld1q_s8(src1 + x), vld1q_s8(src2 + x)));
        else if (code == CMP_LE)
            for ( ; x <= width - 16; x += 16)
                vst1q_u8(dst + x, vcleq_s8(vld1q_s8(src1 + x), vld1q_s8(src2 + x)));
        else if (code == CMP_EQ)
            for ( ; x <= width - 16; x += 16)
                vst1q_u8(dst + x, vceqq_s8(vld1q_s8(src1 + x), vld1q_s8(src2 + x)));
        else if (code == CMP_NE)
            for ( ; x <= width - 16; x += 16)
                vst1q_u8(dst + x, veorq_u8(vceqq_s8(vld1q_s8(src1 + x), vld1q_s8(src2 + x)), v_mask));

        return x;
    }

    int code;
    uint8x16_t v_mask;
};

template <>
struct Cmp_SIMD<ushort>
{
    explicit Cmp_SIMD(int code_) :
        code(code_)
    {
        CV_Assert(code == CMP_GT || code == CMP_LE ||
                  code == CMP_EQ || code == CMP_NE);

        v_mask = vdup_n_u8(255);
    }

    int operator () (const ushort * src1, const ushort * src2, uchar * dst, int width) const
    {
        int x = 0;

        if (code == CMP_GT)
            for ( ; x <= width - 8; x += 8)
            {
                uint16x8_t v_dst = vcgtq_u16(vld1q_u16(src1 + x), vld1q_u16(src2 + x));
                vst1_u8(dst + x, vmovn_u16(v_dst));
            }
        else if (code == CMP_LE)
            for ( ; x <= width - 8; x += 8)
            {
                uint16x8_t v_dst = vcleq_u16(vld1q_u16(src1 + x), vld1q_u16(src2 + x));
                vst1_u8(dst + x, vmovn_u16(v_dst));
            }
        else if (code == CMP_EQ)
            for ( ; x <= width - 8; x += 8)
            {
                uint16x8_t v_dst = vceqq_u16(vld1q_u16(src1 + x), vld1q_u16(src2 + x));
                vst1_u8(dst + x, vmovn_u16(v_dst));
            }
        else if (code == CMP_NE)
            for ( ; x <= width - 8; x += 8)
            {
                uint16x8_t v_dst = vceqq_u16(vld1q_u16(src1 + x), vld1q_u16(src2 + x));
                vst1_u8(dst + x, veor_u8(vmovn_u16(v_dst), v_mask));
            }

        return x;
    }

    int code;
    uint8x8_t v_mask;
};

template <>
struct Cmp_SIMD<int>
{
    explicit Cmp_SIMD(int code_) :
        code(code_)
    {
        CV_Assert(code == CMP_GT || code == CMP_LE ||
                  code == CMP_EQ || code == CMP_NE);

        v_mask = vdup_n_u8(255);
    }

    int operator () (const int * src1, const int * src2, uchar * dst, int width) const
    {
        int x = 0;

        if (code == CMP_GT)
            for ( ; x <= width - 8; x += 8)
            {
                uint32x4_t v_dst1 = vcgtq_s32(vld1q_s32(src1 + x), vld1q_s32(src2 + x));
                uint32x4_t v_dst2 = vcgtq_s32(vld1q_s32(src1 + x + 4), vld1q_s32(src2 + x + 4));
                vst1_u8(dst + x, vmovn_u16(vcombine_u16(vmovn_u32(v_dst1), vmovn_u32(v_dst2))));
            }
        else if (code == CMP_LE)
            for ( ; x <= width - 8; x += 8)
            {
                uint32x4_t v_dst1 = vcleq_s32(vld1q_s32(src1 + x), vld1q_s32(src2 + x));
                uint32x4_t v_dst2 = vcleq_s32(vld1q_s32(src1 + x + 4), vld1q_s32(src2 + x + 4));
                vst1_u8(dst + x, vmovn_u16(vcombine_u16(vmovn_u32(v_dst1), vmovn_u32(v_dst2))));
            }
        else if (code == CMP_EQ)
            for ( ; x <= width - 8; x += 8)
            {
                uint32x4_t v_dst1 = vceqq_s32(vld1q_s32(src1 + x), vld1q_s32(src2 + x));
                uint32x4_t v_dst2 = vceqq_s32(vld1q_s32(src1 + x + 4), vld1q_s32(src2 + x + 4));
                vst1_u8(dst + x, vmovn_u16(vcombine_u16(vmovn_u32(v_dst1), vmovn_u32(v_dst2))));
            }
        else if (code == CMP_NE)
            for ( ; x <= width - 8; x += 8)
            {
                uint32x4_t v_dst1 = vceqq_s32(vld1q_s32(src1 + x), vld1q_s32(src2 + x));
                uint32x4_t v_dst2 = vceqq_s32(vld1q_s32(src1 + x + 4), vld1q_s32(src2 + x + 4));
                uint8x8_t v_dst = vmovn_u16(vcombine_u16(vmovn_u32(v_dst1), vmovn_u32(v_dst2)));
                vst1_u8(dst + x, veor_u8(v_dst, v_mask));
            }

        return x;
    }

    int code;
    uint8x8_t v_mask;
};

template <>
struct Cmp_SIMD<float>
{
    explicit Cmp_SIMD(int code_) :
        code(code_)
    {
        CV_Assert(code == CMP_GT || code == CMP_LE ||
                  code == CMP_EQ || code == CMP_NE);

        v_mask = vdup_n_u8(255);
    }

    int operator () (const float * src1, const float * src2, uchar * dst, int width) const
    {
        int x = 0;

        if (code == CMP_GT)
            for ( ; x <= width - 8; x += 8)
            {
                uint32x4_t v_dst1 = vcgtq_f32(vld1q_f32(src1 + x), vld1q_f32(src2 + x));
                uint32x4_t v_dst2 = vcgtq_f32(vld1q_f32(src1 + x + 4), vld1q_f32(src2 + x + 4));
                vst1_u8(dst + x, vmovn_u16(vcombine_u16(vmovn_u32(v_dst1), vmovn_u32(v_dst2))));
            }
        else if (code == CMP_LE)
            for ( ; x <= width - 8; x += 8)
            {
                uint32x4_t v_dst1 = vcleq_f32(vld1q_f32(src1 + x), vld1q_f32(src2 + x));
                uint32x4_t v_dst2 = vcleq_f32(vld1q_f32(src1 + x + 4), vld1q_f32(src2 + x + 4));
                vst1_u8(dst + x, vmovn_u16(vcombine_u16(vmovn_u32(v_dst1), vmovn_u32(v_dst2))));
            }
        else if (code == CMP_EQ)
            for ( ; x <= width - 8; x += 8)
            {
                uint32x4_t v_dst1 = vceqq_f32(vld1q_f32(src1 + x), vld1q_f32(src2 + x));
                uint32x4_t v_dst2 = vceqq_f32(vld1q_f32(src1 + x + 4), vld1q_f32(src2 + x + 4));
                vst1_u8(dst + x, vmovn_u16(vcombine_u16(vmovn_u32(v_dst1), vmovn_u32(v_dst2))));
            }
        else if (code == CMP_NE)
            for ( ; x <= width - 8; x += 8)
            {
                uint32x4_t v_dst1 = vceqq_f32(vld1q_f32(src1 + x), vld1q_f32(src2 + x));
                uint32x4_t v_dst2 = vceqq_f32(vld1q_f32(src1 + x + 4), vld1q_f32(src2 + x + 4));
                uint8x8_t v_dst = vmovn_u16(vcombine_u16(vmovn_u32(v_dst1), vmovn_u32(v_dst2)));
                vst1_u8(dst + x, veor_u8(v_dst, v_mask));
            }

        return x;
    }

    int code;
    uint8x8_t v_mask;
};

#elif CV_AVX2

template <>
struct Cmp_SIMD<uchar>
{
    explicit Cmp_SIMD(int code_) :
        code(code_)
    {
        CV_Assert(code == CMP_GT || code == CMP_LE ||
            code == CMP_EQ || code == CMP_NE);

        haveAVX = checkHardwareSupport(CV_CPU_SSE2);
    }

    int operator () (const uchar * src1, const uchar * src2, uchar * dst, int width) const
    {
        int x = 0;

        if (!haveAVX)
            return x;

        if (code == CMP_GT || code == CMP_LE)
        {
            __m256i m256 = code == CMP_GT ? _mm256_setzero_si256() : _mm256_set1_epi8(-1);
            __m256i c256 = _mm256_set1_epi8(-128);
            for (; x <= width - 32; x += 32)
            {
                __m256i r00 = _mm256_loadu_si256((const __m256i*)(src1 + x));
                __m256i r10 = _mm256_loadu_si256((const __m256i*)(src2 + x));
                // no simd for 8u comparison, that's why we need the trick
                r00 = _mm256_sub_epi8(r00, c256);
                r10 = _mm256_sub_epi8(r10, c256);

                r00 = _mm256_xor_si256(_mm256_cmpgt_epi8(r00, r10), m256);
                _mm256_storeu_si256((__m256i*)(dst + x), r00);

            }
        }
        else if (code == CMP_EQ || code == CMP_NE)
        {
            __m256i m256 = code == CMP_EQ ? _mm256_setzero_si256() : _mm256_set1_epi8(-1);
            for (; x <= width - 32; x += 32)
            {
                __m256i r00 = _mm256_loadu_si256((const __m256i*)(src1 + x));
                __m256i r10 = _mm256_loadu_si256((const __m256i*)(src2 + x));
                r00 = _mm256_xor_si256(_mm256_cmpeq_epi8(r00, r10), m256);
                _mm256_storeu_si256((__m256i*)(dst + x), r00);
            }
        }

        return x;
    }

    int code;
    bool haveAVX;
};

template <>
struct Cmp_SIMD<schar>
{
    explicit Cmp_SIMD(int code_) :
        code(code_)
    {
        CV_Assert(code == CMP_GT || code == CMP_LE ||
            code == CMP_EQ || code == CMP_NE);

        haveAVX = checkHardwareSupport(CV_CPU_AVX2);

        v_mask = _mm256_set1_epi8(-1);
    }

    int operator () (const schar * src1, const schar * src2, uchar * dst, int width) const
    {
        int x = 0;

        if (!haveAVX)
            return x;

        if (code == CMP_GT)
            for (; x <= width - 32; x += 32)
                _mm256_storeu_si256((__m256i *)(dst + x), _mm256_cmpgt_epi8(_mm256_loadu_si256((const __m256i *)(src1 + x)),
                    _mm256_loadu_si256((const __m256i *)(src2 + x))));
        else if (code == CMP_LE)
            for (; x <= width - 32; x += 32)
            {
                __m256i v_gt = _mm256_cmpgt_epi8(_mm256_loadu_si256((const __m256i *)(src1 + x)),
                    _mm256_loadu_si256((const __m256i *)(src2 + x)));
                _mm256_storeu_si256((__m256i *)(dst + x), _mm256_xor_si256(v_mask, v_gt));
            }
        else if (code == CMP_EQ)
            for (; x <= width - 32; x += 32)
                _mm256_storeu_si256((__m256i *)(dst + x), _mm256_cmpeq_epi8(_mm256_loadu_si256((const __m256i *)(src1 + x)),
                    _mm256_loadu_si256((const __m256i *)(src2 + x))));
        else if (code == CMP_NE)
            for (; x <= width - 32; x += 32)
            {
                __m256i v_eq = _mm256_cmpeq_epi8(_mm256_loadu_si256((const __m256i *)(src1 + x)),
                    _mm256_loadu_si256((const __m256i *)(src2 + x)));
                _mm256_storeu_si256((__m256i *)(dst + x), _mm256_xor_si256(v_mask, v_eq));
            }

        return x;
    }

    int code;
    __m256i v_mask;
    bool haveAVX;
};

template <>
struct Cmp_SIMD<short>
{
    explicit Cmp_SIMD(int code_) :
        code(code_)
    {
        CV_Assert(code == CMP_GT || code == CMP_LE ||
            code == CMP_EQ || code == CMP_NE);

        haveAVX = checkHardwareSupport(CV_CPU_AVX2);

        v_mask = _mm256_set1_epi8(-1);
    }

    int operator () (const short * src1, const short * src2, uchar * dst, int width) const
    {
        int x = 0;

        if (!haveAVX)
            return x;

        if (code == CMP_GT)
            for (; x <= width - 32; x += 32)
            {
                __m256i v_cmp0 = _mm256_cmpgt_epi16(_mm256_loadu_si256((const __m256i *)(src1 + x)), _mm256_loadu_si256((const __m256i *)(src2 + x)));
                __m256i v_cmp1 = _mm256_cmpgt_epi16(_mm256_loadu_si256((const __m256i *)(src1 + x + 16)), _mm256_loadu_si256((const __m256i *)(src2 + x + 16)));
                _mm256_storeu_si256((__m256i *)(dst + x), _mm256_packs_epi16(v_cmp0, v_cmp1));
            }
        else if (code == CMP_LE)
            for (; x <= width - 32; x += 32)
            {
                __m256i v_cmp0 = _mm256_cmpgt_epi16(_mm256_loadu_si256((const __m256i *)(src1 + x)),
                    _mm256_loadu_si256((const __m256i *)(src2 + x)));
                __m256i v_cmp1 = _mm256_cmpgt_epi16(_mm256_loadu_si256((const __m256i *)(src1 + x + 16)),
                    _mm256_loadu_si256((const __m256i *)(src2 + x + 16)));
                _mm256_storeu_si256((__m256i *)(dst + x), _mm256_packs_epi16(_mm256_xor_si256(v_mask, v_cmp0), _mm256_xor_si256(v_mask, v_cmp1)));
            }
        else if (code == CMP_EQ)
            for (; x <= width - 32; x += 32)
            {
                __m256i v_cmp0 = _mm256_cmpeq_epi16(_mm256_loadu_si256((const __m256i *)(src1 + x)),
                    _mm256_loadu_si256((const __m256i *)(src2 + x)));
                __m256i v_cmp1 = _mm256_cmpeq_epi16(_mm256_loadu_si256((const __m256i *)(src1 + x + 16)),
                    _mm256_loadu_si256((const __m256i *)(src2 + x + 16)));
                _mm256_storeu_si256((__m256i *)(dst + x), _mm256_packs_epi16(v_cmp0, v_cmp1));
            }
        else if (code == CMP_NE)
            for (; x <= width - 32; x += 32)
            {
                __m256i v_cmp0 = _mm256_cmpeq_epi16(_mm256_loadu_si256((const __m256i *)(src1 + x)),
                    _mm256_loadu_si256((const __m256i *)(src2 + x)));
                __m256i v_cmp1 = _mm256_cmpeq_epi16(_mm256_loadu_si256((const __m256i *)(src1 + x + 16)),
                    _mm256_loadu_si256((const __m256i *)(src2 + x + 16)));
                _mm256_storeu_si256((__m256i *)(dst + x), _mm256_packs_epi16(_mm256_xor_si256(v_mask, v_cmp0), _mm256_xor_si256(v_mask, v_cmp1)));
            }

        return x;
    }

    int code;
    __m256i v_mask;
    bool haveAVX;
};

template <>
struct Cmp_SIMD<int>
{
    explicit Cmp_SIMD(int code_) :
        code(code_)
    {
        CV_Assert(code == CMP_GT || code == CMP_LE ||
            code == CMP_EQ || code == CMP_NE);

        haveAVX = checkHardwareSupport(CV_CPU_AVX2);

        v_mask = _mm256_set1_epi32(0xffffffff);
    }

    int operator () (const int * src1, const int * src2, uchar * dst, int width) const
    {
        int x = 0;

        if (!haveAVX)
            return x;

        if (code == CMP_GT)
            for (; x <= width - 32; x += 32)
            {
                __m256i v_cmp0 = _mm256_cmpgt_epi32(_mm256_loadu_si256((const __m256i *)(src1 + x)), _mm256_loadu_si256((const __m256i *)(src2 + x)));
                __m256i v_cmp1 = _mm256_cmpgt_epi32(_mm256_loadu_si256((const __m256i *)(src1 + x + 8)), _mm256_loadu_si256((const __m256i *)(src2 + x + 8)));
                __m256i v_cmp2 = _mm256_cmpgt_epi32(_mm256_loadu_si256((const __m256i *)(src1 + x + 16)), _mm256_loadu_si256((const __m256i *)(src2 + x + 16)));
                __m256i v_cmp3 = _mm256_cmpgt_epi32(_mm256_loadu_si256((const __m256i *)(src1 + x + 24)), _mm256_loadu_si256((const __m256i *)(src2 + x + 24)));
                _mm256_storeu_si256((__m256i *)(dst + x), _mm256_packs_epi16(_mm256_packs_epi32(v_cmp0, v_cmp1), _mm256_packs_epi32(v_cmp2, v_cmp3)));
            }
        else if (code == CMP_LE)
            for (; x <= width - 32; x += 32)
            {
                __m256i v_cmp0 = _mm256_cmpgt_epi32(_mm256_loadu_si256((const __m256i *)(src1 + x)), _mm256_loadu_si256((const __m256i *)(src2 + x)));
                __m256i v_cmp1 = _mm256_cmpgt_epi32(_mm256_loadu_si256((const __m256i *)(src1 + x + 8)), _mm256_loadu_si256((const __m256i *)(src2 + x + 8)));
                __m256i v_cmp2 = _mm256_cmpgt_epi32(_mm256_loadu_si256((const __m256i *)(src1 + x + 16)), _mm256_loadu_si256((const __m256i *)(src2 + x + 16)));
                __m256i v_cmp3 = _mm256_cmpgt_epi32(_mm256_loadu_si256((const __m256i *)(src1 + x + 24)), _mm256_loadu_si256((const __m256i *)(src2 + x + 24)));
                _mm256_storeu_si256((__m256i *)(dst + x), _mm256_xor_si256(v_mask, _mm256_packs_epi16(_mm256_packs_epi32(v_cmp0, v_cmp1), _mm256_packs_epi32(v_cmp2, v_cmp3))));
            }
        else if (code == CMP_EQ)
            for (; x <= width - 32; x += 32)
            {
                __m256i v_cmp0 = _mm256_cmpeq_epi32(_mm256_loadu_si256((const __m256i *)(src1 + x)), _mm256_loadu_si256((const __m256i *)(src2 + x)));
                __m256i v_cmp1 = _mm256_cmpeq_epi32(_mm256_loadu_si256((const __m256i *)(src1 + x + 8)), _mm256_loadu_si256((const __m256i *)(src2 + x + 8)));
                __m256i v_cmp2 = _mm256_cmpeq_epi32(_mm256_loadu_si256((const __m256i *)(src1 + x + 16)), _mm256_loadu_si256((const __m256i *)(src2 + x + 16)));
                __m256i v_cmp3 = _mm256_cmpeq_epi32(_mm256_loadu_si256((const __m256i *)(src1 + x + 24)), _mm256_loadu_si256((const __m256i *)(src2 + x + 24)));
                _mm256_storeu_si256((__m256i *)(dst + x), _mm256_packs_epi16(_mm256_packs_epi32(v_cmp0, v_cmp1), _mm256_packs_epi32(v_cmp2, v_cmp3)));
            }
        else if (code == CMP_NE)
            for (; x <= width - 32; x += 32)
            {
                __m256i v_cmp0 = _mm256_cmpeq_epi32(_mm256_loadu_si256((const __m256i *)(src1 + x)), _mm256_loadu_si256((const __m256i *)(src2 + x)));
                __m256i v_cmp1 = _mm256_cmpeq_epi32(_mm256_loadu_si256((const __m256i *)(src1 + x + 8)), _mm256_loadu_si256((const __m256i *)(src2 + x + 8)));
                __m256i v_cmp2 = _mm256_cmpeq_epi32(_mm256_loadu_si256((const __m256i *)(src1 + x + 16)), _mm256_loadu_si256((const __m256i *)(src2 + x + 16)));
                __m256i v_cmp3 = _mm256_cmpeq_epi32(_mm256_loadu_si256((const __m256i *)(src1 + x + 24)), _mm256_loadu_si256((const __m256i *)(src2 + x + 24)));
                _mm256_storeu_si256((__m256i *)(dst + x), _mm256_xor_si256(v_mask, _mm256_packs_epi16(_mm256_packs_epi32(v_cmp0, v_cmp1), _mm256_packs_epi32(v_cmp2, v_cmp3))));
            }

        return x;
    }

    int code;
    __m256i v_mask;
    bool haveAVX;
};

template <>
struct Cmp_SIMD<float>
{
    explicit Cmp_SIMD(int code_) :
        code(code_)
    {
        CV_Assert(code == CMP_GT || code == CMP_LE ||
            code == CMP_EQ || code == CMP_NE);

        haveAVX = checkHardwareSupport(CV_CPU_AVX2);

        v_mask = _mm256_set1_epi32(0xffffffff);
    }

    int operator () (const float * src1, const float * src2, uchar * dst, int width) const
    {
        int x = 0;

        if (!haveAVX)
            return x;

        if (code == CMP_GT)
            for (; x <= width - 32; x += 32)
            {
                __m256i v_cmp0 = _mm256_castps_si256(_mm256_cmp_ps(_mm256_loadu_ps((src1 + x)), _mm256_loadu_ps((src2 + x)), _CMP_GT_OQ));
                __m256i v_cmp1 = _mm256_castps_si256(_mm256_cmp_ps(_mm256_loadu_ps((src1 + x + 8)), _mm256_loadu_ps((src2 + x + 8)), _CMP_GT_OQ));
                __m256i v_cmp2 = _mm256_castps_si256(_mm256_cmp_ps(_mm256_loadu_ps((src1 + x + 16)), _mm256_loadu_ps((src2 + x + 16)), _CMP_GT_OQ));
                __m256i v_cmp3 = _mm256_castps_si256(_mm256_cmp_ps(_mm256_loadu_ps((src1 + x + 24)), _mm256_loadu_ps((src2 + x + 24)), _CMP_GT_OQ));
                _mm256_storeu_si256((__m256i *)(dst + x), _mm256_packs_epi16(_mm256_packs_epi32(v_cmp0, v_cmp1), _mm256_packs_epi32(v_cmp2, v_cmp3)));
            }
        else if (code == CMP_LE)
            for (; x <= width - 32; x += 32)
            {
                __m256i v_cmp0 = _mm256_castps_si256(_mm256_cmp_ps(_mm256_loadu_ps((src1 + x)), _mm256_loadu_ps((src2 + x)), _CMP_LE_OQ));
                __m256i v_cmp1 = _mm256_castps_si256(_mm256_cmp_ps(_mm256_loadu_ps((src1 + x + 8)), _mm256_loadu_ps((src2 + x + 8)), _CMP_LE_OQ));
                __m256i v_cmp2 = _mm256_castps_si256(_mm256_cmp_ps(_mm256_loadu_ps((src1 + x + 16)), _mm256_loadu_ps((src2 + x + 16)), _CMP_LE_OQ));
                __m256i v_cmp3 = _mm256_castps_si256(_mm256_cmp_ps(_mm256_loadu_ps((src1 + x + 24)), _mm256_loadu_ps((src2 + x + 24)), _CMP_LE_OQ));
                _mm256_storeu_si256((__m256i *)(dst + x), _mm256_packs_epi16(_mm256_packs_epi32(v_cmp0, v_cmp1), _mm256_packs_epi32(v_cmp2, v_cmp3)));
            }
        else if (code == CMP_EQ)
            for (; x <= width - 32; x += 32)
            {
                __m256i v_cmp0 = _mm256_castps_si256(_mm256_cmp_ps(_mm256_loadu_ps((src1 + x)), _mm256_loadu_ps((src2 + x)), _CMP_EQ_OQ));
                __m256i v_cmp1 = _mm256_castps_si256(_mm256_cmp_ps(_mm256_loadu_ps((src1 + x + 8)), _mm256_loadu_ps((src2 + x + 8)), _CMP_EQ_OQ));
                __m256i v_cmp2 = _mm256_castps_si256(_mm256_cmp_ps(_mm256_loadu_ps((src1 + x + 16)), _mm256_loadu_ps((src2 + x + 16)), _CMP_EQ_OQ));
                __m256i v_cmp3 = _mm256_castps_si256(_mm256_cmp_ps(_mm256_loadu_ps((src1 + x + 24)), _mm256_loadu_ps((src2 + x + 24)), _CMP_EQ_OQ));
                _mm256_storeu_si256((__m256i *)(dst + x), _mm256_packs_epi16(_mm256_packs_epi32(v_cmp0, v_cmp1), _mm256_packs_epi32(v_cmp2, v_cmp3)));
            }
        else if (code == CMP_NE)
            for (; x <= width - 32; x += 32)
            {
                __m256i v_cmp0 = _mm256_castps_si256(_mm256_cmp_ps(_mm256_loadu_ps((src1 + x)), _mm256_loadu_ps((src2 + x)), _CMP_NEQ_OQ));
                __m256i v_cmp1 = _mm256_castps_si256(_mm256_cmp_ps(_mm256_loadu_ps((src1 + x + 8)), _mm256_loadu_ps((src2 + x + 8)), _CMP_NEQ_OQ));
                __m256i v_cmp2 = _mm256_castps_si256(_mm256_cmp_ps(_mm256_loadu_ps((src1 + x + 16)), _mm256_loadu_ps((src2 + x + 16)), _CMP_NEQ_OQ));
                __m256i v_cmp3 = _mm256_castps_si256(_mm256_cmp_ps(_mm256_loadu_ps((src1 + x + 24)), _mm256_loadu_ps((src2 + x + 24)), _CMP_NEQ_OQ));
                _mm256_storeu_si256((__m256i *)(dst + x), _mm256_packs_epi16(_mm256_packs_epi32(v_cmp0, v_cmp1), _mm256_packs_epi32(v_cmp2, v_cmp3)));
            }

        return x;
    }

    int code;
    __m256i v_mask;
    bool haveAVX;
};

template <>
struct Cmp_SIMD<double>
{
    explicit Cmp_SIMD(int code_) :
        code(code_)
    {
        CV_Assert(code == CMP_GT || code == CMP_LE ||
            code == CMP_EQ || code == CMP_NE);

        haveAVX = checkHardwareSupport(CV_CPU_AVX2);

        v_mask = _mm256_set1_epi32(0xffffffff);
    }

    int operator () (const double * src1, const double * src2, uchar * dst, int width) const
    {
        int x = 0;

        if (!haveAVX)
            return x;

        if (code == CMP_GT)
            for (; x <= width - 16; x += 16)
            {
                __m128i v_cmp0 = _mm_castps_si128(_mm256_cvtpd_ps(_mm256_cmp_pd(_mm256_loadu_pd((src1 + x)), _mm256_loadu_pd((src2 + x)), _CMP_GT_OQ)));
                __m128i v_cmp1 = _mm_castps_si128(_mm256_cvtpd_ps(_mm256_cmp_pd(_mm256_loadu_pd((src1 + x + 4)), _mm256_loadu_pd((src2 + x + 4)), _CMP_GT_OQ)));
                __m128i v_cmp2 = _mm_castps_si128(_mm256_cvtpd_ps(_mm256_cmp_pd(_mm256_loadu_pd((src1 + x + 8)), _mm256_loadu_pd((src2 + x + 8)), _CMP_GT_OQ)));
                __m128i v_cmp3 = _mm_castps_si128(_mm256_cvtpd_ps(_mm256_cmp_pd(_mm256_loadu_pd((src1 + x + 12)), _mm256_loadu_pd((src2 + x + 12)), _CMP_GT_OQ)));
                _mm_storeu_si128((__m128i *)(dst + x), _mm_packs_epi16(_mm_packs_epi32(v_cmp0, v_cmp1), _mm_packs_epi32(v_cmp2, v_cmp3)));
            }
        else if (code == CMP_LE)
            for (; x <= width - 16; x += 16)
            {
                __m128i v_cmp0 = _mm_castps_si128(_mm256_cvtpd_ps(_mm256_cmp_pd(_mm256_loadu_pd((src1 + x)), _mm256_loadu_pd((src2 + x)), _CMP_LE_OQ)));
                __m128i v_cmp1 = _mm_castps_si128(_mm256_cvtpd_ps(_mm256_cmp_pd(_mm256_loadu_pd((src1 + x + 4)), _mm256_loadu_pd((src2 + x + 4)), _CMP_LE_OQ)));
                __m128i v_cmp2 = _mm_castps_si128(_mm256_cvtpd_ps(_mm256_cmp_pd(_mm256_loadu_pd((src1 + x + 8)), _mm256_loadu_pd((src2 + x + 8)), _CMP_LE_OQ)));
                __m128i v_cmp3 = _mm_castps_si128(_mm256_cvtpd_ps(_mm256_cmp_pd(_mm256_loadu_pd((src1 + x + 12)), _mm256_loadu_pd((src2 + x + 12)), _CMP_LE_OQ)));
                _mm_storeu_si128((__m128i *)(dst + x), _mm_packs_epi16(_mm_packs_epi32(v_cmp0, v_cmp1), _mm_packs_epi32(v_cmp2, v_cmp3)));
            }
        else if (code == CMP_EQ)
            for (; x <= width - 16; x += 16)
            {
                __m128i v_cmp0 = _mm_castps_si128(_mm256_cvtpd_ps(_mm256_cmp_pd(_mm256_loadu_pd((src1 + x)), _mm256_loadu_pd((src2 + x)), _CMP_EQ_OQ)));
                __m128i v_cmp1 = _mm_castps_si128(_mm256_cvtpd_ps(_mm256_cmp_pd(_mm256_loadu_pd((src1 + x + 4)), _mm256_loadu_pd((src2 + x + 4)), _CMP_EQ_OQ)));
                __m128i v_cmp2 = _mm_castps_si128(_mm256_cvtpd_ps(_mm256_cmp_pd(_mm256_loadu_pd((src1 + x + 8)), _mm256_loadu_pd((src2 + x + 8)), _CMP_EQ_OQ)));
                __m128i v_cmp3 = _mm_castps_si128(_mm256_cvtpd_ps(_mm256_cmp_pd(_mm256_loadu_pd((src1 + x + 12)), _mm256_loadu_pd((src2 + x + 12)), _CMP_EQ_OQ)));
                _mm_storeu_si128((__m128i *)(dst + x), _mm_packs_epi16(_mm_packs_epi32(v_cmp0, v_cmp1), _mm_packs_epi32(v_cmp2, v_cmp3)));
            }
        else if (code == CMP_NE)
            for (; x <= width - 16; x += 16)
            {
                __m128i v_cmp0 = _mm_castps_si128(_mm256_cvtpd_ps(_mm256_cmp_pd(_mm256_loadu_pd((src1 + x)), _mm256_loadu_pd((src2 + x)), _CMP_NEQ_OQ)));
                __m128i v_cmp1 = _mm_castps_si128(_mm256_cvtpd_ps(_mm256_cmp_pd(_mm256_loadu_pd((src1 + x + 4)), _mm256_loadu_pd((src2 + x + 4)), _CMP_NEQ_OQ)));
                __m128i v_cmp2 = _mm_castps_si128(_mm256_cvtpd_ps(_mm256_cmp_pd(_mm256_loadu_pd((src1 + x + 8)), _mm256_loadu_pd((src2 + x + 8)), _CMP_NEQ_OQ)));
                __m128i v_cmp3 = _mm_castps_si128(_mm256_cvtpd_ps(_mm256_cmp_pd(_mm256_loadu_pd((src1 + x + 12)), _mm256_loadu_pd((src2 + x + 12)), _CMP_NEQ_OQ)));
                _mm_storeu_si128((__m128i *)(dst + x), _mm_packs_epi16(_mm_packs_epi32(v_cmp0, v_cmp1), _mm_packs_epi32(v_cmp2, v_cmp3)));
            }

        return x;
    }

    int code;
    __m256i v_mask;
    bool haveAVX;
};

#elif CV_SSE2

template <>
struct Cmp_SIMD<uchar>
{
    explicit Cmp_SIMD(int code_) :
        code(code_)
    {
        CV_Assert(code == CMP_GT || code == CMP_LE ||
            code == CMP_EQ || code == CMP_NE);

        haveSSE = checkHardwareSupport(CV_CPU_SSE2);
    }

    int operator () (const uchar * src1, const uchar * src2, uchar * dst, int width) const
    {
        int x = 0;

        if (!haveSSE)
            return x;

        if (code == CMP_GT || code == CMP_LE)
        {
            __m128i m128 = code == CMP_GT ? _mm_setzero_si128() : _mm_set1_epi8(-1);
            __m128i c128 = _mm_set1_epi8(-128);
            for (; x <= width - 16; x += 16)
            {
                __m128i r00 = _mm_loadu_si128((const __m128i*)(src1 + x));
                __m128i r10 = _mm_loadu_si128((const __m128i*)(src2 + x));
                // no simd for 8u comparison, that's why we need the trick
                r00 = _mm_sub_epi8(r00, c128);
                r10 = _mm_sub_epi8(r10, c128);

                r00 = _mm_xor_si128(_mm_cmpgt_epi8(r00, r10), m128);
                _mm_storeu_si128((__m128i*)(dst + x), r00);

            }
        }
        else if (code == CMP_EQ || code == CMP_NE)
        {
            __m128i m128 = code == CMP_EQ ? _mm_setzero_si128() : _mm_set1_epi8(-1);
            for (; x <= width - 16; x += 16)
            {
                __m128i r00 = _mm_loadu_si128((const __m128i*)(src1 + x));
                __m128i r10 = _mm_loadu_si128((const __m128i*)(src2 + x));
                r00 = _mm_xor_si128(_mm_cmpeq_epi8(r00, r10), m128);
                _mm_storeu_si128((__m128i*)(dst + x), r00);
            }
        }

        return x;
    }

    int code;
    bool haveSSE;
};

template <>
struct Cmp_SIMD<schar>
{
    explicit Cmp_SIMD(int code_) :
        code(code_)
    {
        CV_Assert(code == CMP_GT || code == CMP_LE ||
                  code == CMP_EQ || code == CMP_NE);

        haveSSE = checkHardwareSupport(CV_CPU_SSE2);

        v_mask = _mm_set1_epi8(-1);
    }

    int operator () (const schar * src1, const schar * src2, uchar * dst, int width) const
    {
        int x = 0;

        if (!haveSSE)
            return x;

        if (code == CMP_GT)
            for ( ; x <= width - 16; x += 16)
                _mm_storeu_si128((__m128i *)(dst + x), _mm_cmpgt_epi8(_mm_loadu_si128((const __m128i *)(src1 + x)),
                                                                      _mm_loadu_si128((const __m128i *)(src2 + x))));
        else if (code == CMP_LE)
            for ( ; x <= width - 16; x += 16)
            {
                __m128i v_gt = _mm_cmpgt_epi8(_mm_loadu_si128((const __m128i *)(src1 + x)),
                                              _mm_loadu_si128((const __m128i *)(src2 + x)));
                _mm_storeu_si128((__m128i *)(dst + x), _mm_xor_si128(v_mask, v_gt));
            }
        else if (code == CMP_EQ)
            for ( ; x <= width - 16; x += 16)
                _mm_storeu_si128((__m128i *)(dst + x), _mm_cmpeq_epi8(_mm_loadu_si128((const __m128i *)(src1 + x)),
                                                                      _mm_loadu_si128((const __m128i *)(src2 + x))));
        else if (code == CMP_NE)
            for ( ; x <= width - 16; x += 16)
            {
                __m128i v_eq = _mm_cmpeq_epi8(_mm_loadu_si128((const __m128i *)(src1 + x)),
                                              _mm_loadu_si128((const __m128i *)(src2 + x)));
                _mm_storeu_si128((__m128i *)(dst + x), _mm_xor_si128(v_mask, v_eq));
            }

        return x;
    }

    int code;
    __m128i v_mask;
    bool haveSSE;
};

template <>
struct Cmp_SIMD<short>
{
    explicit Cmp_SIMD(int code_) :
        code(code_)
    {
        CV_Assert(code == CMP_GT || code == CMP_LE ||
            code == CMP_EQ || code == CMP_NE);

        haveSSE = checkHardwareSupport(CV_CPU_SSE2);

        v_mask = _mm_set1_epi8(-1);
    }

    int operator () (const short * src1, const short * src2, uchar * dst, int width) const
    {
        int x = 0;

        if (!haveSSE)
            return x;

        if (code == CMP_GT || code == CMP_LE)
        {
            __m128i m128 = code == CMP_GT ? _mm_setzero_si128() : _mm_set1_epi16(-1);
            for (; x <= width - 16; x += 16)
            {
                __m128i r00 = _mm_loadu_si128((const __m128i*)(src1 + x));
                __m128i r10 = _mm_loadu_si128((const __m128i*)(src2 + x));
                r00 = _mm_xor_si128(_mm_cmpgt_epi16(r00, r10), m128);
                __m128i r01 = _mm_loadu_si128((const __m128i*)(src1 + x + 8));
                __m128i r11 = _mm_loadu_si128((const __m128i*)(src2 + x + 8));
                r01 = _mm_xor_si128(_mm_cmpgt_epi16(r01, r11), m128);
                r11 = _mm_packs_epi16(r00, r01);
                _mm_storeu_si128((__m128i*)(dst + x), r11);
            }
            if (x <= width - 8)
            {
                __m128i r00 = _mm_loadu_si128((const __m128i*)(src1 + x));
                __m128i r10 = _mm_loadu_si128((const __m128i*)(src2 + x));
                r00 = _mm_xor_si128(_mm_cmpgt_epi16(r00, r10), m128);
                r10 = _mm_packs_epi16(r00, r00);
                _mm_storel_epi64((__m128i*)(dst + x), r10);

                x += 8;
            }
        }
        else if (code == CMP_EQ || code == CMP_NE)
        {
            __m128i m128 = code == CMP_EQ ? _mm_setzero_si128() : _mm_set1_epi16(-1);
            for (; x <= width - 16; x += 16)
            {
                __m128i r00 = _mm_loadu_si128((const __m128i*)(src1 + x));
                __m128i r10 = _mm_loadu_si128((const __m128i*)(src2 + x));
                r00 = _mm_xor_si128(_mm_cmpeq_epi16(r00, r10), m128);
                __m128i r01 = _mm_loadu_si128((const __m128i*)(src1 + x + 8));
                __m128i r11 = _mm_loadu_si128((const __m128i*)(src2 + x + 8));
                r01 = _mm_xor_si128(_mm_cmpeq_epi16(r01, r11), m128);
                r11 = _mm_packs_epi16(r00, r01);
                _mm_storeu_si128((__m128i*)(dst + x), r11);
            }
            if (x <= width - 8)
            {
                __m128i r00 = _mm_loadu_si128((const __m128i*)(src1 + x));
                __m128i r10 = _mm_loadu_si128((const __m128i*)(src2 + x));
                r00 = _mm_xor_si128(_mm_cmpeq_epi16(r00, r10), m128);
                r10 = _mm_packs_epi16(r00, r00);
                _mm_storel_epi64((__m128i*)(dst + x), r10);

                x += 8;
            }
        }

        return x;
    }

    int code;
    __m128i v_mask;
    bool haveSSE;
};

template <>
struct Cmp_SIMD<int>
{
    explicit Cmp_SIMD(int code_) :
        code(code_)
    {
        CV_Assert(code == CMP_GT || code == CMP_LE ||
                  code == CMP_EQ || code == CMP_NE);

        haveSSE = checkHardwareSupport(CV_CPU_SSE2);

        v_mask = _mm_set1_epi32(0xffffffff);
    }

    int operator () (const int * src1, const int * src2, uchar * dst, int width) const
    {
        int x = 0;

        if (!haveSSE)
            return x;

        if (code == CMP_GT)
            for ( ; x <= width - 8; x += 8)
            {
                __m128i v_dst0 = _mm_cmpgt_epi32(_mm_loadu_si128((const __m128i *)(src1 + x)),
                                                 _mm_loadu_si128((const __m128i *)(src2 + x)));
                __m128i v_dst1 = _mm_cmpgt_epi32(_mm_loadu_si128((const __m128i *)(src1 + x + 4)),
                                                 _mm_loadu_si128((const __m128i *)(src2 + x + 4)));

                _mm_storel_epi64((__m128i *)(dst + x), _mm_packs_epi16(_mm_packs_epi32(v_dst0, v_dst1), v_mask));
            }
        else if (code == CMP_LE)
            for ( ; x <= width - 8; x += 8)
            {
                __m128i v_dst0 = _mm_cmpgt_epi32(_mm_loadu_si128((const __m128i *)(src1 + x)),
                                                 _mm_loadu_si128((const __m128i *)(src2 + x)));
                __m128i v_dst1 = _mm_cmpgt_epi32(_mm_loadu_si128((const __m128i *)(src1 + x + 4)),
                                                 _mm_loadu_si128((const __m128i *)(src2 + x + 4)));

                _mm_storel_epi64((__m128i *)(dst + x), _mm_xor_si128(_mm_packs_epi16(_mm_packs_epi32(v_dst0, v_dst1), v_mask), v_mask));
            }
        else if (code == CMP_EQ)
            for ( ; x <= width - 8; x += 8)
            {
                __m128i v_dst0 = _mm_cmpeq_epi32(_mm_loadu_si128((const __m128i *)(src1 + x)),
                                                 _mm_loadu_si128((const __m128i *)(src2 + x)));
                __m128i v_dst1 = _mm_cmpeq_epi32(_mm_loadu_si128((const __m128i *)(src1 + x + 4)),
                                                 _mm_loadu_si128((const __m128i *)(src2 + x + 4)));

                _mm_storel_epi64((__m128i *)(dst + x), _mm_packs_epi16(_mm_packs_epi32(v_dst0, v_dst1), v_mask));
            }
        else if (code == CMP_NE)
            for ( ; x <= width - 8; x += 8)
            {
                __m128i v_dst0 = _mm_cmpeq_epi32(_mm_loadu_si128((const __m128i *)(src1 + x)),
                                                 _mm_loadu_si128((const __m128i *)(src2 + x)));
                __m128i v_dst1 = _mm_cmpeq_epi32(_mm_loadu_si128((const __m128i *)(src1 + x + 4)),
                                                 _mm_loadu_si128((const __m128i *)(src2 + x + 4)));

                _mm_storel_epi64((__m128i *)(dst + x), _mm_xor_si128(v_mask, _mm_packs_epi16(_mm_packs_epi32(v_dst0, v_dst1), v_mask)));
            }

        return x;
    }

    int code;
    __m128i v_mask;
    bool haveSSE;
};

#endif

template<typename T> static void
cmp_(const T* src1, size_t step1, const T* src2, size_t step2,
     uchar* dst, size_t step, Size size, int code)
{
    step1 /= sizeof(src1[0]);
    step2 /= sizeof(src2[0]);
    if( code == CMP_GE || code == CMP_LT )
    {
        std::swap(src1, src2);
        std::swap(step1, step2);
        code = code == CMP_GE ? CMP_LE : CMP_GT;
    }

    Cmp_SIMD<T> vop(code);

    if( code == CMP_GT || code == CMP_LE )
    {
        int m = code == CMP_GT ? 0 : 255;
        for( ; size.height--; src1 += step1, src2 += step2, dst += step )
        {
            int x = vop(src1, src2, dst, size.width);
            #if CV_ENABLE_UNROLLED
            for( ; x <= size.width - 4; x += 4 )
            {
                int t0, t1;
                t0 = -(src1[x] > src2[x]) ^ m;
                t1 = -(src1[x+1] > src2[x+1]) ^ m;
                dst[x] = (uchar)t0; dst[x+1] = (uchar)t1;
                t0 = -(src1[x+2] > src2[x+2]) ^ m;
                t1 = -(src1[x+3] > src2[x+3]) ^ m;
                dst[x+2] = (uchar)t0; dst[x+3] = (uchar)t1;
            }
            #endif
            for( ; x < size.width; x++ )
                dst[x] = (uchar)(-(src1[x] > src2[x]) ^ m);
        }
    }
    else if( code == CMP_EQ || code == CMP_NE )
    {
        int m = code == CMP_EQ ? 0 : 255;
        for( ; size.height--; src1 += step1, src2 += step2, dst += step )
        {
            int x = vop(src1, src2, dst, size.width);
            #if CV_ENABLE_UNROLLED
            for( ; x <= size.width - 4; x += 4 )
            {
                int t0, t1;
                t0 = -(src1[x] == src2[x]) ^ m;
                t1 = -(src1[x+1] == src2[x+1]) ^ m;
                dst[x] = (uchar)t0; dst[x+1] = (uchar)t1;
                t0 = -(src1[x+2] == src2[x+2]) ^ m;
                t1 = -(src1[x+3] == src2[x+3]) ^ m;
                dst[x+2] = (uchar)t0; dst[x+3] = (uchar)t1;
            }
            #endif
            for( ; x < size.width; x++ )
                dst[x] = (uchar)(-(src1[x] == src2[x]) ^ m);
        }
    }
}

#if ARITHM_USE_IPP
inline static IppCmpOp convert_cmp(int _cmpop)
{
    return _cmpop == CMP_EQ ? ippCmpEq :
        _cmpop == CMP_GT ? ippCmpGreater :
        _cmpop == CMP_GE ? ippCmpGreaterEq :
        _cmpop == CMP_LT ? ippCmpLess :
        _cmpop == CMP_LE ? ippCmpLessEq :
        (IppCmpOp)-1;
}
#endif

static void cmp8u(const uchar* src1, size_t step1, const uchar* src2, size_t step2,
                  uchar* dst, size_t step, Size size, void* _cmpop)
{
#if ARITHM_USE_IPP
    CV_IPP_CHECK()
    {
        IppCmpOp op = convert_cmp(*(int *)_cmpop);
        if( op  >= 0 )
        {
            fixSteps(size, sizeof(dst[0]), step1, step2, step);
            if (0 <= ippiCompare_8u_C1R(src1, (int)step1, src2, (int)step2, dst, (int)step, ippiSize(size), op))
            {
                CV_IMPL_ADD(CV_IMPL_IPP);
                return;
            }
            setIppErrorStatus();
        }
    }
#endif
  cmp_(src1, step1, src2, step2, dst, step, size, *(int*)_cmpop);
}

static void cmp8s(const schar* src1, size_t step1, const schar* src2, size_t step2,
                  uchar* dst, size_t step, Size size, void* _cmpop)
{
    cmp_(src1, step1, src2, step2, dst, step, size, *(int*)_cmpop);
}

static void cmp16u(const ushort* src1, size_t step1, const ushort* src2, size_t step2,
                  uchar* dst, size_t step, Size size, void* _cmpop)
{
#if ARITHM_USE_IPP
    CV_IPP_CHECK()
    {
        IppCmpOp op = convert_cmp(*(int *)_cmpop);
        if( op  >= 0 )
        {
            fixSteps(size, sizeof(dst[0]), step1, step2, step);
            if (0 <= ippiCompare_16u_C1R(src1, (int)step1, src2, (int)step2, dst, (int)step, ippiSize(size), op))
            {
                CV_IMPL_ADD(CV_IMPL_IPP);
                return;
            }
            setIppErrorStatus();
        }
    }
#endif
    cmp_(src1, step1, src2, step2, dst, step, size, *(int*)_cmpop);
}

static void cmp16s(const short* src1, size_t step1, const short* src2, size_t step2,
                  uchar* dst, size_t step, Size size, void* _cmpop)
{
#if ARITHM_USE_IPP
    CV_IPP_CHECK()
    {
        IppCmpOp op = convert_cmp(*(int *)_cmpop);
        if( op >= 0 )
        {
            fixSteps(size, sizeof(dst[0]), step1, step2, step);
            if (0 <= ippiCompare_16s_C1R(src1, (int)step1, src2, (int)step2, dst, (int)step, ippiSize(size), op))
            {
                CV_IMPL_ADD(CV_IMPL_IPP);
                return;
            }
            setIppErrorStatus();
        }
    }
#endif
   cmp_(src1, step1, src2, step2, dst, step, size, *(int*)_cmpop);
}

static void cmp32s(const int* src1, size_t step1, const int* src2, size_t step2,
                   uchar* dst, size_t step, Size size, void* _cmpop)
{
    cmp_(src1, step1, src2, step2, dst, step, size, *(int*)_cmpop);
}

static void cmp32f(const float* src1, size_t step1, const float* src2, size_t step2,
                  uchar* dst, size_t step, Size size, void* _cmpop)
{
#if ARITHM_USE_IPP
    CV_IPP_CHECK()
    {
        IppCmpOp op = convert_cmp(*(int *)_cmpop);
        if( op  >= 0 )
        {
            fixSteps(size, sizeof(dst[0]), step1, step2, step);
            if (0 <= ippiCompare_32f_C1R(src1, (int)step1, src2, (int)step2, dst, (int)step, ippiSize(size), op))
            {
                CV_IMPL_ADD(CV_IMPL_IPP);
                return;
            }
            setIppErrorStatus();
        }
    }
#endif
    cmp_(src1, step1, src2, step2, dst, step, size, *(int*)_cmpop);
}

static void cmp64f(const double* src1, size_t step1, const double* src2, size_t step2,
                  uchar* dst, size_t step, Size size, void* _cmpop)
{
    cmp_(src1, step1, src2, step2, dst, step, size, *(int*)_cmpop);
}

static BinaryFunc getCmpFunc(int depth)
{
    static BinaryFunc cmpTab[] =
    {
        (BinaryFunc)GET_OPTIMIZED(cmp8u), (BinaryFunc)GET_OPTIMIZED(cmp8s),
        (BinaryFunc)GET_OPTIMIZED(cmp16u), (BinaryFunc)GET_OPTIMIZED(cmp16s),
        (BinaryFunc)GET_OPTIMIZED(cmp32s),
        (BinaryFunc)GET_OPTIMIZED(cmp32f), (BinaryFunc)cmp64f,
        0
    };

    return cmpTab[depth];
}

static double getMinVal(int depth)
{
    static const double tab[] = {0, -128, 0, -32768, INT_MIN, -FLT_MAX, -DBL_MAX, 0};
    return tab[depth];
}

static double getMaxVal(int depth)
{
    static const double tab[] = {255, 127, 65535, 32767, INT_MAX, FLT_MAX, DBL_MAX, 0};
    return tab[depth];
}

#ifdef HAVE_OPENCL

static bool ocl_compare(InputArray _src1, InputArray _src2, OutputArray _dst, int op, bool haveScalar)
{
    const ocl::Device& dev = ocl::Device::getDefault();
    bool doubleSupport = dev.doubleFPConfig() > 0;
    int type1 = _src1.type(), depth1 = CV_MAT_DEPTH(type1), cn = CV_MAT_CN(type1),
            type2 = _src2.type(), depth2 = CV_MAT_DEPTH(type2);

    if (!doubleSupport && depth1 == CV_64F)
        return false;

    if (!haveScalar && (!_src1.sameSize(_src2) || type1 != type2))
            return false;

    int kercn = haveScalar ? cn : ocl::predictOptimalVectorWidth(_src1, _src2, _dst), rowsPerWI = dev.isIntel() ? 4 : 1;
    // Workaround for bug with "?:" operator in AMD OpenCL compiler
    if (depth1 >= CV_16U)
        kercn = 1;

    int scalarcn = kercn == 3 ? 4 : kercn;
    const char * const operationMap[] = { "==", ">", ">=", "<", "<=", "!=" };
    char cvt[40];

    String opts = format("-D %s -D srcT1=%s -D dstT=%s -D workT=srcT1 -D cn=%d"
                         " -D convertToDT=%s -D OP_CMP -D CMP_OPERATOR=%s -D srcT1_C1=%s"
                         " -D srcT2_C1=%s -D dstT_C1=%s -D workST=%s -D rowsPerWI=%d%s",
                         haveScalar ? "UNARY_OP" : "BINARY_OP",
                         ocl::typeToStr(CV_MAKE_TYPE(depth1, kercn)),
                         ocl::typeToStr(CV_8UC(kercn)), kercn,
                         ocl::convertTypeStr(depth1, CV_8U, kercn, cvt),
                         operationMap[op], ocl::typeToStr(depth1),
                         ocl::typeToStr(depth1), ocl::typeToStr(CV_8U),
                         ocl::typeToStr(CV_MAKE_TYPE(depth1, scalarcn)), rowsPerWI,
                         doubleSupport ? " -D DOUBLE_SUPPORT" : "");

    ocl::Kernel k("KF", ocl::core::arithm_oclsrc, opts);
    if (k.empty())
        return false;

    UMat src1 = _src1.getUMat();
    Size size = src1.size();
    _dst.create(size, CV_8UC(cn));
    UMat dst = _dst.getUMat();

    if (haveScalar)
    {
        size_t esz = CV_ELEM_SIZE1(type1) * scalarcn;
        double buf[4] = { 0, 0, 0, 0 };
        Mat src2 = _src2.getMat();

        if( depth1 > CV_32S )
            convertAndUnrollScalar( src2, depth1, (uchar *)buf, kercn );
        else
        {
            double fval = 0;
            getConvertFunc(depth2, CV_64F)(src2.ptr(), 1, 0, 1, (uchar *)&fval, 1, Size(1, 1), 0);
            if( fval < getMinVal(depth1) )
                return dst.setTo(Scalar::all(op == CMP_GT || op == CMP_GE || op == CMP_NE ? 255 : 0)), true;

            if( fval > getMaxVal(depth1) )
                return dst.setTo(Scalar::all(op == CMP_LT || op == CMP_LE || op == CMP_NE ? 255 : 0)), true;

            int ival = cvRound(fval);
            if( fval != ival )
            {
                if( op == CMP_LT || op == CMP_GE )
                    ival = cvCeil(fval);
                else if( op == CMP_LE || op == CMP_GT )
                    ival = cvFloor(fval);
                else
                    return dst.setTo(Scalar::all(op == CMP_NE ? 255 : 0)), true;
            }
            convertAndUnrollScalar(Mat(1, 1, CV_32S, &ival), depth1, (uchar *)buf, kercn);
        }

        ocl::KernelArg scalararg = ocl::KernelArg(0, 0, 0, 0, buf, esz);

        k.args(ocl::KernelArg::ReadOnlyNoSize(src1, cn, kercn),
               ocl::KernelArg::WriteOnly(dst, cn, kercn), scalararg);
    }
    else
    {
        UMat src2 = _src2.getUMat();

        k.args(ocl::KernelArg::ReadOnlyNoSize(src1),
               ocl::KernelArg::ReadOnlyNoSize(src2),
               ocl::KernelArg::WriteOnly(dst, cn, kercn));
    }

    size_t globalsize[2] = { dst.cols * cn / kercn, (dst.rows + rowsPerWI - 1) / rowsPerWI };
    return k.run(2, globalsize, NULL, false);
}

#endif

}

void cv::compare(InputArray _src1, InputArray _src2, OutputArray _dst, int op)
{
    CV_Assert( op == CMP_LT || op == CMP_LE || op == CMP_EQ ||
               op == CMP_NE || op == CMP_GE || op == CMP_GT );

    bool haveScalar = false;

    if ((_src1.isMatx() + _src2.isMatx()) == 1
            || !_src1.sameSize(_src2)
            || _src1.type() != _src2.type())
    {
        if (checkScalar(_src1, _src2.type(), _src1.kind(), _src2.kind()))
        {
            op = op == CMP_LT ? CMP_GT : op == CMP_LE ? CMP_GE :
                op == CMP_GE ? CMP_LE : op == CMP_GT ? CMP_LT : op;
            // src1 is a scalar; swap it with src2
            compare(_src2, _src1, _dst, op);
            return;
        }
        else if( !checkScalar(_src2, _src1.type(), _src2.kind(), _src1.kind()) )
            CV_Error( CV_StsUnmatchedSizes,
                     "The operation is neither 'array op array' (where arrays have the same size and the same type), "
                     "nor 'array op scalar', nor 'scalar op array'" );
        haveScalar = true;
    }

    CV_OCL_RUN(_src1.dims() <= 2 && _src2.dims() <= 2 && OCL_PERFORMANCE_CHECK(_dst.isUMat()),
               ocl_compare(_src1, _src2, _dst, op, haveScalar))

    int kind1 = _src1.kind(), kind2 = _src2.kind();
    Mat src1 = _src1.getMat(), src2 = _src2.getMat();

    if( kind1 == kind2 && src1.dims <= 2 && src2.dims <= 2 && src1.size() == src2.size() && src1.type() == src2.type() )
    {
        int cn = src1.channels();
        _dst.create(src1.size(), CV_8UC(cn));
        Mat dst = _dst.getMat();
        Size sz = getContinuousSize(src1, src2, dst, src1.channels());
        getCmpFunc(src1.depth())(src1.ptr(), src1.step, src2.ptr(), src2.step, dst.ptr(), dst.step, sz, &op);
        return;
    }

    int cn = src1.channels(), depth1 = src1.depth(), depth2 = src2.depth();

    _dst.create(src1.dims, src1.size, CV_8UC(cn));
    src1 = src1.reshape(1); src2 = src2.reshape(1);
    Mat dst = _dst.getMat().reshape(1);

    size_t esz = src1.elemSize();
    size_t blocksize0 = (size_t)(BLOCK_SIZE + esz-1)/esz;
    BinaryFunc func = getCmpFunc(depth1);

    if( !haveScalar )
    {
        const Mat* arrays[] = { &src1, &src2, &dst, 0 };
        uchar* ptrs[3];

        NAryMatIterator it(arrays, ptrs);
        size_t total = it.size;

        for( size_t i = 0; i < it.nplanes; i++, ++it )
            func( ptrs[0], 0, ptrs[1], 0, ptrs[2], 0, Size((int)total, 1), &op );
    }
    else
    {
        const Mat* arrays[] = { &src1, &dst, 0 };
        uchar* ptrs[2];

        NAryMatIterator it(arrays, ptrs);
        size_t total = it.size, blocksize = std::min(total, blocksize0);

        AutoBuffer<uchar> _buf(blocksize*esz);
        uchar *buf = _buf;

        if( depth1 > CV_32S )
            convertAndUnrollScalar( src2, depth1, buf, blocksize );
        else
        {
            double fval=0;
            getConvertFunc(depth2, CV_64F)(src2.ptr(), 1, 0, 1, (uchar*)&fval, 1, Size(1,1), 0);
            if( fval < getMinVal(depth1) )
            {
                dst = Scalar::all(op == CMP_GT || op == CMP_GE || op == CMP_NE ? 255 : 0);
                return;
            }

            if( fval > getMaxVal(depth1) )
            {
                dst = Scalar::all(op == CMP_LT || op == CMP_LE || op == CMP_NE ? 255 : 0);
                return;
            }

            int ival = cvRound(fval);
            if( fval != ival )
            {
                if( op == CMP_LT || op == CMP_GE )
                    ival = cvCeil(fval);
                else if( op == CMP_LE || op == CMP_GT )
                    ival = cvFloor(fval);
                else
                {
                    dst = Scalar::all(op == CMP_NE ? 255 : 0);
                    return;
                }
            }
            convertAndUnrollScalar(Mat(1, 1, CV_32S, &ival), depth1, buf, blocksize);
        }

        for( size_t i = 0; i < it.nplanes; i++, ++it )
        {
            for( size_t j = 0; j < total; j += blocksize )
            {
                int bsz = (int)MIN(total - j, blocksize);
                func( ptrs[0], 0, buf, 0, ptrs[1], 0, Size(bsz, 1), &op);
                ptrs[0] += bsz*esz;
                ptrs[1] += bsz;
            }
        }
    }
}

/****************************************************************************************\
*                                        inRange                                         *
\****************************************************************************************/

namespace cv
{

template <typename T>
struct InRange_SIMD
{
    int operator () (const T *, const T *, const T *, uchar *, int) const
    {
        return 0;
    }
};

#if CV_AVX2

template <>
struct InRange_SIMD<uchar>
{
    int operator () (const uchar * src1, const uchar * src2, const uchar * src3,
        uchar * dst, int len) const
    {
        int x = 0;

        if (USE_AVX2)
        {
            __m256i v_full = _mm256_set1_epi8(-1), v_128 = _mm256_set1_epi8(-128);

            for (; x <= len - 32; x += 32)
            {
                __m256i v_src = _mm256_add_epi8(_mm256_loadu_si256((const __m256i *)(src1 + x)), v_128);
                __m256i v_mask1 = _mm256_cmpgt_epi8(_mm256_add_epi8(_mm256_loadu_si256((const __m256i *)(src2 + x)), v_128), v_src);
                __m256i v_mask2 = _mm256_cmpgt_epi8(v_src, _mm256_add_epi8(_mm256_loadu_si256((const __m256i *)(src3 + x)), v_128));
                _mm256_storeu_si256((__m256i *)(dst + x), _mm256_andnot_si256(_mm256_or_si256(v_mask1, v_mask2), v_full));
            }
        }

        return x;
    }
};

template <>
struct InRange_SIMD<schar>
{
    int operator () (const schar * src1, const schar * src2, const schar * src3,
        uchar * dst, int len) const
    {
        int x = 0;

        if (USE_AVX2)
        {
            __m256i v_full = _mm256_set1_epi8(-1);

            for (; x <= len - 32; x += 32)
            {
                __m256i v_src = _mm256_loadu_si256((const __m256i *)(src1 + x));
                __m256i v_mask1 = _mm256_cmpgt_epi8(_mm256_loadu_si256((const __m256i *)(src2 + x)), v_src);
                __m256i v_mask2 = _mm256_cmpgt_epi8(v_src, _mm256_loadu_si256((const __m256i *)(src3 + x)));
                _mm256_storeu_si256((__m256i *)(dst + x), _mm256_andnot_si256(_mm256_or_si256(v_mask1, v_mask2), v_full));
            }
        }

        return x;
    }
};

template <>
struct InRange_SIMD<ushort>
{
    int operator () (const ushort * src1, const ushort * src2, const ushort * src3,
        uchar * dst, int len) const
    {
        int x = 0;

        if (USE_AVX2)
        {
            __m256i v_zero = _mm256_setzero_si256(), v_full = _mm256_set1_epi16(-1), v_32768 = _mm256_set1_epi16(-32768);

            for (; x <= len - 32; x += 32)
            {
                __m256i v_src = _mm256_add_epi16(_mm256_loadu_si256((const __m256i *)(src1 + x)), v_32768);
                __m256i v_mask1 = _mm256_cmpgt_epi16(_mm256_add_epi16(_mm256_loadu_si256((const __m256i *)(src2 + x)), v_32768), v_src);
                __m256i v_mask2 = _mm256_cmpgt_epi16(v_src, _mm256_add_epi16(_mm256_loadu_si256((const __m256i *)(src3 + x)), v_32768));
                __m256i v_res0 = _mm256_andnot_si256(_mm256_or_si256(v_mask1, v_mask2), v_full);
                v_src = _mm256_add_epi16(_mm256_loadu_si256((const __m256i *)(src1 + x + 16)), v_32768);
                v_mask1 = _mm256_cmpgt_epi16(_mm256_add_epi16(_mm256_loadu_si256((const __m256i *)(src2 + x + 16)), v_32768), v_src);
                v_mask2 = _mm256_cmpgt_epi16(v_src, _mm256_add_epi16(_mm256_loadu_si256((const __m256i *)(src3 + x + 16)), v_32768));
                __m256i v_res1 = _mm256_andnot_si256(_mm256_or_si256(v_mask1, v_mask2), v_full);
                _mm256_storeu_si256((__m256i *)(dst + x), _mm256_packus_epi16(_mm256_srli_epi16(v_res0, 8), _mm256_srli_epi16(v_res1, 8)));
            }
        }

        return x;
    }
};

template <>
struct InRange_SIMD<short>
{
    int operator () (const short * src1, const short * src2, const short * src3,
        uchar * dst, int len) const
    {
        int x = 0;

        if (USE_AVX2)
        {
            __m256i v_zero = _mm256_setzero_si256(), v_full = _mm256_set1_epi16(-1);

            for (; x <= len - 32; x += 32)
            {
                __m256i v_src = _mm256_loadu_si256((const __m256i *)(src1 + x));
                __m256i v_mask1 = _mm256_cmpgt_epi16(_mm256_loadu_si256((const __m256i *)(src2 + x)), v_src);
                __m256i v_mask2 = _mm256_cmpgt_epi16(v_src, _mm256_loadu_si256((const __m256i *)(src3 + x)));
                __m256i v_res0 = _mm256_andnot_si256(_mm256_or_si256(v_mask1, v_mask2), v_full);
                v_src = _mm256_loadu_si256((const __m256i *)(src1 + x + 16));
                v_mask1 = _mm256_cmpgt_epi16(_mm256_loadu_si256((const __m256i *)(src2 + x + 16)), v_src);
                v_mask2 = _mm256_cmpgt_epi16(v_src, _mm256_loadu_si256((const __m256i *)(src3 + x + 16)));
                __m256i v_res1 = _mm256_andnot_si256(_mm256_or_si256(v_mask1, v_mask2), v_full);
                _mm256_storeu_si256((__m256i *)(dst + x), _mm256_packus_epi16(_mm256_srli_epi16(v_res0, 8), _mm256_srli_epi16(v_res1, 8)));
            }
        }

        return x;
    }
};

template <>
struct InRange_SIMD<int>
{
    int operator () (const int * src1, const int * src2, const int * src3,
        uchar * dst, int len) const
    {
        int x = 0;

        if (USE_AVX2)
        {
            __m256i v_zero = _mm256_setzero_si256(), v_full = _mm256_set1_epi32(-1);

            for (; x <= len - 32; x += 32)
            {
                __m256i v_src = _mm256_loadu_si256((const __m256i *)(src1 + x));
                __m256i v_res00 = _mm256_or_si256(_mm256_cmpgt_epi32(_mm256_loadu_si256((const __m256i *)(src2 + x)), v_src),
                    _mm256_cmpgt_epi32(v_src, _mm256_loadu_si256((const __m256i *)(src3 + x))));

                v_src = _mm256_loadu_si256((const __m256i *)(src1 + x + 8));
                __m256i v_res01 = _mm256_or_si256(_mm256_cmpgt_epi32(_mm256_loadu_si256((const __m256i *)(src2 + x + 8)), v_src),
                    _mm256_cmpgt_epi32(v_src, _mm256_loadu_si256((const __m256i *)(src3 + x + 8))));

                __m256i v_res0 = _mm256_packs_epi32(_mm256_srli_epi32(_mm256_andnot_si256(v_res00, v_full), 16),
                    _mm256_srli_epi32(_mm256_andnot_si256(v_res01, v_full), 16));

                v_src = _mm256_loadu_si256((const __m256i *)(src1 + x + 16));
                __m256i v_res10 = _mm256_or_si256(_mm256_cmpgt_epi32(_mm256_loadu_si256((const __m256i *)(src2 + x + 16)), v_src),
                    _mm256_cmpgt_epi32(v_src, _mm256_loadu_si256((const __m256i *)(src3 + x + 16))));

                v_src = _mm256_loadu_si256((const __m256i *)(src1 + x + 24));
                __m256i v_res11 = _mm256_or_si256(_mm256_cmpgt_epi32(_mm256_loadu_si256((const __m256i *)(src2 + x + 24)), v_src),
                    _mm256_cmpgt_epi32(v_src, _mm256_loadu_si256((const __m256i *)(src3 + x + 24))));

                __m256i v_res1 = _mm256_packs_epi32(_mm256_srli_epi32(_mm256_andnot_si256(v_res10, v_full), 16),
                    _mm256_srli_epi32(_mm256_andnot_si256(v_res11, v_full), 16));

                _mm256_storeu_si256((__m256i *)(dst + x), _mm256_packus_epi16(v_res0, v_res1));
            }
        }

        return x;
    }
};

template <>
struct InRange_SIMD<float>
{
    int operator () (const float * src1, const float * src2, const float * src3,
        uchar * dst, int len) const
    {
        int x = 0;

        if (USE_AVX2)
        {
            __m256i v_zero = _mm256_setzero_si256();

            for (; x <= len - 32; x += 32)
            {
                __m256 v_src = _mm256_loadu_ps(src1 + x);
                __m256 v_res00 = _mm256_and_ps(_mm256_cmp_ps(_mm256_loadu_ps(src2 + x), v_src, _CMP_LE_OQ),
                    _mm256_cmp_ps(v_src, _mm256_loadu_ps(src3 + x), _CMP_LE_OQ));

                v_src = _mm256_loadu_ps(src1 + x + 8);
                __m256 v_res01 = _mm256_and_ps(_mm256_cmp_ps(_mm256_loadu_ps(src2 + x + 8), v_src, _CMP_LE_OQ),
                    _mm256_cmp_ps(v_src, _mm256_loadu_ps(src3 + x + 8), _CMP_LE_OQ));

                __m256i v_res1i = _mm256_cvtps_epi32(v_res00), v_res2i = _mm256_cvtps_epi32(v_res01);
                __m256i v_res0 = _mm256_packs_epi32(_mm256_srli_epi32(v_res1i, 16), _mm256_srli_epi32(v_res2i, 16));

                v_src = _mm256_loadu_ps(src1 + x + 16);
                __m256 v_res10 = _mm256_and_ps(_mm256_cmp_ps(_mm256_loadu_ps(src2 + x + 16), v_src, _CMP_LE_OQ),
                    _mm256_cmp_ps(v_src, _mm256_loadu_ps(src3 + x + 16), _CMP_LE_OQ));

                v_src = _mm256_loadu_ps(src1 + x + 24);
                __m256 v_res11 = _mm256_and_ps(_mm256_cmp_ps(_mm256_loadu_ps(src2 + x + 24), v_src, _CMP_LE_OQ),
                    _mm256_cmp_ps(v_src, _mm256_loadu_ps(src3 + x + 24), _CMP_LE_OQ));

                v_res1i = _mm256_cvtps_epi32(v_res10), v_res2i = _mm256_cvtps_epi32(v_res11);
                __m256i v_res1 = _mm256_packs_epi32(_mm256_srli_epi32(v_res1i, 16), _mm256_srli_epi32(v_res2i, 16));
                _mm256_storeu_si256((__m256i *)(dst + x), _mm256_packus_epi16(v_res0, v_res1));
            }
        }

        return x;
    }
};

template <>
struct InRange_SIMD<double>
{
    int operator () (const double * src1, const double * src2, const double * src3,
        uchar * dst, int len) const
    {
        int x = 0;

        if (USE_AVX2)
        {
            __m256i v_zero = _mm256_setzero_si256();

            for (; x <= len - 16; x += 16)
            {
                __m256d v_src = _mm256_loadu_pd(src1 + x);
                __m256d v_res00 = _mm256_and_pd(_mm256_cmp_pd(_mm256_loadu_pd(src2 + x), v_src, _CMP_LE_OQ),
                    _mm256_cmp_pd(v_src, _mm256_loadu_pd(src3 + x), _CMP_LE_OQ));

                v_src = _mm256_loadu_pd(src1 + x + 4);
                __m256d v_res01 = _mm256_and_pd(_mm256_cmp_pd(_mm256_loadu_pd(src2 + x + 4), v_src, _CMP_LE_OQ),
                    _mm256_cmp_pd(v_src, _mm256_loadu_pd(src3 + x + 4), _CMP_LE_OQ));

                __m128i v_res1i = _mm256_cvtpd_epi32(v_res00), v_res2i = _mm256_cvtpd_epi32(v_res01);
                __m128i v_res0 = _mm_packs_epi32(_mm_srli_epi32(v_res1i, 16), _mm_srli_epi32(v_res2i, 16));

                v_src = _mm256_loadu_pd(src1 + x + 8);
                __m256d v_res10 = _mm256_and_pd(_mm256_cmp_pd(_mm256_loadu_pd(src2 + x + 8), v_src, _CMP_LE_OQ),
                    _mm256_cmp_pd(v_src, _mm256_loadu_pd(src3 + x + 8), _CMP_LE_OQ));

                v_src = _mm256_loadu_pd(src1 + x + 12);
                __m256d v_res11 = _mm256_and_pd(_mm256_cmp_pd(_mm256_loadu_pd(src2 + x + 12), v_src, _CMP_LE_OQ),
                    _mm256_cmp_pd(v_src, _mm256_loadu_pd(src3 + x + 12), _CMP_LE_OQ));

                v_res1i = _mm256_cvtpd_epi32(v_res10), v_res2i = _mm256_cvtpd_epi32(v_res11);
                __m128i v_res1 = _mm_packs_epi32(_mm_srli_epi32(v_res1i, 16), _mm_srli_epi32(v_res2i, 16));
                _mm_storeu_si128((__m128i *)(dst + x), _mm_packus_epi16(v_res0, v_res1));
            }
        }

        return x;
    }
};

#elif CV_SSE2

template <>
struct InRange_SIMD<uchar>
{
    int operator () (const uchar * src1, const uchar * src2, const uchar * src3,
                     uchar * dst, int len) const
    {
        int x = 0;

        if (USE_SSE2)
        {
            __m128i v_full = _mm_set1_epi8(-1), v_128 = _mm_set1_epi8(-128);

            for ( ; x <= len - 16; x += 16 )
            {
                __m128i v_src = _mm_add_epi8(_mm_loadu_si128((const __m128i *)(src1 + x)), v_128);
                __m128i v_mask1 = _mm_cmpgt_epi8(_mm_add_epi8(_mm_loadu_si128((const __m128i *)(src2 + x)), v_128), v_src);
                __m128i v_mask2 = _mm_cmpgt_epi8(v_src, _mm_add_epi8(_mm_loadu_si128((const __m128i *)(src3 + x)), v_128));
                _mm_storeu_si128((__m128i *)(dst + x), _mm_andnot_si128(_mm_or_si128(v_mask1, v_mask2), v_full));
            }
        }

        return x;
    }
};

template <>
struct InRange_SIMD<schar>
{
    int operator () (const schar * src1, const schar * src2, const schar * src3,
                     uchar * dst, int len) const
    {
        int x = 0;

        if (USE_SSE2)
        {
            __m128i v_full = _mm_set1_epi8(-1);

            for ( ; x <= len - 16; x += 16 )
            {
                __m128i v_src = _mm_loadu_si128((const __m128i *)(src1 + x));
                __m128i v_mask1 = _mm_cmpgt_epi8(_mm_loadu_si128((const __m128i *)(src2 + x)), v_src);
                __m128i v_mask2 = _mm_cmpgt_epi8(v_src, _mm_loadu_si128((const __m128i *)(src3 + x)));
                _mm_storeu_si128((__m128i *)(dst + x), _mm_andnot_si128(_mm_or_si128(v_mask1, v_mask2), v_full));
            }
        }

        return x;
    }
};

template <>
struct InRange_SIMD<ushort>
{
    int operator () (const ushort * src1, const ushort * src2, const ushort * src3,
                     uchar * dst, int len) const
    {
        int x = 0;

        if (USE_SSE2)
        {
            __m128i v_zero = _mm_setzero_si128(), v_full = _mm_set1_epi16(-1), v_32768 = _mm_set1_epi16(-32768);

            for ( ; x <= len - 8; x += 8 )
            {
                __m128i v_src = _mm_add_epi16(_mm_loadu_si128((const __m128i *)(src1 + x)), v_32768);
                __m128i v_mask1 = _mm_cmpgt_epi16(_mm_add_epi16(_mm_loadu_si128((const __m128i *)(src2 + x)), v_32768), v_src);
                __m128i v_mask2 = _mm_cmpgt_epi16(v_src, _mm_add_epi16(_mm_loadu_si128((const __m128i *)(src3 + x)), v_32768));
                __m128i v_res = _mm_andnot_si128(_mm_or_si128(v_mask1, v_mask2), v_full);
                _mm_storel_epi64((__m128i *)(dst + x), _mm_packus_epi16(_mm_srli_epi16(v_res, 8), v_zero));
            }
        }

        return x;
    }
};

template <>
struct InRange_SIMD<short>
{
    int operator () (const short * src1, const short * src2, const short * src3,
                     uchar * dst, int len) const
    {
        int x = 0;

        if (USE_SSE2)
        {
            __m128i v_zero = _mm_setzero_si128(), v_full = _mm_set1_epi16(-1);

            for ( ; x <= len - 8; x += 8 )
            {
                __m128i v_src = _mm_loadu_si128((const __m128i *)(src1 + x));
                __m128i v_mask1 = _mm_cmpgt_epi16(_mm_loadu_si128((const __m128i *)(src2 + x)), v_src);
                __m128i v_mask2 = _mm_cmpgt_epi16(v_src, _mm_loadu_si128((const __m128i *)(src3 + x)));
                __m128i v_res = _mm_andnot_si128(_mm_or_si128(v_mask1, v_mask2), v_full);
                _mm_storel_epi64((__m128i *)(dst + x), _mm_packus_epi16(_mm_srli_epi16(v_res, 8), v_zero));
            }
        }

        return x;
    }
};

template <>
struct InRange_SIMD<int>
{
    int operator () (const int * src1, const int * src2, const int * src3,
                     uchar * dst, int len) const
    {
        int x = 0;

        if (USE_SSE2)
        {
            __m128i v_zero = _mm_setzero_si128(), v_full = _mm_set1_epi32(-1);

            for ( ; x <= len - 8; x += 8 )
            {
                __m128i v_src = _mm_loadu_si128((const __m128i *)(src1 + x));
                __m128i v_res1 = _mm_or_si128(_mm_cmpgt_epi32(_mm_loadu_si128((const __m128i *)(src2 + x)), v_src),
                    _mm_cmpgt_epi32(v_src, _mm_loadu_si128((const __m128i *)(src3 + x))));

                v_src = _mm_loadu_si128((const __m128i *)(src1 + x + 4));
                __m128i v_res2 = _mm_or_si128(_mm_cmpgt_epi32(_mm_loadu_si128((const __m128i *)(src2 + x + 4)), v_src),
                    _mm_cmpgt_epi32(v_src, _mm_loadu_si128((const __m128i *)(src3 + x + 4))));

                __m128i v_res = _mm_packs_epi32(_mm_srli_epi32(_mm_andnot_si128(v_res1, v_full), 16),
                                                _mm_srli_epi32(_mm_andnot_si128(v_res2, v_full), 16));
                _mm_storel_epi64((__m128i *)(dst + x), _mm_packus_epi16(v_res, v_zero));
            }
        }

        return x;
    }
};

template <>
struct InRange_SIMD<float>
{
    int operator () (const float * src1, const float * src2, const float * src3,
                     uchar * dst, int len) const
    {
        int x = 0;

        if (USE_SSE2)
        {
            __m128i v_zero = _mm_setzero_si128();

            for ( ; x <= len - 8; x += 8 )
            {
                __m128 v_src = _mm_loadu_ps(src1 + x);
                __m128 v_res1 = _mm_and_ps(_mm_cmple_ps(_mm_loadu_ps(src2 + x), v_src),
                    _mm_cmple_ps(v_src, _mm_loadu_ps(src3 + x)));

                v_src = _mm_loadu_ps(src1 + x + 4);
                __m128 v_res2 = _mm_and_ps(_mm_cmple_ps(_mm_loadu_ps(src2 + x + 4), v_src),
                    _mm_cmple_ps(v_src, _mm_loadu_ps(src3 + x + 4)));

                __m128i v_res1i = _mm_cvtps_epi32(v_res1), v_res2i = _mm_cvtps_epi32(v_res2);
                __m128i v_res = _mm_packs_epi32(_mm_srli_epi32(v_res1i, 16), _mm_srli_epi32(v_res2i, 16));
                _mm_storel_epi64((__m128i *)(dst + x), _mm_packus_epi16(v_res, v_zero));
            }
        }

        return x;
    }
};

#elif CV_NEON

template <>
struct InRange_SIMD<uchar>
{
    int operator () (const uchar * src1, const uchar * src2, const uchar * src3,
                     uchar * dst, int len) const
    {
        int x = 0;

        for ( ; x <= len - 16; x += 16 )
        {
            uint8x16_t values = vld1q_u8(src1 + x);
            uint8x16_t low = vld1q_u8(src2 + x);
            uint8x16_t high = vld1q_u8(src3 + x);

            vst1q_u8(dst + x, vandq_u8(vcgeq_u8(values, low), vcgeq_u8(high, values)));
        }
        return x;
    }
};

template <>
struct InRange_SIMD<schar>
{
    int operator () (const schar * src1, const schar * src2, const schar * src3,
                     uchar * dst, int len) const
    {
        int x = 0;

        for ( ; x <= len - 16; x += 16 )
        {
            int8x16_t values = vld1q_s8(src1 + x);
            int8x16_t low = vld1q_s8(src2 + x);
            int8x16_t high = vld1q_s8(src3 + x);

            vst1q_u8(dst + x, vandq_u8(vcgeq_s8(values, low), vcgeq_s8(high, values)));
        }
        return x;
    }
};

template <>
struct InRange_SIMD<ushort>
{
    int operator () (const ushort * src1, const ushort * src2, const ushort * src3,
                     uchar * dst, int len) const
    {
        int x = 0;

        for ( ; x <= len - 16; x += 16 )
        {
            uint16x8_t values = vld1q_u16((const uint16_t*)(src1 + x));
            uint16x8_t low = vld1q_u16((const uint16_t*)(src2 + x));
            uint16x8_t high = vld1q_u16((const uint16_t*)(src3 + x));
            uint8x8_t  r1 = vmovn_u16(vandq_u16(vcgeq_u16(values, low), vcgeq_u16(high, values)));

            values = vld1q_u16((const uint16_t*)(src1 + x + 8));
            low = vld1q_u16((const uint16_t*)(src2 + x + 8));
            high = vld1q_u16((const uint16_t*)(src3 + x + 8));
            uint8x8_t  r2 = vmovn_u16(vandq_u16(vcgeq_u16(values, low), vcgeq_u16(high, values)));

            vst1q_u8(dst + x, vcombine_u8(r1, r2));
        }
        return x;
    }
};

template <>
struct InRange_SIMD<short>
{
    int operator () (const short * src1, const short * src2, const short * src3,
                     uchar * dst, int len) const
    {
        int x = 0;

        for ( ; x <= len - 16; x += 16 )
        {
            int16x8_t values = vld1q_s16((const int16_t*)(src1 + x));
            int16x8_t low = vld1q_s16((const int16_t*)(src2 + x));
            int16x8_t high = vld1q_s16((const int16_t*)(src3 + x));
            uint8x8_t r1 = vmovn_u16(vandq_u16(vcgeq_s16(values, low), vcgeq_s16(high, values)));

            values = vld1q_s16((const int16_t*)(src1 + x + 8));
            low = vld1q_s16((const int16_t*)(src2 + x + 8));
            high = vld1q_s16((const int16_t*)(src3 + x + 8));
            uint8x8_t r2 = vmovn_u16(vandq_u16(vcgeq_s16(values, low), vcgeq_s16(high, values)));

            vst1q_u8(dst + x, vcombine_u8(r1, r2));
        }
        return x;
    }
};

template <>
struct InRange_SIMD<int>
{
    int operator () (const int * src1, const int * src2, const int * src3,
                     uchar * dst, int len) const
    {
        int x = 0;

        for ( ; x <= len - 8; x += 8 )
        {
            int32x4_t values = vld1q_s32((const int32_t*)(src1 + x));
            int32x4_t low = vld1q_s32((const int32_t*)(src2 + x));
            int32x4_t high = vld1q_s32((const int32_t*)(src3 + x));

            uint16x4_t r1 = vmovn_u32(vandq_u32(vcgeq_s32(values, low), vcgeq_s32(high, values)));

            values = vld1q_s32((const int32_t*)(src1 + x + 4));
            low = vld1q_s32((const int32_t*)(src2 + x + 4));
            high = vld1q_s32((const int32_t*)(src3 + x + 4));

            uint16x4_t r2 = vmovn_u32(vandq_u32(vcgeq_s32(values, low), vcgeq_s32(high, values)));

            uint16x8_t res_16 = vcombine_u16(r1, r2);

            vst1_u8(dst + x, vmovn_u16(res_16));
        }
        return x;
    }
};

template <>
struct InRange_SIMD<float>
{
    int operator () (const float * src1, const float * src2, const float * src3,
                     uchar * dst, int len) const
    {
        int x = 0;

        for ( ; x <= len - 8; x += 8 )
        {
            float32x4_t values = vld1q_f32((const float32_t*)(src1 + x));
            float32x4_t low = vld1q_f32((const float32_t*)(src2 + x));
            float32x4_t high = vld1q_f32((const float32_t*)(src3 + x));

            uint16x4_t r1 = vmovn_u32(vandq_u32(vcgeq_f32(values, low), vcgeq_f32(high, values)));

            values = vld1q_f32((const float32_t*)(src1 + x + 4));
            low = vld1q_f32((const float32_t*)(src2 + x + 4));
            high = vld1q_f32((const float32_t*)(src3 + x + 4));

            uint16x4_t r2 = vmovn_u32(vandq_u32(vcgeq_f32(values, low), vcgeq_f32(high, values)));

            uint16x8_t res_16 = vcombine_u16(r1, r2);

            vst1_u8(dst + x, vmovn_u16(res_16));
        }
        return x;
    }
};

#endif

template <typename T>
static void inRange_(const T* src1, size_t step1, const T* src2, size_t step2,
         const T* src3, size_t step3, uchar* dst, size_t step,
         Size size)
{
    step1 /= sizeof(src1[0]);
    step2 /= sizeof(src2[0]);
    step3 /= sizeof(src3[0]);

    InRange_SIMD<T> vop;

    for( ; size.height--; src1 += step1, src2 += step2, src3 += step3, dst += step )
    {
        int x = vop(src1, src2, src3, dst, size.width);
        #if CV_ENABLE_UNROLLED
        for( ; x <= size.width - 4; x += 4 )
        {
            int t0, t1;
            t0 = src2[x] <= src1[x] && src1[x] <= src3[x];
            t1 = src2[x+1] <= src1[x+1] && src1[x+1] <= src3[x+1];
            dst[x] = (uchar)-t0; dst[x+1] = (uchar)-t1;
            t0 = src2[x+2] <= src1[x+2] && src1[x+2] <= src3[x+2];
            t1 = src2[x+3] <= src1[x+3] && src1[x+3] <= src3[x+3];
            dst[x+2] = (uchar)-t0; dst[x+3] = (uchar)-t1;
        }
        #endif
        for( ; x < size.width; x++ )
            dst[x] = (uchar)-(src2[x] <= src1[x] && src1[x] <= src3[x]);
    }
}


static void inRange8u(const uchar* src1, size_t step1, const uchar* src2, size_t step2,
                      const uchar* src3, size_t step3, uchar* dst, size_t step, Size size)
{
    inRange_(src1, step1, src2, step2, src3, step3, dst, step, size);
}

static void inRange8s(const schar* src1, size_t step1, const schar* src2, size_t step2,
                      const schar* src3, size_t step3, uchar* dst, size_t step, Size size)
{
    inRange_(src1, step1, src2, step2, src3, step3, dst, step, size);
}

static void inRange16u(const ushort* src1, size_t step1, const ushort* src2, size_t step2,
                       const ushort* src3, size_t step3, uchar* dst, size_t step, Size size)
{
    inRange_(src1, step1, src2, step2, src3, step3, dst, step, size);
}

static void inRange16s(const short* src1, size_t step1, const short* src2, size_t step2,
                       const short* src3, size_t step3, uchar* dst, size_t step, Size size)
{
    inRange_(src1, step1, src2, step2, src3, step3, dst, step, size);
}

static void inRange32s(const int* src1, size_t step1, const int* src2, size_t step2,
                       const int* src3, size_t step3, uchar* dst, size_t step, Size size)
{
    inRange_(src1, step1, src2, step2, src3, step3, dst, step, size);
}

static void inRange32f(const float* src1, size_t step1, const float* src2, size_t step2,
                       const float* src3, size_t step3, uchar* dst, size_t step, Size size)
{
    inRange_(src1, step1, src2, step2, src3, step3, dst, step, size);
}

static void inRange64f(const double* src1, size_t step1, const double* src2, size_t step2,
                       const double* src3, size_t step3, uchar* dst, size_t step, Size size)
{
    inRange_(src1, step1, src2, step2, src3, step3, dst, step, size);
}

static void inRangeReduce(const uchar* src, uchar* dst, size_t len, int cn)
{
    int k = cn % 4 ? cn % 4 : 4;
    size_t i, j;
    if( k == 1 )
        for( i = j = 0; i < len; i++, j += cn )
            dst[i] = src[j];
    else if( k == 2 )
        for( i = j = 0; i < len; i++, j += cn )
            dst[i] = src[j] & src[j+1];
    else if( k == 3 )
        for( i = j = 0; i < len; i++, j += cn )
            dst[i] = src[j] & src[j+1] & src[j+2];
    else
        for( i = j = 0; i < len; i++, j += cn )
            dst[i] = src[j] & src[j+1] & src[j+2] & src[j+3];

    for( ; k < cn; k += 4 )
    {
        for( i = 0, j = k; i < len; i++, j += cn )
            dst[i] &= src[j] & src[j+1] & src[j+2] & src[j+3];
    }
}

typedef void (*InRangeFunc)( const uchar* src1, size_t step1, const uchar* src2, size_t step2,
                             const uchar* src3, size_t step3, uchar* dst, size_t step, Size sz );

static InRangeFunc getInRangeFunc(int depth)
{
    static InRangeFunc inRangeTab[] =
    {
        (InRangeFunc)GET_OPTIMIZED(inRange8u), (InRangeFunc)GET_OPTIMIZED(inRange8s), (InRangeFunc)GET_OPTIMIZED(inRange16u),
        (InRangeFunc)GET_OPTIMIZED(inRange16s), (InRangeFunc)GET_OPTIMIZED(inRange32s), (InRangeFunc)GET_OPTIMIZED(inRange32f),
        (InRangeFunc)inRange64f, 0
    };

    return inRangeTab[depth];
}

#ifdef HAVE_OPENCL

static bool ocl_inRange( InputArray _src, InputArray _lowerb,
                         InputArray _upperb, OutputArray _dst )
{
    const ocl::Device & d = ocl::Device::getDefault();
    int skind = _src.kind(), lkind = _lowerb.kind(), ukind = _upperb.kind();
    Size ssize = _src.size(), lsize = _lowerb.size(), usize = _upperb.size();
    int stype = _src.type(), ltype = _lowerb.type(), utype = _upperb.type();
    int sdepth = CV_MAT_DEPTH(stype), ldepth = CV_MAT_DEPTH(ltype), udepth = CV_MAT_DEPTH(utype);
    int cn = CV_MAT_CN(stype), rowsPerWI = d.isIntel() ? 4 : 1;
    bool lbScalar = false, ubScalar = false;

    if( (lkind == _InputArray::MATX && skind != _InputArray::MATX) ||
        ssize != lsize || stype != ltype )
    {
        if( !checkScalar(_lowerb, stype, lkind, skind) )
            CV_Error( CV_StsUnmatchedSizes,
                     "The lower bounary is neither an array of the same size and same type as src, nor a scalar");
        lbScalar = true;
    }

    if( (ukind == _InputArray::MATX && skind != _InputArray::MATX) ||
        ssize != usize || stype != utype )
    {
        if( !checkScalar(_upperb, stype, ukind, skind) )
            CV_Error( CV_StsUnmatchedSizes,
                     "The upper bounary is neither an array of the same size and same type as src, nor a scalar");
        ubScalar = true;
    }

    if (lbScalar != ubScalar)
        return false;

    bool doubleSupport = d.doubleFPConfig() > 0,
            haveScalar = lbScalar && ubScalar;

    if ( (!doubleSupport && sdepth == CV_64F) ||
         (!haveScalar && (sdepth != ldepth || sdepth != udepth)) )
        return false;

    int kercn = haveScalar ? cn : std::max(std::min(ocl::predictOptimalVectorWidth(_src, _lowerb, _upperb, _dst), 4), cn);
    if (kercn % cn != 0)
        kercn = cn;
    int colsPerWI = kercn / cn;
    String opts = format("%s-D cn=%d -D srcT=%s -D srcT1=%s -D dstT=%s -D kercn=%d -D depth=%d%s -D colsPerWI=%d",
                           haveScalar ? "-D HAVE_SCALAR " : "", cn, ocl::typeToStr(CV_MAKE_TYPE(sdepth, kercn)),
                           ocl::typeToStr(sdepth), ocl::typeToStr(CV_8UC(colsPerWI)), kercn, sdepth,
                           doubleSupport ? " -D DOUBLE_SUPPORT" : "", colsPerWI);

    ocl::Kernel ker("inrange", ocl::core::inrange_oclsrc, opts);
    if (ker.empty())
        return false;

    _dst.create(ssize, CV_8UC1);
    UMat src = _src.getUMat(), dst = _dst.getUMat(), lscalaru, uscalaru;
    Mat lscalar, uscalar;

    if (lbScalar && ubScalar)
    {
        lscalar = _lowerb.getMat();
        uscalar = _upperb.getMat();

        size_t esz = src.elemSize();
        size_t blocksize = 36;

        AutoBuffer<uchar> _buf(blocksize*(((int)lbScalar + (int)ubScalar)*esz + cn) + 2*cn*sizeof(int) + 128);
        uchar *buf = alignPtr(_buf + blocksize*cn, 16);

        if( ldepth != sdepth && sdepth < CV_32S )
        {
            int* ilbuf = (int*)alignPtr(buf + blocksize*esz, 16);
            int* iubuf = ilbuf + cn;

            BinaryFunc sccvtfunc = getConvertFunc(ldepth, CV_32S);
            sccvtfunc(lscalar.ptr(), 1, 0, 1, (uchar*)ilbuf, 1, Size(cn, 1), 0);
            sccvtfunc(uscalar.ptr(), 1, 0, 1, (uchar*)iubuf, 1, Size(cn, 1), 0);
            int minval = cvRound(getMinVal(sdepth)), maxval = cvRound(getMaxVal(sdepth));

            for( int k = 0; k < cn; k++ )
=======
void cmp8s(const schar* src1, size_t step1, const schar* src2, size_t step2,
                  uchar* dst, size_t step, int width, int height, void* _cmpop)
{
    CALL_HAL(cmp8s, cv_hal_cmp8s, src1, step1, src2, step2, dst, step, width, height, *(int*)_cmpop)
    cmp_(src1, step1, src2, step2, dst, step, width, height, *(int*)_cmpop);
}

void cmp16u(const ushort* src1, size_t step1, const ushort* src2, size_t step2,
                  uchar* dst, size_t step, int width, int height, void* _cmpop)
{
    CALL_HAL(cmp16u, cv_hal_cmp16u, src1, step1, src2, step2, dst, step, width, height, *(int*)_cmpop)
    CALL_IPP_CMP(ippiCompare_16u_C1R)
    cmp_(src1, step1, src2, step2, dst, step, width, height, *(int*)_cmpop);
}

void cmp16s(const short* src1, size_t step1, const short* src2, size_t step2,
                  uchar* dst, size_t step, int width, int height, void* _cmpop)
{
    CALL_HAL(cmp16s, cv_hal_cmp16s, src1, step1, src2, step2, dst, step, width, height, *(int*)_cmpop)
    CALL_IPP_CMP(ippiCompare_16s_C1R)
   //vz optimized cmp_(src1, step1, src2, step2, dst, step, width, height, *(int*)_cmpop);

    int code = *(int*)_cmpop;
    step1 /= sizeof(src1[0]);
    step2 /= sizeof(src2[0]);
    if( code == CMP_GE || code == CMP_LT )
    {
        std::swap(src1, src2);
        std::swap(step1, step2);
        code = code == CMP_GE ? CMP_LE : CMP_GT;
    }

    if( code == CMP_GT || code == CMP_LE )
    {
        int m = code == CMP_GT ? 0 : 255;
        for( ; height--; src1 += step1, src2 += step2, dst += step )
        {
            int x =0;
            #if CV_SSE2
            if( USE_SSE2)
>>>>>>> afdbd855
            {
                __m128i m128 =  code == CMP_GT ? _mm_setzero_si128() : _mm_set1_epi16 (-1);
                for( ; x <= width - 16; x += 16 )
                {
                    __m128i r00 = _mm_loadu_si128((const __m128i*)(src1 + x));
                    __m128i r10 = _mm_loadu_si128((const __m128i*)(src2 + x));
                    r00 = _mm_xor_si128 ( _mm_cmpgt_epi16 (r00, r10), m128);
                    __m128i r01 = _mm_loadu_si128((const __m128i*)(src1 + x + 8));
                    __m128i r11 = _mm_loadu_si128((const __m128i*)(src2 + x + 8));
                    r01 = _mm_xor_si128 ( _mm_cmpgt_epi16 (r01, r11), m128);
                    r11 = _mm_packs_epi16(r00, r01);
                    _mm_storeu_si128((__m128i*)(dst + x), r11);
                }
                if( x <= width-8)
                {
                    __m128i r00 = _mm_loadu_si128((const __m128i*)(src1 + x));
                    __m128i r10 = _mm_loadu_si128((const __m128i*)(src2 + x));
                    r00 = _mm_xor_si128 ( _mm_cmpgt_epi16 (r00, r10), m128);
                    r10 = _mm_packs_epi16(r00, r00);
                    _mm_storel_epi64((__m128i*)(dst + x), r10);

                    x += 8;
                }
            }
            #elif CV_NEON
            uint8x16_t mask = code == CMP_GT ? vdupq_n_u8(0) : vdupq_n_u8(255);

            for( ; x <= width - 16; x += 16 )
            {
                int16x8_t in1 = vld1q_s16(src1 + x);
                int16x8_t in2 = vld1q_s16(src2 + x);
                uint8x8_t t1 = vmovn_u16(vcgtq_s16(in1, in2));

                in1 = vld1q_s16(src1 + x + 8);
                in2 = vld1q_s16(src2 + x + 8);
                uint8x8_t t2 = vmovn_u16(vcgtq_s16(in1, in2));

                vst1q_u8(dst+x, veorq_u8(vcombine_u8(t1, t2), mask));
            }
            #endif

            for( ; x < width; x++ ){
                 dst[x] = (uchar)(-(src1[x] > src2[x]) ^ m);
            }
        }
    }
    else if( code == CMP_EQ || code == CMP_NE )
    {
        int m = code == CMP_EQ ? 0 : 255;
        for( ; height--; src1 += step1, src2 += step2, dst += step )
        {
            int x = 0;
            #if CV_SSE2
            if( USE_SSE2 )
            {
                __m128i m128 =  code == CMP_EQ ? _mm_setzero_si128() : _mm_set1_epi16 (-1);
                for( ; x <= width - 16; x += 16 )
                {
                    __m128i r00 = _mm_loadu_si128((const __m128i*)(src1 + x));
                    __m128i r10 = _mm_loadu_si128((const __m128i*)(src2 + x));
                    r00 = _mm_xor_si128 ( _mm_cmpeq_epi16 (r00, r10), m128);
                    __m128i r01 = _mm_loadu_si128((const __m128i*)(src1 + x + 8));
                    __m128i r11 = _mm_loadu_si128((const __m128i*)(src2 + x + 8));
                    r01 = _mm_xor_si128 ( _mm_cmpeq_epi16 (r01, r11), m128);
                    r11 = _mm_packs_epi16(r00, r01);
                    _mm_storeu_si128((__m128i*)(dst + x), r11);
                }
                if( x <= width - 8)
                {
                    __m128i r00 = _mm_loadu_si128((const __m128i*)(src1 + x));
                    __m128i r10 = _mm_loadu_si128((const __m128i*)(src2 + x));
                    r00 = _mm_xor_si128 ( _mm_cmpeq_epi16 (r00, r10), m128);
                    r10 = _mm_packs_epi16(r00, r00);
                    _mm_storel_epi64((__m128i*)(dst + x), r10);

                    x += 8;
                }
            }
            #elif CV_NEON
            uint8x16_t mask = code == CMP_EQ ? vdupq_n_u8(0) : vdupq_n_u8(255);

            for( ; x <= width - 16; x += 16 )
            {
                int16x8_t in1 = vld1q_s16(src1 + x);
                int16x8_t in2 = vld1q_s16(src2 + x);
                uint8x8_t t1 = vmovn_u16(vceqq_s16(in1, in2));

                in1 = vld1q_s16(src1 + x + 8);
                in2 = vld1q_s16(src2 + x + 8);
                uint8x8_t t2 = vmovn_u16(vceqq_s16(in1, in2));

                vst1q_u8(dst+x, veorq_u8(vcombine_u8(t1, t2), mask));
            }
            #endif
            for( ; x < width; x++ )
                dst[x] = (uchar)(-(src1[x] == src2[x]) ^ m);
        }
    }
}

void cmp32s(const int* src1, size_t step1, const int* src2, size_t step2,
                   uchar* dst, size_t step, int width, int height, void* _cmpop)
{
    CALL_HAL(cmp32s, cv_hal_cmp32s, src1, step1, src2, step2, dst, step, width, height, *(int*)_cmpop)
    cmp_(src1, step1, src2, step2, dst, step, width, height, *(int*)_cmpop);
}

void cmp32f(const float* src1, size_t step1, const float* src2, size_t step2,
                  uchar* dst, size_t step, int width, int height, void* _cmpop)
{
    CALL_HAL(cmp32f, cv_hal_cmp32f, src1, step1, src2, step2, dst, step, width, height, *(int*)_cmpop)
    CALL_IPP_CMP(ippiCompare_32f_C1R)
    cmp_(src1, step1, src2, step2, dst, step, width, height, *(int*)_cmpop);
}

void cmp64f(const double* src1, size_t step1, const double* src2, size_t step2,
                  uchar* dst, size_t step, int width, int height, void* _cmpop)
{
    CALL_HAL(cmp64f, cv_hal_cmp64f, src1, step1, src2, step2, dst, step, width, height, *(int*)_cmpop)
    cmp_(src1, step1, src2, step2, dst, step, width, height, *(int*)_cmpop);
}

//=======================================

#if defined HAVE_IPP
#define CALL_IPP_MUL(fun) \
    CV_IPP_CHECK() \
    { \
        if (std::fabs(fscale - 1) <= FLT_EPSILON) \
        { \
            if (fun(src1, (int)step1, src2, (int)step2, dst, (int)step, ippiSize(width, height), 0) >= 0) \
            { \
                CV_IMPL_ADD(CV_IMPL_IPP); \
                return; \
            } \
            setIppErrorStatus(); \
        } \
    }

#define CALL_IPP_MUL_2(fun) \
    CV_IPP_CHECK() \
    { \
        if (std::fabs(fscale - 1) <= FLT_EPSILON) \
        { \
            if (fun(src1, (int)step1, src2, (int)step2, dst, (int)step, ippiSize(width, height)) >= 0) \
            { \
                CV_IMPL_ADD(CV_IMPL_IPP); \
                return; \
            } \
            setIppErrorStatus(); \
        } \
    }

#else
#define CALL_IPP_MUL(fun)
#define CALL_IPP_MUL_2(fun)
#endif

//=======================================
// Multilpy
//=======================================

void mul8u( const uchar* src1, size_t step1, const uchar* src2, size_t step2,
                   uchar* dst, size_t step, int width, int height, void* scale)
{
    CALL_HAL(mul8u, cv_hal_mul8u, src1, step1, src2, step2, dst, step, width, height, *(const double*)scale)
    float fscale = (float)*(const double*)scale;
    CALL_IPP_MUL(ippiMul_8u_C1RSfs)
    mul_(src1, step1, src2, step2, dst, step, width, height, fscale);
}

void mul8s( const schar* src1, size_t step1, const schar* src2, size_t step2,
                   schar* dst, size_t step, int width, int height, void* scale)
{
    CALL_HAL(mul8s, cv_hal_mul8s, src1, step1, src2, step2, dst, step, width, height, *(const double*)scale)
    mul_(src1, step1, src2, step2, dst, step, width, height, (float)*(const double*)scale);
}

void mul16u( const ushort* src1, size_t step1, const ushort* src2, size_t step2,
                    ushort* dst, size_t step, int width, int height, void* scale)
{
    CALL_HAL(mul16u, cv_hal_mul16u, src1, step1, src2, step2, dst, step, width, height, *(const double*)scale)
    float fscale = (float)*(const double*)scale;
    CALL_IPP_MUL(ippiMul_16u_C1RSfs)
    mul_(src1, step1, src2, step2, dst, step, width, height, fscale);
}

void mul16s( const short* src1, size_t step1, const short* src2, size_t step2,
                    short* dst, size_t step, int width, int height, void* scale)
{
    CALL_HAL(mul16s, cv_hal_mul16s, src1, step1, src2, step2, dst, step, width, height, *(const double*)scale)
    float fscale = (float)*(const double*)scale;
    CALL_IPP_MUL(ippiMul_16s_C1RSfs)
    mul_(src1, step1, src2, step2, dst, step, width, height, fscale);
}

void mul32s( const int* src1, size_t step1, const int* src2, size_t step2,
                    int* dst, size_t step, int width, int height, void* scale)
{
    CALL_HAL(mul32s, cv_hal_mul32s, src1, step1, src2, step2, dst, step, width, height, *(const double*)scale)
    mul_(src1, step1, src2, step2, dst, step, width, height, *(const double*)scale);
}

void mul32f( const float* src1, size_t step1, const float* src2, size_t step2,
                    float* dst, size_t step, int width, int height, void* scale)
{
    CALL_HAL(mul32f, cv_hal_mul32f, src1, step1, src2, step2, dst, step, width, height, *(const double*)scale)
    float fscale = (float)*(const double*)scale;
    CALL_IPP_MUL_2(ippiMul_32f_C1R)
    mul_(src1, step1, src2, step2, dst, step, width, height, fscale);
}

void mul64f( const double* src1, size_t step1, const double* src2, size_t step2,
                    double* dst, size_t step, int width, int height, void* scale)
{
    CALL_HAL(mul64f, cv_hal_mul64f, src1, step1, src2, step2, dst, step, width, height, *(const double*)scale)
    mul_(src1, step1, src2, step2, dst, step, width, height, *(const double*)scale);
}

//=======================================
// Divide
//=======================================

void div8u( const uchar* src1, size_t step1, const uchar* src2, size_t step2,
                   uchar* dst, size_t step, int width, int height, void* scale)
{
    CALL_HAL(div8u, cv_hal_div8u, src1, step1, src2, step2, dst, step, width, height, *(const double*)scale)
    if( src1 )
        div_i(src1, step1, src2, step2, dst, step, width, height, *(const double*)scale);
    else
        recip_i(src1, step1, src2, step2, dst, step, width, height, *(const double*)scale);
}

void div8s( const schar* src1, size_t step1, const schar* src2, size_t step2,
                  schar* dst, size_t step, int width, int height, void* scale)
{
    CALL_HAL(div8s, cv_hal_div8s, src1, step1, src2, step2, dst, step, width, height, *(const double*)scale)
    div_i(src1, step1, src2, step2, dst, step, width, height, *(const double*)scale);
}

void div16u( const ushort* src1, size_t step1, const ushort* src2, size_t step2,
                    ushort* dst, size_t step, int width, int height, void* scale)
{
    CALL_HAL(div16u, cv_hal_div16u, src1, step1, src2, step2, dst, step, width, height, *(const double*)scale)
    div_i(src1, step1, src2, step2, dst, step, width, height, *(const double*)scale);
}

void div16s( const short* src1, size_t step1, const short* src2, size_t step2,
                    short* dst, size_t step, int width, int height, void* scale)
{
    CALL_HAL(div16s, cv_hal_div16s, src1, step1, src2, step2, dst, step, width, height, *(const double*)scale)
    div_i(src1, step1, src2, step2, dst, step, width, height, *(const double*)scale);
}

void div32s( const int* src1, size_t step1, const int* src2, size_t step2,
                    int* dst, size_t step, int width, int height, void* scale)
{
    CALL_HAL(div32s, cv_hal_div32s, src1, step1, src2, step2, dst, step, width, height, *(const double*)scale)
    div_i(src1, step1, src2, step2, dst, step, width, height, *(const double*)scale);
}

void div32f( const float* src1, size_t step1, const float* src2, size_t step2,
                    float* dst, size_t step, int width, int height, void* scale)
{
    CALL_HAL(div32f, cv_hal_div32f, src1, step1, src2, step2, dst, step, width, height, *(const double*)scale)
    div_f(src1, step1, src2, step2, dst, step, width, height, *(const double*)scale);
}

void div64f( const double* src1, size_t step1, const double* src2, size_t step2,
                    double* dst, size_t step, int width, int height, void* scale)
{
    CALL_HAL(div64f, cv_hal_div64f, src1, step1, src2, step2, dst, step, width, height, *(const double*)scale)
    div_f(src1, step1, src2, step2, dst, step, width, height, *(const double*)scale);
}

//=======================================
// Reciprocial
//=======================================

void recip8u( const uchar* src1, size_t step1, const uchar* src2, size_t step2,
                  uchar* dst, size_t step, int width, int height, void* scale)
{
    CALL_HAL(recip8u, cv_hal_recip8u, src1, step1, src2, step2, dst, step, width, height, *(const double*)scale)
    recip_i(src1, step1, src2, step2, dst, step, width, height, *(const double*)scale);
}

void recip8s( const schar* src1, size_t step1, const schar* src2, size_t step2,
                  schar* dst, size_t step, int width, int height, void* scale)
{
    CALL_HAL(recip8s, cv_hal_recip8s, src1, step1, src2, step2, dst, step, width, height, *(const double*)scale)
    recip_i(src1, step1, src2, step2, dst, step, width, height, *(const double*)scale);
}

void recip16u( const ushort* src1, size_t step1, const ushort* src2, size_t step2,
                   ushort* dst, size_t step, int width, int height, void* scale)
{
    CALL_HAL(recip16u, cv_hal_recip16u, src1, step1, src2, step2, dst, step, width, height, *(const double*)scale)
    recip_i(src1, step1, src2, step2, dst, step, width, height, *(const double*)scale);
}

void recip16s( const short* src1, size_t step1, const short* src2, size_t step2,
                   short* dst, size_t step, int width, int height, void* scale)
{
    CALL_HAL(recip16s, cv_hal_recip16s, src1, step1, src2, step2, dst, step, width, height, *(const double*)scale)
    recip_i(src1, step1, src2, step2, dst, step, width, height, *(const double*)scale);
}

void recip32s( const int* src1, size_t step1, const int* src2, size_t step2,
                   int* dst, size_t step, int width, int height, void* scale)
{
    CALL_HAL(recip32s, cv_hal_recip32s, src1, step1, src2, step2, dst, step, width, height, *(const double*)scale)
    recip_i(src1, step1, src2, step2, dst, step, width, height, *(const double*)scale);
}

void recip32f( const float* src1, size_t step1, const float* src2, size_t step2,
                   float* dst, size_t step, int width, int height, void* scale)
{
    CALL_HAL(recip32f, cv_hal_recip32f, src1, step1, src2, step2, dst, step, width, height, *(const double*)scale)
    recip_f(src1, step1, src2, step2, dst, step, width, height, *(const double*)scale);
}

void recip64f( const double* src1, size_t step1, const double* src2, size_t step2,
                   double* dst, size_t step, int width, int height, void* scale)
{
    CALL_HAL(recip64f, cv_hal_recip64f, src1, step1, src2, step2, dst, step, width, height, *(const double*)scale)
    recip_f(src1, step1, src2, step2, dst, step, width, height, *(const double*)scale);
}

//=======================================
// Add weighted
//=======================================

void
addWeighted8u( const uchar* src1, size_t step1,
               const uchar* src2, size_t step2,
               uchar* dst, size_t step, int width, int height,
               void* scalars )
{
    CALL_HAL(addWeighted8u, cv_hal_addWeighted8u, src1, step1, src2, step2, dst, step, width, height, (const double*)scalars)
    const double* scalars_ = (const double*)scalars;
    float alpha = (float)scalars_[0], beta = (float)scalars_[1], gamma = (float)scalars_[2];

    for( ; height--; src1 += step1, src2 += step2, dst += step )
    {
        int x = 0;

#if CV_SSE2
        if( USE_SSE2 )
        {
            __m128 a4 = _mm_set1_ps(alpha), b4 = _mm_set1_ps(beta), g4 = _mm_set1_ps(gamma);
            __m128i z = _mm_setzero_si128();

            for( ; x <= width - 8; x += 8 )
            {
                __m128i u = _mm_unpacklo_epi8(_mm_loadl_epi64((const __m128i*)(src1 + x)), z);
                __m128i v = _mm_unpacklo_epi8(_mm_loadl_epi64((const __m128i*)(src2 + x)), z);

                __m128 u0 = _mm_cvtepi32_ps(_mm_unpacklo_epi16(u, z));
                __m128 u1 = _mm_cvtepi32_ps(_mm_unpackhi_epi16(u, z));
                __m128 v0 = _mm_cvtepi32_ps(_mm_unpacklo_epi16(v, z));
                __m128 v1 = _mm_cvtepi32_ps(_mm_unpackhi_epi16(v, z));

                u0 = _mm_add_ps(_mm_mul_ps(u0, a4), _mm_mul_ps(v0, b4));
                u1 = _mm_add_ps(_mm_mul_ps(u1, a4), _mm_mul_ps(v1, b4));
                u0 = _mm_add_ps(u0, g4); u1 = _mm_add_ps(u1, g4);

                u = _mm_packs_epi32(_mm_cvtps_epi32(u0), _mm_cvtps_epi32(u1));
                u = _mm_packus_epi16(u, u);

                _mm_storel_epi64((__m128i*)(dst + x), u);
            }
        }
#elif CV_NEON
        float32x4_t g = vdupq_n_f32 (gamma);

        for( ; x <= width - 8; x += 8 )
        {
            uint8x8_t in1 = vld1_u8(src1+x);
            uint16x8_t in1_16 = vmovl_u8(in1);
            float32x4_t in1_f_l = vcvtq_f32_u32(vmovl_u16(vget_low_u16(in1_16)));
            float32x4_t in1_f_h = vcvtq_f32_u32(vmovl_u16(vget_high_u16(in1_16)));

            uint8x8_t in2 = vld1_u8(src2+x);
            uint16x8_t in2_16 = vmovl_u8(in2);
            float32x4_t in2_f_l = vcvtq_f32_u32(vmovl_u16(vget_low_u16(in2_16)));
            float32x4_t in2_f_h = vcvtq_f32_u32(vmovl_u16(vget_high_u16(in2_16)));

            float32x4_t out_f_l = vaddq_f32(vmulq_n_f32(in1_f_l, alpha), vmulq_n_f32(in2_f_l, beta));
            float32x4_t out_f_h = vaddq_f32(vmulq_n_f32(in1_f_h, alpha), vmulq_n_f32(in2_f_h, beta));
            out_f_l = vaddq_f32(out_f_l, g);
            out_f_h = vaddq_f32(out_f_h, g);

            uint16x4_t out_16_l = vqmovun_s32(cv_vrndq_s32_f32(out_f_l));
            uint16x4_t out_16_h = vqmovun_s32(cv_vrndq_s32_f32(out_f_h));

            uint16x8_t out_16 = vcombine_u16(out_16_l, out_16_h);
            uint8x8_t out = vqmovn_u16(out_16);

            vst1_u8(dst+x, out);
        }
#endif
        #if CV_ENABLE_UNROLLED
        for( ; x <= width - 4; x += 4 )
        {
            float t0, t1;
            t0 = CV_8TO32F(src1[x])*alpha + CV_8TO32F(src2[x])*beta + gamma;
            t1 = CV_8TO32F(src1[x+1])*alpha + CV_8TO32F(src2[x+1])*beta + gamma;

            dst[x] = saturate_cast<uchar>(t0);
            dst[x+1] = saturate_cast<uchar>(t1);

            t0 = CV_8TO32F(src1[x+2])*alpha + CV_8TO32F(src2[x+2])*beta + gamma;
            t1 = CV_8TO32F(src1[x+3])*alpha + CV_8TO32F(src2[x+3])*beta + gamma;

            dst[x+2] = saturate_cast<uchar>(t0);
            dst[x+3] = saturate_cast<uchar>(t1);
        }
        #endif

        for( ; x < width; x++ )
        {
            float t0 = CV_8TO32F(src1[x])*alpha + CV_8TO32F(src2[x])*beta + gamma;
            dst[x] = saturate_cast<uchar>(t0);
        }
    }
}

void addWeighted8s( const schar* src1, size_t step1, const schar* src2, size_t step2,
                           schar* dst, size_t step, int width, int height, void* scalars )
{
    CALL_HAL(addWeighted8s, cv_hal_addWeighted8s, src1, step1, src2, step2, dst, step, width, height, (const double*)scalars)
    addWeighted_<schar, float>(src1, step1, src2, step2, dst, step, width, height, scalars);
}

void addWeighted16u( const ushort* src1, size_t step1, const ushort* src2, size_t step2,
                            ushort* dst, size_t step, int width, int height, void* scalars )
{
    CALL_HAL(addWeighted16u, cv_hal_addWeighted16u, src1, step1, src2, step2, dst, step, width, height, (const double*)scalars)
    addWeighted_<ushort, float>(src1, step1, src2, step2, dst, step, width, height, scalars);
}

void addWeighted16s( const short* src1, size_t step1, const short* src2, size_t step2,
                            short* dst, size_t step, int width, int height, void* scalars )
{
    CALL_HAL(addWeighted16s, cv_hal_addWeighted16s, src1, step1, src2, step2, dst, step, width, height, (const double*)scalars)
    addWeighted_<short, float>(src1, step1, src2, step2, dst, step, width, height, scalars);
}

void addWeighted32s( const int* src1, size_t step1, const int* src2, size_t step2,
                            int* dst, size_t step, int width, int height, void* scalars )
{
    CALL_HAL(addWeighted32s, cv_hal_addWeighted32s, src1, step1, src2, step2, dst, step, width, height, (const double*)scalars)
    addWeighted_<int, double>(src1, step1, src2, step2, dst, step, width, height, scalars);
}

void addWeighted32f( const float* src1, size_t step1, const float* src2, size_t step2,
                            float* dst, size_t step, int width, int height, void* scalars )
{
    CALL_HAL(addWeighted32f, cv_hal_addWeighted32f, src1, step1, src2, step2, dst, step, width, height, (const double*)scalars)
    addWeighted_<float, double>(src1, step1, src2, step2, dst, step, width, height, scalars);
}

void addWeighted64f( const double* src1, size_t step1, const double* src2, size_t step2,
                            double* dst, size_t step, int width, int height, void* scalars )
{
    CALL_HAL(addWeighted64f, cv_hal_addWeighted64f, src1, step1, src2, step2, dst, step, width, height, (const double*)scalars)
    addWeighted_<double, double>(src1, step1, src2, step2, dst, step, width, height, scalars);
}

}} // cv::hal::

/* End of file. */<|MERGE_RESOLUTION|>--- conflicted
+++ resolved
@@ -1519,534 +1519,6 @@
     }
 };
 
-<<<<<<< HEAD
-#elif CV_AVX2
-
-template <>
-struct Mul_SIMD<uchar, float>
-{
-    Mul_SIMD()
-    {
-        haveAVX = checkHardwareSupport(CV_CPU_AVX2);
-    }
-
-    int operator() (const uchar * src1, const uchar * src2, uchar * dst, int width, float scale) const
-    {
-        int x = 0;
-
-        if (!haveAVX)
-            return x;
-
-        __m256i v_zero = _mm256_setzero_si256();
-        if (scale == 1.0f)
-            for (; x <= width - 32; x += 32)
-            {
-                __m256i v_src1 = _mm256_loadu_si256((__m256i const *)(src1 + x));
-                __m256i v_src2 = _mm256_loadu_si256((__m256i const *)(src2 + x));
-
-                __m256i v_s10 = _mm256_unpacklo_epi8(v_src1, v_zero);
-                __m256i v_s11 = _mm256_unpackhi_epi8(v_src1, v_zero);
-                __m256i v_s20 = _mm256_unpacklo_epi8(v_src2, v_zero);
-                __m256i v_s21 = _mm256_unpackhi_epi8(v_src2, v_zero);
-
-                __m256i v_s100 = _mm256_unpacklo_epi16(v_s10, v_zero);
-                __m256i v_s101 = _mm256_unpackhi_epi16(v_s10, v_zero);
-                __m256i v_s110 = _mm256_unpacklo_epi16(v_s11, v_zero);
-                __m256i v_s111 = _mm256_unpackhi_epi16(v_s11, v_zero);
-                __m256i v_s200 = _mm256_unpacklo_epi16(v_s20, v_zero);
-                __m256i v_s201 = _mm256_unpackhi_epi16(v_s20, v_zero);
-                __m256i v_s210 = _mm256_unpacklo_epi16(v_s21, v_zero);
-                __m256i v_s211 = _mm256_unpackhi_epi16(v_s21, v_zero);
-
-                __m256 v_dst00 = _mm256_mul_ps(_mm256_cvtepi32_ps(v_s100), _mm256_cvtepi32_ps(v_s200));
-                __m256 v_dst01 = _mm256_mul_ps(_mm256_cvtepi32_ps(v_s101), _mm256_cvtepi32_ps(v_s201));
-                __m256 v_dst10 = _mm256_mul_ps(_mm256_cvtepi32_ps(v_s110), _mm256_cvtepi32_ps(v_s210));
-                __m256 v_dst11 = _mm256_mul_ps(_mm256_cvtepi32_ps(v_s111), _mm256_cvtepi32_ps(v_s211));
-
-                v_s100 = _mm256_cvtps_epi32(v_dst00);
-                v_s101 = _mm256_cvtps_epi32(v_dst01);
-                v_s110 = _mm256_cvtps_epi32(v_dst10);
-                v_s111 = _mm256_cvtps_epi32(v_dst11);
-
-                v_s10 = _mm256_packus_epi32(v_s100, v_s101);
-                v_s11 = _mm256_packus_epi32(v_s110, v_s111);
-
-                _mm256_storeu_si256((__m256i*)(dst+x), _mm256_packus_epi16(v_s10, v_s11));
-            }
-        else
-        {
-            __m256 v_scale = _mm256_set1_ps(scale);
-            for (; x <= width - 32; x += 32)
-            {
-                __m256i v_src1 = _mm256_loadu_si256((__m256i const *)(src1 + x));
-                __m256i v_src2 = _mm256_loadu_si256((__m256i const *)(src2 + x));
-
-                __m256i v_s10 = _mm256_unpacklo_epi8(v_src1, v_zero);
-                __m256i v_s11 = _mm256_unpackhi_epi8(v_src1, v_zero);
-                __m256i v_s20 = _mm256_unpacklo_epi8(v_src2, v_zero);
-                __m256i v_s21 = _mm256_unpackhi_epi8(v_src2, v_zero);
-
-                __m256i v_s100 = _mm256_unpacklo_epi16(v_s10, v_zero);
-                __m256i v_s101 = _mm256_unpackhi_epi16(v_s10, v_zero);
-                __m256i v_s110 = _mm256_unpacklo_epi16(v_s11, v_zero);
-                __m256i v_s111 = _mm256_unpackhi_epi16(v_s11, v_zero);
-                __m256i v_s200 = _mm256_unpacklo_epi16(v_s20, v_zero);
-                __m256i v_s201 = _mm256_unpackhi_epi16(v_s20, v_zero);
-                __m256i v_s210 = _mm256_unpacklo_epi16(v_s21, v_zero);
-                __m256i v_s211 = _mm256_unpackhi_epi16(v_s21, v_zero);
-
-                __m256 v_dst00 = _mm256_mul_ps(_mm256_cvtepi32_ps(v_s100), _mm256_cvtepi32_ps(v_s200));
-                __m256 v_dst01 = _mm256_mul_ps(_mm256_cvtepi32_ps(v_s101), _mm256_cvtepi32_ps(v_s201));
-                __m256 v_dst10 = _mm256_mul_ps(_mm256_cvtepi32_ps(v_s110), _mm256_cvtepi32_ps(v_s210));
-                __m256 v_dst11 = _mm256_mul_ps(_mm256_cvtepi32_ps(v_s111), _mm256_cvtepi32_ps(v_s211));
-
-                v_dst00 = _mm256_mul_ps(v_dst00, v_scale);
-                v_dst01 = _mm256_mul_ps(v_dst01, v_scale);
-                v_dst10 = _mm256_mul_ps(v_dst10, v_scale);
-                v_dst11 = _mm256_mul_ps(v_dst11, v_scale);
-
-                v_s100 = _mm256_cvtps_epi32(v_dst00);
-                v_s101 = _mm256_cvtps_epi32(v_dst01);
-                v_s110 = _mm256_cvtps_epi32(v_dst10);
-                v_s111 = _mm256_cvtps_epi32(v_dst11);
-
-                v_s10 = _mm256_packus_epi32(v_s100, v_s101);
-                v_s11 = _mm256_packus_epi32(v_s110, v_s111);
-
-                _mm256_storeu_si256((__m256i*)(dst+x), _mm256_packus_epi16(v_s10, v_s11));
-            }
-        }
-
-        return x;
-    }
-
-    bool haveAVX;
-};
-
-template <>
-struct Mul_SIMD<schar, float>
-{
-    Mul_SIMD()
-    {
-        haveAVX = checkHardwareSupport(CV_CPU_AVX2);
-    }
-
-    int operator() (const schar * src1, const schar * src2, schar * dst, int width, float scale) const
-    {
-        int x = 0;
-
-        if (!haveAVX)
-            return x;
-
-        if (scale == 1.0f)
-            for (; x <= width - 32; x += 32)
-            {
-                __m128i v_src10 = _mm_loadu_si128((__m128i const *)(src1 + x));
-                __m128i v_src11 = _mm_loadu_si128((__m128i const *)(src1 + x + 16));
-                __m128i v_src20 = _mm_loadu_si128((__m128i const *)(src2 + x));
-                __m128i v_src21 = _mm_loadu_si128((__m128i const *)(src2 + x + 16));
-
-                __m256i v_s10 = _mm256_cvtepi8_epi16(v_src10);
-                __m256i v_s11 = _mm256_cvtepi8_epi16(v_src11);
-                __m256i v_s20 = _mm256_cvtepi8_epi16(v_src20);
-                __m256i v_s21 = _mm256_cvtepi8_epi16(v_src21);
-
-                //v_s10 = _mm256_mullo_epi16(v_s10, v_s20);
-                //v_s11 = _mm256_mullo_epi16(v_s11, v_s21);
-
-                __m256i v_s100 = _mm256_cvtepi16_epi32(_mm256_extracti128_si256(v_s10, 0));
-                __m256i v_s101 = _mm256_cvtepi16_epi32(_mm256_extracti128_si256(v_s10, 1));
-                __m256i v_s110 = _mm256_cvtepi16_epi32(_mm256_extracti128_si256(v_s11, 0));
-                __m256i v_s111 = _mm256_cvtepi16_epi32(_mm256_extracti128_si256(v_s11, 1));
-                __m256i v_s200 = _mm256_cvtepi16_epi32(_mm256_extracti128_si256(v_s20, 0));
-                __m256i v_s201 = _mm256_cvtepi16_epi32(_mm256_extracti128_si256(v_s20, 1));
-                __m256i v_s210 = _mm256_cvtepi16_epi32(_mm256_extracti128_si256(v_s21, 0));
-                __m256i v_s211 = _mm256_cvtepi16_epi32(_mm256_extracti128_si256(v_s21, 1));
-
-                __m256 v_dst00 = _mm256_mul_ps(_mm256_cvtepi32_ps(v_s100), _mm256_cvtepi32_ps(v_s200));
-                __m256 v_dst01 = _mm256_mul_ps(_mm256_cvtepi32_ps(v_s101), _mm256_cvtepi32_ps(v_s201));
-                __m256 v_dst10 = _mm256_mul_ps(_mm256_cvtepi32_ps(v_s110), _mm256_cvtepi32_ps(v_s210));
-                __m256 v_dst11 = _mm256_mul_ps(_mm256_cvtepi32_ps(v_s111), _mm256_cvtepi32_ps(v_s211));
-
-                v_s100 = _mm256_cvtps_epi32(v_dst00);
-                v_s101 = _mm256_cvtps_epi32(v_dst01);
-                v_s110 = _mm256_cvtps_epi32(v_dst10);
-                v_s111 = _mm256_cvtps_epi32(v_dst11);
-
-                v_s10 = _mm256_packs_epi32(v_s100, v_s101);
-                v_s11 = _mm256_packs_epi32(v_s110, v_s111);
-
-                _mm256_storeu_si256((__m256i*)(dst+x), _mm256_packs_epi16(v_s10, v_s11));
-            }
-        else
-        {
-            __m256 v_scale = _mm256_set1_ps(scale);
-            for (; x <= width - 32; x += 32)
-            {
-                __m128i v_src10 = _mm_loadu_si128((__m128i const *)(src1 + x));
-                __m128i v_src11 = _mm_loadu_si128((__m128i const *)(src1 + x + 16));
-                __m128i v_src20 = _mm_loadu_si128((__m128i const *)(src2 + x));
-                __m128i v_src21 = _mm_loadu_si128((__m128i const *)(src2 + x + 16));
-
-                __m256i v_s10 = _mm256_cvtepi8_epi16(v_src10);
-                __m256i v_s11 = _mm256_cvtepi8_epi16(v_src11);
-                __m256i v_s20 = _mm256_cvtepi8_epi16(v_src20);
-                __m256i v_s21 = _mm256_cvtepi8_epi16(v_src21);
-
-                __m256i v_s100 = _mm256_cvtepi16_epi32(_mm256_extracti128_si256(v_s10, 0));
-                __m256i v_s101 = _mm256_cvtepi16_epi32(_mm256_extracti128_si256(v_s10, 1));
-                __m256i v_s110 = _mm256_cvtepi16_epi32(_mm256_extracti128_si256(v_s11, 0));
-                __m256i v_s111 = _mm256_cvtepi16_epi32(_mm256_extracti128_si256(v_s11, 1));
-                __m256i v_s200 = _mm256_cvtepi16_epi32(_mm256_extracti128_si256(v_s20, 0));
-                __m256i v_s201 = _mm256_cvtepi16_epi32(_mm256_extracti128_si256(v_s20, 1));
-                __m256i v_s210 = _mm256_cvtepi16_epi32(_mm256_extracti128_si256(v_s21, 0));
-                __m256i v_s211 = _mm256_cvtepi16_epi32(_mm256_extracti128_si256(v_s21, 1));
-
-                __m256 v_dst00 = _mm256_mul_ps(_mm256_cvtepi32_ps(v_s100), _mm256_cvtepi32_ps(v_s200));
-                __m256 v_dst01 = _mm256_mul_ps(_mm256_cvtepi32_ps(v_s101), _mm256_cvtepi32_ps(v_s201));
-                __m256 v_dst10 = _mm256_mul_ps(_mm256_cvtepi32_ps(v_s110), _mm256_cvtepi32_ps(v_s210));
-                __m256 v_dst11 = _mm256_mul_ps(_mm256_cvtepi32_ps(v_s111), _mm256_cvtepi32_ps(v_s211));
-
-                v_dst00 = _mm256_mul_ps(v_dst00, v_scale);
-                v_dst01 = _mm256_mul_ps(v_dst01, v_scale);
-                v_dst10 = _mm256_mul_ps(v_dst10, v_scale);
-                v_dst11 = _mm256_mul_ps(v_dst11, v_scale);
-
-                v_s100 = _mm256_cvtps_epi32(v_dst00);
-                v_s101 = _mm256_cvtps_epi32(v_dst01);
-                v_s110 = _mm256_cvtps_epi32(v_dst10);
-                v_s111 = _mm256_cvtps_epi32(v_dst11);
-
-                v_s10 = _mm256_packs_epi32(v_s100, v_s101);
-                v_s11 = _mm256_packs_epi32(v_s110, v_s111);
-
-                _mm256_storeu_si256((__m256i*)(dst + x), _mm256_packs_epi16(v_s10, v_s11));
-            }
-        }
-
-        return x;
-    }
-
-    bool haveAVX;
-};
-
-template <>
-struct Mul_SIMD<ushort, float>
-{
-    Mul_SIMD()
-    {
-        haveAVX = checkHardwareSupport(CV_CPU_AVX2);
-    }
-
-    int operator() (const ushort * src1, const ushort * src2, ushort * dst, int width, float scale) const
-    {
-        int x = 0;
-
-        if (!haveAVX)
-            return x;
-
-        __m256i v_zero = _mm256_setzero_si256();
-        if (scale == 1.0f)
-        {
-            __m256 v_scale = _mm256_set1_ps(scale);
-            for (; x <= width - 16; x += 16)
-            {
-                __m256i v_src1 = _mm256_loadu_si256((__m256i const *)(src1 + x));
-                __m256i v_src2 = _mm256_loadu_si256((__m256i const *)(src2 + x));
-
-                __m256 v_dst1 = _mm256_mul_ps(_mm256_cvtepi32_ps(_mm256_unpacklo_epi16(v_src1, v_zero)),
-                    _mm256_cvtepi32_ps(_mm256_unpacklo_epi16(v_src2, v_zero)));
-
-                __m256 v_dst2 = _mm256_mul_ps(_mm256_cvtepi32_ps(_mm256_unpackhi_epi16(v_src1, v_zero)),
-                    _mm256_cvtepi32_ps(_mm256_unpackhi_epi16(v_src2, v_zero)));
-
-                __m256i v_dsti = _mm256_packus_epi32(_mm256_cvtps_epi32(v_dst1), _mm256_cvtps_epi32(v_dst2));
-                _mm256_storeu_si256((__m256i *)(dst + x), v_dsti);
-            }
-        }
-        else
-        {
-            __m256 v_scale = _mm256_set1_ps(scale);
-            for (; x <= width - 16; x += 16)
-            {
-                __m256i v_src1 = _mm256_loadu_si256((__m256i const *)(src1 + x));
-                __m256i v_src2 = _mm256_loadu_si256((__m256i const *)(src2 + x));
-
-                __m256 v_dst1 = _mm256_mul_ps(_mm256_cvtepi32_ps(_mm256_unpacklo_epi16(v_src1, v_zero)),
-                    _mm256_cvtepi32_ps(_mm256_unpacklo_epi16(v_src2, v_zero)));
-                v_dst1 = _mm256_mul_ps(v_dst1, v_scale);
-
-                __m256 v_dst2 = _mm256_mul_ps(_mm256_cvtepi32_ps(_mm256_unpackhi_epi16(v_src1, v_zero)),
-                    _mm256_cvtepi32_ps(_mm256_unpackhi_epi16(v_src2, v_zero)));
-                v_dst2 = _mm256_mul_ps(v_dst2, v_scale);
-
-                __m256i v_dsti = _mm256_packus_epi32(_mm256_cvtps_epi32(v_dst1), _mm256_cvtps_epi32(v_dst2));
-                _mm256_storeu_si256((__m256i *)(dst + x), v_dsti);
-            }
-        }
-
-        return x;
-    }
-
-    bool haveAVX;
-};
-
-template <>
-struct Mul_SIMD<short, float>
-{
-    Mul_SIMD()
-    {
-        haveAVX = checkHardwareSupport(CV_CPU_AVX2);
-    }
-
-    int operator() (const short * src1, const short * src2, short * dst, int width, float scale) const
-    {
-        int x = 0;
-
-        if (!haveAVX)
-            return x;
-
-        if (scale == 1.0f)
-        {
-            for (; x <= width - 16; x += 16)
-            {
-                __m128i v_src10 = _mm_loadu_si128((__m128i const *)(src1 + x));
-                __m128i v_src11 = _mm_loadu_si128((__m128i const *)(src1 + x + 8));
-                __m128i v_src20 = _mm_loadu_si128((__m128i const *)(src2 + x));
-                __m128i v_src21 = _mm_loadu_si128((__m128i const *)(src2 + x + 8));
-
-                __m256i v_s10 = _mm256_cvtepi16_epi32(v_src10);
-                __m256i v_s11 = _mm256_cvtepi16_epi32(v_src11);
-                __m256i v_s20 = _mm256_cvtepi16_epi32(v_src20);
-                __m256i v_s21 = _mm256_cvtepi16_epi32(v_src21);
-
-                __m256 v_dst00 = _mm256_mul_ps(_mm256_cvtepi32_ps(v_s10), _mm256_cvtepi32_ps(v_s20));
-                __m256 v_dst01 = _mm256_mul_ps(_mm256_cvtepi32_ps(v_s11), _mm256_cvtepi32_ps(v_s21));
-
-                v_s10 = _mm256_cvtps_epi32(v_dst00);
-                v_s11 = _mm256_cvtps_epi32(v_dst01);
-
-                _mm256_storeu_si256((__m256i*)(dst + x), _mm256_packs_epi32(v_s10, v_s11));
-            }
-        }
-        else
-        {
-            __m256 v_scale = _mm256_set1_ps(scale);
-            for (; x <= width - 16; x += 16)
-            {
-                __m128i v_src10 = _mm_loadu_si128((__m128i const *)(src1 + x));
-                __m128i v_src11 = _mm_loadu_si128((__m128i const *)(src1 + x + 8));
-                __m128i v_src20 = _mm_loadu_si128((__m128i const *)(src2 + x));
-                __m128i v_src21 = _mm_loadu_si128((__m128i const *)(src2 + x + 8));
-
-                __m256i v_s10 = _mm256_cvtepi16_epi32(v_src10);
-                __m256i v_s11 = _mm256_cvtepi16_epi32(v_src11);
-                __m256i v_s20 = _mm256_cvtepi16_epi32(v_src20);
-                __m256i v_s21 = _mm256_cvtepi16_epi32(v_src21);
-
-                __m256 v_dst00 = _mm256_mul_ps(_mm256_cvtepi32_ps(v_s10), _mm256_cvtepi32_ps(v_s20));
-                __m256 v_dst01 = _mm256_mul_ps(_mm256_cvtepi32_ps(v_s11), _mm256_cvtepi32_ps(v_s21));
-
-                v_dst00 = _mm256_mul_ps(v_dst00, v_scale);
-                v_dst01 = _mm256_mul_ps(v_dst01, v_scale);
-
-                v_s10 = _mm256_cvtps_epi32(v_dst00);
-                v_s11 = _mm256_cvtps_epi32(v_dst01);
-
-                _mm256_storeu_si256((__m256i*)(dst + x), _mm256_packs_epi32(v_s10, v_s11));
-            }
-        }
-
-        return x;
-    }
-
-    bool haveAVX;
-};
-
-template <>
-struct Mul_SIMD<int, double>
-{
-    Mul_SIMD()
-    {
-        haveAVX = checkHardwareSupport(CV_CPU_AVX2);
-    }
-
-    int operator() (const int * src1, const int* src2, int* dst, int width, double scale) const
-    {
-        int x = 0;
-
-        if (!haveAVX)
-            return x;
-
-        if (scale == 1.0)
-        {
-            for (; x <= width - 8; x += 8)
-            {
-                __m128i v_src10 = _mm_loadu_si128((__m128i const *)(src1 + x));
-                __m128i v_src11 = _mm_loadu_si128((__m128i const *)(src1 + x + 4));
-                __m128i v_src20 = _mm_loadu_si128((__m128i const *)(src2 + x));
-                __m128i v_src21 = _mm_loadu_si128((__m128i const *)(src2 + x + 4));
-
-                __m256d v_s10 = _mm256_cvtepi32_pd(v_src10);
-                __m256d v_s11 = _mm256_cvtepi32_pd(v_src11);
-                __m256d v_s20 = _mm256_cvtepi32_pd(v_src20);
-                __m256d v_s21 = _mm256_cvtepi32_pd(v_src21);
-
-                __m256d v_dst00 = _mm256_mul_pd(v_s10, v_s20);
-                __m256d v_dst01 = _mm256_mul_pd(v_s11, v_s21);
-
-                v_src10 = _mm256_cvtpd_epi32(v_dst00);
-                v_src11 = _mm256_cvtpd_epi32(v_dst01);
-
-                _mm_storeu_si128((__m128i*)(dst + x), v_src10);
-                _mm_storeu_si128((__m128i*)(dst + x + 4), v_src11);
-            }
-        }
-        else
-        {
-            __m256d v_scale = _mm256_set1_pd(scale);
-            for (; x <= width - 8; x += 8)
-            {
-                __m128i v_src10 = _mm_loadu_si128((__m128i const *)(src1 + x));
-                __m128i v_src11 = _mm_loadu_si128((__m128i const *)(src1 + x + 4));
-                __m128i v_src20 = _mm_loadu_si128((__m128i const *)(src2 + x));
-                __m128i v_src21 = _mm_loadu_si128((__m128i const *)(src2 + x + 4));
-
-                __m256d v_s10 = _mm256_cvtepi32_pd(v_src10);
-                __m256d v_s11 = _mm256_cvtepi32_pd(v_src11);
-                __m256d v_s20 = _mm256_cvtepi32_pd(v_src20);
-                __m256d v_s21 = _mm256_cvtepi32_pd(v_src21);
-
-                __m256d v_dst00 = _mm256_mul_pd(v_s10, v_s20);
-                __m256d v_dst01 = _mm256_mul_pd(v_s11, v_s21);
-
-                v_dst00 = _mm256_mul_pd(v_dst00, v_scale);
-                v_dst01 = _mm256_mul_pd(v_dst01, v_scale);
-
-                v_src10 = _mm256_cvtpd_epi32(v_dst00);
-                v_src11 = _mm256_cvtpd_epi32(v_dst01);
-
-                _mm_storeu_si128((__m128i*)(dst + x), v_src10);
-                _mm_storeu_si128((__m128i*)(dst + x + 4), v_src11);
-            }
-        }
-
-        return x;
-    }
-
-    bool haveAVX;
-};
-
-template <>
-struct Mul_SIMD<float, float>
-{
-    Mul_SIMD()
-    {
-        haveAVX = checkHardwareSupport(CV_CPU_AVX2);
-    }
-
-    int operator() (const float * src1, const float* src2, float* dst, int width, float scale) const
-    {
-        int x = 0;
-
-        if (!haveAVX)
-            return x;
-
-        if (scale == 1.0f)
-        {
-            for (; x <= width - 16; x += 16)
-            {
-                __m256 v_src10 = _mm256_loadu_ps(src1 + x);
-                __m256 v_src11 = _mm256_loadu_ps(src1 + x + 8);
-                __m256 v_src20 = _mm256_loadu_ps(src2 + x);
-                __m256 v_src21 = _mm256_loadu_ps(src2 + x + 8);
-
-                _mm256_storeu_ps(dst + x, _mm256_mul_ps(v_src10, v_src20));
-                _mm256_storeu_ps(dst + x + 8, _mm256_mul_ps(v_src11, v_src21));
-            }
-        }
-        else
-        {
-            __m256 v_scale = _mm256_set1_ps(scale);
-            for (; x <= width - 16; x += 16)
-            {
-                __m256 v_src10 = _mm256_loadu_ps(src1 + x);
-                __m256 v_src11 = _mm256_loadu_ps(src1 + x + 8);
-                __m256 v_src20 = _mm256_loadu_ps(src2 + x);
-                __m256 v_src21 = _mm256_loadu_ps(src2 + x + 8);
-
-                v_src10 = _mm256_mul_ps(v_src10, v_src20);
-                v_src11 = _mm256_mul_ps(v_src11, v_src21);
-
-                _mm256_storeu_ps(dst + x, _mm256_mul_ps(v_src10, v_scale));
-                _mm256_storeu_ps(dst + x + 8, _mm256_mul_ps(v_src11, v_scale));
-            }
-        }
-
-        return x;
-    }
-
-    bool haveAVX;
-};
-
-template <>
-struct Mul_SIMD<double, double>
-{
-    Mul_SIMD()
-    {
-        haveAVX = checkHardwareSupport(CV_CPU_AVX2);
-    }
-
-    int operator() (const double * src1, const double* src2, double* dst, int width, double scale) const
-    {
-        int x = 0;
-
-        if (!haveAVX)
-            return x;
-
-        if (scale == 1.0)
-        {
-            for (; x <= width - 8; x += 8)
-            {
-                __m256d v_src10 = _mm256_loadu_pd(src1 + x);
-                __m256d v_src11 = _mm256_loadu_pd(src1 + x + 4);
-                __m256d v_src20 = _mm256_loadu_pd(src2 + x);
-                __m256d v_src21 = _mm256_loadu_pd(src2 + x + 4);
-
-                _mm256_storeu_pd(dst + x, _mm256_mul_pd(v_src10, v_src20));
-                _mm256_storeu_pd(dst + x + 4, _mm256_mul_pd(v_src11, v_src21));
-            }
-        }
-        else
-        {
-            __m256d v_scale = _mm256_set1_pd(scale);
-            for (; x <= width - 8; x += 8)
-            {
-                __m256d v_src10 = _mm256_loadu_pd(src1 + x);
-                __m256d v_src11 = _mm256_loadu_pd(src1 + x + 4);
-                __m256d v_src20 = _mm256_loadu_pd(src2 + x);
-                __m256d v_src21 = _mm256_loadu_pd(src2 + x + 4);
-
-                v_src10 = _mm256_mul_pd(v_src10, v_src20);
-                v_src11 = _mm256_mul_pd(v_src11, v_src21);
-
-                _mm256_storeu_pd(dst + x, _mm256_mul_pd(v_src10, v_scale));
-                _mm256_storeu_pd(dst + x + 4, _mm256_mul_pd(v_src11, v_scale));
-            }
-        }
-
-        return x;
-    }
-
-    bool haveAVX;
-};
-
-#elif CV_SSE2
-
-#if CV_SSE4_1
-
-=======
->>>>>>> afdbd855
 template <>
 struct InRange_SIMD<schar>
 {
@@ -2119,104 +1591,9 @@
     }
 };
 
-<<<<<<< HEAD
-#if CV_AVX2
-
-=======
->>>>>>> afdbd855
 template <>
 struct InRange_SIMD<int>
 {
-<<<<<<< HEAD
-    bool haveAVX;
-    Div_SIMD() { haveAVX = checkHardwareSupport(CV_CPU_AVX2); }
-
-    int operator() (const uchar * src1, const uchar * src2, uchar * dst, int width, double scale) const
-    {
-        int x = 0;
-
-        if (!haveAVX)
-            return x;
-
-        __m256i v_zero = _mm256_setzero_si256();
-        if ((float)scale == 1.0f)
-            for (; x <= width - 32; x += 32)
-            {
-                __m256i v_src1 = _mm256_loadu_si256((__m256i const *)(src1 + x));
-                __m256i v_src2 = _mm256_loadu_si256((__m256i const *)(src2 + x));
-
-                __m256i v_s10 = _mm256_unpacklo_epi8(v_src1, v_zero);
-                __m256i v_s11 = _mm256_unpackhi_epi8(v_src1, v_zero);
-                __m256i v_s20 = _mm256_unpacklo_epi8(v_src2, v_zero);
-                __m256i v_s21 = _mm256_unpackhi_epi8(v_src2, v_zero);
-
-                __m256i v_s100 = _mm256_unpacklo_epi16(v_s10, v_zero);
-                __m256i v_s101 = _mm256_unpackhi_epi16(v_s10, v_zero);
-                __m256i v_s110 = _mm256_unpacklo_epi16(v_s11, v_zero);
-                __m256i v_s111 = _mm256_unpackhi_epi16(v_s11, v_zero);
-                __m256i v_s200 = _mm256_unpacklo_epi16(v_s20, v_zero);
-                __m256i v_s201 = _mm256_unpackhi_epi16(v_s20, v_zero);
-                __m256i v_s210 = _mm256_unpacklo_epi16(v_s21, v_zero);
-                __m256i v_s211 = _mm256_unpackhi_epi16(v_s21, v_zero);
-
-                __m256 v_dst00 = _mm256_div_ps(_mm256_cvtepi32_ps(v_s100), _mm256_cvtepi32_ps(v_s200));
-                __m256 v_dst01 = _mm256_div_ps(_mm256_cvtepi32_ps(v_s101), _mm256_cvtepi32_ps(v_s201));
-                __m256 v_dst10 = _mm256_div_ps(_mm256_cvtepi32_ps(v_s110), _mm256_cvtepi32_ps(v_s210));
-                __m256 v_dst11 = _mm256_div_ps(_mm256_cvtepi32_ps(v_s111), _mm256_cvtepi32_ps(v_s211));
-
-                v_s100 = _mm256_cvtps_epi32(v_dst00);
-                v_s101 = _mm256_cvtps_epi32(v_dst01);
-                v_s110 = _mm256_cvtps_epi32(v_dst10);
-                v_s111 = _mm256_cvtps_epi32(v_dst11);
-
-                v_s10 = _mm256_packus_epi32(v_s100, v_s101);
-                v_s11 = _mm256_packus_epi32(v_s110, v_s111);
-
-                _mm256_storeu_si256((__m256i*)(dst + x), _mm256_packus_epi16(v_s10, v_s11));
-            }
-        else
-        {
-            __m256 v_scale = _mm256_set1_ps((float)scale);
-            for (; x <= width - 32; x += 32)
-            {
-                __m256i v_src1 = _mm256_loadu_si256((__m256i const *)(src1 + x));
-                __m256i v_src2 = _mm256_loadu_si256((__m256i const *)(src2 + x));
-
-                __m256i v_s10 = _mm256_unpacklo_epi8(v_src1, v_zero);
-                __m256i v_s11 = _mm256_unpackhi_epi8(v_src1, v_zero);
-                __m256i v_s20 = _mm256_unpacklo_epi8(v_src2, v_zero);
-                __m256i v_s21 = _mm256_unpackhi_epi8(v_src2, v_zero);
-
-                __m256i v_s100 = _mm256_unpacklo_epi16(v_s10, v_zero);
-                __m256i v_s101 = _mm256_unpackhi_epi16(v_s10, v_zero);
-                __m256i v_s110 = _mm256_unpacklo_epi16(v_s11, v_zero);
-                __m256i v_s111 = _mm256_unpackhi_epi16(v_s11, v_zero);
-                __m256i v_s200 = _mm256_unpacklo_epi16(v_s20, v_zero);
-                __m256i v_s201 = _mm256_unpackhi_epi16(v_s20, v_zero);
-                __m256i v_s210 = _mm256_unpacklo_epi16(v_s21, v_zero);
-                __m256i v_s211 = _mm256_unpackhi_epi16(v_s21, v_zero);
-
-                __m256 v_dst00 = _mm256_div_ps(_mm256_cvtepi32_ps(v_s100), _mm256_cvtepi32_ps(v_s200));
-                __m256 v_dst01 = _mm256_div_ps(_mm256_cvtepi32_ps(v_s101), _mm256_cvtepi32_ps(v_s201));
-                __m256 v_dst10 = _mm256_div_ps(_mm256_cvtepi32_ps(v_s110), _mm256_cvtepi32_ps(v_s210));
-                __m256 v_dst11 = _mm256_div_ps(_mm256_cvtepi32_ps(v_s111), _mm256_cvtepi32_ps(v_s211));
-
-                v_dst00 = _mm256_mul_ps(v_dst00, v_scale);
-                v_dst01 = _mm256_mul_ps(v_dst01, v_scale);
-                v_dst10 = _mm256_mul_ps(v_dst10, v_scale);
-                v_dst11 = _mm256_mul_ps(v_dst11, v_scale);
-
-                v_s100 = _mm256_cvtps_epi32(v_dst00);
-                v_s101 = _mm256_cvtps_epi32(v_dst01);
-                v_s110 = _mm256_cvtps_epi32(v_dst10);
-                v_s111 = _mm256_cvtps_epi32(v_dst11);
-
-                v_s10 = _mm256_packus_epi32(v_s100, v_s101);
-                v_s11 = _mm256_packus_epi32(v_s110, v_s111);
-
-                _mm256_storeu_si256((__m256i*)(dst + x), _mm256_packus_epi16(v_s10, v_s11));
-            }
-=======
     int operator () (const int * src1, const int * src2, const int * src3,
                      uchar * dst, int len) const
     {
@@ -2239,7 +1616,6 @@
             uint16x8_t res_16 = vcombine_u16(r1, r2);
 
             vst1_u8(dst + x, vmovn_u16(res_16));
->>>>>>> afdbd855
         }
         return x;
     }
@@ -2248,99 +1624,6 @@
 template <>
 struct InRange_SIMD<float>
 {
-<<<<<<< HEAD
-    bool haveAVX;
-    Div_SIMD() { haveAVX = checkHardwareSupport(CV_CPU_AVX2); }
-
-    int operator() (const schar * src1, const schar * src2, schar * dst, int width, double scale) const
-    {
-        int x = 0;
-
-        if (!haveAVX)
-            return x;
-
-        if ((float)scale == 1.0f)
-            for (; x <= width - 32; x += 32)
-            {
-                __m128i v_src10 = _mm_loadu_si128((__m128i const *)(src1 + x));
-                __m128i v_src11 = _mm_loadu_si128((__m128i const *)(src1 + x + 16));
-                __m128i v_src20 = _mm_loadu_si128((__m128i const *)(src2 + x));
-                __m128i v_src21 = _mm_loadu_si128((__m128i const *)(src2 + x + 16));
-
-                __m256i v_s10 = _mm256_cvtepi8_epi16(v_src10);
-                __m256i v_s11 = _mm256_cvtepi8_epi16(v_src11);
-                __m256i v_s20 = _mm256_cvtepi8_epi16(v_src20);
-                __m256i v_s21 = _mm256_cvtepi8_epi16(v_src21);
-
-                __m256i v_s100 = _mm256_cvtepi16_epi32(_mm256_extracti128_si256(v_s10, 0));
-                __m256i v_s101 = _mm256_cvtepi16_epi32(_mm256_extracti128_si256(v_s10, 1));
-                __m256i v_s110 = _mm256_cvtepi16_epi32(_mm256_extracti128_si256(v_s11, 0));
-                __m256i v_s111 = _mm256_cvtepi16_epi32(_mm256_extracti128_si256(v_s11, 1));
-                __m256i v_s200 = _mm256_cvtepi16_epi32(_mm256_extracti128_si256(v_s20, 0));
-                __m256i v_s201 = _mm256_cvtepi16_epi32(_mm256_extracti128_si256(v_s20, 1));
-                __m256i v_s210 = _mm256_cvtepi16_epi32(_mm256_extracti128_si256(v_s21, 0));
-                __m256i v_s211 = _mm256_cvtepi16_epi32(_mm256_extracti128_si256(v_s21, 1));
-
-                __m256 v_dst00 = _mm256_div_ps(_mm256_cvtepi32_ps(v_s100), _mm256_cvtepi32_ps(v_s200));
-                __m256 v_dst01 = _mm256_div_ps(_mm256_cvtepi32_ps(v_s101), _mm256_cvtepi32_ps(v_s201));
-                __m256 v_dst10 = _mm256_div_ps(_mm256_cvtepi32_ps(v_s110), _mm256_cvtepi32_ps(v_s210));
-                __m256 v_dst11 = _mm256_div_ps(_mm256_cvtepi32_ps(v_s111), _mm256_cvtepi32_ps(v_s211));
-
-                v_s100 = _mm256_cvtps_epi32(v_dst00);
-                v_s101 = _mm256_cvtps_epi32(v_dst01);
-                v_s110 = _mm256_cvtps_epi32(v_dst10);
-                v_s111 = _mm256_cvtps_epi32(v_dst11);
-
-                v_s10 = _mm256_packs_epi32(v_s100, v_s101);
-                v_s11 = _mm256_packs_epi32(v_s110, v_s111);
-
-                _mm256_storeu_si256((__m256i*)(dst + x), _mm256_packs_epi16(v_s10, v_s11));
-            }
-        else
-        {
-            __m256 v_scale = _mm256_set1_ps((float)scale);
-            for (; x <= width - 32; x += 32)
-            {
-                __m128i v_src10 = _mm_loadu_si128((__m128i const *)(src1 + x));
-                __m128i v_src11 = _mm_loadu_si128((__m128i const *)(src1 + x + 16));
-                __m128i v_src20 = _mm_loadu_si128((__m128i const *)(src2 + x));
-                __m128i v_src21 = _mm_loadu_si128((__m128i const *)(src2 + x + 16));
-
-                __m256i v_s10 = _mm256_cvtepi8_epi16(v_src10);
-                __m256i v_s11 = _mm256_cvtepi8_epi16(v_src11);
-                __m256i v_s20 = _mm256_cvtepi8_epi16(v_src20);
-                __m256i v_s21 = _mm256_cvtepi8_epi16(v_src21);
-
-                __m256i v_s100 = _mm256_cvtepi16_epi32(_mm256_extracti128_si256(v_s10, 0));
-                __m256i v_s101 = _mm256_cvtepi16_epi32(_mm256_extracti128_si256(v_s10, 1));
-                __m256i v_s110 = _mm256_cvtepi16_epi32(_mm256_extracti128_si256(v_s11, 0));
-                __m256i v_s111 = _mm256_cvtepi16_epi32(_mm256_extracti128_si256(v_s11, 1));
-                __m256i v_s200 = _mm256_cvtepi16_epi32(_mm256_extracti128_si256(v_s20, 0));
-                __m256i v_s201 = _mm256_cvtepi16_epi32(_mm256_extracti128_si256(v_s20, 1));
-                __m256i v_s210 = _mm256_cvtepi16_epi32(_mm256_extracti128_si256(v_s21, 0));
-                __m256i v_s211 = _mm256_cvtepi16_epi32(_mm256_extracti128_si256(v_s21, 1));
-
-                __m256 v_dst00 = _mm256_div_ps(_mm256_cvtepi32_ps(v_s100), _mm256_cvtepi32_ps(v_s200));
-                __m256 v_dst01 = _mm256_div_ps(_mm256_cvtepi32_ps(v_s101), _mm256_cvtepi32_ps(v_s201));
-                __m256 v_dst10 = _mm256_div_ps(_mm256_cvtepi32_ps(v_s110), _mm256_cvtepi32_ps(v_s210));
-                __m256 v_dst11 = _mm256_div_ps(_mm256_cvtepi32_ps(v_s111), _mm256_cvtepi32_ps(v_s211));
-
-                v_dst00 = _mm256_mul_ps(v_dst00, v_scale);
-                v_dst01 = _mm256_mul_ps(v_dst01, v_scale);
-                v_dst10 = _mm256_mul_ps(v_dst10, v_scale);
-                v_dst11 = _mm256_mul_ps(v_dst11, v_scale);
-
-                v_s100 = _mm256_cvtps_epi32(v_dst00);
-                v_s101 = _mm256_cvtps_epi32(v_dst01);
-                v_s110 = _mm256_cvtps_epi32(v_dst10);
-                v_s111 = _mm256_cvtps_epi32(v_dst11);
-
-                v_s10 = _mm256_packs_epi32(v_s100, v_s101);
-                v_s11 = _mm256_packs_epi32(v_s110, v_s111);
-
-                _mm256_storeu_si256((__m256i*)(dst + x), _mm256_packs_epi16(v_s10, v_s11));
-            }
-=======
     int operator () (const float * src1, const float * src2, const float * src3,
                      uchar * dst, int len) const
     {
@@ -2363,19 +1646,11 @@
             uint16x8_t res_16 = vcombine_u16(r1, r2);
 
             vst1_u8(dst + x, vmovn_u16(res_16));
->>>>>>> afdbd855
         }
         return x;
     }
 };
 
-<<<<<<< HEAD
-template <>
-struct Div_SIMD<ushort>
-{
-    bool haveAVX;
-    Div_SIMD() { haveAVX = checkHardwareSupport(CV_CPU_AVX2); }
-=======
 #endif
 
 template <typename T>
@@ -2388,7 +1663,6 @@
     step3 /= sizeof(src3[0]);
 
     InRange_SIMD<T> vop;
->>>>>>> afdbd855
 
     for( ; size.height--; src1 += step1, src2 += step2, src3 += step3, dst += step )
     {
@@ -2410,49 +1684,6 @@
     }
 }
 
-<<<<<<< HEAD
-        if (!haveAVX)
-            return x;
-
-        __m256i v_zero = _mm256_setzero_si256();
-        if ((float)scale == 1.0f)
-        {
-            for (; x <= width - 16; x += 16)
-            {
-                __m256i v_src1 = _mm256_loadu_si256((__m256i const *)(src1 + x));
-                __m256i v_src2 = _mm256_loadu_si256((__m256i const *)(src2 + x));
-
-                __m256 v_dst1 = _mm256_div_ps(_mm256_cvtepi32_ps(_mm256_unpacklo_epi16(v_src1, v_zero)),
-                    _mm256_cvtepi32_ps(_mm256_unpacklo_epi16(v_src2, v_zero)));
-
-                __m256 v_dst2 = _mm256_div_ps(_mm256_cvtepi32_ps(_mm256_unpackhi_epi16(v_src1, v_zero)),
-                    _mm256_cvtepi32_ps(_mm256_unpackhi_epi16(v_src2, v_zero)));
-
-                __m256i v_dsti = _mm256_packus_epi32(_mm256_cvtps_epi32(v_dst1), _mm256_cvtps_epi32(v_dst2));
-                _mm256_storeu_si256((__m256i *)(dst + x), v_dsti);
-            }
-        }
-        else
-        {
-            __m256 v_scale = _mm256_set1_ps((float)scale);
-            for (; x <= width - 16; x += 16)
-            {
-                __m256i v_src1 = _mm256_loadu_si256((__m256i const *)(src1 + x));
-                __m256i v_src2 = _mm256_loadu_si256((__m256i const *)(src2 + x));
-
-                __m256 v_dst1 = _mm256_div_ps(_mm256_cvtepi32_ps(_mm256_unpacklo_epi16(v_src1, v_zero)),
-                    _mm256_cvtepi32_ps(_mm256_unpacklo_epi16(v_src2, v_zero)));
-                v_dst1 = _mm256_mul_ps(v_dst1, v_scale);
-
-                __m256 v_dst2 = _mm256_div_ps(_mm256_cvtepi32_ps(_mm256_unpackhi_epi16(v_src1, v_zero)),
-                    _mm256_cvtepi32_ps(_mm256_unpackhi_epi16(v_src2, v_zero)));
-                v_dst2 = _mm256_mul_ps(v_dst2, v_scale);
-
-                __m256i v_dsti = _mm256_packus_epi32(_mm256_cvtps_epi32(v_dst1), _mm256_cvtps_epi32(v_dst2));
-                _mm256_storeu_si256((__m256i *)(dst + x), v_dsti);
-            }
-        }
-=======
 
 static void inRange8u(const uchar* src1, size_t step1, const uchar* src2, size_t step2,
                       const uchar* src3, size_t step3, uchar* dst, size_t step, Size size)
@@ -2512,7 +1743,6 @@
     else
         for( i = j = 0; i < len; i++, j += cn )
             dst[i] = src[j] & src[j+1] & src[j+2] & src[j+3];
->>>>>>> afdbd855
 
     for( ; k < cn; k += 4 )
     {
@@ -2521,16 +1751,8 @@
     }
 }
 
-<<<<<<< HEAD
-template <>
-struct Div_SIMD<short>
-{
-    bool haveAVX;
-    Div_SIMD() { haveAVX = checkHardwareSupport(CV_CPU_AVX2); }
-=======
 typedef void (*InRangeFunc)( const uchar* src1, size_t step1, const uchar* src2, size_t step2,
                              const uchar* src3, size_t step3, uchar* dst, size_t step, Size sz );
->>>>>>> afdbd855
 
 static InRangeFunc getInRangeFunc(int depth)
 {
@@ -2541,61 +1763,6 @@
         (InRangeFunc)inRange64f, 0
     };
 
-<<<<<<< HEAD
-        if (!haveAVX)
-            return x;
-
-        if ((float)scale == 1.0f)
-        {
-            for (; x <= width - 16; x += 16)
-            {
-                __m128i v_src10 = _mm_loadu_si128((__m128i const *)(src1 + x));
-                __m128i v_src11 = _mm_loadu_si128((__m128i const *)(src1 + x + 8));
-                __m128i v_src20 = _mm_loadu_si128((__m128i const *)(src2 + x));
-                __m128i v_src21 = _mm_loadu_si128((__m128i const *)(src2 + x + 8));
-
-                __m256i v_s10 = _mm256_cvtepi16_epi32(v_src10);
-                __m256i v_s11 = _mm256_cvtepi16_epi32(v_src11);
-                __m256i v_s20 = _mm256_cvtepi16_epi32(v_src20);
-                __m256i v_s21 = _mm256_cvtepi16_epi32(v_src21);
-
-                __m256 v_dst00 = _mm256_div_ps(_mm256_cvtepi32_ps(v_s10), _mm256_cvtepi32_ps(v_s20));
-                __m256 v_dst01 = _mm256_div_ps(_mm256_cvtepi32_ps(v_s11), _mm256_cvtepi32_ps(v_s21));
-
-                v_s10 = _mm256_cvtps_epi32(v_dst00);
-                v_s11 = _mm256_cvtps_epi32(v_dst01);
-
-                _mm256_storeu_si256((__m256i*)(dst + x), _mm256_packs_epi32(v_s10, v_s11));
-            }
-        }
-        else
-        {
-            __m256 v_scale = _mm256_set1_ps((float)scale);
-            for (; x <= width - 16; x += 16)
-            {
-                __m128i v_src10 = _mm_loadu_si128((__m128i const *)(src1 + x));
-                __m128i v_src11 = _mm_loadu_si128((__m128i const *)(src1 + x + 8));
-                __m128i v_src20 = _mm_loadu_si128((__m128i const *)(src2 + x));
-                __m128i v_src21 = _mm_loadu_si128((__m128i const *)(src2 + x + 8));
-
-                __m256i v_s10 = _mm256_cvtepi16_epi32(v_src10);
-                __m256i v_s11 = _mm256_cvtepi16_epi32(v_src11);
-                __m256i v_s20 = _mm256_cvtepi16_epi32(v_src20);
-                __m256i v_s21 = _mm256_cvtepi16_epi32(v_src21);
-
-                __m256 v_dst00 = _mm256_div_ps(_mm256_cvtepi32_ps(v_s10), _mm256_cvtepi32_ps(v_s20));
-                __m256 v_dst01 = _mm256_div_ps(_mm256_cvtepi32_ps(v_s11), _mm256_cvtepi32_ps(v_s21));
-
-                v_dst00 = _mm256_mul_ps(v_dst00, v_scale);
-                v_dst01 = _mm256_mul_ps(v_dst01, v_scale);
-
-                v_s10 = _mm256_cvtps_epi32(v_dst00);
-                v_s11 = _mm256_cvtps_epi32(v_dst01);
-
-                _mm256_storeu_si256((__m256i*)(dst + x), _mm256_packs_epi32(v_s10, v_s11));
-            }
-        }
-=======
     return inRangeTab[depth];
 }
 
@@ -2648,85 +1815,20 @@
                            haveScalar ? "-D HAVE_SCALAR " : "", cn, ocl::typeToStr(CV_MAKE_TYPE(sdepth, kercn)),
                            ocl::typeToStr(sdepth), ocl::typeToStr(CV_8UC(colsPerWI)), kercn, sdepth,
                            doubleSupport ? " -D DOUBLE_SUPPORT" : "", colsPerWI);
->>>>>>> afdbd855
 
     ocl::Kernel ker("inrange", ocl::core::inrange_oclsrc, opts);
     if (ker.empty())
         return false;
 
-<<<<<<< HEAD
-template <>
-struct Div_SIMD<int>
-{
-    bool haveAVX;
-    Div_SIMD() { haveAVX = checkHardwareSupport(CV_CPU_AVX2); }
-=======
     _dst.create(ssize, CV_8UC1);
     UMat src = _src.getUMat(), dst = _dst.getUMat(), lscalaru, uscalaru;
     Mat lscalar, uscalar;
->>>>>>> afdbd855
 
     if (lbScalar && ubScalar)
     {
         lscalar = _lowerb.getMat();
         uscalar = _upperb.getMat();
 
-<<<<<<< HEAD
-        if (!haveAVX)
-            return x;
-
-        if ((float)scale == 1.0)
-        {
-            for (; x <= width - 16; x += 16)
-            {
-                __m256i v_src10 = _mm256_loadu_si256((__m256i const *)(src1 + x));
-                __m256i v_src11 = _mm256_loadu_si256((__m256i const *)(src1 + x + 8));
-                __m256i v_src20 = _mm256_loadu_si256((__m256i const *)(src2 + x));
-                __m256i v_src21 = _mm256_loadu_si256((__m256i const *)(src2 + x + 8));
-
-                __m256 v_s10 = _mm256_cvtepi32_ps(v_src10);
-                __m256 v_s11 = _mm256_cvtepi32_ps(v_src11);
-                __m256 v_s20 = _mm256_cvtepi32_ps(v_src20);
-                __m256 v_s21 = _mm256_cvtepi32_ps(v_src21);
-
-                __m256 v_dst00 = _mm256_div_ps(v_s10, v_s20);
-                __m256 v_dst01 = _mm256_div_ps(v_s11, v_s21);
-
-                v_src10 = _mm256_cvtps_epi32(v_dst00);
-                v_src11 = _mm256_cvtps_epi32(v_dst01);
-
-                _mm256_storeu_si256((__m256i*)(dst + x), v_src10);
-                _mm256_storeu_si256((__m256i*)(dst + x + 8), v_src11);
-            }
-        }
-        else
-        {
-            __m256 v_scale = _mm256_set1_ps((float)scale);
-            for (; x <= width - 16; x += 16)
-            {
-                __m256i v_src10 = _mm256_loadu_si256((__m256i const *)(src1 + x));
-                __m256i v_src11 = _mm256_loadu_si256((__m256i const *)(src1 + x + 8));
-                __m256i v_src20 = _mm256_loadu_si256((__m256i const *)(src2 + x));
-                __m256i v_src21 = _mm256_loadu_si256((__m256i const *)(src2 + x + 8));
-
-                __m256 v_s10 = _mm256_cvtepi32_ps(v_src10);
-                __m256 v_s11 = _mm256_cvtepi32_ps(v_src11);
-                __m256 v_s20 = _mm256_cvtepi32_ps(v_src20);
-                __m256 v_s21 = _mm256_cvtepi32_ps(v_src21);
-
-                __m256 v_dst00 = _mm256_div_ps(v_s10, v_s20);
-                __m256 v_dst01 = _mm256_div_ps(v_s11, v_s21);
-
-                v_dst00 = _mm256_mul_ps(v_dst00, v_scale);
-                v_dst01 = _mm256_mul_ps(v_dst01, v_scale);
-
-                v_src10 = _mm256_cvtps_epi32(v_dst00);
-                v_src11 = _mm256_cvtps_epi32(v_dst01);
-
-                _mm256_storeu_si256((__m256i*)(dst + x), v_src10);
-                _mm256_storeu_si256((__m256i*)(dst + x + 8), v_src11);
-            }
-=======
         size_t esz = src.elemSize();
         size_t blocksize = 36;
 
@@ -2750,162 +1852,17 @@
             }
             lscalar = Mat(cn, 1, CV_32S, ilbuf);
             uscalar = Mat(cn, 1, CV_32S, iubuf);
->>>>>>> afdbd855
         }
 
         lscalar.convertTo(lscalar, stype);
         uscalar.convertTo(uscalar, stype);
     }
-<<<<<<< HEAD
-};
-
-template <>
-struct Div_SIMD<float>
-{
-    bool haveAVX;
-    Div_SIMD() { haveAVX = checkHardwareSupport(CV_CPU_AVX2); }
-
-    int operator() (const float * src1, const float * src2, float * dst, int width, double scale) const
-    {
-        int x = 0;
-
-        if (!haveAVX)
-            return x;
-
-        if ((float)scale == 1.0f)
-        {
-            for (; x <= width - 16; x += 16)
-            {
-                __m256 v_src10 = _mm256_loadu_ps(src1 + x);
-                __m256 v_src11 = _mm256_loadu_ps(src1 + x + 8);
-                __m256 v_src20 = _mm256_loadu_ps(src2 + x);
-                __m256 v_src21 = _mm256_loadu_ps(src2 + x + 8);
-
-                _mm256_storeu_ps(dst + x, _mm256_div_ps(v_src10, v_src20));
-                _mm256_storeu_ps(dst + x + 8, _mm256_div_ps(v_src11, v_src21));
-            }
-        }
-        else
-        {
-            __m256 v_scale = _mm256_set1_ps((float)scale);
-            for (; x <= width - 16; x += 16)
-            {
-                __m256 v_src10 = _mm256_loadu_ps(src1 + x);
-                __m256 v_src11 = _mm256_loadu_ps(src1 + x + 8);
-                __m256 v_src20 = _mm256_loadu_ps(src2 + x);
-                __m256 v_src21 = _mm256_loadu_ps(src2 + x + 8);
-
-                v_src10 = _mm256_div_ps(v_src10, v_src20);
-                v_src11 = _mm256_div_ps(v_src11, v_src21);
-
-                _mm256_storeu_ps(dst + x, _mm256_mul_ps(v_src10, v_scale));
-                _mm256_storeu_ps(dst + x + 8, _mm256_mul_ps(v_src11, v_scale));
-            }
-        }
-
-        return x;
-=======
     else
     {
         lscalaru = _lowerb.getUMat();
         uscalaru = _upperb.getUMat();
->>>>>>> afdbd855
-    }
-
-<<<<<<< HEAD
-template <>
-struct Div_SIMD<double>
-{
-    bool haveAVX;
-    Div_SIMD() { haveAVX = checkHardwareSupport(CV_CPU_AVX2); }
-
-    int operator() (const double * src1, const double * src2, double * dst, int width, double scale) const
-    {
-        int x = 0;
-
-        if (!haveAVX)
-            return x;
-
-        if (scale == 1.0)
-        {
-            for (; x <= width - 8; x += 8)
-            {
-                __m256d v_src10 = _mm256_loadu_pd(src1 + x);
-                __m256d v_src11 = _mm256_loadu_pd(src1 + x + 4);
-                __m256d v_src20 = _mm256_loadu_pd(src2 + x);
-                __m256d v_src21 = _mm256_loadu_pd(src2 + x + 4);
-
-                _mm256_storeu_pd(dst + x, _mm256_div_pd(v_src10, v_src20));
-                _mm256_storeu_pd(dst + x + 4, _mm256_div_pd(v_src11, v_src21));
-            }
-        }
-        else
-        {
-            __m256d v_scale = _mm256_set1_pd(scale);
-            for (; x <= width - 8; x += 8)
-            {
-                __m256d v_src10 = _mm256_loadu_pd(src1 + x);
-                __m256d v_src11 = _mm256_loadu_pd(src1 + x + 4);
-                __m256d v_src20 = _mm256_loadu_pd(src2 + x);
-                __m256d v_src21 = _mm256_loadu_pd(src2 + x + 4);
-
-                v_src10 = _mm256_div_pd(v_src10, v_src20);
-                v_src11 = _mm256_div_pd(v_src11, v_src21);
-
-                _mm256_storeu_pd(dst + x, _mm256_mul_pd(v_src10, v_scale));
-                _mm256_storeu_pd(dst + x + 4, _mm256_mul_pd(v_src11, v_scale));
-            }
-        }
-
-        return x;
-    }
-};
-
-///////////////////////// RECIPROCAL //////////////////////
-
-template <>
-struct Recip_SIMD<uchar>
-{
-    bool haveAVX;
-    Recip_SIMD() { haveAVX = checkHardwareSupport(CV_CPU_AVX2); }
-
-    int operator() (const uchar * src2, uchar * dst, int width, double scale) const
-    {
-        int x = 0;
-
-        if (!haveAVX)
-            return x;
-
-        __m256i v_zero = _mm256_setzero_si256();
-        __m256 v_scale = _mm256_set1_ps((float)scale);
-        for (; x <= width - 32; x += 32)
-        {
-            __m256i v_src2 = _mm256_loadu_si256((__m256i const *)(src2 + x));
-
-            __m256i v_s20 = _mm256_unpacklo_epi8(v_src2, v_zero);
-            __m256i v_s21 = _mm256_unpackhi_epi8(v_src2, v_zero);
-
-            __m256i v_s200 = _mm256_unpacklo_epi16(v_s20, v_zero);
-            __m256i v_s201 = _mm256_unpackhi_epi16(v_s20, v_zero);
-            __m256i v_s210 = _mm256_unpacklo_epi16(v_s21, v_zero);
-            __m256i v_s211 = _mm256_unpackhi_epi16(v_s21, v_zero);
-
-            __m256 v_dst00 = _mm256_div_ps(v_scale, _mm256_cvtepi32_ps(v_s200));
-            __m256 v_dst01 = _mm256_div_ps(v_scale, _mm256_cvtepi32_ps(v_s201));
-            __m256 v_dst10 = _mm256_div_ps(v_scale, _mm256_cvtepi32_ps(v_s210));
-            __m256 v_dst11 = _mm256_div_ps(v_scale, _mm256_cvtepi32_ps(v_s211));
-
-            v_s200 = _mm256_cvtps_epi32(v_dst00);
-            v_s201 = _mm256_cvtps_epi32(v_dst01);
-            v_s210 = _mm256_cvtps_epi32(v_dst10);
-            v_s211 = _mm256_cvtps_epi32(v_dst11);
-
-            v_s20 = _mm256_packus_epi32(v_s200, v_s201);
-            v_s21 = _mm256_packus_epi32(v_s210, v_s211);
-
-            _mm256_storeu_si256((__m256i*)(dst + x), _mm256_packus_epi16(v_s20, v_s21));
-        }
-=======
+    }
+
     ocl::KernelArg srcarg = ocl::KernelArg::ReadOnlyNoSize(src),
             dstarg = ocl::KernelArg::WriteOnly(dst, 1, colsPerWI);
 
@@ -2940,7 +1897,6 @@
     Mat src = _src.getMat(), lb = _lowerb.getMat(), ub = _upperb.getMat();
 
     bool lbScalar = false, ubScalar = false;
->>>>>>> afdbd855
 
     if( (lkind == _InputArray::MATX && skind != _InputArray::MATX) ||
         src.size != lb.size || src.type() != lb.type() )
@@ -2950,56 +1906,10 @@
                      "The lower bounary is neither an array of the same size and same type as src, nor a scalar");
         lbScalar = true;
     }
-<<<<<<< HEAD
-};
-
-template <>
-struct Recip_SIMD<schar>
-{
-    bool haveAVX;
-    Recip_SIMD() { haveAVX = checkHardwareSupport(CV_CPU_AVX2); }
-=======
->>>>>>> afdbd855
 
     if( (ukind == _InputArray::MATX && skind != _InputArray::MATX) ||
         src.size != ub.size || src.type() != ub.type() )
     {
-<<<<<<< HEAD
-        int x = 0;
-
-        if (!haveAVX)
-            return x;
-
-        __m256 v_scale = _mm256_set1_ps((float)scale);
-        for (; x <= width - 32; x += 32)
-        {
-            __m128i v_src20 = _mm_loadu_si128((__m128i const *)(src2 + x));
-            __m128i v_src21 = _mm_loadu_si128((__m128i const *)(src2 + x + 16));
-
-            __m256i v_s20 = _mm256_cvtepi8_epi16(v_src20);
-            __m256i v_s21 = _mm256_cvtepi8_epi16(v_src21);
-
-            __m256i v_s200 = _mm256_cvtepi16_epi32(_mm256_extracti128_si256(v_s20, 0));
-            __m256i v_s201 = _mm256_cvtepi16_epi32(_mm256_extracti128_si256(v_s20, 1));
-            __m256i v_s210 = _mm256_cvtepi16_epi32(_mm256_extracti128_si256(v_s21, 0));
-            __m256i v_s211 = _mm256_cvtepi16_epi32(_mm256_extracti128_si256(v_s21, 1));
-
-            __m256 v_dst00 = _mm256_div_ps(v_scale, _mm256_cvtepi32_ps(v_s200));
-            __m256 v_dst01 = _mm256_div_ps(v_scale, _mm256_cvtepi32_ps(v_s201));
-            __m256 v_dst10 = _mm256_div_ps(v_scale, _mm256_cvtepi32_ps(v_s210));
-            __m256 v_dst11 = _mm256_div_ps(v_scale, _mm256_cvtepi32_ps(v_s211));
-
-            v_s200 = _mm256_cvtps_epi32(v_dst00);
-            v_s201 = _mm256_cvtps_epi32(v_dst01);
-            v_s210 = _mm256_cvtps_epi32(v_dst10);
-            v_s211 = _mm256_cvtps_epi32(v_dst11);
-
-            v_s20 = _mm256_packs_epi32(v_s200, v_s201);
-            v_s21 = _mm256_packs_epi32(v_s210, v_s211);
-
-            _mm256_storeu_si256((__m256i*)(dst + x), _mm256_packs_epi16(v_s20, v_s21));
-        }
-=======
         if( !checkScalar(ub, src.type(), ukind, skind) )
             CV_Error( CV_StsUnmatchedSizes,
                      "The upper bounary is neither an array of the same size and same type as src, nor a scalar");
@@ -3016,48 +1926,20 @@
     _dst.create(src.dims, src.size, CV_8UC1);
     Mat dst = _dst.getMat();
     InRangeFunc func = getInRangeFunc(depth);
->>>>>>> afdbd855
 
     const Mat* arrays_sc[] = { &src, &dst, 0 };
     const Mat* arrays_nosc[] = { &src, &dst, &lb, &ub, 0 };
     uchar* ptrs[4];
 
-<<<<<<< HEAD
-template <>
-struct Recip_SIMD<ushort>
-{
-    bool haveAVX;
-    Recip_SIMD() { haveAVX = checkHardwareSupport(CV_CPU_AVX2); }
-=======
     NAryMatIterator it(lbScalar && ubScalar ? arrays_sc : arrays_nosc, ptrs);
     size_t total = it.size, blocksize = std::min(total, blocksize0);
 
     AutoBuffer<uchar> _buf(blocksize*(((int)lbScalar + (int)ubScalar)*esz + cn) + 2*cn*sizeof(int) + 128);
     uchar *buf = _buf, *mbuf = buf, *lbuf = 0, *ubuf = 0;
     buf = alignPtr(buf + blocksize*cn, 16);
->>>>>>> afdbd855
 
     if( lbScalar && ubScalar )
     {
-<<<<<<< HEAD
-        int x = 0;
-
-        if (!haveAVX)
-            return x;
-
-        __m256i v_zero = _mm256_setzero_si256();
-        __m256 v_scale = _mm256_set1_ps((float)scale);
-        for (; x <= width - 16; x += 16)
-        {
-            __m256i v_src2 = _mm256_loadu_si256((__m256i const *)(src2 + x));
-
-            __m256 v_dst1 = _mm256_div_ps(v_scale, _mm256_cvtepi32_ps(_mm256_unpacklo_epi16(v_src2, v_zero)));
-            __m256 v_dst2 = _mm256_div_ps(v_scale, _mm256_cvtepi32_ps(_mm256_unpackhi_epi16(v_src2, v_zero)));
-
-            __m256i v_dsti = _mm256_packus_epi32(_mm256_cvtps_epi32(v_dst1), _mm256_cvtps_epi32(v_dst2));
-
-            _mm256_storeu_si256((__m256i *)(dst + x), v_dsti);
-=======
         lbuf = buf;
         ubuf = buf = alignPtr(buf + blocksize*esz, 16);
 
@@ -3081,48 +1963,14 @@
             }
             lb = Mat(cn, 1, CV_32S, ilbuf);
             ub = Mat(cn, 1, CV_32S, iubuf);
->>>>>>> afdbd855
         }
 
         convertAndUnrollScalar( lb, src.type(), lbuf, blocksize );
         convertAndUnrollScalar( ub, src.type(), ubuf, blocksize );
     }
-<<<<<<< HEAD
-};
-
-template <>
-struct Recip_SIMD<short>
-{
-    bool haveAVX;
-    Recip_SIMD() { haveAVX = checkHardwareSupport(CV_CPU_AVX2); }
-=======
->>>>>>> afdbd855
 
     for( size_t i = 0; i < it.nplanes; i++, ++it )
     {
-<<<<<<< HEAD
-        int x = 0;
-
-        if (!haveAVX)
-            return x;
-
-        __m256 v_scale = _mm256_set1_ps((float)scale);
-        for (; x <= width - 16; x += 16)
-        {
-            __m128i v_src20 = _mm_loadu_si128((__m128i const *)(src2 + x));
-            __m128i v_src21 = _mm_loadu_si128((__m128i const *)(src2 + x + 8));
-
-            __m256i v_s20 = _mm256_cvtepi16_epi32(v_src20);
-            __m256i v_s21 = _mm256_cvtepi16_epi32(v_src21);
-
-            __m256 v_dst00 = _mm256_div_ps(v_scale, _mm256_cvtepi32_ps(v_s20));
-            __m256 v_dst01 = _mm256_div_ps(v_scale, _mm256_cvtepi32_ps(v_s21));
-
-            v_s20 = _mm256_cvtps_epi32(v_dst00);
-            v_s21 = _mm256_cvtps_epi32(v_dst01);
-
-            _mm256_storeu_si256((__m256i*)(dst + x), _mm256_packs_epi32(v_s20, v_s21));
-=======
         for( size_t j = 0; j < total; j += blocksize )
         {
             int bsz = (int)MIN(total - j, blocksize);
@@ -3144,22 +1992,13 @@
                 inRangeReduce(mbuf, ptrs[1], bsz, cn);
             ptrs[0] += delta;
             ptrs[1] += bsz;
->>>>>>> afdbd855
-        }
-    }
-}
-
-<<<<<<< HEAD
-template <>
-struct Recip_SIMD<int>
-{
-    bool haveAVX;
-    Recip_SIMD() { haveAVX = checkHardwareSupport(CV_CPU_AVX2); }
-=======
+        }
+    }
+}
+
 /****************************************************************************************\
 *                                Earlier API: cvAdd etc.                                 *
 \****************************************************************************************/
->>>>>>> afdbd855
 
 CV_IMPL void
 cvNot( const CvArr* srcarr, CvArr* dstarr )
@@ -3169,29 +2008,6 @@
     cv::bitwise_not( src, dst );
 }
 
-<<<<<<< HEAD
-        if (!haveAVX)
-            return x;
-
-        __m256 v_scale = _mm256_set1_ps((float)scale);
-        for (; x <= width - 16; x += 16)
-        {
-            __m256i v_src20 = _mm256_loadu_si256((__m256i const *)(src2 + x));
-            __m256i v_src21 = _mm256_loadu_si256((__m256i const *)(src2 + x + 8));
-
-            __m256 v_s20 = _mm256_cvtepi32_ps(v_src20);
-            __m256 v_s21 = _mm256_cvtepi32_ps(v_src21);
-
-            __m256 v_dst00 = _mm256_div_ps(v_scale, v_s20);
-            __m256 v_dst01 = _mm256_div_ps(v_scale, v_s21);
-
-            v_src20 = _mm256_cvtps_epi32(v_dst00);
-            v_src21 = _mm256_cvtps_epi32(v_dst01);
-
-            _mm256_storeu_si256((__m256i*)(dst + x), v_src20);
-            _mm256_storeu_si256((__m256i*)(dst + x + 8), v_src21);
-        }
-=======
 
 CV_IMPL void
 cvAnd( const CvArr* srcarr1, const CvArr* srcarr2, CvArr* dstarr, const CvArr* maskarr )
@@ -3228,7 +2044,6 @@
     cv::bitwise_xor( src1, src2, dst, mask );
 }
 
->>>>>>> afdbd855
 
 CV_IMPL void
 cvAndS( const CvArr* srcarr, CvScalar s, CvArr* dstarr, const CvArr* maskarr )
@@ -3240,63 +2055,6 @@
     cv::bitwise_and( src, (const cv::Scalar&)s, dst, mask );
 }
 
-<<<<<<< HEAD
-template <>
-struct Recip_SIMD<float>
-{
-    bool haveAVX;
-    Recip_SIMD() { haveAVX = checkHardwareSupport(CV_CPU_AVX2); }
-
-    int operator() (const float * src2, float * dst, int width, double scale) const
-    {
-        int x = 0;
-
-        if (!haveAVX)
-            return x;
-
-        __m256 v_scale = _mm256_set1_ps((float)scale);
-        for (; x <= width - 16; x += 16)
-        {
-            __m256 v_src20 = _mm256_loadu_ps(src2 + x);
-            __m256 v_src21 = _mm256_loadu_ps(src2 + x + 8);
-
-            v_src20 = _mm256_div_ps(v_scale, v_src20);
-            v_src21 = _mm256_div_ps(v_scale, v_src21);
-
-            _mm256_storeu_ps(dst + x, v_src20);
-            _mm256_storeu_ps(dst + x + 8, v_src21);
-        }
-
-        return x;
-    }
-};
-
-template <>
-struct Recip_SIMD<double>
-{
-    bool haveAVX;
-    Recip_SIMD() { haveAVX = checkHardwareSupport(CV_CPU_AVX2); }
-
-    int operator() (const double * src2, double * dst, int width, double scale) const
-    {
-        int x = 0;
-
-        if (!haveAVX)
-            return x;
-
-        __m256d v_scale = _mm256_set1_pd(scale);
-        for (; x <= width - 8; x += 8)
-        {
-            __m256d v_src20 = _mm256_loadu_pd(src2 + x);
-            __m256d v_src21 = _mm256_loadu_pd(src2 + x + 4);
-
-            v_src20 = _mm256_div_pd(v_scale, v_src20);
-            v_src21 = _mm256_div_pd(v_scale, v_src21);
-
-            _mm256_storeu_pd(dst + x, v_src20);
-            _mm256_storeu_pd(dst + x + 4, v_src21);
-        }
-=======
 
 CV_IMPL void
 cvOrS( const CvArr* srcarr, CvScalar s, CvArr* dstarr, const CvArr* maskarr )
@@ -3330,7 +2088,6 @@
     cv::add( src1, src2, dst, mask, dst.type() );
 }
 
->>>>>>> afdbd855
 
 CV_IMPL void cvSub( const CvArr* srcarr1, const CvArr* srcarr2, CvArr* dstarr, const CvArr* maskarr )
 {
@@ -3342,15 +2099,8 @@
     cv::subtract( src1, src2, dst, mask, dst.type() );
 }
 
-<<<<<<< HEAD
-#elif CV_SIMD128
-
-template <>
-struct Div_SIMD<uchar>
-=======
 
 CV_IMPL void cvAddS( const CvArr* srcarr1, CvScalar value, CvArr* dstarr, const CvArr* maskarr )
->>>>>>> afdbd855
 {
     cv::Mat src1 = cv::cvarrToMat(srcarr1),
         dst = cv::cvarrToMat(dstarr), mask;
@@ -3360,12 +2110,6 @@
     cv::add( src1, (const cv::Scalar&)value, dst, mask, dst.type() );
 }
 
-<<<<<<< HEAD
-    int operator() (const uchar * src1, const uchar * src2, uchar * dst, int width, double scale) const
-    {
-        int x = 0;
-=======
->>>>>>> afdbd855
 
 CV_IMPL void cvSubRS( const CvArr* srcarr1, CvScalar value, CvArr* dstarr, const CvArr* maskarr )
 {
@@ -3377,35 +2121,6 @@
     cv::subtract( (const cv::Scalar&)value, src1, dst, mask, dst.type() );
 }
 
-<<<<<<< HEAD
-        v_float32x4 v_scale = v_setall_f32((float)scale);
-        v_uint16x8 v_zero = v_setzero_u16();
-
-        for ( ; x <= width - 8; x += 8)
-        {
-            v_uint16x8 v_src1 = v_load_expand(src1 + x);
-            v_uint16x8 v_src2 = v_load_expand(src2 + x);
-
-            v_uint32x4 t0, t1, t2, t3;
-            v_expand(v_src1, t0, t1);
-            v_expand(v_src2, t2, t3);
-
-            v_float32x4 f0 = v_cvt_f32(v_reinterpret_as_s32(t0));
-            v_float32x4 f1 = v_cvt_f32(v_reinterpret_as_s32(t1));
-
-            v_float32x4 f2 = v_cvt_f32(v_reinterpret_as_s32(t2));
-            v_float32x4 f3 = v_cvt_f32(v_reinterpret_as_s32(t3));
-
-            f0 = f0 * v_scale / f2;
-            f1 = f1 * v_scale / f3;
-
-            v_int32x4 i0 = v_round(f0), i1 = v_round(f1);
-            v_uint16x8 res = v_pack_u(i0, i1);
-
-            res = v_select(v_src2 == v_zero, v_zero, res);
-            v_pack_store(dst + x, res);
-        }
-=======
 
 CV_IMPL void cvMul( const CvArr* srcarr1, const CvArr* srcarr2,
                     CvArr* dstarr, double scale )
@@ -3429,21 +2144,8 @@
     else
         cv::divide( scale, src2, dst, dst.type() );
 }
->>>>>>> afdbd855
-
-
-<<<<<<< HEAD
-
-template <>
-struct Div_SIMD<schar>
-{
-    bool haveSIMD;
-    Div_SIMD() { haveSIMD = checkHardwareSupport(CV_CPU_SSE2) || checkHardwareSupport(CV_CPU_NEON); }
-
-    int operator() (const schar * src1, const schar * src2, schar * dst, int width, double scale) const
-    {
-        int x = 0;
-=======
+
+
 CV_IMPL void
 cvAddWeighted( const CvArr* srcarr1, double alpha,
                const CvArr* srcarr2, double beta,
@@ -3455,7 +2157,6 @@
     cv::addWeighted( src1, alpha, src2, beta, gamma, dst, dst.type() );
 }
 
->>>>>>> afdbd855
 
 CV_IMPL  void
 cvAbsDiff( const CvArr* srcarr1, const CvArr* srcarr2, CvArr* dstarr )
@@ -3463,35 +2164,6 @@
     cv::Mat src1 = cv::cvarrToMat(srcarr1), dst = cv::cvarrToMat(dstarr);
     CV_Assert( src1.size == dst.size && src1.type() == dst.type() );
 
-<<<<<<< HEAD
-        v_float32x4 v_scale = v_setall_f32((float)scale);
-        v_int16x8 v_zero = v_setzero_s16();
-
-        for ( ; x <= width - 8; x += 8)
-        {
-            v_int16x8 v_src1 = v_load_expand(src1 + x);
-            v_int16x8 v_src2 = v_load_expand(src2 + x);
-
-            v_int32x4 t0, t1, t2, t3;
-            v_expand(v_src1, t0, t1);
-            v_expand(v_src2, t2, t3);
-
-            v_float32x4 f0 = v_cvt_f32(t0);
-            v_float32x4 f1 = v_cvt_f32(t1);
-
-            v_float32x4 f2 = v_cvt_f32(t2);
-            v_float32x4 f3 = v_cvt_f32(t3);
-
-            f0 = f0 * v_scale / f2;
-            f1 = f1 * v_scale / f3;
-
-            v_int32x4 i0 = v_round(f0), i1 = v_round(f1);
-            v_int16x8 res = v_pack(i0, i1);
-
-            res = v_select(v_src2 == v_zero, v_zero, res);
-            v_pack_store(dst + x, res);
-        }
-=======
     cv::absdiff( src1, cv::cvarrToMat(srcarr2), dst );
 }
 
@@ -3505,7 +2177,6 @@
     cv::absdiff( src1, (const cv::Scalar&)scalar, dst );
 }
 
->>>>>>> afdbd855
 
 CV_IMPL void
 cvInRange( const void* srcarr1, const void* srcarr2,
@@ -3514,49 +2185,6 @@
     cv::Mat src1 = cv::cvarrToMat(srcarr1), dst = cv::cvarrToMat(dstarr);
     CV_Assert( src1.size == dst.size && dst.type() == CV_8U );
 
-<<<<<<< HEAD
-
-template <>
-struct Div_SIMD<ushort>
-{
-    bool haveSIMD;
-    Div_SIMD() { haveSIMD = checkHardwareSupport(CV_CPU_SSE2) || checkHardwareSupport(CV_CPU_NEON); }
-
-    int operator() (const ushort * src1, const ushort * src2, ushort * dst, int width, double scale) const
-    {
-        int x = 0;
-
-        if (!haveSIMD)
-            return x;
-
-        v_float32x4 v_scale = v_setall_f32((float)scale);
-        v_uint16x8 v_zero = v_setzero_u16();
-
-        for ( ; x <= width - 8; x += 8)
-        {
-            v_uint16x8 v_src1 = v_load(src1 + x);
-            v_uint16x8 v_src2 = v_load(src2 + x);
-
-            v_uint32x4 t0, t1, t2, t3;
-            v_expand(v_src1, t0, t1);
-            v_expand(v_src2, t2, t3);
-
-            v_float32x4 f0 = v_cvt_f32(v_reinterpret_as_s32(t0));
-            v_float32x4 f1 = v_cvt_f32(v_reinterpret_as_s32(t1));
-
-            v_float32x4 f2 = v_cvt_f32(v_reinterpret_as_s32(t2));
-            v_float32x4 f3 = v_cvt_f32(v_reinterpret_as_s32(t3));
-
-            f0 = f0 * v_scale / f2;
-            f1 = f1 * v_scale / f3;
-
-            v_int32x4 i0 = v_round(f0), i1 = v_round(f1);
-            v_uint16x8 res = v_pack_u(i0, i1);
-
-            res = v_select(v_src2 == v_zero, v_zero, res);
-            v_store(dst + x, res);
-        }
-=======
     cv::inRange( src1, cv::cvarrToMat(srcarr2), cv::cvarrToMat(srcarr3), dst );
 }
 
@@ -3599,564 +2227,8 @@
 
     cv::min( src1, cv::cvarrToMat(srcarr2), dst );
 }
->>>>>>> afdbd855
-
-        return x;
-    }
-};
-
-<<<<<<< HEAD
-template <>
-struct Div_SIMD<short>
-{
-    bool haveSIMD;
-    Div_SIMD() { haveSIMD = checkHardwareSupport(CV_CPU_SSE2) || checkHardwareSupport(CV_CPU_NEON); }
-
-    int operator() (const short * src1, const short * src2, short * dst, int width, double scale) const
-    {
-        int x = 0;
-
-        if (!haveSIMD)
-            return x;
-
-        v_float32x4 v_scale = v_setall_f32((float)scale);
-        v_int16x8 v_zero = v_setzero_s16();
-
-        for ( ; x <= width - 8; x += 8)
-        {
-            v_int16x8 v_src1 = v_load(src1 + x);
-            v_int16x8 v_src2 = v_load(src2 + x);
-
-            v_int32x4 t0, t1, t2, t3;
-            v_expand(v_src1, t0, t1);
-            v_expand(v_src2, t2, t3);
-
-            v_float32x4 f0 = v_cvt_f32(t0);
-            v_float32x4 f1 = v_cvt_f32(t1);
-
-            v_float32x4 f2 = v_cvt_f32(t2);
-            v_float32x4 f3 = v_cvt_f32(t3);
-
-            f0 = f0 * v_scale / f2;
-            f1 = f1 * v_scale / f3;
-
-            v_int32x4 i0 = v_round(f0), i1 = v_round(f1);
-            v_int16x8 res = v_pack(i0, i1);
-
-            res = v_select(v_src2 == v_zero, v_zero, res);
-            v_store(dst + x, res);
-        }
-
-        return x;
-    }
-};
-
-template <>
-struct Div_SIMD<int>
-{
-    bool haveSIMD;
-    Div_SIMD() { haveSIMD = checkHardwareSupport(CV_CPU_SSE2) || checkHardwareSupport(CV_CPU_NEON); }
-
-    int operator() (const int * src1, const int * src2, int * dst, int width, double scale) const
-    {
-        int x = 0;
-
-        if (!haveSIMD)
-            return x;
-
-        v_float32x4 v_scale = v_setall_f32((float)scale);
-        v_int32x4 v_zero = v_setzero_s32();
-
-        for ( ; x <= width - 8; x += 8)
-        {
-            v_int32x4 t0 = v_load(src1 + x);
-            v_int32x4 t1 = v_load(src1 + x + 4);
-            v_int32x4 t2 = v_load(src2 + x);
-            v_int32x4 t3 = v_load(src2 + x + 4);
-
-            v_float32x4 f0 = v_cvt_f32(t0);
-            v_float32x4 f1 = v_cvt_f32(t1);
-            v_float32x4 f2 = v_cvt_f32(t2);
-            v_float32x4 f3 = v_cvt_f32(t3);
-
-            f0 = f0 * v_scale / f2;
-            f1 = f1 * v_scale / f3;
-
-            v_int32x4 res0 = v_round(f0), res1 = v_round(f1);
-
-            res0 = v_select(t2 == v_zero, v_zero, res0);
-            res1 = v_select(t3 == v_zero, v_zero, res1);
-            v_store(dst + x, res0);
-            v_store(dst + x + 4, res1);
-        }
-
-        return x;
-    }
-};
-
-
-template <>
-struct Div_SIMD<float>
-{
-    bool haveSIMD;
-    Div_SIMD() { haveSIMD = checkHardwareSupport(CV_CPU_SSE2) || checkHardwareSupport(CV_CPU_NEON); }
-
-    int operator() (const float * src1, const float * src2, float * dst, int width, double scale) const
-    {
-        int x = 0;
-
-        if (!haveSIMD)
-            return x;
-
-        v_float32x4 v_scale = v_setall_f32((float)scale);
-        v_float32x4 v_zero = v_setzero_f32();
-
-        for ( ; x <= width - 8; x += 8)
-        {
-            v_float32x4 f0 = v_load(src1 + x);
-            v_float32x4 f1 = v_load(src1 + x + 4);
-            v_float32x4 f2 = v_load(src2 + x);
-            v_float32x4 f3 = v_load(src2 + x + 4);
-
-            v_float32x4 res0 = f0 * v_scale / f2;
-            v_float32x4 res1 = f1 * v_scale / f3;
-
-            res0 = v_select(f2 == v_zero, v_zero, res0);
-            res1 = v_select(f3 == v_zero, v_zero, res1);
-
-            v_store(dst + x, res0);
-            v_store(dst + x + 4, res1);
-        }
-
-        return x;
-    }
-};
-
-
-///////////////////////// RECIPROCAL //////////////////////
-
-template <>
-struct Recip_SIMD<uchar>
-{
-    bool haveSIMD;
-    Recip_SIMD() { haveSIMD = checkHardwareSupport(CV_CPU_SSE2) || checkHardwareSupport(CV_CPU_NEON); }
-
-    int operator() (const uchar * src2, uchar * dst, int width, double scale) const
-    {
-        int x = 0;
-
-        if (!haveSIMD)
-            return x;
-
-        v_float32x4 v_scale = v_setall_f32((float)scale);
-        v_uint16x8 v_zero = v_setzero_u16();
-
-        for ( ; x <= width - 8; x += 8)
-        {
-            v_uint16x8 v_src2 = v_load_expand(src2 + x);
-
-            v_uint32x4 t0, t1;
-            v_expand(v_src2, t0, t1);
-
-            v_float32x4 f0 = v_cvt_f32(v_reinterpret_as_s32(t0));
-            v_float32x4 f1 = v_cvt_f32(v_reinterpret_as_s32(t1));
-
-            f0 = v_scale / f0;
-            f1 = v_scale / f1;
-
-            v_int32x4 i0 = v_round(f0), i1 = v_round(f1);
-            v_uint16x8 res = v_pack_u(i0, i1);
-
-            res = v_select(v_src2 == v_zero, v_zero, res);
-            v_pack_store(dst + x, res);
-        }
-
-        return x;
-    }
-};
-
-
-template <>
-struct Recip_SIMD<schar>
-{
-    bool haveSIMD;
-    Recip_SIMD() { haveSIMD = checkHardwareSupport(CV_CPU_SSE2) || checkHardwareSupport(CV_CPU_NEON); }
-
-    int operator() (const schar * src2, schar * dst, int width, double scale) const
-    {
-        int x = 0;
-
-        if (!haveSIMD)
-            return x;
-
-        v_float32x4 v_scale = v_setall_f32((float)scale);
-        v_int16x8 v_zero = v_setzero_s16();
-
-        for ( ; x <= width - 8; x += 8)
-        {
-            v_int16x8 v_src2 = v_load_expand(src2 + x);
-
-            v_int32x4 t0, t1;
-            v_expand(v_src2, t0, t1);
-
-            v_float32x4 f0 = v_cvt_f32(t0);
-            v_float32x4 f1 = v_cvt_f32(t1);
-
-            f0 = v_scale / f0;
-            f1 = v_scale / f1;
-
-            v_int32x4 i0 = v_round(f0), i1 = v_round(f1);
-            v_int16x8 res = v_pack(i0, i1);
-
-            res = v_select(v_src2 == v_zero, v_zero, res);
-            v_pack_store(dst + x, res);
-        }
-
-        return x;
-    }
-};
-
-
-template <>
-struct Recip_SIMD<ushort>
-{
-    bool haveSIMD;
-    Recip_SIMD() { haveSIMD = checkHardwareSupport(CV_CPU_SSE2) || checkHardwareSupport(CV_CPU_NEON); }
-
-    int operator() (const ushort * src2, ushort * dst, int width, double scale) const
-    {
-        int x = 0;
-
-        if (!haveSIMD)
-            return x;
-
-        v_float32x4 v_scale = v_setall_f32((float)scale);
-        v_uint16x8 v_zero = v_setzero_u16();
-
-        for ( ; x <= width - 8; x += 8)
-        {
-            v_uint16x8 v_src2 = v_load(src2 + x);
-
-            v_uint32x4 t0, t1;
-            v_expand(v_src2, t0, t1);
-
-            v_float32x4 f0 = v_cvt_f32(v_reinterpret_as_s32(t0));
-            v_float32x4 f1 = v_cvt_f32(v_reinterpret_as_s32(t1));
-
-            f0 = v_scale / f0;
-            f1 = v_scale / f1;
-
-            v_int32x4 i0 = v_round(f0), i1 = v_round(f1);
-            v_uint16x8 res = v_pack_u(i0, i1);
-
-            res = v_select(v_src2 == v_zero, v_zero, res);
-            v_store(dst + x, res);
-        }
-
-        return x;
-    }
-};
-
-template <>
-struct Recip_SIMD<short>
-{
-    bool haveSIMD;
-    Recip_SIMD() { haveSIMD = checkHardwareSupport(CV_CPU_SSE2) || checkHardwareSupport(CV_CPU_NEON); }
-
-    int operator() (const short * src2, short * dst, int width, double scale) const
-    {
-        int x = 0;
-
-        if (!haveSIMD)
-            return x;
-
-        v_float32x4 v_scale = v_setall_f32((float)scale);
-        v_int16x8 v_zero = v_setzero_s16();
-
-        for ( ; x <= width - 8; x += 8)
-        {
-            v_int16x8 v_src2 = v_load(src2 + x);
-
-            v_int32x4 t0, t1;
-            v_expand(v_src2, t0, t1);
-
-            v_float32x4 f0 = v_cvt_f32(t0);
-            v_float32x4 f1 = v_cvt_f32(t1);
-
-            f0 = v_scale / f0;
-            f1 = v_scale / f1;
-
-            v_int32x4 i0 = v_round(f0), i1 = v_round(f1);
-            v_int16x8 res = v_pack(i0, i1);
-
-            res = v_select(v_src2 == v_zero, v_zero, res);
-            v_store(dst + x, res);
-        }
-
-        return x;
-    }
-};
-
-template <>
-struct Recip_SIMD<int>
-{
-    bool haveSIMD;
-    Recip_SIMD() { haveSIMD = checkHardwareSupport(CV_CPU_SSE2) || checkHardwareSupport(CV_CPU_NEON); }
-
-    int operator() (const int * src2, int * dst, int width, double scale) const
-    {
-        int x = 0;
-
-        if (!haveSIMD)
-            return x;
-
-        v_float32x4 v_scale = v_setall_f32((float)scale);
-        v_int32x4 v_zero = v_setzero_s32();
-
-        for ( ; x <= width - 8; x += 8)
-        {
-            v_int32x4 t0 = v_load(src2 + x);
-            v_int32x4 t1 = v_load(src2 + x + 4);
-
-            v_float32x4 f0 = v_cvt_f32(t0);
-            v_float32x4 f1 = v_cvt_f32(t1);
-
-            f0 = v_scale / f0;
-            f1 = v_scale / f1;
-
-            v_int32x4 res0 = v_round(f0), res1 = v_round(f1);
-
-            res0 = v_select(t0 == v_zero, v_zero, res0);
-            res1 = v_select(t1 == v_zero, v_zero, res1);
-            v_store(dst + x, res0);
-            v_store(dst + x + 4, res1);
-        }
-
-        return x;
-    }
-};
-
-
-template <>
-struct Recip_SIMD<float>
-{
-    bool haveSIMD;
-    Recip_SIMD() { haveSIMD = checkHardwareSupport(CV_CPU_SSE2) || checkHardwareSupport(CV_CPU_NEON); }
-
-    int operator() (const float * src2, float * dst, int width, double scale) const
-    {
-        int x = 0;
-
-        if (!haveSIMD)
-            return x;
-
-        v_float32x4 v_scale = v_setall_f32((float)scale);
-        v_float32x4 v_zero = v_setzero_f32();
-
-        for ( ; x <= width - 8; x += 8)
-        {
-            v_float32x4 f0 = v_load(src2 + x);
-            v_float32x4 f1 = v_load(src2 + x + 4);
-
-            v_float32x4 res0 = v_scale / f0;
-            v_float32x4 res1 = v_scale / f1;
-
-            res0 = v_select(f0 == v_zero, v_zero, res0);
-            res1 = v_select(f1 == v_zero, v_zero, res1);
-
-            v_store(dst + x, res0);
-            v_store(dst + x + 4, res1);
-        }
-
-        return x;
-    }
-};
-
-#if CV_SIMD128_64F
-
-template <>
-struct Div_SIMD<double>
-{
-    bool haveSIMD;
-    Div_SIMD() { haveSIMD = checkHardwareSupport(CV_CPU_SSE2) || checkHardwareSupport(CV_CPU_NEON); }
-
-    int operator() (const double * src1, const double * src2, double * dst, int width, double scale) const
-    {
-        int x = 0;
-
-        if (!haveSIMD)
-            return x;
-
-        v_float64x2 v_scale = v_setall_f64(scale);
-        v_float64x2 v_zero = v_setzero_f64();
-
-        for ( ; x <= width - 4; x += 4)
-        {
-            v_float64x2 f0 = v_load(src1 + x);
-            v_float64x2 f1 = v_load(src1 + x + 2);
-            v_float64x2 f2 = v_load(src2 + x);
-            v_float64x2 f3 = v_load(src2 + x + 2);
-
-            v_float64x2 res0 = f0 * v_scale / f2;
-            v_float64x2 res1 = f1 * v_scale / f3;
-
-            res0 = v_select(f0 == v_zero, v_zero, res0);
-            res1 = v_select(f1 == v_zero, v_zero, res1);
-
-            v_store(dst + x, res0);
-            v_store(dst + x + 2, res1);
-        }
-
-        return x;
-    }
-};
-
-template <>
-struct Recip_SIMD<double>
-{
-    bool haveSIMD;
-    Recip_SIMD() { haveSIMD = checkHardwareSupport(CV_CPU_SSE2) || checkHardwareSupport(CV_CPU_NEON); }
-
-    int operator() (const double * src2, double * dst, int width, double scale) const
-    {
-        int x = 0;
-
-        if (!haveSIMD)
-            return x;
-
-        v_float64x2 v_scale = v_setall_f64(scale);
-        v_float64x2 v_zero = v_setzero_f64();
-
-        for ( ; x <= width - 4; x += 4)
-        {
-            v_float64x2 f0 = v_load(src2 + x);
-            v_float64x2 f1 = v_load(src2 + x + 2);
-
-            v_float64x2 res0 = v_scale / f0;
-            v_float64x2 res1 = v_scale / f1;
-
-            res0 = v_select(f0 == v_zero, v_zero, res0);
-            res1 = v_select(f1 == v_zero, v_zero, res1);
-
-            v_store(dst + x, res0);
-            v_store(dst + x + 2, res1);
-        }
-
-        return x;
-    }
-};
-
-#endif
-
-#endif
-
-template<typename T> static void
-div_i( const T* src1, size_t step1, const T* src2, size_t step2,
-      T* dst, size_t step, Size size, double scale )
-{
-    step1 /= sizeof(src1[0]);
-    step2 /= sizeof(src2[0]);
-    step /= sizeof(dst[0]);
-
-    Div_SIMD<T> vop;
-    float scale_f = (float)scale;
-
-    for( ; size.height--; src1 += step1, src2 += step2, dst += step )
-    {
-        int i = vop(src1, src2, dst, size.width, scale);
-        for( ; i < size.width; i++ )
-        {
-            T num = src1[i], denom = src2[i];
-            dst[i] = denom != 0 ? saturate_cast<T>(num*scale_f/denom) : (T)0;
-        }
-    }
-}
-
-template<typename T> static void
-div_f( const T* src1, size_t step1, const T* src2, size_t step2,
-      T* dst, size_t step, Size size, double scale )
-{
-    T scale_f = (T)scale;
-    step1 /= sizeof(src1[0]);
-    step2 /= sizeof(src2[0]);
-    step /= sizeof(dst[0]);
-
-    Div_SIMD<T> vop;
-
-    for( ; size.height--; src1 += step1, src2 += step2, dst += step )
-    {
-        int i = vop(src1, src2, dst, size.width, scale);
-        for( ; i < size.width; i++ )
-        {
-            T num = src1[i], denom = src2[i];
-            dst[i] = denom != 0 ? saturate_cast<T>(num*scale_f/denom) : (T)0;
-        }
-    }
-}
-
-template<typename T> static void
-recip_i( const T*, size_t, const T* src2, size_t step2,
-         T* dst, size_t step, Size size, double scale )
-{
-    step2 /= sizeof(src2[0]);
-    step /= sizeof(dst[0]);
-
-    Recip_SIMD<T> vop;
-    float scale_f = (float)scale;
-
-    for( ; size.height--; src2 += step2, dst += step )
-    {
-        int i = vop(src2, dst, size.width, scale);
-        for( ; i < size.width; i++ )
-        {
-            T denom = src2[i];
-            dst[i] = denom != 0 ? saturate_cast<T>(scale_f/denom) : (T)0;
-        }
-    }
-}
-
-template<typename T> static void
-recip_f( const T*, size_t, const T* src2, size_t step2,
-         T* dst, size_t step, Size size, double scale )
-{
-    T scale_f = (T)scale;
-    step2 /= sizeof(src2[0]);
-    step /= sizeof(dst[0]);
-
-    Recip_SIMD<T> vop;
-
-    for( ; size.height--; src2 += step2, dst += step )
-    {
-        int i = vop(src2, dst, size.width, scale);
-        for( ; i < size.width; i++ )
-        {
-            T denom = src2[i];
-            dst[i] = denom != 0 ? saturate_cast<T>(scale_f/denom) : (T)0;
-        }
-    }
-}
-
-
-static void mul8u( const uchar* src1, size_t step1, const uchar* src2, size_t step2,
-                   uchar* dst, size_t step, Size sz, void* scale)
-{
-    float fscale = (float)*(const double*)scale;
-#if defined HAVE_IPP
-    CV_IPP_CHECK()
-    {
-        if (std::fabs(fscale - 1) <= FLT_EPSILON)
-        {
-            if (ippiMul_8u_C1RSfs(src1, (int)step1, src2, (int)step2, dst, (int)step, ippiSize(sz), 0) >= 0)
-            {
-                CV_IMPL_ADD(CV_IMPL_IPP);
-                return;
-            }
-            setIppErrorStatus();
-        }
-    }
-#endif
-    mul_(src1, step1, src2, step2, dst, step, sz, fscale);
-=======
+
+
 CV_IMPL void
 cvMax( const void* srcarr1, const void* srcarr2, void* dstarr )
 {
@@ -4164,7 +2236,6 @@
     CV_Assert( src1.size == dst.size && src1.type() == dst.type() );
 
     cv::max( src1, cv::cvarrToMat(srcarr2), dst );
->>>>>>> afdbd855
 }
 
 
@@ -4515,402 +2586,6 @@
     vBinOp<short, cv::OpMin<short>, IF_SIMD(VMin<short>)>(src1, step1, src2, step2, dst, step, width, height);
 }
 
-<<<<<<< HEAD
-template <typename T, typename WT>
-struct AddWeighted_SIMD
-{
-    int operator() (const T *, const T *, T *, int, WT, WT, WT) const
-    {
-        return 0;
-    }
-};
-
-#if CV_AVX2
-
-template <>
-struct AddWeighted_SIMD<uchar, float>
-{
-    AddWeighted_SIMD()
-    {
-        haveAVX = checkHardwareSupport(CV_CPU_AVX2);
-    }
-
-    int operator() (const uchar * src1, const uchar * src2, uchar * dst, int width, float alpha, float beta, float gamma) const
-    {
-        int x = 0;
-
-        if (!haveAVX)
-            return x;
-
-        __m256i v_zero = _mm256_setzero_si256();
-        __m256 v_alpha = _mm256_set1_ps(alpha);
-        __m256 v_beta = _mm256_set1_ps(beta);
-        __m256 v_gamma = _mm256_set1_ps(gamma);
-        for (; x <= width - 32; x += 32)
-        {
-            __m256i v_src1 = _mm256_loadu_si256((__m256i const *)(src1 + x));
-            __m256i v_src2 = _mm256_loadu_si256((__m256i const *)(src2 + x));
-
-            __m256i v_s10 = _mm256_unpacklo_epi8(v_src1, v_zero);
-            __m256i v_s11 = _mm256_unpackhi_epi8(v_src1, v_zero);
-            __m256i v_s20 = _mm256_unpacklo_epi8(v_src2, v_zero);
-            __m256i v_s21 = _mm256_unpackhi_epi8(v_src2, v_zero);
-
-            __m256i v_s100 = _mm256_unpacklo_epi16(v_s10, v_zero);
-            __m256i v_s101 = _mm256_unpackhi_epi16(v_s10, v_zero);
-            __m256i v_s110 = _mm256_unpacklo_epi16(v_s11, v_zero);
-            __m256i v_s111 = _mm256_unpackhi_epi16(v_s11, v_zero);
-            __m256i v_s200 = _mm256_unpacklo_epi16(v_s20, v_zero);
-            __m256i v_s201 = _mm256_unpackhi_epi16(v_s20, v_zero);
-            __m256i v_s210 = _mm256_unpacklo_epi16(v_s21, v_zero);
-            __m256i v_s211 = _mm256_unpackhi_epi16(v_s21, v_zero);
-
-            __m256 v_dst00 = _mm256_fmadd_ps(v_alpha, _mm256_cvtepi32_ps(v_s100), _mm256_fmadd_ps(v_beta, _mm256_cvtepi32_ps(v_s200), v_gamma));
-            __m256 v_dst01 = _mm256_fmadd_ps(v_alpha, _mm256_cvtepi32_ps(v_s101), _mm256_fmadd_ps(v_beta, _mm256_cvtepi32_ps(v_s201), v_gamma));
-            __m256 v_dst10 = _mm256_fmadd_ps(v_alpha, _mm256_cvtepi32_ps(v_s110), _mm256_fmadd_ps(v_beta, _mm256_cvtepi32_ps(v_s210), v_gamma));
-            __m256 v_dst11 = _mm256_fmadd_ps(v_alpha, _mm256_cvtepi32_ps(v_s111), _mm256_fmadd_ps(v_beta, _mm256_cvtepi32_ps(v_s211), v_gamma));
-
-            v_s100 = _mm256_cvtps_epi32(v_dst00);
-            v_s101 = _mm256_cvtps_epi32(v_dst01);
-            v_s110 = _mm256_cvtps_epi32(v_dst10);
-            v_s111 = _mm256_cvtps_epi32(v_dst11);
-
-            v_s10 = _mm256_packus_epi32(v_s100, v_s101);
-            v_s11 = _mm256_packus_epi32(v_s110, v_s111);
-
-            _mm256_storeu_si256((__m256i*)(dst + x), _mm256_packus_epi16(v_s10, v_s11));
-        }
-
-        return x;
-    }
-
-    bool haveAVX;
-};
-
-template <>
-struct AddWeighted_SIMD<schar, float>
-{
-    AddWeighted_SIMD()
-    {
-        haveAVX = checkHardwareSupport(CV_CPU_AVX2);
-    }
-
-    int operator() (const schar * src1, const schar * src2, schar * dst, int width, float alpha, float beta, float gamma) const
-    {
-        int x = 0;
-
-        if (!haveAVX)
-            return x;
-
-        __m256 v_alpha = _mm256_set1_ps(alpha);
-        __m256 v_beta = _mm256_set1_ps(beta);
-        __m256 v_gamma = _mm256_set1_ps(gamma);
-        for (; x <= width - 32; x += 32)
-        {
-            __m128i v_src10 = _mm_loadu_si128((__m128i const *)(src1 + x));
-            __m128i v_src11 = _mm_loadu_si128((__m128i const *)(src1 + x + 16));
-            __m128i v_src20 = _mm_loadu_si128((__m128i const *)(src2 + x));
-            __m128i v_src21 = _mm_loadu_si128((__m128i const *)(src2 + x + 16));
-
-            __m256i v_s10 = _mm256_cvtepi8_epi16(v_src10);
-            __m256i v_s11 = _mm256_cvtepi8_epi16(v_src11);
-            __m256i v_s20 = _mm256_cvtepi8_epi16(v_src20);
-            __m256i v_s21 = _mm256_cvtepi8_epi16(v_src21);
-
-            __m256i v_s100 = _mm256_cvtepi16_epi32(_mm256_extracti128_si256(v_s10, 0));
-            __m256i v_s101 = _mm256_cvtepi16_epi32(_mm256_extracti128_si256(v_s10, 1));
-            __m256i v_s110 = _mm256_cvtepi16_epi32(_mm256_extracti128_si256(v_s11, 0));
-            __m256i v_s111 = _mm256_cvtepi16_epi32(_mm256_extracti128_si256(v_s11, 1));
-            __m256i v_s200 = _mm256_cvtepi16_epi32(_mm256_extracti128_si256(v_s20, 0));
-            __m256i v_s201 = _mm256_cvtepi16_epi32(_mm256_extracti128_si256(v_s20, 1));
-            __m256i v_s210 = _mm256_cvtepi16_epi32(_mm256_extracti128_si256(v_s21, 0));
-            __m256i v_s211 = _mm256_cvtepi16_epi32(_mm256_extracti128_si256(v_s21, 1));
-
-            __m256 v_dst00 = _mm256_fmadd_ps(v_alpha, _mm256_cvtepi32_ps(v_s100), _mm256_fmadd_ps(v_beta, _mm256_cvtepi32_ps(v_s200), v_gamma));
-            __m256 v_dst01 = _mm256_fmadd_ps(v_alpha, _mm256_cvtepi32_ps(v_s101), _mm256_fmadd_ps(v_beta, _mm256_cvtepi32_ps(v_s201), v_gamma));
-            __m256 v_dst10 = _mm256_fmadd_ps(v_alpha, _mm256_cvtepi32_ps(v_s110), _mm256_fmadd_ps(v_beta, _mm256_cvtepi32_ps(v_s210), v_gamma));
-            __m256 v_dst11 = _mm256_fmadd_ps(v_alpha, _mm256_cvtepi32_ps(v_s111), _mm256_fmadd_ps(v_beta, _mm256_cvtepi32_ps(v_s211), v_gamma));
-
-            v_s100 = _mm256_cvtps_epi32(v_dst00);
-            v_s101 = _mm256_cvtps_epi32(v_dst01);
-            v_s110 = _mm256_cvtps_epi32(v_dst10);
-            v_s111 = _mm256_cvtps_epi32(v_dst11);
-
-            v_s10 = _mm256_packs_epi32(v_s100, v_s101);
-            v_s11 = _mm256_packs_epi32(v_s110, v_s111);
-
-            _mm256_storeu_si256((__m256i*)(dst + x), _mm256_packs_epi16(v_s10, v_s11));
-        }
-
-        return x;
-    }
-
-    bool haveAVX;
-};
-
-template <>
-struct AddWeighted_SIMD<ushort, float>
-{
-    AddWeighted_SIMD()
-    {
-        haveAVX = checkHardwareSupport(CV_CPU_AVX2);
-    }
-
-    int operator() (const ushort * src1, const ushort * src2, ushort * dst, int width, float alpha, float beta, float gamma) const
-    {
-        int x = 0;
-
-        if (!haveAVX)
-            return x;
-
-        __m256i v_zero = _mm256_setzero_si256();
-        __m256 v_alpha = _mm256_set1_ps(alpha);
-        __m256 v_beta = _mm256_set1_ps(beta);
-        __m256 v_gamma = _mm256_set1_ps(gamma);
-        for (; x <= width - 16; x += 16)
-        {
-            __m256i v_src1 = _mm256_loadu_si256((__m256i const *)(src1 + x));
-            __m256i v_src2 = _mm256_loadu_si256((__m256i const *)(src2 + x));
-
-            __m256i v_s10 = _mm256_unpacklo_epi16(v_src1, v_zero);
-            __m256i v_s11 = _mm256_unpackhi_epi16(v_src1, v_zero);
-            __m256i v_s20 = _mm256_unpacklo_epi16(v_src2, v_zero);
-            __m256i v_s21 = _mm256_unpackhi_epi16(v_src2, v_zero);
-
-            __m256 v_dst00 = _mm256_fmadd_ps(v_alpha, _mm256_cvtepi32_ps(v_s10), _mm256_fmadd_ps(v_beta, _mm256_cvtepi32_ps(v_s20), v_gamma));
-            __m256 v_dst01 = _mm256_fmadd_ps(v_alpha, _mm256_cvtepi32_ps(v_s11), _mm256_fmadd_ps(v_beta, _mm256_cvtepi32_ps(v_s21), v_gamma));
-
-            __m256i v_dsti = _mm256_packus_epi32(_mm256_cvtps_epi32(v_dst00), _mm256_cvtps_epi32(v_dst01));
-            _mm256_storeu_si256((__m256i *)(dst + x), v_dsti);
-        }
-
-        return x;
-    }
-
-    bool haveAVX;
-};
-
-template <>
-struct AddWeighted_SIMD<short, float>
-{
-    AddWeighted_SIMD()
-    {
-        haveAVX = checkHardwareSupport(CV_CPU_AVX2);
-    }
-
-    int operator() (const short * src1, const short * src2, short * dst, int width, float alpha, float beta, float gamma) const
-    {
-        int x = 0;
-
-        if (!haveAVX)
-            return x;
-
-        __m256 v_alpha = _mm256_set1_ps(alpha);
-        __m256 v_beta = _mm256_set1_ps(beta);
-        __m256 v_gamma = _mm256_set1_ps(gamma);
-        for (; x <= width - 16; x += 16)
-        {
-            __m128i v_src10 = _mm_loadu_si128((__m128i const *)(src1 + x));
-            __m128i v_src11 = _mm_loadu_si128((__m128i const *)(src1 + x + 8));
-            __m128i v_src20 = _mm_loadu_si128((__m128i const *)(src2 + x));
-            __m128i v_src21 = _mm_loadu_si128((__m128i const *)(src2 + x + 8));
-
-            __m256i v_s10 = _mm256_cvtepi16_epi32(v_src10);
-            __m256i v_s11 = _mm256_cvtepi16_epi32(v_src11);
-            __m256i v_s20 = _mm256_cvtepi16_epi32(v_src20);
-            __m256i v_s21 = _mm256_cvtepi16_epi32(v_src21);
-
-            __m256 v_dst00 = _mm256_fmadd_ps(v_alpha, _mm256_cvtepi32_ps(v_s10), _mm256_fmadd_ps(v_beta, _mm256_cvtepi32_ps(v_s20), v_gamma));
-            __m256 v_dst01 = _mm256_fmadd_ps(v_alpha, _mm256_cvtepi32_ps(v_s11), _mm256_fmadd_ps(v_beta, _mm256_cvtepi32_ps(v_s21), v_gamma));
-
-            v_s10 = _mm256_cvtps_epi32(v_dst00);
-            v_s11 = _mm256_cvtps_epi32(v_dst01);
-
-            _mm256_storeu_si256((__m256i*)(dst + x), _mm256_packs_epi32(v_s10, v_s11));
-        }
-
-        return x;
-    }
-
-    bool haveAVX;
-};
-
-template <>
-struct AddWeighted_SIMD<int, double>
-{
-    AddWeighted_SIMD()
-    {
-        haveAVX = checkHardwareSupport(CV_CPU_AVX2);
-    }
-
-    int operator() (const int * src1, const int * src2, int * dst, int width, double alpha, double beta, double gamma) const
-    {
-        int x = 0;
-
-        if (!haveAVX)
-            return x;
-
-        __m256d v_alpha = _mm256_set1_pd(alpha);
-        __m256d v_beta = _mm256_set1_pd(beta);
-        __m256d v_gamma = _mm256_set1_pd(gamma);
-        for (; x <= width - 8; x += 8)
-        {
-            __m128i v_src10 = _mm_loadu_si128((__m128i const *)(src1 + x));
-            __m128i v_src11 = _mm_loadu_si128((__m128i const *)(src1 + x + 4));
-            __m128i v_src20 = _mm_loadu_si128((__m128i const *)(src2 + x));
-            __m128i v_src21 = _mm_loadu_si128((__m128i const *)(src2 + x + 4));
-
-            __m256d v_s10 = _mm256_cvtepi32_pd(v_src10);
-            __m256d v_s11 = _mm256_cvtepi32_pd(v_src11);
-            __m256d v_s20 = _mm256_cvtepi32_pd(v_src20);
-            __m256d v_s21 = _mm256_cvtepi32_pd(v_src21);
-
-            __m256d v_dst00 = _mm256_fmadd_pd(v_alpha, v_s10, _mm256_fmadd_pd(v_beta, v_s20, v_gamma));
-            __m256d v_dst01 = _mm256_fmadd_pd(v_alpha, v_s11, _mm256_fmadd_pd(v_beta, v_s21, v_gamma));
-
-            v_src10 = _mm256_cvtpd_epi32(v_dst00);
-            v_src11 = _mm256_cvtpd_epi32(v_dst01);
-
-            _mm_storeu_si128((__m128i*)(dst + x), v_src10);
-            _mm_storeu_si128((__m128i*)(dst + x + 4), v_src11);
-        }
-
-        return x;
-    }
-
-    bool haveAVX;
-};
-
-template <>
-struct AddWeighted_SIMD<float, double>
-{
-    AddWeighted_SIMD()
-    {
-        haveAVX = checkHardwareSupport(CV_CPU_AVX2);
-    }
-
-    int operator() (const float * src1, const float * src2, float * dst, int width, double alpha, double beta, double gamma) const
-    {
-        int x = 0;
-
-        if (!haveAVX)
-            return x;
-
-        __m256d v_alpha = _mm256_set1_pd(alpha);
-        __m256d v_beta = _mm256_set1_pd(beta);
-        __m256d v_gamma = _mm256_set1_pd(gamma);
-        for (; x <= width - 8; x += 8)
-        {
-            __m128 v_src10 = _mm_loadu_ps((src1 + x));
-            __m128 v_src11 = _mm_loadu_ps((src1 + x + 4));
-            __m128 v_src20 = _mm_loadu_ps((src2 + x));
-            __m128 v_src21 = _mm_loadu_ps((src2 + x + 4));
-
-            __m256d v_s10 = _mm256_cvtps_pd(v_src10);
-            __m256d v_s11 = _mm256_cvtps_pd(v_src11);
-            __m256d v_s20 = _mm256_cvtps_pd(v_src20);
-            __m256d v_s21 = _mm256_cvtps_pd(v_src21);
-
-            __m256d v_dst00 = _mm256_fmadd_pd(v_alpha, v_s10, _mm256_fmadd_pd(v_beta, v_s20, v_gamma));
-            __m256d v_dst01 = _mm256_fmadd_pd(v_alpha, v_s11, _mm256_fmadd_pd(v_beta, v_s21, v_gamma));
-
-            v_src10 = _mm256_cvtpd_ps(v_dst00);
-            v_src11 = _mm256_cvtpd_ps(v_dst01);
-
-            _mm_storeu_ps(dst + x, v_src10);
-            _mm_storeu_ps(dst + x + 4, v_src11);
-        }
-
-        return x;
-    }
-
-    bool haveAVX;
-};
-
-template <>
-struct AddWeighted_SIMD<double, double>
-{
-    AddWeighted_SIMD()
-    {
-        haveAVX = checkHardwareSupport(CV_CPU_AVX2);
-    }
-
-    int operator() (const double * src1, const double * src2, double * dst, int width, double alpha, double beta, double gamma) const
-    {
-        int x = 0;
-
-        if (!haveAVX)
-            return x;
-
-        __m256d v_alpha = _mm256_set1_pd(alpha);
-        __m256d v_beta = _mm256_set1_pd(beta);
-        __m256d v_gamma = _mm256_set1_pd(gamma);
-        for (; x <= width - 8; x += 8)
-        {
-            __m256d v_src10 = _mm256_loadu_pd(src1 + x);
-            __m256d v_src11 = _mm256_loadu_pd(src1 + x + 4);
-            __m256d v_src20 = _mm256_loadu_pd(src2 + x);
-            __m256d v_src21 = _mm256_loadu_pd(src2 + x + 4);
-
-            __m256d v_dst00 = _mm256_fmadd_pd(v_alpha, v_src10, _mm256_fmadd_pd(v_beta, v_src20, v_gamma));
-            __m256d v_dst01 = _mm256_fmadd_pd(v_alpha, v_src11, _mm256_fmadd_pd(v_beta, v_src21, v_gamma));
-
-            _mm256_storeu_pd(dst + x, v_dst00);
-            _mm256_storeu_pd(dst + x + 4, v_dst01);
-        }
-
-        return x;
-    }
-
-    bool haveAVX;
-};
-
-#elif CV_SSE2
-
-template <>
-struct AddWeighted_SIMD<uchar, float>
-{
-    AddWeighted_SIMD()
-    {
-        haveSSE2 = checkHardwareSupport(CV_CPU_SSE2);
-    }
-
-    int operator() (const uchar * src1, const uchar * src2, uchar * dst, int width, float alpha, float beta, float gamma) const
-    {
-        int x = 0;
-
-        if (!haveSSE2)
-            return x;
-
-        __m128 a4 = _mm_set1_ps(alpha), b4 = _mm_set1_ps(beta), g4 = _mm_set1_ps(gamma);
-        __m128i z = _mm_setzero_si128();
-
-        for (; x <= width - 8; x += 8)
-        {
-            __m128i u = _mm_unpacklo_epi8(_mm_loadl_epi64((const __m128i*)(src1 + x)), z);
-            __m128i v = _mm_unpacklo_epi8(_mm_loadl_epi64((const __m128i*)(src2 + x)), z);
-
-            __m128 u0 = _mm_cvtepi32_ps(_mm_unpacklo_epi16(u, z));
-            __m128 u1 = _mm_cvtepi32_ps(_mm_unpackhi_epi16(u, z));
-            __m128 v0 = _mm_cvtepi32_ps(_mm_unpacklo_epi16(v, z));
-            __m128 v1 = _mm_cvtepi32_ps(_mm_unpackhi_epi16(v, z));
-
-            u0 = _mm_add_ps(_mm_mul_ps(u0, a4), _mm_mul_ps(v0, b4));
-            u1 = _mm_add_ps(_mm_mul_ps(u1, a4), _mm_mul_ps(v1, b4));
-            u0 = _mm_add_ps(u0, g4); u1 = _mm_add_ps(u1, g4);
-
-            u = _mm_packs_epi32(_mm_cvtps_epi32(u0), _mm_cvtps_epi32(u1));
-            u = _mm_packus_epi16(u, u);
-
-            _mm_storel_epi64((__m128i*)(dst + x), u);
-        }
-
-        return x;
-    }
-
-    bool haveSSE2;
-};
-=======
 void min32s( const int* src1, size_t step1,
                     const int* src2, size_t step2,
                     int* dst, size_t step, int width, int height, void* )
@@ -4918,7 +2593,6 @@
     CALL_HAL(min32s, cv_hal_min32s, src1, step1, src2, step2, dst, step, width, height)
     vBinOp32<int, cv::OpMin<int>, IF_SIMD(VMin<int>)>(src1, step1, src2, step2, dst, step, width, height);
 }
->>>>>>> afdbd855
 
 void min32f( const float* src1, size_t step1,
                     const float* src2, size_t step2,
@@ -5092,52 +2766,8 @@
 // Compare
 //=======================================
 
-<<<<<<< HEAD
-template <>
-struct AddWeighted_SIMD<uchar, float>
-{
-    int operator() (const uchar * src1, const uchar * src2, uchar * dst, int width, float alpha, float beta, float gamma) const
-    {
-        int x = 0;
-
-        float32x4_t g = vdupq_n_f32(gamma);
-
-        for (; x <= width - 8; x += 8)
-        {
-            uint8x8_t in1 = vld1_u8(src1 + x);
-            uint16x8_t in1_16 = vmovl_u8(in1);
-            float32x4_t in1_f_l = vcvtq_f32_u32(vmovl_u16(vget_low_u16(in1_16)));
-            float32x4_t in1_f_h = vcvtq_f32_u32(vmovl_u16(vget_high_u16(in1_16)));
-
-            uint8x8_t in2 = vld1_u8(src2 + x);
-            uint16x8_t in2_16 = vmovl_u8(in2);
-            float32x4_t in2_f_l = vcvtq_f32_u32(vmovl_u16(vget_low_u16(in2_16)));
-            float32x4_t in2_f_h = vcvtq_f32_u32(vmovl_u16(vget_high_u16(in2_16)));
-
-            float32x4_t out_f_l = vaddq_f32(vmulq_n_f32(in1_f_l, alpha), vmulq_n_f32(in2_f_l, beta));
-            float32x4_t out_f_h = vaddq_f32(vmulq_n_f32(in1_f_h, alpha), vmulq_n_f32(in2_f_h, beta));
-            out_f_l = vaddq_f32(out_f_l, g);
-            out_f_h = vaddq_f32(out_f_h, g);
-
-            uint16x4_t out_16_l = vqmovun_s32(cv_vrndq_s32_f32(out_f_l));
-            uint16x4_t out_16_h = vqmovun_s32(cv_vrndq_s32_f32(out_f_h));
-
-            uint16x8_t out_16 = vcombine_u16(out_16_l, out_16_h);
-            uint8x8_t out = vqmovn_u16(out_16);
-
-            vst1_u8(dst + x, out);
-        }
-
-        return x;
-    }
-};
-
-template <>
-struct AddWeighted_SIMD<schar, float>
-=======
 void cmp8u(const uchar* src1, size_t step1, const uchar* src2, size_t step2,
                   uchar* dst, size_t step, int width, int height, void* _cmpop)
->>>>>>> afdbd855
 {
     CALL_HAL(cmp8u, cv_hal_cmp8u, src1, step1, src2, step2, dst, step, width, height, *(int*)_cmpop)
     CALL_IPP_CMP(ippiCompare_8u_C1R)
@@ -5223,2223 +2853,6 @@
     }
 }
 
-<<<<<<< HEAD
-template <>
-struct AddWeighted_SIMD<short, float>
-{
-    int operator() (const short * src1, const short * src2, short * dst, int width, float alpha, float beta, float gamma) const
-    {
-        int x = 0;
-
-        float32x4_t g = vdupq_n_f32(gamma);
-
-        for( ; x <= width - 8; x += 8 )
-        {
-            int16x8_t v_src1 = vld1q_s16(src1 + x), v_src2 = vld1q_s16(src2 + x);
-
-            float32x4_t v_s1 = vmulq_n_f32(vcvtq_f32_s32(vmovl_s16(vget_low_s16(v_src1))), alpha);
-            float32x4_t v_s2 = vmulq_n_f32(vcvtq_f32_s32(vmovl_s16(vget_low_s16(v_src2))), beta);
-            int16x4_t v_dst1 = vqmovn_s32(cv_vrndq_s32_f32(vaddq_f32(vaddq_f32(v_s1, v_s2), g)));
-
-            v_s1 = vmulq_n_f32(vcvtq_f32_s32(vmovl_s16(vget_high_s16(v_src1))), alpha);
-            v_s2 = vmulq_n_f32(vcvtq_f32_s32(vmovl_s16(vget_high_s16(v_src2))), beta);
-            int16x4_t v_dst2 = vqmovn_s32(cv_vrndq_s32_f32(vaddq_f32(vaddq_f32(v_s1, v_s2), g)));
-
-            vst1q_s16(dst + x, vcombine_s16(v_dst1, v_dst2));
-        }
-
-        return x;
-    }
-};
-
-#endif
-
-template<typename T, typename WT> static void
-addWeighted_( const T* src1, size_t step1, const T* src2, size_t step2,
-              T* dst, size_t step, Size size, void* _scalars )
-{
-    const double* scalars = (const double*)_scalars;
-    WT alpha = (WT)scalars[0], beta = (WT)scalars[1], gamma = (WT)scalars[2];
-    step1 /= sizeof(src1[0]);
-    step2 /= sizeof(src2[0]);
-    step /= sizeof(dst[0]);
-
-    AddWeighted_SIMD<T, WT> vop;
-
-    for( ; size.height--; src1 += step1, src2 += step2, dst += step )
-    {
-        int x = vop(src1, src2, dst, size.width, alpha, beta, gamma);
-        #if CV_ENABLE_UNROLLED
-        for( ; x <= size.width - 4; x += 4 )
-        {
-            T t0 = saturate_cast<T>(src1[x]*alpha + src2[x]*beta + gamma);
-            T t1 = saturate_cast<T>(src1[x+1]*alpha + src2[x+1]*beta + gamma);
-            dst[x] = t0; dst[x+1] = t1;
-
-            t0 = saturate_cast<T>(src1[x+2]*alpha + src2[x+2]*beta + gamma);
-            t1 = saturate_cast<T>(src1[x+3]*alpha + src2[x+3]*beta + gamma);
-            dst[x+2] = t0; dst[x+3] = t1;
-        }
-        #endif
-        for( ; x < size.width; x++ )
-            dst[x] = saturate_cast<T>(src1[x]*alpha + src2[x]*beta + gamma);
-    }
-}
-
-
-static void
-addWeighted8u( const uchar* src1, size_t step1,
-               const uchar* src2, size_t step2,
-               uchar* dst, size_t step, Size size,
-               void* _scalars )
-{
-    addWeighted_<uchar, float>(src1, step1, src2, step2, dst, step, size, _scalars);
-}
-
-static void addWeighted8s( const schar* src1, size_t step1, const schar* src2, size_t step2,
-                           schar* dst, size_t step, Size sz, void* scalars )
-{
-    addWeighted_<schar, float>(src1, step1, src2, step2, dst, step, sz, scalars);
-}
-
-static void addWeighted16u( const ushort* src1, size_t step1, const ushort* src2, size_t step2,
-                            ushort* dst, size_t step, Size sz, void* scalars )
-{
-    addWeighted_<ushort, float>(src1, step1, src2, step2, dst, step, sz, scalars);
-}
-
-static void addWeighted16s( const short* src1, size_t step1, const short* src2, size_t step2,
-                            short* dst, size_t step, Size sz, void* scalars )
-{
-    addWeighted_<short, float>(src1, step1, src2, step2, dst, step, sz, scalars);
-}
-
-static void addWeighted32s( const int* src1, size_t step1, const int* src2, size_t step2,
-                            int* dst, size_t step, Size sz, void* scalars )
-{
-    addWeighted_<int, double>(src1, step1, src2, step2, dst, step, sz, scalars);
-}
-
-static void addWeighted32f( const float* src1, size_t step1, const float* src2, size_t step2,
-                            float* dst, size_t step, Size sz, void* scalars )
-{
-    addWeighted_<float, double>(src1, step1, src2, step2, dst, step, sz, scalars);
-}
-
-static void addWeighted64f( const double* src1, size_t step1, const double* src2, size_t step2,
-                            double* dst, size_t step, Size sz, void* scalars )
-{
-    addWeighted_<double, double>(src1, step1, src2, step2, dst, step, sz, scalars);
-}
-
-static BinaryFunc* getAddWeightedTab()
-{
-    static BinaryFunc addWeightedTab[] =
-    {
-        (BinaryFunc)GET_OPTIMIZED(addWeighted8u), (BinaryFunc)GET_OPTIMIZED(addWeighted8s), (BinaryFunc)GET_OPTIMIZED(addWeighted16u),
-        (BinaryFunc)GET_OPTIMIZED(addWeighted16s), (BinaryFunc)GET_OPTIMIZED(addWeighted32s), (BinaryFunc)addWeighted32f,
-        (BinaryFunc)addWeighted64f, 0
-    };
-
-    return addWeightedTab;
-}
-
-}
-
-void cv::addWeighted( InputArray src1, double alpha, InputArray src2,
-                      double beta, double gamma, OutputArray dst, int dtype )
-{
-    double scalars[] = {alpha, beta, gamma};
-    arithm_op(src1, src2, dst, noArray(), dtype, getAddWeightedTab(), true, scalars, OCL_OP_ADDW);
-}
-
-
-/****************************************************************************************\
-*                                          compare                                       *
-\****************************************************************************************/
-
-namespace cv
-{
-
-template <typename T>
-struct Cmp_SIMD
-{
-    explicit Cmp_SIMD(int)
-    {
-    }
-
-    int operator () (const T *, const T *, uchar *, int) const
-    {
-        return 0;
-    }
-};
-
-#if CV_NEON
-
-template <>
-struct Cmp_SIMD<uchar>
-{
-    explicit Cmp_SIMD(int code_) :
-        code(code_)
-    {
-        CV_Assert(code == CMP_GT || code == CMP_LE ||
-            code == CMP_EQ || code == CMP_NE);
-
-        v_mask = vdupq_n_u8(255);
-    }
-
-    int operator () (const uchar * src1, const uchar * src2, uchar * dst, int width) const
-    {
-        int x = 0;
-
-        if (code == CMP_GT || code == CMP_LE)
-        {
-            uint8x16_t mask = code == CMP_GT ? vdupq_n_u8(0) : vdupq_n_u8(255);
-
-            for (; x <= width - 16; x += 16)
-            {
-                vst1q_u8(dst + x, veorq_u8(vcgtq_u8(vld1q_u8(src1 + x), vld1q_u8(src2 + x)), mask));
-            }
-        }
-        else if (code == CMP_EQ || code == CMP_NE)
-        {
-            uint8x16_t mask = code == CMP_EQ ? vdupq_n_u8(0) : vdupq_n_u8(255);
-
-            for (; x <= width - 16; x += 16)
-            {
-                vst1q_u8(dst + x, veorq_u8(vceqq_u8(vld1q_u8(src1 + x), vld1q_u8(src2 + x)), mask));
-            }
-        }
-
-        return x;
-    }
-
-    int code;
-    uint8x16_t v_mask;
-};
-
-template <>
-struct Cmp_SIMD<schar>
-{
-    explicit Cmp_SIMD(int code_) :
-        code(code_)
-    {
-        CV_Assert(code == CMP_GT || code == CMP_LE ||
-                  code == CMP_EQ || code == CMP_NE);
-
-        v_mask = vdupq_n_u8(255);
-    }
-
-    int operator () (const schar * src1, const schar * src2, uchar * dst, int width) const
-    {
-        int x = 0;
-
-        if (code == CMP_GT)
-            for ( ; x <= width - 16; x += 16)
-                vst1q_u8(dst + x, vcgtq_s8(vld1q_s8(src1 + x), vld1q_s8(src2 + x)));
-        else if (code == CMP_LE)
-            for ( ; x <= width - 16; x += 16)
-                vst1q_u8(dst + x, vcleq_s8(vld1q_s8(src1 + x), vld1q_s8(src2 + x)));
-        else if (code == CMP_EQ)
-            for ( ; x <= width - 16; x += 16)
-                vst1q_u8(dst + x, vceqq_s8(vld1q_s8(src1 + x), vld1q_s8(src2 + x)));
-        else if (code == CMP_NE)
-            for ( ; x <= width - 16; x += 16)
-                vst1q_u8(dst + x, veorq_u8(vceqq_s8(vld1q_s8(src1 + x), vld1q_s8(src2 + x)), v_mask));
-
-        return x;
-    }
-
-    int code;
-    uint8x16_t v_mask;
-};
-
-template <>
-struct Cmp_SIMD<ushort>
-{
-    explicit Cmp_SIMD(int code_) :
-        code(code_)
-    {
-        CV_Assert(code == CMP_GT || code == CMP_LE ||
-                  code == CMP_EQ || code == CMP_NE);
-
-        v_mask = vdup_n_u8(255);
-    }
-
-    int operator () (const ushort * src1, const ushort * src2, uchar * dst, int width) const
-    {
-        int x = 0;
-
-        if (code == CMP_GT)
-            for ( ; x <= width - 8; x += 8)
-            {
-                uint16x8_t v_dst = vcgtq_u16(vld1q_u16(src1 + x), vld1q_u16(src2 + x));
-                vst1_u8(dst + x, vmovn_u16(v_dst));
-            }
-        else if (code == CMP_LE)
-            for ( ; x <= width - 8; x += 8)
-            {
-                uint16x8_t v_dst = vcleq_u16(vld1q_u16(src1 + x), vld1q_u16(src2 + x));
-                vst1_u8(dst + x, vmovn_u16(v_dst));
-            }
-        else if (code == CMP_EQ)
-            for ( ; x <= width - 8; x += 8)
-            {
-                uint16x8_t v_dst = vceqq_u16(vld1q_u16(src1 + x), vld1q_u16(src2 + x));
-                vst1_u8(dst + x, vmovn_u16(v_dst));
-            }
-        else if (code == CMP_NE)
-            for ( ; x <= width - 8; x += 8)
-            {
-                uint16x8_t v_dst = vceqq_u16(vld1q_u16(src1 + x), vld1q_u16(src2 + x));
-                vst1_u8(dst + x, veor_u8(vmovn_u16(v_dst), v_mask));
-            }
-
-        return x;
-    }
-
-    int code;
-    uint8x8_t v_mask;
-};
-
-template <>
-struct Cmp_SIMD<int>
-{
-    explicit Cmp_SIMD(int code_) :
-        code(code_)
-    {
-        CV_Assert(code == CMP_GT || code == CMP_LE ||
-                  code == CMP_EQ || code == CMP_NE);
-
-        v_mask = vdup_n_u8(255);
-    }
-
-    int operator () (const int * src1, const int * src2, uchar * dst, int width) const
-    {
-        int x = 0;
-
-        if (code == CMP_GT)
-            for ( ; x <= width - 8; x += 8)
-            {
-                uint32x4_t v_dst1 = vcgtq_s32(vld1q_s32(src1 + x), vld1q_s32(src2 + x));
-                uint32x4_t v_dst2 = vcgtq_s32(vld1q_s32(src1 + x + 4), vld1q_s32(src2 + x + 4));
-                vst1_u8(dst + x, vmovn_u16(vcombine_u16(vmovn_u32(v_dst1), vmovn_u32(v_dst2))));
-            }
-        else if (code == CMP_LE)
-            for ( ; x <= width - 8; x += 8)
-            {
-                uint32x4_t v_dst1 = vcleq_s32(vld1q_s32(src1 + x), vld1q_s32(src2 + x));
-                uint32x4_t v_dst2 = vcleq_s32(vld1q_s32(src1 + x + 4), vld1q_s32(src2 + x + 4));
-                vst1_u8(dst + x, vmovn_u16(vcombine_u16(vmovn_u32(v_dst1), vmovn_u32(v_dst2))));
-            }
-        else if (code == CMP_EQ)
-            for ( ; x <= width - 8; x += 8)
-            {
-                uint32x4_t v_dst1 = vceqq_s32(vld1q_s32(src1 + x), vld1q_s32(src2 + x));
-                uint32x4_t v_dst2 = vceqq_s32(vld1q_s32(src1 + x + 4), vld1q_s32(src2 + x + 4));
-                vst1_u8(dst + x, vmovn_u16(vcombine_u16(vmovn_u32(v_dst1), vmovn_u32(v_dst2))));
-            }
-        else if (code == CMP_NE)
-            for ( ; x <= width - 8; x += 8)
-            {
-                uint32x4_t v_dst1 = vceqq_s32(vld1q_s32(src1 + x), vld1q_s32(src2 + x));
-                uint32x4_t v_dst2 = vceqq_s32(vld1q_s32(src1 + x + 4), vld1q_s32(src2 + x + 4));
-                uint8x8_t v_dst = vmovn_u16(vcombine_u16(vmovn_u32(v_dst1), vmovn_u32(v_dst2)));
-                vst1_u8(dst + x, veor_u8(v_dst, v_mask));
-            }
-
-        return x;
-    }
-
-    int code;
-    uint8x8_t v_mask;
-};
-
-template <>
-struct Cmp_SIMD<float>
-{
-    explicit Cmp_SIMD(int code_) :
-        code(code_)
-    {
-        CV_Assert(code == CMP_GT || code == CMP_LE ||
-                  code == CMP_EQ || code == CMP_NE);
-
-        v_mask = vdup_n_u8(255);
-    }
-
-    int operator () (const float * src1, const float * src2, uchar * dst, int width) const
-    {
-        int x = 0;
-
-        if (code == CMP_GT)
-            for ( ; x <= width - 8; x += 8)
-            {
-                uint32x4_t v_dst1 = vcgtq_f32(vld1q_f32(src1 + x), vld1q_f32(src2 + x));
-                uint32x4_t v_dst2 = vcgtq_f32(vld1q_f32(src1 + x + 4), vld1q_f32(src2 + x + 4));
-                vst1_u8(dst + x, vmovn_u16(vcombine_u16(vmovn_u32(v_dst1), vmovn_u32(v_dst2))));
-            }
-        else if (code == CMP_LE)
-            for ( ; x <= width - 8; x += 8)
-            {
-                uint32x4_t v_dst1 = vcleq_f32(vld1q_f32(src1 + x), vld1q_f32(src2 + x));
-                uint32x4_t v_dst2 = vcleq_f32(vld1q_f32(src1 + x + 4), vld1q_f32(src2 + x + 4));
-                vst1_u8(dst + x, vmovn_u16(vcombine_u16(vmovn_u32(v_dst1), vmovn_u32(v_dst2))));
-            }
-        else if (code == CMP_EQ)
-            for ( ; x <= width - 8; x += 8)
-            {
-                uint32x4_t v_dst1 = vceqq_f32(vld1q_f32(src1 + x), vld1q_f32(src2 + x));
-                uint32x4_t v_dst2 = vceqq_f32(vld1q_f32(src1 + x + 4), vld1q_f32(src2 + x + 4));
-                vst1_u8(dst + x, vmovn_u16(vcombine_u16(vmovn_u32(v_dst1), vmovn_u32(v_dst2))));
-            }
-        else if (code == CMP_NE)
-            for ( ; x <= width - 8; x += 8)
-            {
-                uint32x4_t v_dst1 = vceqq_f32(vld1q_f32(src1 + x), vld1q_f32(src2 + x));
-                uint32x4_t v_dst2 = vceqq_f32(vld1q_f32(src1 + x + 4), vld1q_f32(src2 + x + 4));
-                uint8x8_t v_dst = vmovn_u16(vcombine_u16(vmovn_u32(v_dst1), vmovn_u32(v_dst2)));
-                vst1_u8(dst + x, veor_u8(v_dst, v_mask));
-            }
-
-        return x;
-    }
-
-    int code;
-    uint8x8_t v_mask;
-};
-
-#elif CV_AVX2
-
-template <>
-struct Cmp_SIMD<uchar>
-{
-    explicit Cmp_SIMD(int code_) :
-        code(code_)
-    {
-        CV_Assert(code == CMP_GT || code == CMP_LE ||
-            code == CMP_EQ || code == CMP_NE);
-
-        haveAVX = checkHardwareSupport(CV_CPU_SSE2);
-    }
-
-    int operator () (const uchar * src1, const uchar * src2, uchar * dst, int width) const
-    {
-        int x = 0;
-
-        if (!haveAVX)
-            return x;
-
-        if (code == CMP_GT || code == CMP_LE)
-        {
-            __m256i m256 = code == CMP_GT ? _mm256_setzero_si256() : _mm256_set1_epi8(-1);
-            __m256i c256 = _mm256_set1_epi8(-128);
-            for (; x <= width - 32; x += 32)
-            {
-                __m256i r00 = _mm256_loadu_si256((const __m256i*)(src1 + x));
-                __m256i r10 = _mm256_loadu_si256((const __m256i*)(src2 + x));
-                // no simd for 8u comparison, that's why we need the trick
-                r00 = _mm256_sub_epi8(r00, c256);
-                r10 = _mm256_sub_epi8(r10, c256);
-
-                r00 = _mm256_xor_si256(_mm256_cmpgt_epi8(r00, r10), m256);
-                _mm256_storeu_si256((__m256i*)(dst + x), r00);
-
-            }
-        }
-        else if (code == CMP_EQ || code == CMP_NE)
-        {
-            __m256i m256 = code == CMP_EQ ? _mm256_setzero_si256() : _mm256_set1_epi8(-1);
-            for (; x <= width - 32; x += 32)
-            {
-                __m256i r00 = _mm256_loadu_si256((const __m256i*)(src1 + x));
-                __m256i r10 = _mm256_loadu_si256((const __m256i*)(src2 + x));
-                r00 = _mm256_xor_si256(_mm256_cmpeq_epi8(r00, r10), m256);
-                _mm256_storeu_si256((__m256i*)(dst + x), r00);
-            }
-        }
-
-        return x;
-    }
-
-    int code;
-    bool haveAVX;
-};
-
-template <>
-struct Cmp_SIMD<schar>
-{
-    explicit Cmp_SIMD(int code_) :
-        code(code_)
-    {
-        CV_Assert(code == CMP_GT || code == CMP_LE ||
-            code == CMP_EQ || code == CMP_NE);
-
-        haveAVX = checkHardwareSupport(CV_CPU_AVX2);
-
-        v_mask = _mm256_set1_epi8(-1);
-    }
-
-    int operator () (const schar * src1, const schar * src2, uchar * dst, int width) const
-    {
-        int x = 0;
-
-        if (!haveAVX)
-            return x;
-
-        if (code == CMP_GT)
-            for (; x <= width - 32; x += 32)
-                _mm256_storeu_si256((__m256i *)(dst + x), _mm256_cmpgt_epi8(_mm256_loadu_si256((const __m256i *)(src1 + x)),
-                    _mm256_loadu_si256((const __m256i *)(src2 + x))));
-        else if (code == CMP_LE)
-            for (; x <= width - 32; x += 32)
-            {
-                __m256i v_gt = _mm256_cmpgt_epi8(_mm256_loadu_si256((const __m256i *)(src1 + x)),
-                    _mm256_loadu_si256((const __m256i *)(src2 + x)));
-                _mm256_storeu_si256((__m256i *)(dst + x), _mm256_xor_si256(v_mask, v_gt));
-            }
-        else if (code == CMP_EQ)
-            for (; x <= width - 32; x += 32)
-                _mm256_storeu_si256((__m256i *)(dst + x), _mm256_cmpeq_epi8(_mm256_loadu_si256((const __m256i *)(src1 + x)),
-                    _mm256_loadu_si256((const __m256i *)(src2 + x))));
-        else if (code == CMP_NE)
-            for (; x <= width - 32; x += 32)
-            {
-                __m256i v_eq = _mm256_cmpeq_epi8(_mm256_loadu_si256((const __m256i *)(src1 + x)),
-                    _mm256_loadu_si256((const __m256i *)(src2 + x)));
-                _mm256_storeu_si256((__m256i *)(dst + x), _mm256_xor_si256(v_mask, v_eq));
-            }
-
-        return x;
-    }
-
-    int code;
-    __m256i v_mask;
-    bool haveAVX;
-};
-
-template <>
-struct Cmp_SIMD<short>
-{
-    explicit Cmp_SIMD(int code_) :
-        code(code_)
-    {
-        CV_Assert(code == CMP_GT || code == CMP_LE ||
-            code == CMP_EQ || code == CMP_NE);
-
-        haveAVX = checkHardwareSupport(CV_CPU_AVX2);
-
-        v_mask = _mm256_set1_epi8(-1);
-    }
-
-    int operator () (const short * src1, const short * src2, uchar * dst, int width) const
-    {
-        int x = 0;
-
-        if (!haveAVX)
-            return x;
-
-        if (code == CMP_GT)
-            for (; x <= width - 32; x += 32)
-            {
-                __m256i v_cmp0 = _mm256_cmpgt_epi16(_mm256_loadu_si256((const __m256i *)(src1 + x)), _mm256_loadu_si256((const __m256i *)(src2 + x)));
-                __m256i v_cmp1 = _mm256_cmpgt_epi16(_mm256_loadu_si256((const __m256i *)(src1 + x + 16)), _mm256_loadu_si256((const __m256i *)(src2 + x + 16)));
-                _mm256_storeu_si256((__m256i *)(dst + x), _mm256_packs_epi16(v_cmp0, v_cmp1));
-            }
-        else if (code == CMP_LE)
-            for (; x <= width - 32; x += 32)
-            {
-                __m256i v_cmp0 = _mm256_cmpgt_epi16(_mm256_loadu_si256((const __m256i *)(src1 + x)),
-                    _mm256_loadu_si256((const __m256i *)(src2 + x)));
-                __m256i v_cmp1 = _mm256_cmpgt_epi16(_mm256_loadu_si256((const __m256i *)(src1 + x + 16)),
-                    _mm256_loadu_si256((const __m256i *)(src2 + x + 16)));
-                _mm256_storeu_si256((__m256i *)(dst + x), _mm256_packs_epi16(_mm256_xor_si256(v_mask, v_cmp0), _mm256_xor_si256(v_mask, v_cmp1)));
-            }
-        else if (code == CMP_EQ)
-            for (; x <= width - 32; x += 32)
-            {
-                __m256i v_cmp0 = _mm256_cmpeq_epi16(_mm256_loadu_si256((const __m256i *)(src1 + x)),
-                    _mm256_loadu_si256((const __m256i *)(src2 + x)));
-                __m256i v_cmp1 = _mm256_cmpeq_epi16(_mm256_loadu_si256((const __m256i *)(src1 + x + 16)),
-                    _mm256_loadu_si256((const __m256i *)(src2 + x + 16)));
-                _mm256_storeu_si256((__m256i *)(dst + x), _mm256_packs_epi16(v_cmp0, v_cmp1));
-            }
-        else if (code == CMP_NE)
-            for (; x <= width - 32; x += 32)
-            {
-                __m256i v_cmp0 = _mm256_cmpeq_epi16(_mm256_loadu_si256((const __m256i *)(src1 + x)),
-                    _mm256_loadu_si256((const __m256i *)(src2 + x)));
-                __m256i v_cmp1 = _mm256_cmpeq_epi16(_mm256_loadu_si256((const __m256i *)(src1 + x + 16)),
-                    _mm256_loadu_si256((const __m256i *)(src2 + x + 16)));
-                _mm256_storeu_si256((__m256i *)(dst + x), _mm256_packs_epi16(_mm256_xor_si256(v_mask, v_cmp0), _mm256_xor_si256(v_mask, v_cmp1)));
-            }
-
-        return x;
-    }
-
-    int code;
-    __m256i v_mask;
-    bool haveAVX;
-};
-
-template <>
-struct Cmp_SIMD<int>
-{
-    explicit Cmp_SIMD(int code_) :
-        code(code_)
-    {
-        CV_Assert(code == CMP_GT || code == CMP_LE ||
-            code == CMP_EQ || code == CMP_NE);
-
-        haveAVX = checkHardwareSupport(CV_CPU_AVX2);
-
-        v_mask = _mm256_set1_epi32(0xffffffff);
-    }
-
-    int operator () (const int * src1, const int * src2, uchar * dst, int width) const
-    {
-        int x = 0;
-
-        if (!haveAVX)
-            return x;
-
-        if (code == CMP_GT)
-            for (; x <= width - 32; x += 32)
-            {
-                __m256i v_cmp0 = _mm256_cmpgt_epi32(_mm256_loadu_si256((const __m256i *)(src1 + x)), _mm256_loadu_si256((const __m256i *)(src2 + x)));
-                __m256i v_cmp1 = _mm256_cmpgt_epi32(_mm256_loadu_si256((const __m256i *)(src1 + x + 8)), _mm256_loadu_si256((const __m256i *)(src2 + x + 8)));
-                __m256i v_cmp2 = _mm256_cmpgt_epi32(_mm256_loadu_si256((const __m256i *)(src1 + x + 16)), _mm256_loadu_si256((const __m256i *)(src2 + x + 16)));
-                __m256i v_cmp3 = _mm256_cmpgt_epi32(_mm256_loadu_si256((const __m256i *)(src1 + x + 24)), _mm256_loadu_si256((const __m256i *)(src2 + x + 24)));
-                _mm256_storeu_si256((__m256i *)(dst + x), _mm256_packs_epi16(_mm256_packs_epi32(v_cmp0, v_cmp1), _mm256_packs_epi32(v_cmp2, v_cmp3)));
-            }
-        else if (code == CMP_LE)
-            for (; x <= width - 32; x += 32)
-            {
-                __m256i v_cmp0 = _mm256_cmpgt_epi32(_mm256_loadu_si256((const __m256i *)(src1 + x)), _mm256_loadu_si256((const __m256i *)(src2 + x)));
-                __m256i v_cmp1 = _mm256_cmpgt_epi32(_mm256_loadu_si256((const __m256i *)(src1 + x + 8)), _mm256_loadu_si256((const __m256i *)(src2 + x + 8)));
-                __m256i v_cmp2 = _mm256_cmpgt_epi32(_mm256_loadu_si256((const __m256i *)(src1 + x + 16)), _mm256_loadu_si256((const __m256i *)(src2 + x + 16)));
-                __m256i v_cmp3 = _mm256_cmpgt_epi32(_mm256_loadu_si256((const __m256i *)(src1 + x + 24)), _mm256_loadu_si256((const __m256i *)(src2 + x + 24)));
-                _mm256_storeu_si256((__m256i *)(dst + x), _mm256_xor_si256(v_mask, _mm256_packs_epi16(_mm256_packs_epi32(v_cmp0, v_cmp1), _mm256_packs_epi32(v_cmp2, v_cmp3))));
-            }
-        else if (code == CMP_EQ)
-            for (; x <= width - 32; x += 32)
-            {
-                __m256i v_cmp0 = _mm256_cmpeq_epi32(_mm256_loadu_si256((const __m256i *)(src1 + x)), _mm256_loadu_si256((const __m256i *)(src2 + x)));
-                __m256i v_cmp1 = _mm256_cmpeq_epi32(_mm256_loadu_si256((const __m256i *)(src1 + x + 8)), _mm256_loadu_si256((const __m256i *)(src2 + x + 8)));
-                __m256i v_cmp2 = _mm256_cmpeq_epi32(_mm256_loadu_si256((const __m256i *)(src1 + x + 16)), _mm256_loadu_si256((const __m256i *)(src2 + x + 16)));
-                __m256i v_cmp3 = _mm256_cmpeq_epi32(_mm256_loadu_si256((const __m256i *)(src1 + x + 24)), _mm256_loadu_si256((const __m256i *)(src2 + x + 24)));
-                _mm256_storeu_si256((__m256i *)(dst + x), _mm256_packs_epi16(_mm256_packs_epi32(v_cmp0, v_cmp1), _mm256_packs_epi32(v_cmp2, v_cmp3)));
-            }
-        else if (code == CMP_NE)
-            for (; x <= width - 32; x += 32)
-            {
-                __m256i v_cmp0 = _mm256_cmpeq_epi32(_mm256_loadu_si256((const __m256i *)(src1 + x)), _mm256_loadu_si256((const __m256i *)(src2 + x)));
-                __m256i v_cmp1 = _mm256_cmpeq_epi32(_mm256_loadu_si256((const __m256i *)(src1 + x + 8)), _mm256_loadu_si256((const __m256i *)(src2 + x + 8)));
-                __m256i v_cmp2 = _mm256_cmpeq_epi32(_mm256_loadu_si256((const __m256i *)(src1 + x + 16)), _mm256_loadu_si256((const __m256i *)(src2 + x + 16)));
-                __m256i v_cmp3 = _mm256_cmpeq_epi32(_mm256_loadu_si256((const __m256i *)(src1 + x + 24)), _mm256_loadu_si256((const __m256i *)(src2 + x + 24)));
-                _mm256_storeu_si256((__m256i *)(dst + x), _mm256_xor_si256(v_mask, _mm256_packs_epi16(_mm256_packs_epi32(v_cmp0, v_cmp1), _mm256_packs_epi32(v_cmp2, v_cmp3))));
-            }
-
-        return x;
-    }
-
-    int code;
-    __m256i v_mask;
-    bool haveAVX;
-};
-
-template <>
-struct Cmp_SIMD<float>
-{
-    explicit Cmp_SIMD(int code_) :
-        code(code_)
-    {
-        CV_Assert(code == CMP_GT || code == CMP_LE ||
-            code == CMP_EQ || code == CMP_NE);
-
-        haveAVX = checkHardwareSupport(CV_CPU_AVX2);
-
-        v_mask = _mm256_set1_epi32(0xffffffff);
-    }
-
-    int operator () (const float * src1, const float * src2, uchar * dst, int width) const
-    {
-        int x = 0;
-
-        if (!haveAVX)
-            return x;
-
-        if (code == CMP_GT)
-            for (; x <= width - 32; x += 32)
-            {
-                __m256i v_cmp0 = _mm256_castps_si256(_mm256_cmp_ps(_mm256_loadu_ps((src1 + x)), _mm256_loadu_ps((src2 + x)), _CMP_GT_OQ));
-                __m256i v_cmp1 = _mm256_castps_si256(_mm256_cmp_ps(_mm256_loadu_ps((src1 + x + 8)), _mm256_loadu_ps((src2 + x + 8)), _CMP_GT_OQ));
-                __m256i v_cmp2 = _mm256_castps_si256(_mm256_cmp_ps(_mm256_loadu_ps((src1 + x + 16)), _mm256_loadu_ps((src2 + x + 16)), _CMP_GT_OQ));
-                __m256i v_cmp3 = _mm256_castps_si256(_mm256_cmp_ps(_mm256_loadu_ps((src1 + x + 24)), _mm256_loadu_ps((src2 + x + 24)), _CMP_GT_OQ));
-                _mm256_storeu_si256((__m256i *)(dst + x), _mm256_packs_epi16(_mm256_packs_epi32(v_cmp0, v_cmp1), _mm256_packs_epi32(v_cmp2, v_cmp3)));
-            }
-        else if (code == CMP_LE)
-            for (; x <= width - 32; x += 32)
-            {
-                __m256i v_cmp0 = _mm256_castps_si256(_mm256_cmp_ps(_mm256_loadu_ps((src1 + x)), _mm256_loadu_ps((src2 + x)), _CMP_LE_OQ));
-                __m256i v_cmp1 = _mm256_castps_si256(_mm256_cmp_ps(_mm256_loadu_ps((src1 + x + 8)), _mm256_loadu_ps((src2 + x + 8)), _CMP_LE_OQ));
-                __m256i v_cmp2 = _mm256_castps_si256(_mm256_cmp_ps(_mm256_loadu_ps((src1 + x + 16)), _mm256_loadu_ps((src2 + x + 16)), _CMP_LE_OQ));
-                __m256i v_cmp3 = _mm256_castps_si256(_mm256_cmp_ps(_mm256_loadu_ps((src1 + x + 24)), _mm256_loadu_ps((src2 + x + 24)), _CMP_LE_OQ));
-                _mm256_storeu_si256((__m256i *)(dst + x), _mm256_packs_epi16(_mm256_packs_epi32(v_cmp0, v_cmp1), _mm256_packs_epi32(v_cmp2, v_cmp3)));
-            }
-        else if (code == CMP_EQ)
-            for (; x <= width - 32; x += 32)
-            {
-                __m256i v_cmp0 = _mm256_castps_si256(_mm256_cmp_ps(_mm256_loadu_ps((src1 + x)), _mm256_loadu_ps((src2 + x)), _CMP_EQ_OQ));
-                __m256i v_cmp1 = _mm256_castps_si256(_mm256_cmp_ps(_mm256_loadu_ps((src1 + x + 8)), _mm256_loadu_ps((src2 + x + 8)), _CMP_EQ_OQ));
-                __m256i v_cmp2 = _mm256_castps_si256(_mm256_cmp_ps(_mm256_loadu_ps((src1 + x + 16)), _mm256_loadu_ps((src2 + x + 16)), _CMP_EQ_OQ));
-                __m256i v_cmp3 = _mm256_castps_si256(_mm256_cmp_ps(_mm256_loadu_ps((src1 + x + 24)), _mm256_loadu_ps((src2 + x + 24)), _CMP_EQ_OQ));
-                _mm256_storeu_si256((__m256i *)(dst + x), _mm256_packs_epi16(_mm256_packs_epi32(v_cmp0, v_cmp1), _mm256_packs_epi32(v_cmp2, v_cmp3)));
-            }
-        else if (code == CMP_NE)
-            for (; x <= width - 32; x += 32)
-            {
-                __m256i v_cmp0 = _mm256_castps_si256(_mm256_cmp_ps(_mm256_loadu_ps((src1 + x)), _mm256_loadu_ps((src2 + x)), _CMP_NEQ_OQ));
-                __m256i v_cmp1 = _mm256_castps_si256(_mm256_cmp_ps(_mm256_loadu_ps((src1 + x + 8)), _mm256_loadu_ps((src2 + x + 8)), _CMP_NEQ_OQ));
-                __m256i v_cmp2 = _mm256_castps_si256(_mm256_cmp_ps(_mm256_loadu_ps((src1 + x + 16)), _mm256_loadu_ps((src2 + x + 16)), _CMP_NEQ_OQ));
-                __m256i v_cmp3 = _mm256_castps_si256(_mm256_cmp_ps(_mm256_loadu_ps((src1 + x + 24)), _mm256_loadu_ps((src2 + x + 24)), _CMP_NEQ_OQ));
-                _mm256_storeu_si256((__m256i *)(dst + x), _mm256_packs_epi16(_mm256_packs_epi32(v_cmp0, v_cmp1), _mm256_packs_epi32(v_cmp2, v_cmp3)));
-            }
-
-        return x;
-    }
-
-    int code;
-    __m256i v_mask;
-    bool haveAVX;
-};
-
-template <>
-struct Cmp_SIMD<double>
-{
-    explicit Cmp_SIMD(int code_) :
-        code(code_)
-    {
-        CV_Assert(code == CMP_GT || code == CMP_LE ||
-            code == CMP_EQ || code == CMP_NE);
-
-        haveAVX = checkHardwareSupport(CV_CPU_AVX2);
-
-        v_mask = _mm256_set1_epi32(0xffffffff);
-    }
-
-    int operator () (const double * src1, const double * src2, uchar * dst, int width) const
-    {
-        int x = 0;
-
-        if (!haveAVX)
-            return x;
-
-        if (code == CMP_GT)
-            for (; x <= width - 16; x += 16)
-            {
-                __m128i v_cmp0 = _mm_castps_si128(_mm256_cvtpd_ps(_mm256_cmp_pd(_mm256_loadu_pd((src1 + x)), _mm256_loadu_pd((src2 + x)), _CMP_GT_OQ)));
-                __m128i v_cmp1 = _mm_castps_si128(_mm256_cvtpd_ps(_mm256_cmp_pd(_mm256_loadu_pd((src1 + x + 4)), _mm256_loadu_pd((src2 + x + 4)), _CMP_GT_OQ)));
-                __m128i v_cmp2 = _mm_castps_si128(_mm256_cvtpd_ps(_mm256_cmp_pd(_mm256_loadu_pd((src1 + x + 8)), _mm256_loadu_pd((src2 + x + 8)), _CMP_GT_OQ)));
-                __m128i v_cmp3 = _mm_castps_si128(_mm256_cvtpd_ps(_mm256_cmp_pd(_mm256_loadu_pd((src1 + x + 12)), _mm256_loadu_pd((src2 + x + 12)), _CMP_GT_OQ)));
-                _mm_storeu_si128((__m128i *)(dst + x), _mm_packs_epi16(_mm_packs_epi32(v_cmp0, v_cmp1), _mm_packs_epi32(v_cmp2, v_cmp3)));
-            }
-        else if (code == CMP_LE)
-            for (; x <= width - 16; x += 16)
-            {
-                __m128i v_cmp0 = _mm_castps_si128(_mm256_cvtpd_ps(_mm256_cmp_pd(_mm256_loadu_pd((src1 + x)), _mm256_loadu_pd((src2 + x)), _CMP_LE_OQ)));
-                __m128i v_cmp1 = _mm_castps_si128(_mm256_cvtpd_ps(_mm256_cmp_pd(_mm256_loadu_pd((src1 + x + 4)), _mm256_loadu_pd((src2 + x + 4)), _CMP_LE_OQ)));
-                __m128i v_cmp2 = _mm_castps_si128(_mm256_cvtpd_ps(_mm256_cmp_pd(_mm256_loadu_pd((src1 + x + 8)), _mm256_loadu_pd((src2 + x + 8)), _CMP_LE_OQ)));
-                __m128i v_cmp3 = _mm_castps_si128(_mm256_cvtpd_ps(_mm256_cmp_pd(_mm256_loadu_pd((src1 + x + 12)), _mm256_loadu_pd((src2 + x + 12)), _CMP_LE_OQ)));
-                _mm_storeu_si128((__m128i *)(dst + x), _mm_packs_epi16(_mm_packs_epi32(v_cmp0, v_cmp1), _mm_packs_epi32(v_cmp2, v_cmp3)));
-            }
-        else if (code == CMP_EQ)
-            for (; x <= width - 16; x += 16)
-            {
-                __m128i v_cmp0 = _mm_castps_si128(_mm256_cvtpd_ps(_mm256_cmp_pd(_mm256_loadu_pd((src1 + x)), _mm256_loadu_pd((src2 + x)), _CMP_EQ_OQ)));
-                __m128i v_cmp1 = _mm_castps_si128(_mm256_cvtpd_ps(_mm256_cmp_pd(_mm256_loadu_pd((src1 + x + 4)), _mm256_loadu_pd((src2 + x + 4)), _CMP_EQ_OQ)));
-                __m128i v_cmp2 = _mm_castps_si128(_mm256_cvtpd_ps(_mm256_cmp_pd(_mm256_loadu_pd((src1 + x + 8)), _mm256_loadu_pd((src2 + x + 8)), _CMP_EQ_OQ)));
-                __m128i v_cmp3 = _mm_castps_si128(_mm256_cvtpd_ps(_mm256_cmp_pd(_mm256_loadu_pd((src1 + x + 12)), _mm256_loadu_pd((src2 + x + 12)), _CMP_EQ_OQ)));
-                _mm_storeu_si128((__m128i *)(dst + x), _mm_packs_epi16(_mm_packs_epi32(v_cmp0, v_cmp1), _mm_packs_epi32(v_cmp2, v_cmp3)));
-            }
-        else if (code == CMP_NE)
-            for (; x <= width - 16; x += 16)
-            {
-                __m128i v_cmp0 = _mm_castps_si128(_mm256_cvtpd_ps(_mm256_cmp_pd(_mm256_loadu_pd((src1 + x)), _mm256_loadu_pd((src2 + x)), _CMP_NEQ_OQ)));
-                __m128i v_cmp1 = _mm_castps_si128(_mm256_cvtpd_ps(_mm256_cmp_pd(_mm256_loadu_pd((src1 + x + 4)), _mm256_loadu_pd((src2 + x + 4)), _CMP_NEQ_OQ)));
-                __m128i v_cmp2 = _mm_castps_si128(_mm256_cvtpd_ps(_mm256_cmp_pd(_mm256_loadu_pd((src1 + x + 8)), _mm256_loadu_pd((src2 + x + 8)), _CMP_NEQ_OQ)));
-                __m128i v_cmp3 = _mm_castps_si128(_mm256_cvtpd_ps(_mm256_cmp_pd(_mm256_loadu_pd((src1 + x + 12)), _mm256_loadu_pd((src2 + x + 12)), _CMP_NEQ_OQ)));
-                _mm_storeu_si128((__m128i *)(dst + x), _mm_packs_epi16(_mm_packs_epi32(v_cmp0, v_cmp1), _mm_packs_epi32(v_cmp2, v_cmp3)));
-            }
-
-        return x;
-    }
-
-    int code;
-    __m256i v_mask;
-    bool haveAVX;
-};
-
-#elif CV_SSE2
-
-template <>
-struct Cmp_SIMD<uchar>
-{
-    explicit Cmp_SIMD(int code_) :
-        code(code_)
-    {
-        CV_Assert(code == CMP_GT || code == CMP_LE ||
-            code == CMP_EQ || code == CMP_NE);
-
-        haveSSE = checkHardwareSupport(CV_CPU_SSE2);
-    }
-
-    int operator () (const uchar * src1, const uchar * src2, uchar * dst, int width) const
-    {
-        int x = 0;
-
-        if (!haveSSE)
-            return x;
-
-        if (code == CMP_GT || code == CMP_LE)
-        {
-            __m128i m128 = code == CMP_GT ? _mm_setzero_si128() : _mm_set1_epi8(-1);
-            __m128i c128 = _mm_set1_epi8(-128);
-            for (; x <= width - 16; x += 16)
-            {
-                __m128i r00 = _mm_loadu_si128((const __m128i*)(src1 + x));
-                __m128i r10 = _mm_loadu_si128((const __m128i*)(src2 + x));
-                // no simd for 8u comparison, that's why we need the trick
-                r00 = _mm_sub_epi8(r00, c128);
-                r10 = _mm_sub_epi8(r10, c128);
-
-                r00 = _mm_xor_si128(_mm_cmpgt_epi8(r00, r10), m128);
-                _mm_storeu_si128((__m128i*)(dst + x), r00);
-
-            }
-        }
-        else if (code == CMP_EQ || code == CMP_NE)
-        {
-            __m128i m128 = code == CMP_EQ ? _mm_setzero_si128() : _mm_set1_epi8(-1);
-            for (; x <= width - 16; x += 16)
-            {
-                __m128i r00 = _mm_loadu_si128((const __m128i*)(src1 + x));
-                __m128i r10 = _mm_loadu_si128((const __m128i*)(src2 + x));
-                r00 = _mm_xor_si128(_mm_cmpeq_epi8(r00, r10), m128);
-                _mm_storeu_si128((__m128i*)(dst + x), r00);
-            }
-        }
-
-        return x;
-    }
-
-    int code;
-    bool haveSSE;
-};
-
-template <>
-struct Cmp_SIMD<schar>
-{
-    explicit Cmp_SIMD(int code_) :
-        code(code_)
-    {
-        CV_Assert(code == CMP_GT || code == CMP_LE ||
-                  code == CMP_EQ || code == CMP_NE);
-
-        haveSSE = checkHardwareSupport(CV_CPU_SSE2);
-
-        v_mask = _mm_set1_epi8(-1);
-    }
-
-    int operator () (const schar * src1, const schar * src2, uchar * dst, int width) const
-    {
-        int x = 0;
-
-        if (!haveSSE)
-            return x;
-
-        if (code == CMP_GT)
-            for ( ; x <= width - 16; x += 16)
-                _mm_storeu_si128((__m128i *)(dst + x), _mm_cmpgt_epi8(_mm_loadu_si128((const __m128i *)(src1 + x)),
-                                                                      _mm_loadu_si128((const __m128i *)(src2 + x))));
-        else if (code == CMP_LE)
-            for ( ; x <= width - 16; x += 16)
-            {
-                __m128i v_gt = _mm_cmpgt_epi8(_mm_loadu_si128((const __m128i *)(src1 + x)),
-                                              _mm_loadu_si128((const __m128i *)(src2 + x)));
-                _mm_storeu_si128((__m128i *)(dst + x), _mm_xor_si128(v_mask, v_gt));
-            }
-        else if (code == CMP_EQ)
-            for ( ; x <= width - 16; x += 16)
-                _mm_storeu_si128((__m128i *)(dst + x), _mm_cmpeq_epi8(_mm_loadu_si128((const __m128i *)(src1 + x)),
-                                                                      _mm_loadu_si128((const __m128i *)(src2 + x))));
-        else if (code == CMP_NE)
-            for ( ; x <= width - 16; x += 16)
-            {
-                __m128i v_eq = _mm_cmpeq_epi8(_mm_loadu_si128((const __m128i *)(src1 + x)),
-                                              _mm_loadu_si128((const __m128i *)(src2 + x)));
-                _mm_storeu_si128((__m128i *)(dst + x), _mm_xor_si128(v_mask, v_eq));
-            }
-
-        return x;
-    }
-
-    int code;
-    __m128i v_mask;
-    bool haveSSE;
-};
-
-template <>
-struct Cmp_SIMD<short>
-{
-    explicit Cmp_SIMD(int code_) :
-        code(code_)
-    {
-        CV_Assert(code == CMP_GT || code == CMP_LE ||
-            code == CMP_EQ || code == CMP_NE);
-
-        haveSSE = checkHardwareSupport(CV_CPU_SSE2);
-
-        v_mask = _mm_set1_epi8(-1);
-    }
-
-    int operator () (const short * src1, const short * src2, uchar * dst, int width) const
-    {
-        int x = 0;
-
-        if (!haveSSE)
-            return x;
-
-        if (code == CMP_GT || code == CMP_LE)
-        {
-            __m128i m128 = code == CMP_GT ? _mm_setzero_si128() : _mm_set1_epi16(-1);
-            for (; x <= width - 16; x += 16)
-            {
-                __m128i r00 = _mm_loadu_si128((const __m128i*)(src1 + x));
-                __m128i r10 = _mm_loadu_si128((const __m128i*)(src2 + x));
-                r00 = _mm_xor_si128(_mm_cmpgt_epi16(r00, r10), m128);
-                __m128i r01 = _mm_loadu_si128((const __m128i*)(src1 + x + 8));
-                __m128i r11 = _mm_loadu_si128((const __m128i*)(src2 + x + 8));
-                r01 = _mm_xor_si128(_mm_cmpgt_epi16(r01, r11), m128);
-                r11 = _mm_packs_epi16(r00, r01);
-                _mm_storeu_si128((__m128i*)(dst + x), r11);
-            }
-            if (x <= width - 8)
-            {
-                __m128i r00 = _mm_loadu_si128((const __m128i*)(src1 + x));
-                __m128i r10 = _mm_loadu_si128((const __m128i*)(src2 + x));
-                r00 = _mm_xor_si128(_mm_cmpgt_epi16(r00, r10), m128);
-                r10 = _mm_packs_epi16(r00, r00);
-                _mm_storel_epi64((__m128i*)(dst + x), r10);
-
-                x += 8;
-            }
-        }
-        else if (code == CMP_EQ || code == CMP_NE)
-        {
-            __m128i m128 = code == CMP_EQ ? _mm_setzero_si128() : _mm_set1_epi16(-1);
-            for (; x <= width - 16; x += 16)
-            {
-                __m128i r00 = _mm_loadu_si128((const __m128i*)(src1 + x));
-                __m128i r10 = _mm_loadu_si128((const __m128i*)(src2 + x));
-                r00 = _mm_xor_si128(_mm_cmpeq_epi16(r00, r10), m128);
-                __m128i r01 = _mm_loadu_si128((const __m128i*)(src1 + x + 8));
-                __m128i r11 = _mm_loadu_si128((const __m128i*)(src2 + x + 8));
-                r01 = _mm_xor_si128(_mm_cmpeq_epi16(r01, r11), m128);
-                r11 = _mm_packs_epi16(r00, r01);
-                _mm_storeu_si128((__m128i*)(dst + x), r11);
-            }
-            if (x <= width - 8)
-            {
-                __m128i r00 = _mm_loadu_si128((const __m128i*)(src1 + x));
-                __m128i r10 = _mm_loadu_si128((const __m128i*)(src2 + x));
-                r00 = _mm_xor_si128(_mm_cmpeq_epi16(r00, r10), m128);
-                r10 = _mm_packs_epi16(r00, r00);
-                _mm_storel_epi64((__m128i*)(dst + x), r10);
-
-                x += 8;
-            }
-        }
-
-        return x;
-    }
-
-    int code;
-    __m128i v_mask;
-    bool haveSSE;
-};
-
-template <>
-struct Cmp_SIMD<int>
-{
-    explicit Cmp_SIMD(int code_) :
-        code(code_)
-    {
-        CV_Assert(code == CMP_GT || code == CMP_LE ||
-                  code == CMP_EQ || code == CMP_NE);
-
-        haveSSE = checkHardwareSupport(CV_CPU_SSE2);
-
-        v_mask = _mm_set1_epi32(0xffffffff);
-    }
-
-    int operator () (const int * src1, const int * src2, uchar * dst, int width) const
-    {
-        int x = 0;
-
-        if (!haveSSE)
-            return x;
-
-        if (code == CMP_GT)
-            for ( ; x <= width - 8; x += 8)
-            {
-                __m128i v_dst0 = _mm_cmpgt_epi32(_mm_loadu_si128((const __m128i *)(src1 + x)),
-                                                 _mm_loadu_si128((const __m128i *)(src2 + x)));
-                __m128i v_dst1 = _mm_cmpgt_epi32(_mm_loadu_si128((const __m128i *)(src1 + x + 4)),
-                                                 _mm_loadu_si128((const __m128i *)(src2 + x + 4)));
-
-                _mm_storel_epi64((__m128i *)(dst + x), _mm_packs_epi16(_mm_packs_epi32(v_dst0, v_dst1), v_mask));
-            }
-        else if (code == CMP_LE)
-            for ( ; x <= width - 8; x += 8)
-            {
-                __m128i v_dst0 = _mm_cmpgt_epi32(_mm_loadu_si128((const __m128i *)(src1 + x)),
-                                                 _mm_loadu_si128((const __m128i *)(src2 + x)));
-                __m128i v_dst1 = _mm_cmpgt_epi32(_mm_loadu_si128((const __m128i *)(src1 + x + 4)),
-                                                 _mm_loadu_si128((const __m128i *)(src2 + x + 4)));
-
-                _mm_storel_epi64((__m128i *)(dst + x), _mm_xor_si128(_mm_packs_epi16(_mm_packs_epi32(v_dst0, v_dst1), v_mask), v_mask));
-            }
-        else if (code == CMP_EQ)
-            for ( ; x <= width - 8; x += 8)
-            {
-                __m128i v_dst0 = _mm_cmpeq_epi32(_mm_loadu_si128((const __m128i *)(src1 + x)),
-                                                 _mm_loadu_si128((const __m128i *)(src2 + x)));
-                __m128i v_dst1 = _mm_cmpeq_epi32(_mm_loadu_si128((const __m128i *)(src1 + x + 4)),
-                                                 _mm_loadu_si128((const __m128i *)(src2 + x + 4)));
-
-                _mm_storel_epi64((__m128i *)(dst + x), _mm_packs_epi16(_mm_packs_epi32(v_dst0, v_dst1), v_mask));
-            }
-        else if (code == CMP_NE)
-            for ( ; x <= width - 8; x += 8)
-            {
-                __m128i v_dst0 = _mm_cmpeq_epi32(_mm_loadu_si128((const __m128i *)(src1 + x)),
-                                                 _mm_loadu_si128((const __m128i *)(src2 + x)));
-                __m128i v_dst1 = _mm_cmpeq_epi32(_mm_loadu_si128((const __m128i *)(src1 + x + 4)),
-                                                 _mm_loadu_si128((const __m128i *)(src2 + x + 4)));
-
-                _mm_storel_epi64((__m128i *)(dst + x), _mm_xor_si128(v_mask, _mm_packs_epi16(_mm_packs_epi32(v_dst0, v_dst1), v_mask)));
-            }
-
-        return x;
-    }
-
-    int code;
-    __m128i v_mask;
-    bool haveSSE;
-};
-
-#endif
-
-template<typename T> static void
-cmp_(const T* src1, size_t step1, const T* src2, size_t step2,
-     uchar* dst, size_t step, Size size, int code)
-{
-    step1 /= sizeof(src1[0]);
-    step2 /= sizeof(src2[0]);
-    if( code == CMP_GE || code == CMP_LT )
-    {
-        std::swap(src1, src2);
-        std::swap(step1, step2);
-        code = code == CMP_GE ? CMP_LE : CMP_GT;
-    }
-
-    Cmp_SIMD<T> vop(code);
-
-    if( code == CMP_GT || code == CMP_LE )
-    {
-        int m = code == CMP_GT ? 0 : 255;
-        for( ; size.height--; src1 += step1, src2 += step2, dst += step )
-        {
-            int x = vop(src1, src2, dst, size.width);
-            #if CV_ENABLE_UNROLLED
-            for( ; x <= size.width - 4; x += 4 )
-            {
-                int t0, t1;
-                t0 = -(src1[x] > src2[x]) ^ m;
-                t1 = -(src1[x+1] > src2[x+1]) ^ m;
-                dst[x] = (uchar)t0; dst[x+1] = (uchar)t1;
-                t0 = -(src1[x+2] > src2[x+2]) ^ m;
-                t1 = -(src1[x+3] > src2[x+3]) ^ m;
-                dst[x+2] = (uchar)t0; dst[x+3] = (uchar)t1;
-            }
-            #endif
-            for( ; x < size.width; x++ )
-                dst[x] = (uchar)(-(src1[x] > src2[x]) ^ m);
-        }
-    }
-    else if( code == CMP_EQ || code == CMP_NE )
-    {
-        int m = code == CMP_EQ ? 0 : 255;
-        for( ; size.height--; src1 += step1, src2 += step2, dst += step )
-        {
-            int x = vop(src1, src2, dst, size.width);
-            #if CV_ENABLE_UNROLLED
-            for( ; x <= size.width - 4; x += 4 )
-            {
-                int t0, t1;
-                t0 = -(src1[x] == src2[x]) ^ m;
-                t1 = -(src1[x+1] == src2[x+1]) ^ m;
-                dst[x] = (uchar)t0; dst[x+1] = (uchar)t1;
-                t0 = -(src1[x+2] == src2[x+2]) ^ m;
-                t1 = -(src1[x+3] == src2[x+3]) ^ m;
-                dst[x+2] = (uchar)t0; dst[x+3] = (uchar)t1;
-            }
-            #endif
-            for( ; x < size.width; x++ )
-                dst[x] = (uchar)(-(src1[x] == src2[x]) ^ m);
-        }
-    }
-}
-
-#if ARITHM_USE_IPP
-inline static IppCmpOp convert_cmp(int _cmpop)
-{
-    return _cmpop == CMP_EQ ? ippCmpEq :
-        _cmpop == CMP_GT ? ippCmpGreater :
-        _cmpop == CMP_GE ? ippCmpGreaterEq :
-        _cmpop == CMP_LT ? ippCmpLess :
-        _cmpop == CMP_LE ? ippCmpLessEq :
-        (IppCmpOp)-1;
-}
-#endif
-
-static void cmp8u(const uchar* src1, size_t step1, const uchar* src2, size_t step2,
-                  uchar* dst, size_t step, Size size, void* _cmpop)
-{
-#if ARITHM_USE_IPP
-    CV_IPP_CHECK()
-    {
-        IppCmpOp op = convert_cmp(*(int *)_cmpop);
-        if( op  >= 0 )
-        {
-            fixSteps(size, sizeof(dst[0]), step1, step2, step);
-            if (0 <= ippiCompare_8u_C1R(src1, (int)step1, src2, (int)step2, dst, (int)step, ippiSize(size), op))
-            {
-                CV_IMPL_ADD(CV_IMPL_IPP);
-                return;
-            }
-            setIppErrorStatus();
-        }
-    }
-#endif
-  cmp_(src1, step1, src2, step2, dst, step, size, *(int*)_cmpop);
-}
-
-static void cmp8s(const schar* src1, size_t step1, const schar* src2, size_t step2,
-                  uchar* dst, size_t step, Size size, void* _cmpop)
-{
-    cmp_(src1, step1, src2, step2, dst, step, size, *(int*)_cmpop);
-}
-
-static void cmp16u(const ushort* src1, size_t step1, const ushort* src2, size_t step2,
-                  uchar* dst, size_t step, Size size, void* _cmpop)
-{
-#if ARITHM_USE_IPP
-    CV_IPP_CHECK()
-    {
-        IppCmpOp op = convert_cmp(*(int *)_cmpop);
-        if( op  >= 0 )
-        {
-            fixSteps(size, sizeof(dst[0]), step1, step2, step);
-            if (0 <= ippiCompare_16u_C1R(src1, (int)step1, src2, (int)step2, dst, (int)step, ippiSize(size), op))
-            {
-                CV_IMPL_ADD(CV_IMPL_IPP);
-                return;
-            }
-            setIppErrorStatus();
-        }
-    }
-#endif
-    cmp_(src1, step1, src2, step2, dst, step, size, *(int*)_cmpop);
-}
-
-static void cmp16s(const short* src1, size_t step1, const short* src2, size_t step2,
-                  uchar* dst, size_t step, Size size, void* _cmpop)
-{
-#if ARITHM_USE_IPP
-    CV_IPP_CHECK()
-    {
-        IppCmpOp op = convert_cmp(*(int *)_cmpop);
-        if( op >= 0 )
-        {
-            fixSteps(size, sizeof(dst[0]), step1, step2, step);
-            if (0 <= ippiCompare_16s_C1R(src1, (int)step1, src2, (int)step2, dst, (int)step, ippiSize(size), op))
-            {
-                CV_IMPL_ADD(CV_IMPL_IPP);
-                return;
-            }
-            setIppErrorStatus();
-        }
-    }
-#endif
-   cmp_(src1, step1, src2, step2, dst, step, size, *(int*)_cmpop);
-}
-
-static void cmp32s(const int* src1, size_t step1, const int* src2, size_t step2,
-                   uchar* dst, size_t step, Size size, void* _cmpop)
-{
-    cmp_(src1, step1, src2, step2, dst, step, size, *(int*)_cmpop);
-}
-
-static void cmp32f(const float* src1, size_t step1, const float* src2, size_t step2,
-                  uchar* dst, size_t step, Size size, void* _cmpop)
-{
-#if ARITHM_USE_IPP
-    CV_IPP_CHECK()
-    {
-        IppCmpOp op = convert_cmp(*(int *)_cmpop);
-        if( op  >= 0 )
-        {
-            fixSteps(size, sizeof(dst[0]), step1, step2, step);
-            if (0 <= ippiCompare_32f_C1R(src1, (int)step1, src2, (int)step2, dst, (int)step, ippiSize(size), op))
-            {
-                CV_IMPL_ADD(CV_IMPL_IPP);
-                return;
-            }
-            setIppErrorStatus();
-        }
-    }
-#endif
-    cmp_(src1, step1, src2, step2, dst, step, size, *(int*)_cmpop);
-}
-
-static void cmp64f(const double* src1, size_t step1, const double* src2, size_t step2,
-                  uchar* dst, size_t step, Size size, void* _cmpop)
-{
-    cmp_(src1, step1, src2, step2, dst, step, size, *(int*)_cmpop);
-}
-
-static BinaryFunc getCmpFunc(int depth)
-{
-    static BinaryFunc cmpTab[] =
-    {
-        (BinaryFunc)GET_OPTIMIZED(cmp8u), (BinaryFunc)GET_OPTIMIZED(cmp8s),
-        (BinaryFunc)GET_OPTIMIZED(cmp16u), (BinaryFunc)GET_OPTIMIZED(cmp16s),
-        (BinaryFunc)GET_OPTIMIZED(cmp32s),
-        (BinaryFunc)GET_OPTIMIZED(cmp32f), (BinaryFunc)cmp64f,
-        0
-    };
-
-    return cmpTab[depth];
-}
-
-static double getMinVal(int depth)
-{
-    static const double tab[] = {0, -128, 0, -32768, INT_MIN, -FLT_MAX, -DBL_MAX, 0};
-    return tab[depth];
-}
-
-static double getMaxVal(int depth)
-{
-    static const double tab[] = {255, 127, 65535, 32767, INT_MAX, FLT_MAX, DBL_MAX, 0};
-    return tab[depth];
-}
-
-#ifdef HAVE_OPENCL
-
-static bool ocl_compare(InputArray _src1, InputArray _src2, OutputArray _dst, int op, bool haveScalar)
-{
-    const ocl::Device& dev = ocl::Device::getDefault();
-    bool doubleSupport = dev.doubleFPConfig() > 0;
-    int type1 = _src1.type(), depth1 = CV_MAT_DEPTH(type1), cn = CV_MAT_CN(type1),
-            type2 = _src2.type(), depth2 = CV_MAT_DEPTH(type2);
-
-    if (!doubleSupport && depth1 == CV_64F)
-        return false;
-
-    if (!haveScalar && (!_src1.sameSize(_src2) || type1 != type2))
-            return false;
-
-    int kercn = haveScalar ? cn : ocl::predictOptimalVectorWidth(_src1, _src2, _dst), rowsPerWI = dev.isIntel() ? 4 : 1;
-    // Workaround for bug with "?:" operator in AMD OpenCL compiler
-    if (depth1 >= CV_16U)
-        kercn = 1;
-
-    int scalarcn = kercn == 3 ? 4 : kercn;
-    const char * const operationMap[] = { "==", ">", ">=", "<", "<=", "!=" };
-    char cvt[40];
-
-    String opts = format("-D %s -D srcT1=%s -D dstT=%s -D workT=srcT1 -D cn=%d"
-                         " -D convertToDT=%s -D OP_CMP -D CMP_OPERATOR=%s -D srcT1_C1=%s"
-                         " -D srcT2_C1=%s -D dstT_C1=%s -D workST=%s -D rowsPerWI=%d%s",
-                         haveScalar ? "UNARY_OP" : "BINARY_OP",
-                         ocl::typeToStr(CV_MAKE_TYPE(depth1, kercn)),
-                         ocl::typeToStr(CV_8UC(kercn)), kercn,
-                         ocl::convertTypeStr(depth1, CV_8U, kercn, cvt),
-                         operationMap[op], ocl::typeToStr(depth1),
-                         ocl::typeToStr(depth1), ocl::typeToStr(CV_8U),
-                         ocl::typeToStr(CV_MAKE_TYPE(depth1, scalarcn)), rowsPerWI,
-                         doubleSupport ? " -D DOUBLE_SUPPORT" : "");
-
-    ocl::Kernel k("KF", ocl::core::arithm_oclsrc, opts);
-    if (k.empty())
-        return false;
-
-    UMat src1 = _src1.getUMat();
-    Size size = src1.size();
-    _dst.create(size, CV_8UC(cn));
-    UMat dst = _dst.getUMat();
-
-    if (haveScalar)
-    {
-        size_t esz = CV_ELEM_SIZE1(type1) * scalarcn;
-        double buf[4] = { 0, 0, 0, 0 };
-        Mat src2 = _src2.getMat();
-
-        if( depth1 > CV_32S )
-            convertAndUnrollScalar( src2, depth1, (uchar *)buf, kercn );
-        else
-        {
-            double fval = 0;
-            getConvertFunc(depth2, CV_64F)(src2.ptr(), 1, 0, 1, (uchar *)&fval, 1, Size(1, 1), 0);
-            if( fval < getMinVal(depth1) )
-                return dst.setTo(Scalar::all(op == CMP_GT || op == CMP_GE || op == CMP_NE ? 255 : 0)), true;
-
-            if( fval > getMaxVal(depth1) )
-                return dst.setTo(Scalar::all(op == CMP_LT || op == CMP_LE || op == CMP_NE ? 255 : 0)), true;
-
-            int ival = cvRound(fval);
-            if( fval != ival )
-            {
-                if( op == CMP_LT || op == CMP_GE )
-                    ival = cvCeil(fval);
-                else if( op == CMP_LE || op == CMP_GT )
-                    ival = cvFloor(fval);
-                else
-                    return dst.setTo(Scalar::all(op == CMP_NE ? 255 : 0)), true;
-            }
-            convertAndUnrollScalar(Mat(1, 1, CV_32S, &ival), depth1, (uchar *)buf, kercn);
-        }
-
-        ocl::KernelArg scalararg = ocl::KernelArg(0, 0, 0, 0, buf, esz);
-
-        k.args(ocl::KernelArg::ReadOnlyNoSize(src1, cn, kercn),
-               ocl::KernelArg::WriteOnly(dst, cn, kercn), scalararg);
-    }
-    else
-    {
-        UMat src2 = _src2.getUMat();
-
-        k.args(ocl::KernelArg::ReadOnlyNoSize(src1),
-               ocl::KernelArg::ReadOnlyNoSize(src2),
-               ocl::KernelArg::WriteOnly(dst, cn, kercn));
-    }
-
-    size_t globalsize[2] = { dst.cols * cn / kercn, (dst.rows + rowsPerWI - 1) / rowsPerWI };
-    return k.run(2, globalsize, NULL, false);
-}
-
-#endif
-
-}
-
-void cv::compare(InputArray _src1, InputArray _src2, OutputArray _dst, int op)
-{
-    CV_Assert( op == CMP_LT || op == CMP_LE || op == CMP_EQ ||
-               op == CMP_NE || op == CMP_GE || op == CMP_GT );
-
-    bool haveScalar = false;
-
-    if ((_src1.isMatx() + _src2.isMatx()) == 1
-            || !_src1.sameSize(_src2)
-            || _src1.type() != _src2.type())
-    {
-        if (checkScalar(_src1, _src2.type(), _src1.kind(), _src2.kind()))
-        {
-            op = op == CMP_LT ? CMP_GT : op == CMP_LE ? CMP_GE :
-                op == CMP_GE ? CMP_LE : op == CMP_GT ? CMP_LT : op;
-            // src1 is a scalar; swap it with src2
-            compare(_src2, _src1, _dst, op);
-            return;
-        }
-        else if( !checkScalar(_src2, _src1.type(), _src2.kind(), _src1.kind()) )
-            CV_Error( CV_StsUnmatchedSizes,
-                     "The operation is neither 'array op array' (where arrays have the same size and the same type), "
-                     "nor 'array op scalar', nor 'scalar op array'" );
-        haveScalar = true;
-    }
-
-    CV_OCL_RUN(_src1.dims() <= 2 && _src2.dims() <= 2 && OCL_PERFORMANCE_CHECK(_dst.isUMat()),
-               ocl_compare(_src1, _src2, _dst, op, haveScalar))
-
-    int kind1 = _src1.kind(), kind2 = _src2.kind();
-    Mat src1 = _src1.getMat(), src2 = _src2.getMat();
-
-    if( kind1 == kind2 && src1.dims <= 2 && src2.dims <= 2 && src1.size() == src2.size() && src1.type() == src2.type() )
-    {
-        int cn = src1.channels();
-        _dst.create(src1.size(), CV_8UC(cn));
-        Mat dst = _dst.getMat();
-        Size sz = getContinuousSize(src1, src2, dst, src1.channels());
-        getCmpFunc(src1.depth())(src1.ptr(), src1.step, src2.ptr(), src2.step, dst.ptr(), dst.step, sz, &op);
-        return;
-    }
-
-    int cn = src1.channels(), depth1 = src1.depth(), depth2 = src2.depth();
-
-    _dst.create(src1.dims, src1.size, CV_8UC(cn));
-    src1 = src1.reshape(1); src2 = src2.reshape(1);
-    Mat dst = _dst.getMat().reshape(1);
-
-    size_t esz = src1.elemSize();
-    size_t blocksize0 = (size_t)(BLOCK_SIZE + esz-1)/esz;
-    BinaryFunc func = getCmpFunc(depth1);
-
-    if( !haveScalar )
-    {
-        const Mat* arrays[] = { &src1, &src2, &dst, 0 };
-        uchar* ptrs[3];
-
-        NAryMatIterator it(arrays, ptrs);
-        size_t total = it.size;
-
-        for( size_t i = 0; i < it.nplanes; i++, ++it )
-            func( ptrs[0], 0, ptrs[1], 0, ptrs[2], 0, Size((int)total, 1), &op );
-    }
-    else
-    {
-        const Mat* arrays[] = { &src1, &dst, 0 };
-        uchar* ptrs[2];
-
-        NAryMatIterator it(arrays, ptrs);
-        size_t total = it.size, blocksize = std::min(total, blocksize0);
-
-        AutoBuffer<uchar> _buf(blocksize*esz);
-        uchar *buf = _buf;
-
-        if( depth1 > CV_32S )
-            convertAndUnrollScalar( src2, depth1, buf, blocksize );
-        else
-        {
-            double fval=0;
-            getConvertFunc(depth2, CV_64F)(src2.ptr(), 1, 0, 1, (uchar*)&fval, 1, Size(1,1), 0);
-            if( fval < getMinVal(depth1) )
-            {
-                dst = Scalar::all(op == CMP_GT || op == CMP_GE || op == CMP_NE ? 255 : 0);
-                return;
-            }
-
-            if( fval > getMaxVal(depth1) )
-            {
-                dst = Scalar::all(op == CMP_LT || op == CMP_LE || op == CMP_NE ? 255 : 0);
-                return;
-            }
-
-            int ival = cvRound(fval);
-            if( fval != ival )
-            {
-                if( op == CMP_LT || op == CMP_GE )
-                    ival = cvCeil(fval);
-                else if( op == CMP_LE || op == CMP_GT )
-                    ival = cvFloor(fval);
-                else
-                {
-                    dst = Scalar::all(op == CMP_NE ? 255 : 0);
-                    return;
-                }
-            }
-            convertAndUnrollScalar(Mat(1, 1, CV_32S, &ival), depth1, buf, blocksize);
-        }
-
-        for( size_t i = 0; i < it.nplanes; i++, ++it )
-        {
-            for( size_t j = 0; j < total; j += blocksize )
-            {
-                int bsz = (int)MIN(total - j, blocksize);
-                func( ptrs[0], 0, buf, 0, ptrs[1], 0, Size(bsz, 1), &op);
-                ptrs[0] += bsz*esz;
-                ptrs[1] += bsz;
-            }
-        }
-    }
-}
-
-/****************************************************************************************\
-*                                        inRange                                         *
-\****************************************************************************************/
-
-namespace cv
-{
-
-template <typename T>
-struct InRange_SIMD
-{
-    int operator () (const T *, const T *, const T *, uchar *, int) const
-    {
-        return 0;
-    }
-};
-
-#if CV_AVX2
-
-template <>
-struct InRange_SIMD<uchar>
-{
-    int operator () (const uchar * src1, const uchar * src2, const uchar * src3,
-        uchar * dst, int len) const
-    {
-        int x = 0;
-
-        if (USE_AVX2)
-        {
-            __m256i v_full = _mm256_set1_epi8(-1), v_128 = _mm256_set1_epi8(-128);
-
-            for (; x <= len - 32; x += 32)
-            {
-                __m256i v_src = _mm256_add_epi8(_mm256_loadu_si256((const __m256i *)(src1 + x)), v_128);
-                __m256i v_mask1 = _mm256_cmpgt_epi8(_mm256_add_epi8(_mm256_loadu_si256((const __m256i *)(src2 + x)), v_128), v_src);
-                __m256i v_mask2 = _mm256_cmpgt_epi8(v_src, _mm256_add_epi8(_mm256_loadu_si256((const __m256i *)(src3 + x)), v_128));
-                _mm256_storeu_si256((__m256i *)(dst + x), _mm256_andnot_si256(_mm256_or_si256(v_mask1, v_mask2), v_full));
-            }
-        }
-
-        return x;
-    }
-};
-
-template <>
-struct InRange_SIMD<schar>
-{
-    int operator () (const schar * src1, const schar * src2, const schar * src3,
-        uchar * dst, int len) const
-    {
-        int x = 0;
-
-        if (USE_AVX2)
-        {
-            __m256i v_full = _mm256_set1_epi8(-1);
-
-            for (; x <= len - 32; x += 32)
-            {
-                __m256i v_src = _mm256_loadu_si256((const __m256i *)(src1 + x));
-                __m256i v_mask1 = _mm256_cmpgt_epi8(_mm256_loadu_si256((const __m256i *)(src2 + x)), v_src);
-                __m256i v_mask2 = _mm256_cmpgt_epi8(v_src, _mm256_loadu_si256((const __m256i *)(src3 + x)));
-                _mm256_storeu_si256((__m256i *)(dst + x), _mm256_andnot_si256(_mm256_or_si256(v_mask1, v_mask2), v_full));
-            }
-        }
-
-        return x;
-    }
-};
-
-template <>
-struct InRange_SIMD<ushort>
-{
-    int operator () (const ushort * src1, const ushort * src2, const ushort * src3,
-        uchar * dst, int len) const
-    {
-        int x = 0;
-
-        if (USE_AVX2)
-        {
-            __m256i v_zero = _mm256_setzero_si256(), v_full = _mm256_set1_epi16(-1), v_32768 = _mm256_set1_epi16(-32768);
-
-            for (; x <= len - 32; x += 32)
-            {
-                __m256i v_src = _mm256_add_epi16(_mm256_loadu_si256((const __m256i *)(src1 + x)), v_32768);
-                __m256i v_mask1 = _mm256_cmpgt_epi16(_mm256_add_epi16(_mm256_loadu_si256((const __m256i *)(src2 + x)), v_32768), v_src);
-                __m256i v_mask2 = _mm256_cmpgt_epi16(v_src, _mm256_add_epi16(_mm256_loadu_si256((const __m256i *)(src3 + x)), v_32768));
-                __m256i v_res0 = _mm256_andnot_si256(_mm256_or_si256(v_mask1, v_mask2), v_full);
-                v_src = _mm256_add_epi16(_mm256_loadu_si256((const __m256i *)(src1 + x + 16)), v_32768);
-                v_mask1 = _mm256_cmpgt_epi16(_mm256_add_epi16(_mm256_loadu_si256((const __m256i *)(src2 + x + 16)), v_32768), v_src);
-                v_mask2 = _mm256_cmpgt_epi16(v_src, _mm256_add_epi16(_mm256_loadu_si256((const __m256i *)(src3 + x + 16)), v_32768));
-                __m256i v_res1 = _mm256_andnot_si256(_mm256_or_si256(v_mask1, v_mask2), v_full);
-                _mm256_storeu_si256((__m256i *)(dst + x), _mm256_packus_epi16(_mm256_srli_epi16(v_res0, 8), _mm256_srli_epi16(v_res1, 8)));
-            }
-        }
-
-        return x;
-    }
-};
-
-template <>
-struct InRange_SIMD<short>
-{
-    int operator () (const short * src1, const short * src2, const short * src3,
-        uchar * dst, int len) const
-    {
-        int x = 0;
-
-        if (USE_AVX2)
-        {
-            __m256i v_zero = _mm256_setzero_si256(), v_full = _mm256_set1_epi16(-1);
-
-            for (; x <= len - 32; x += 32)
-            {
-                __m256i v_src = _mm256_loadu_si256((const __m256i *)(src1 + x));
-                __m256i v_mask1 = _mm256_cmpgt_epi16(_mm256_loadu_si256((const __m256i *)(src2 + x)), v_src);
-                __m256i v_mask2 = _mm256_cmpgt_epi16(v_src, _mm256_loadu_si256((const __m256i *)(src3 + x)));
-                __m256i v_res0 = _mm256_andnot_si256(_mm256_or_si256(v_mask1, v_mask2), v_full);
-                v_src = _mm256_loadu_si256((const __m256i *)(src1 + x + 16));
-                v_mask1 = _mm256_cmpgt_epi16(_mm256_loadu_si256((const __m256i *)(src2 + x + 16)), v_src);
-                v_mask2 = _mm256_cmpgt_epi16(v_src, _mm256_loadu_si256((const __m256i *)(src3 + x + 16)));
-                __m256i v_res1 = _mm256_andnot_si256(_mm256_or_si256(v_mask1, v_mask2), v_full);
-                _mm256_storeu_si256((__m256i *)(dst + x), _mm256_packus_epi16(_mm256_srli_epi16(v_res0, 8), _mm256_srli_epi16(v_res1, 8)));
-            }
-        }
-
-        return x;
-    }
-};
-
-template <>
-struct InRange_SIMD<int>
-{
-    int operator () (const int * src1, const int * src2, const int * src3,
-        uchar * dst, int len) const
-    {
-        int x = 0;
-
-        if (USE_AVX2)
-        {
-            __m256i v_zero = _mm256_setzero_si256(), v_full = _mm256_set1_epi32(-1);
-
-            for (; x <= len - 32; x += 32)
-            {
-                __m256i v_src = _mm256_loadu_si256((const __m256i *)(src1 + x));
-                __m256i v_res00 = _mm256_or_si256(_mm256_cmpgt_epi32(_mm256_loadu_si256((const __m256i *)(src2 + x)), v_src),
-                    _mm256_cmpgt_epi32(v_src, _mm256_loadu_si256((const __m256i *)(src3 + x))));
-
-                v_src = _mm256_loadu_si256((const __m256i *)(src1 + x + 8));
-                __m256i v_res01 = _mm256_or_si256(_mm256_cmpgt_epi32(_mm256_loadu_si256((const __m256i *)(src2 + x + 8)), v_src),
-                    _mm256_cmpgt_epi32(v_src, _mm256_loadu_si256((const __m256i *)(src3 + x + 8))));
-
-                __m256i v_res0 = _mm256_packs_epi32(_mm256_srli_epi32(_mm256_andnot_si256(v_res00, v_full), 16),
-                    _mm256_srli_epi32(_mm256_andnot_si256(v_res01, v_full), 16));
-
-                v_src = _mm256_loadu_si256((const __m256i *)(src1 + x + 16));
-                __m256i v_res10 = _mm256_or_si256(_mm256_cmpgt_epi32(_mm256_loadu_si256((const __m256i *)(src2 + x + 16)), v_src),
-                    _mm256_cmpgt_epi32(v_src, _mm256_loadu_si256((const __m256i *)(src3 + x + 16))));
-
-                v_src = _mm256_loadu_si256((const __m256i *)(src1 + x + 24));
-                __m256i v_res11 = _mm256_or_si256(_mm256_cmpgt_epi32(_mm256_loadu_si256((const __m256i *)(src2 + x + 24)), v_src),
-                    _mm256_cmpgt_epi32(v_src, _mm256_loadu_si256((const __m256i *)(src3 + x + 24))));
-
-                __m256i v_res1 = _mm256_packs_epi32(_mm256_srli_epi32(_mm256_andnot_si256(v_res10, v_full), 16),
-                    _mm256_srli_epi32(_mm256_andnot_si256(v_res11, v_full), 16));
-
-                _mm256_storeu_si256((__m256i *)(dst + x), _mm256_packus_epi16(v_res0, v_res1));
-            }
-        }
-
-        return x;
-    }
-};
-
-template <>
-struct InRange_SIMD<float>
-{
-    int operator () (const float * src1, const float * src2, const float * src3,
-        uchar * dst, int len) const
-    {
-        int x = 0;
-
-        if (USE_AVX2)
-        {
-            __m256i v_zero = _mm256_setzero_si256();
-
-            for (; x <= len - 32; x += 32)
-            {
-                __m256 v_src = _mm256_loadu_ps(src1 + x);
-                __m256 v_res00 = _mm256_and_ps(_mm256_cmp_ps(_mm256_loadu_ps(src2 + x), v_src, _CMP_LE_OQ),
-                    _mm256_cmp_ps(v_src, _mm256_loadu_ps(src3 + x), _CMP_LE_OQ));
-
-                v_src = _mm256_loadu_ps(src1 + x + 8);
-                __m256 v_res01 = _mm256_and_ps(_mm256_cmp_ps(_mm256_loadu_ps(src2 + x + 8), v_src, _CMP_LE_OQ),
-                    _mm256_cmp_ps(v_src, _mm256_loadu_ps(src3 + x + 8), _CMP_LE_OQ));
-
-                __m256i v_res1i = _mm256_cvtps_epi32(v_res00), v_res2i = _mm256_cvtps_epi32(v_res01);
-                __m256i v_res0 = _mm256_packs_epi32(_mm256_srli_epi32(v_res1i, 16), _mm256_srli_epi32(v_res2i, 16));
-
-                v_src = _mm256_loadu_ps(src1 + x + 16);
-                __m256 v_res10 = _mm256_and_ps(_mm256_cmp_ps(_mm256_loadu_ps(src2 + x + 16), v_src, _CMP_LE_OQ),
-                    _mm256_cmp_ps(v_src, _mm256_loadu_ps(src3 + x + 16), _CMP_LE_OQ));
-
-                v_src = _mm256_loadu_ps(src1 + x + 24);
-                __m256 v_res11 = _mm256_and_ps(_mm256_cmp_ps(_mm256_loadu_ps(src2 + x + 24), v_src, _CMP_LE_OQ),
-                    _mm256_cmp_ps(v_src, _mm256_loadu_ps(src3 + x + 24), _CMP_LE_OQ));
-
-                v_res1i = _mm256_cvtps_epi32(v_res10), v_res2i = _mm256_cvtps_epi32(v_res11);
-                __m256i v_res1 = _mm256_packs_epi32(_mm256_srli_epi32(v_res1i, 16), _mm256_srli_epi32(v_res2i, 16));
-                _mm256_storeu_si256((__m256i *)(dst + x), _mm256_packus_epi16(v_res0, v_res1));
-            }
-        }
-
-        return x;
-    }
-};
-
-template <>
-struct InRange_SIMD<double>
-{
-    int operator () (const double * src1, const double * src2, const double * src3,
-        uchar * dst, int len) const
-    {
-        int x = 0;
-
-        if (USE_AVX2)
-        {
-            __m256i v_zero = _mm256_setzero_si256();
-
-            for (; x <= len - 16; x += 16)
-            {
-                __m256d v_src = _mm256_loadu_pd(src1 + x);
-                __m256d v_res00 = _mm256_and_pd(_mm256_cmp_pd(_mm256_loadu_pd(src2 + x), v_src, _CMP_LE_OQ),
-                    _mm256_cmp_pd(v_src, _mm256_loadu_pd(src3 + x), _CMP_LE_OQ));
-
-                v_src = _mm256_loadu_pd(src1 + x + 4);
-                __m256d v_res01 = _mm256_and_pd(_mm256_cmp_pd(_mm256_loadu_pd(src2 + x + 4), v_src, _CMP_LE_OQ),
-                    _mm256_cmp_pd(v_src, _mm256_loadu_pd(src3 + x + 4), _CMP_LE_OQ));
-
-                __m128i v_res1i = _mm256_cvtpd_epi32(v_res00), v_res2i = _mm256_cvtpd_epi32(v_res01);
-                __m128i v_res0 = _mm_packs_epi32(_mm_srli_epi32(v_res1i, 16), _mm_srli_epi32(v_res2i, 16));
-
-                v_src = _mm256_loadu_pd(src1 + x + 8);
-                __m256d v_res10 = _mm256_and_pd(_mm256_cmp_pd(_mm256_loadu_pd(src2 + x + 8), v_src, _CMP_LE_OQ),
-                    _mm256_cmp_pd(v_src, _mm256_loadu_pd(src3 + x + 8), _CMP_LE_OQ));
-
-                v_src = _mm256_loadu_pd(src1 + x + 12);
-                __m256d v_res11 = _mm256_and_pd(_mm256_cmp_pd(_mm256_loadu_pd(src2 + x + 12), v_src, _CMP_LE_OQ),
-                    _mm256_cmp_pd(v_src, _mm256_loadu_pd(src3 + x + 12), _CMP_LE_OQ));
-
-                v_res1i = _mm256_cvtpd_epi32(v_res10), v_res2i = _mm256_cvtpd_epi32(v_res11);
-                __m128i v_res1 = _mm_packs_epi32(_mm_srli_epi32(v_res1i, 16), _mm_srli_epi32(v_res2i, 16));
-                _mm_storeu_si128((__m128i *)(dst + x), _mm_packus_epi16(v_res0, v_res1));
-            }
-        }
-
-        return x;
-    }
-};
-
-#elif CV_SSE2
-
-template <>
-struct InRange_SIMD<uchar>
-{
-    int operator () (const uchar * src1, const uchar * src2, const uchar * src3,
-                     uchar * dst, int len) const
-    {
-        int x = 0;
-
-        if (USE_SSE2)
-        {
-            __m128i v_full = _mm_set1_epi8(-1), v_128 = _mm_set1_epi8(-128);
-
-            for ( ; x <= len - 16; x += 16 )
-            {
-                __m128i v_src = _mm_add_epi8(_mm_loadu_si128((const __m128i *)(src1 + x)), v_128);
-                __m128i v_mask1 = _mm_cmpgt_epi8(_mm_add_epi8(_mm_loadu_si128((const __m128i *)(src2 + x)), v_128), v_src);
-                __m128i v_mask2 = _mm_cmpgt_epi8(v_src, _mm_add_epi8(_mm_loadu_si128((const __m128i *)(src3 + x)), v_128));
-                _mm_storeu_si128((__m128i *)(dst + x), _mm_andnot_si128(_mm_or_si128(v_mask1, v_mask2), v_full));
-            }
-        }
-
-        return x;
-    }
-};
-
-template <>
-struct InRange_SIMD<schar>
-{
-    int operator () (const schar * src1, const schar * src2, const schar * src3,
-                     uchar * dst, int len) const
-    {
-        int x = 0;
-
-        if (USE_SSE2)
-        {
-            __m128i v_full = _mm_set1_epi8(-1);
-
-            for ( ; x <= len - 16; x += 16 )
-            {
-                __m128i v_src = _mm_loadu_si128((const __m128i *)(src1 + x));
-                __m128i v_mask1 = _mm_cmpgt_epi8(_mm_loadu_si128((const __m128i *)(src2 + x)), v_src);
-                __m128i v_mask2 = _mm_cmpgt_epi8(v_src, _mm_loadu_si128((const __m128i *)(src3 + x)));
-                _mm_storeu_si128((__m128i *)(dst + x), _mm_andnot_si128(_mm_or_si128(v_mask1, v_mask2), v_full));
-            }
-        }
-
-        return x;
-    }
-};
-
-template <>
-struct InRange_SIMD<ushort>
-{
-    int operator () (const ushort * src1, const ushort * src2, const ushort * src3,
-                     uchar * dst, int len) const
-    {
-        int x = 0;
-
-        if (USE_SSE2)
-        {
-            __m128i v_zero = _mm_setzero_si128(), v_full = _mm_set1_epi16(-1), v_32768 = _mm_set1_epi16(-32768);
-
-            for ( ; x <= len - 8; x += 8 )
-            {
-                __m128i v_src = _mm_add_epi16(_mm_loadu_si128((const __m128i *)(src1 + x)), v_32768);
-                __m128i v_mask1 = _mm_cmpgt_epi16(_mm_add_epi16(_mm_loadu_si128((const __m128i *)(src2 + x)), v_32768), v_src);
-                __m128i v_mask2 = _mm_cmpgt_epi16(v_src, _mm_add_epi16(_mm_loadu_si128((const __m128i *)(src3 + x)), v_32768));
-                __m128i v_res = _mm_andnot_si128(_mm_or_si128(v_mask1, v_mask2), v_full);
-                _mm_storel_epi64((__m128i *)(dst + x), _mm_packus_epi16(_mm_srli_epi16(v_res, 8), v_zero));
-            }
-        }
-
-        return x;
-    }
-};
-
-template <>
-struct InRange_SIMD<short>
-{
-    int operator () (const short * src1, const short * src2, const short * src3,
-                     uchar * dst, int len) const
-    {
-        int x = 0;
-
-        if (USE_SSE2)
-        {
-            __m128i v_zero = _mm_setzero_si128(), v_full = _mm_set1_epi16(-1);
-
-            for ( ; x <= len - 8; x += 8 )
-            {
-                __m128i v_src = _mm_loadu_si128((const __m128i *)(src1 + x));
-                __m128i v_mask1 = _mm_cmpgt_epi16(_mm_loadu_si128((const __m128i *)(src2 + x)), v_src);
-                __m128i v_mask2 = _mm_cmpgt_epi16(v_src, _mm_loadu_si128((const __m128i *)(src3 + x)));
-                __m128i v_res = _mm_andnot_si128(_mm_or_si128(v_mask1, v_mask2), v_full);
-                _mm_storel_epi64((__m128i *)(dst + x), _mm_packus_epi16(_mm_srli_epi16(v_res, 8), v_zero));
-            }
-        }
-
-        return x;
-    }
-};
-
-template <>
-struct InRange_SIMD<int>
-{
-    int operator () (const int * src1, const int * src2, const int * src3,
-                     uchar * dst, int len) const
-    {
-        int x = 0;
-
-        if (USE_SSE2)
-        {
-            __m128i v_zero = _mm_setzero_si128(), v_full = _mm_set1_epi32(-1);
-
-            for ( ; x <= len - 8; x += 8 )
-            {
-                __m128i v_src = _mm_loadu_si128((const __m128i *)(src1 + x));
-                __m128i v_res1 = _mm_or_si128(_mm_cmpgt_epi32(_mm_loadu_si128((const __m128i *)(src2 + x)), v_src),
-                    _mm_cmpgt_epi32(v_src, _mm_loadu_si128((const __m128i *)(src3 + x))));
-
-                v_src = _mm_loadu_si128((const __m128i *)(src1 + x + 4));
-                __m128i v_res2 = _mm_or_si128(_mm_cmpgt_epi32(_mm_loadu_si128((const __m128i *)(src2 + x + 4)), v_src),
-                    _mm_cmpgt_epi32(v_src, _mm_loadu_si128((const __m128i *)(src3 + x + 4))));
-
-                __m128i v_res = _mm_packs_epi32(_mm_srli_epi32(_mm_andnot_si128(v_res1, v_full), 16),
-                                                _mm_srli_epi32(_mm_andnot_si128(v_res2, v_full), 16));
-                _mm_storel_epi64((__m128i *)(dst + x), _mm_packus_epi16(v_res, v_zero));
-            }
-        }
-
-        return x;
-    }
-};
-
-template <>
-struct InRange_SIMD<float>
-{
-    int operator () (const float * src1, const float * src2, const float * src3,
-                     uchar * dst, int len) const
-    {
-        int x = 0;
-
-        if (USE_SSE2)
-        {
-            __m128i v_zero = _mm_setzero_si128();
-
-            for ( ; x <= len - 8; x += 8 )
-            {
-                __m128 v_src = _mm_loadu_ps(src1 + x);
-                __m128 v_res1 = _mm_and_ps(_mm_cmple_ps(_mm_loadu_ps(src2 + x), v_src),
-                    _mm_cmple_ps(v_src, _mm_loadu_ps(src3 + x)));
-
-                v_src = _mm_loadu_ps(src1 + x + 4);
-                __m128 v_res2 = _mm_and_ps(_mm_cmple_ps(_mm_loadu_ps(src2 + x + 4), v_src),
-                    _mm_cmple_ps(v_src, _mm_loadu_ps(src3 + x + 4)));
-
-                __m128i v_res1i = _mm_cvtps_epi32(v_res1), v_res2i = _mm_cvtps_epi32(v_res2);
-                __m128i v_res = _mm_packs_epi32(_mm_srli_epi32(v_res1i, 16), _mm_srli_epi32(v_res2i, 16));
-                _mm_storel_epi64((__m128i *)(dst + x), _mm_packus_epi16(v_res, v_zero));
-            }
-        }
-
-        return x;
-    }
-};
-
-#elif CV_NEON
-
-template <>
-struct InRange_SIMD<uchar>
-{
-    int operator () (const uchar * src1, const uchar * src2, const uchar * src3,
-                     uchar * dst, int len) const
-    {
-        int x = 0;
-
-        for ( ; x <= len - 16; x += 16 )
-        {
-            uint8x16_t values = vld1q_u8(src1 + x);
-            uint8x16_t low = vld1q_u8(src2 + x);
-            uint8x16_t high = vld1q_u8(src3 + x);
-
-            vst1q_u8(dst + x, vandq_u8(vcgeq_u8(values, low), vcgeq_u8(high, values)));
-        }
-        return x;
-    }
-};
-
-template <>
-struct InRange_SIMD<schar>
-{
-    int operator () (const schar * src1, const schar * src2, const schar * src3,
-                     uchar * dst, int len) const
-    {
-        int x = 0;
-
-        for ( ; x <= len - 16; x += 16 )
-        {
-            int8x16_t values = vld1q_s8(src1 + x);
-            int8x16_t low = vld1q_s8(src2 + x);
-            int8x16_t high = vld1q_s8(src3 + x);
-
-            vst1q_u8(dst + x, vandq_u8(vcgeq_s8(values, low), vcgeq_s8(high, values)));
-        }
-        return x;
-    }
-};
-
-template <>
-struct InRange_SIMD<ushort>
-{
-    int operator () (const ushort * src1, const ushort * src2, const ushort * src3,
-                     uchar * dst, int len) const
-    {
-        int x = 0;
-
-        for ( ; x <= len - 16; x += 16 )
-        {
-            uint16x8_t values = vld1q_u16((const uint16_t*)(src1 + x));
-            uint16x8_t low = vld1q_u16((const uint16_t*)(src2 + x));
-            uint16x8_t high = vld1q_u16((const uint16_t*)(src3 + x));
-            uint8x8_t  r1 = vmovn_u16(vandq_u16(vcgeq_u16(values, low), vcgeq_u16(high, values)));
-
-            values = vld1q_u16((const uint16_t*)(src1 + x + 8));
-            low = vld1q_u16((const uint16_t*)(src2 + x + 8));
-            high = vld1q_u16((const uint16_t*)(src3 + x + 8));
-            uint8x8_t  r2 = vmovn_u16(vandq_u16(vcgeq_u16(values, low), vcgeq_u16(high, values)));
-
-            vst1q_u8(dst + x, vcombine_u8(r1, r2));
-        }
-        return x;
-    }
-};
-
-template <>
-struct InRange_SIMD<short>
-{
-    int operator () (const short * src1, const short * src2, const short * src3,
-                     uchar * dst, int len) const
-    {
-        int x = 0;
-
-        for ( ; x <= len - 16; x += 16 )
-        {
-            int16x8_t values = vld1q_s16((const int16_t*)(src1 + x));
-            int16x8_t low = vld1q_s16((const int16_t*)(src2 + x));
-            int16x8_t high = vld1q_s16((const int16_t*)(src3 + x));
-            uint8x8_t r1 = vmovn_u16(vandq_u16(vcgeq_s16(values, low), vcgeq_s16(high, values)));
-
-            values = vld1q_s16((const int16_t*)(src1 + x + 8));
-            low = vld1q_s16((const int16_t*)(src2 + x + 8));
-            high = vld1q_s16((const int16_t*)(src3 + x + 8));
-            uint8x8_t r2 = vmovn_u16(vandq_u16(vcgeq_s16(values, low), vcgeq_s16(high, values)));
-
-            vst1q_u8(dst + x, vcombine_u8(r1, r2));
-        }
-        return x;
-    }
-};
-
-template <>
-struct InRange_SIMD<int>
-{
-    int operator () (const int * src1, const int * src2, const int * src3,
-                     uchar * dst, int len) const
-    {
-        int x = 0;
-
-        for ( ; x <= len - 8; x += 8 )
-        {
-            int32x4_t values = vld1q_s32((const int32_t*)(src1 + x));
-            int32x4_t low = vld1q_s32((const int32_t*)(src2 + x));
-            int32x4_t high = vld1q_s32((const int32_t*)(src3 + x));
-
-            uint16x4_t r1 = vmovn_u32(vandq_u32(vcgeq_s32(values, low), vcgeq_s32(high, values)));
-
-            values = vld1q_s32((const int32_t*)(src1 + x + 4));
-            low = vld1q_s32((const int32_t*)(src2 + x + 4));
-            high = vld1q_s32((const int32_t*)(src3 + x + 4));
-
-            uint16x4_t r2 = vmovn_u32(vandq_u32(vcgeq_s32(values, low), vcgeq_s32(high, values)));
-
-            uint16x8_t res_16 = vcombine_u16(r1, r2);
-
-            vst1_u8(dst + x, vmovn_u16(res_16));
-        }
-        return x;
-    }
-};
-
-template <>
-struct InRange_SIMD<float>
-{
-    int operator () (const float * src1, const float * src2, const float * src3,
-                     uchar * dst, int len) const
-    {
-        int x = 0;
-
-        for ( ; x <= len - 8; x += 8 )
-        {
-            float32x4_t values = vld1q_f32((const float32_t*)(src1 + x));
-            float32x4_t low = vld1q_f32((const float32_t*)(src2 + x));
-            float32x4_t high = vld1q_f32((const float32_t*)(src3 + x));
-
-            uint16x4_t r1 = vmovn_u32(vandq_u32(vcgeq_f32(values, low), vcgeq_f32(high, values)));
-
-            values = vld1q_f32((const float32_t*)(src1 + x + 4));
-            low = vld1q_f32((const float32_t*)(src2 + x + 4));
-            high = vld1q_f32((const float32_t*)(src3 + x + 4));
-
-            uint16x4_t r2 = vmovn_u32(vandq_u32(vcgeq_f32(values, low), vcgeq_f32(high, values)));
-
-            uint16x8_t res_16 = vcombine_u16(r1, r2);
-
-            vst1_u8(dst + x, vmovn_u16(res_16));
-        }
-        return x;
-    }
-};
-
-#endif
-
-template <typename T>
-static void inRange_(const T* src1, size_t step1, const T* src2, size_t step2,
-         const T* src3, size_t step3, uchar* dst, size_t step,
-         Size size)
-{
-    step1 /= sizeof(src1[0]);
-    step2 /= sizeof(src2[0]);
-    step3 /= sizeof(src3[0]);
-
-    InRange_SIMD<T> vop;
-
-    for( ; size.height--; src1 += step1, src2 += step2, src3 += step3, dst += step )
-    {
-        int x = vop(src1, src2, src3, dst, size.width);
-        #if CV_ENABLE_UNROLLED
-        for( ; x <= size.width - 4; x += 4 )
-        {
-            int t0, t1;
-            t0 = src2[x] <= src1[x] && src1[x] <= src3[x];
-            t1 = src2[x+1] <= src1[x+1] && src1[x+1] <= src3[x+1];
-            dst[x] = (uchar)-t0; dst[x+1] = (uchar)-t1;
-            t0 = src2[x+2] <= src1[x+2] && src1[x+2] <= src3[x+2];
-            t1 = src2[x+3] <= src1[x+3] && src1[x+3] <= src3[x+3];
-            dst[x+2] = (uchar)-t0; dst[x+3] = (uchar)-t1;
-        }
-        #endif
-        for( ; x < size.width; x++ )
-            dst[x] = (uchar)-(src2[x] <= src1[x] && src1[x] <= src3[x]);
-    }
-}
-
-
-static void inRange8u(const uchar* src1, size_t step1, const uchar* src2, size_t step2,
-                      const uchar* src3, size_t step3, uchar* dst, size_t step, Size size)
-{
-    inRange_(src1, step1, src2, step2, src3, step3, dst, step, size);
-}
-
-static void inRange8s(const schar* src1, size_t step1, const schar* src2, size_t step2,
-                      const schar* src3, size_t step3, uchar* dst, size_t step, Size size)
-{
-    inRange_(src1, step1, src2, step2, src3, step3, dst, step, size);
-}
-
-static void inRange16u(const ushort* src1, size_t step1, const ushort* src2, size_t step2,
-                       const ushort* src3, size_t step3, uchar* dst, size_t step, Size size)
-{
-    inRange_(src1, step1, src2, step2, src3, step3, dst, step, size);
-}
-
-static void inRange16s(const short* src1, size_t step1, const short* src2, size_t step2,
-                       const short* src3, size_t step3, uchar* dst, size_t step, Size size)
-{
-    inRange_(src1, step1, src2, step2, src3, step3, dst, step, size);
-}
-
-static void inRange32s(const int* src1, size_t step1, const int* src2, size_t step2,
-                       const int* src3, size_t step3, uchar* dst, size_t step, Size size)
-{
-    inRange_(src1, step1, src2, step2, src3, step3, dst, step, size);
-}
-
-static void inRange32f(const float* src1, size_t step1, const float* src2, size_t step2,
-                       const float* src3, size_t step3, uchar* dst, size_t step, Size size)
-{
-    inRange_(src1, step1, src2, step2, src3, step3, dst, step, size);
-}
-
-static void inRange64f(const double* src1, size_t step1, const double* src2, size_t step2,
-                       const double* src3, size_t step3, uchar* dst, size_t step, Size size)
-{
-    inRange_(src1, step1, src2, step2, src3, step3, dst, step, size);
-}
-
-static void inRangeReduce(const uchar* src, uchar* dst, size_t len, int cn)
-{
-    int k = cn % 4 ? cn % 4 : 4;
-    size_t i, j;
-    if( k == 1 )
-        for( i = j = 0; i < len; i++, j += cn )
-            dst[i] = src[j];
-    else if( k == 2 )
-        for( i = j = 0; i < len; i++, j += cn )
-            dst[i] = src[j] & src[j+1];
-    else if( k == 3 )
-        for( i = j = 0; i < len; i++, j += cn )
-            dst[i] = src[j] & src[j+1] & src[j+2];
-    else
-        for( i = j = 0; i < len; i++, j += cn )
-            dst[i] = src[j] & src[j+1] & src[j+2] & src[j+3];
-
-    for( ; k < cn; k += 4 )
-    {
-        for( i = 0, j = k; i < len; i++, j += cn )
-            dst[i] &= src[j] & src[j+1] & src[j+2] & src[j+3];
-    }
-}
-
-typedef void (*InRangeFunc)( const uchar* src1, size_t step1, const uchar* src2, size_t step2,
-                             const uchar* src3, size_t step3, uchar* dst, size_t step, Size sz );
-
-static InRangeFunc getInRangeFunc(int depth)
-{
-    static InRangeFunc inRangeTab[] =
-    {
-        (InRangeFunc)GET_OPTIMIZED(inRange8u), (InRangeFunc)GET_OPTIMIZED(inRange8s), (InRangeFunc)GET_OPTIMIZED(inRange16u),
-        (InRangeFunc)GET_OPTIMIZED(inRange16s), (InRangeFunc)GET_OPTIMIZED(inRange32s), (InRangeFunc)GET_OPTIMIZED(inRange32f),
-        (InRangeFunc)inRange64f, 0
-    };
-
-    return inRangeTab[depth];
-}
-
-#ifdef HAVE_OPENCL
-
-static bool ocl_inRange( InputArray _src, InputArray _lowerb,
-                         InputArray _upperb, OutputArray _dst )
-{
-    const ocl::Device & d = ocl::Device::getDefault();
-    int skind = _src.kind(), lkind = _lowerb.kind(), ukind = _upperb.kind();
-    Size ssize = _src.size(), lsize = _lowerb.size(), usize = _upperb.size();
-    int stype = _src.type(), ltype = _lowerb.type(), utype = _upperb.type();
-    int sdepth = CV_MAT_DEPTH(stype), ldepth = CV_MAT_DEPTH(ltype), udepth = CV_MAT_DEPTH(utype);
-    int cn = CV_MAT_CN(stype), rowsPerWI = d.isIntel() ? 4 : 1;
-    bool lbScalar = false, ubScalar = false;
-
-    if( (lkind == _InputArray::MATX && skind != _InputArray::MATX) ||
-        ssize != lsize || stype != ltype )
-    {
-        if( !checkScalar(_lowerb, stype, lkind, skind) )
-            CV_Error( CV_StsUnmatchedSizes,
-                     "The lower bounary is neither an array of the same size and same type as src, nor a scalar");
-        lbScalar = true;
-    }
-
-    if( (ukind == _InputArray::MATX && skind != _InputArray::MATX) ||
-        ssize != usize || stype != utype )
-    {
-        if( !checkScalar(_upperb, stype, ukind, skind) )
-            CV_Error( CV_StsUnmatchedSizes,
-                     "The upper bounary is neither an array of the same size and same type as src, nor a scalar");
-        ubScalar = true;
-    }
-
-    if (lbScalar != ubScalar)
-        return false;
-
-    bool doubleSupport = d.doubleFPConfig() > 0,
-            haveScalar = lbScalar && ubScalar;
-
-    if ( (!doubleSupport && sdepth == CV_64F) ||
-         (!haveScalar && (sdepth != ldepth || sdepth != udepth)) )
-        return false;
-
-    int kercn = haveScalar ? cn : std::max(std::min(ocl::predictOptimalVectorWidth(_src, _lowerb, _upperb, _dst), 4), cn);
-    if (kercn % cn != 0)
-        kercn = cn;
-    int colsPerWI = kercn / cn;
-    String opts = format("%s-D cn=%d -D srcT=%s -D srcT1=%s -D dstT=%s -D kercn=%d -D depth=%d%s -D colsPerWI=%d",
-                           haveScalar ? "-D HAVE_SCALAR " : "", cn, ocl::typeToStr(CV_MAKE_TYPE(sdepth, kercn)),
-                           ocl::typeToStr(sdepth), ocl::typeToStr(CV_8UC(colsPerWI)), kercn, sdepth,
-                           doubleSupport ? " -D DOUBLE_SUPPORT" : "", colsPerWI);
-
-    ocl::Kernel ker("inrange", ocl::core::inrange_oclsrc, opts);
-    if (ker.empty())
-        return false;
-
-    _dst.create(ssize, CV_8UC1);
-    UMat src = _src.getUMat(), dst = _dst.getUMat(), lscalaru, uscalaru;
-    Mat lscalar, uscalar;
-
-    if (lbScalar && ubScalar)
-    {
-        lscalar = _lowerb.getMat();
-        uscalar = _upperb.getMat();
-
-        size_t esz = src.elemSize();
-        size_t blocksize = 36;
-
-        AutoBuffer<uchar> _buf(blocksize*(((int)lbScalar + (int)ubScalar)*esz + cn) + 2*cn*sizeof(int) + 128);
-        uchar *buf = alignPtr(_buf + blocksize*cn, 16);
-
-        if( ldepth != sdepth && sdepth < CV_32S )
-        {
-            int* ilbuf = (int*)alignPtr(buf + blocksize*esz, 16);
-            int* iubuf = ilbuf + cn;
-
-            BinaryFunc sccvtfunc = getConvertFunc(ldepth, CV_32S);
-            sccvtfunc(lscalar.ptr(), 1, 0, 1, (uchar*)ilbuf, 1, Size(cn, 1), 0);
-            sccvtfunc(uscalar.ptr(), 1, 0, 1, (uchar*)iubuf, 1, Size(cn, 1), 0);
-            int minval = cvRound(getMinVal(sdepth)), maxval = cvRound(getMaxVal(sdepth));
-
-            for( int k = 0; k < cn; k++ )
-=======
 void cmp8s(const schar* src1, size_t step1, const schar* src2, size_t step2,
                   uchar* dst, size_t step, int width, int height, void* _cmpop)
 {
@@ -7480,7 +2893,6 @@
             int x =0;
             #if CV_SSE2
             if( USE_SSE2)
->>>>>>> afdbd855
             {
                 __m128i m128 =  code == CMP_GT ? _mm_setzero_si128() : _mm_set1_epi16 (-1);
                 for( ; x <= width - 16; x += 16 )
