/*M///////////////////////////////////////////////////////////////////////////////////////
//
//  IMPORTANT: READ BEFORE DOWNLOADING, COPYING, INSTALLING OR USING.
//
//  By downloading, copying, installing or using the software you agree to this license.
//  If you do not agree to this license, do not download, install,
//  copy or use the software.
//
//
//                           License Agreement
//                For Open Source Computer Vision Library
//
// Copyright (C) 2013, OpenCV Foundation, all rights reserved.
// Third party copyrights are property of their respective owners.
//
// Redistribution and use in source and binary forms, with or without modification,
// are permitted provided that the following conditions are met:
//
//   * Redistribution's of source code must retain the above copyright notice,
//     this list of conditions and the following disclaimer.
//
//   * Redistribution's in binary form must reproduce the above copyright notice,
//     this list of conditions and the following disclaimer in the documentation
//     and/or other materials provided with the distribution.
//
//   * The name of the copyright holders may not be used to endorse or promote products
//     derived from this software without specific prior written permission.
//
// This software is provided by the copyright holders and contributors "as is" and
// any express or implied warranties, including, but not limited to, the implied
// warranties of merchantability and fitness for a particular purpose are disclaimed.
// In no event shall the OpenCV Foundation or contributors be liable for any direct,
// indirect, incidental, special, exemplary, or consequential damages
// (including, but not limited to, procurement of substitute goods or services;
// loss of use, data, or profits; or business interruption) however caused
// and on any theory of liability, whether in contract, strict liability,
// or tort (including negligence or otherwise) arising in any way out of
// the use of this software, even if advised of the possibility of such damage.
//
//M*/

#include "precomp.hpp"
#include <list>
#include <map>
#include <deque>
#include <set>
#include <string>
#include <sstream>
#include <iostream> // std::cerr
#include <fstream>
#if !(defined _MSC_VER) || (defined _MSC_VER && _MSC_VER > 1700)
#include <inttypes.h>
#endif

#include <opencv2/core/utils/configuration.private.hpp>

#include <opencv2/core/utils/logger.defines.hpp>
#undef CV_LOG_STRIP_LEVEL
#define CV_LOG_STRIP_LEVEL CV_LOG_LEVEL_DEBUG + 1
#include <opencv2/core/utils/logger.hpp>

#include "opencv2/core/ocl_genbase.hpp"
#include "opencl_kernels_core.hpp"

#include "opencv2/core/utils/lock.private.hpp"
#include "opencv2/core/utils/filesystem.hpp"
#include "opencv2/core/utils/filesystem.private.hpp"

#define CV__ALLOCATOR_STATS_LOG(...) CV_LOG_VERBOSE(NULL, 0, "OpenCL allocator: " << __VA_ARGS__)
#include "opencv2/core/utils/allocator_stats.impl.hpp"
#undef CV__ALLOCATOR_STATS_LOG

#define CV_OPENCL_ALWAYS_SHOW_BUILD_LOG          0

#define CV_OPENCL_SHOW_RUN_KERNELS               0
#define CV_OPENCL_TRACE_CHECK                    0

#define CV_OPENCL_VALIDATE_BINARY_PROGRAMS       1

#define CV_OPENCL_SHOW_SVM_ERROR_LOG             1
#define CV_OPENCL_SHOW_SVM_LOG                   0

#include "opencv2/core/bufferpool.hpp"
#ifndef LOG_BUFFER_POOL
# if 0
#   define LOG_BUFFER_POOL printf
# else
#   define LOG_BUFFER_POOL(...)
# endif
#endif

#if CV_OPENCL_SHOW_SVM_LOG
// TODO add timestamp logging
#define CV_OPENCL_SVM_TRACE_P printf("line %d (ocl.cpp): ", __LINE__); printf
#else
#define CV_OPENCL_SVM_TRACE_P(...)
#endif

#if CV_OPENCL_SHOW_SVM_ERROR_LOG
// TODO add timestamp logging
#define CV_OPENCL_SVM_TRACE_ERROR_P printf("Error on line %d (ocl.cpp): ", __LINE__); printf
#else
#define CV_OPENCL_SVM_TRACE_ERROR_P(...)
#endif

#include "opencv2/core/opencl/runtime/opencl_clamdblas.hpp"
#include "opencv2/core/opencl/runtime/opencl_clamdfft.hpp"

#ifdef HAVE_OPENCL
#include "opencv2/core/opencl/runtime/opencl_core.hpp"
#else
#if defined(_MSC_VER)
    #pragma warning(push)
    #pragma warning(disable : 4100)
    #pragma warning(disable : 4702)
#elif defined(__clang__)
    #pragma clang diagnostic push
    #pragma clang diagnostic ignored "-Wunused-parameter"
#elif defined(__GNUC__)
    #pragma GCC diagnostic push
    #pragma GCC diagnostic ignored "-Wunused-parameter"
#endif
// TODO FIXIT: This file can't be build without OPENCL
#include "ocl_deprecated.hpp"
#endif // HAVE_OPENCL

#ifdef HAVE_OPENCL_SVM
#include "opencv2/core/opencl/runtime/opencl_svm_20.hpp"
#include "opencv2/core/opencl/runtime/opencl_svm_hsa_extension.hpp"
#include "opencv2/core/opencl/opencl_svm.hpp"
#endif

#include "umatrix.hpp"

namespace cv { namespace ocl {

#define IMPLEMENT_REFCOUNTABLE() \
    void addref() { CV_XADD(&refcount, 1); } \
    void release() { if( CV_XADD(&refcount, -1) == 1 && !cv::__termination) delete this; } \
    int refcount

static cv::utils::AllocatorStatistics opencl_allocator_stats;

CV_EXPORTS cv::utils::AllocatorStatisticsInterface& getOpenCLAllocatorStatistics();
cv::utils::AllocatorStatisticsInterface& getOpenCLAllocatorStatistics()
{
    return opencl_allocator_stats;
}

#ifndef HAVE_OPENCL
#define CV_OPENCL_NO_SUPPORT() CV_Error(cv::Error::OpenCLApiCallError, "OpenCV build without OpenCL support")
namespace {
struct DummyImpl
{
    DummyImpl() { CV_OPENCL_NO_SUPPORT(); }
    ~DummyImpl() { /* do not throw in desctructors */ }
    IMPLEMENT_REFCOUNTABLE();
};
} // namespace

// TODO Replace to empty body (without HAVE_OPENCL)
#define CV_OCL_TRACE_CHECK_RESULT(status, message) /* nothing */
#define CV_OCL_API_ERROR_MSG(check_result, msg) cv::String()
#define CV_OCL_CHECK_RESULT(check_result, msg) (void)check_result
#define CV_OCL_CHECK_(expr, check_result) expr; (void)check_result
#define CV_OCL_CHECK(expr) do { cl_int __cl_result = (expr); CV_OCL_CHECK_RESULT(__cl_result, #expr); } while (0)
#define CV_OCL_DBG_CHECK_RESULT(check_result, msg) (void)check_result
#define CV_OCL_DBG_CHECK_(expr, check_result) expr; (void)check_result
#define CV_OCL_DBG_CHECK(expr) do { cl_int __cl_result = (expr); CV_OCL_CHECK_RESULT(__cl_result, #expr); } while (0)

static const bool CV_OPENCL_DISABLE_BUFFER_RECT_OPERATIONS = false;

#else // HAVE_OPENCL

#ifndef _DEBUG
static bool isRaiseError()
{
    static bool initialized = false;
    static bool value = false;
    if (!initialized)
    {
        value = cv::utils::getConfigurationParameterBool("OPENCV_OPENCL_RAISE_ERROR", false);
        initialized = true;
    }
    return value;
}
#endif

#if CV_OPENCL_TRACE_CHECK
static inline
void traceOpenCLCheck(cl_int status, const char* message)
{
    std::cout << "OpenCV(OpenCL:" << status << "): " << message << std::endl << std::flush;
}
#define CV_OCL_TRACE_CHECK_RESULT(status, message) traceOpenCLCheck(status, message)
#else
#define CV_OCL_TRACE_CHECK_RESULT(status, message) /* nothing */
#endif

#define CV_OCL_API_ERROR_MSG(check_result, msg) \
    cv::format("OpenCL error %s (%d) during call: %s", getOpenCLErrorString(check_result), check_result, msg)

#define CV_OCL_CHECK_RESULT(check_result, msg) \
    do { \
        CV_OCL_TRACE_CHECK_RESULT(check_result, msg); \
        if (check_result != CL_SUCCESS) \
        { \
            if (0) { const char* msg_ = (msg); CV_UNUSED(msg_); /* ensure const char* type (cv::String without c_str()) */ } \
            cv::String error_msg = CV_OCL_API_ERROR_MSG(check_result, msg); \
            CV_Error(Error::OpenCLApiCallError, error_msg); \
        } \
    } while (0)

#define CV_OCL_CHECK_(expr, check_result) do { expr; CV_OCL_CHECK_RESULT(check_result, #expr); } while (0)

#define CV_OCL_CHECK(expr) do { cl_int __cl_result = (expr); CV_OCL_CHECK_RESULT(__cl_result, #expr); } while (0)

#ifdef _DEBUG
#define CV_OCL_DBG_CHECK_RESULT(check_result, msg) CV_OCL_CHECK_RESULT(check_result, msg)
#define CV_OCL_DBG_CHECK(expr) CV_OCL_CHECK(expr)
#define CV_OCL_DBG_CHECK_(expr, check_result) CV_OCL_CHECK_(expr, check_result)
#else
#define CV_OCL_DBG_CHECK_RESULT(check_result, msg) \
    do { \
        CV_OCL_TRACE_CHECK_RESULT(check_result, msg); \
        if (check_result != CL_SUCCESS && isRaiseError()) \
        { \
            if (0) { const char* msg_ = (msg); CV_UNUSED(msg_); /* ensure const char* type (cv::String without c_str()) */ } \
            cv::String error_msg = CV_OCL_API_ERROR_MSG(check_result, msg); \
            CV_Error(Error::OpenCLApiCallError, error_msg); \
        } \
    } while (0)
#define CV_OCL_DBG_CHECK_(expr, check_result) do { expr; CV_OCL_DBG_CHECK_RESULT(check_result, #expr); } while (0)
#define CV_OCL_DBG_CHECK(expr) do { cl_int __cl_result = (expr); CV_OCL_DBG_CHECK_RESULT(__cl_result, #expr); } while (0)
#endif


static const bool CV_OPENCL_CACHE_ENABLE = utils::getConfigurationParameterBool("OPENCV_OPENCL_CACHE_ENABLE", true);
static const bool CV_OPENCL_CACHE_WRITE = utils::getConfigurationParameterBool("OPENCV_OPENCL_CACHE_WRITE", true);
static const bool CV_OPENCL_CACHE_LOCK_ENABLE = utils::getConfigurationParameterBool("OPENCV_OPENCL_CACHE_LOCK_ENABLE", true);
static const bool CV_OPENCL_CACHE_CLEANUP = utils::getConfigurationParameterBool("OPENCV_OPENCL_CACHE_CLEANUP", true);

#if CV_OPENCL_VALIDATE_BINARY_PROGRAMS
static const bool CV_OPENCL_VALIDATE_BINARY_PROGRAMS_VALUE = utils::getConfigurationParameterBool("OPENCV_OPENCL_VALIDATE_BINARY_PROGRAMS", false);
#endif

// Option to disable calls clEnqueueReadBufferRect / clEnqueueWriteBufferRect / clEnqueueCopyBufferRect
static const bool CV_OPENCL_DISABLE_BUFFER_RECT_OPERATIONS = utils::getConfigurationParameterBool("OPENCV_OPENCL_DISABLE_BUFFER_RECT_OPERATIONS",
#ifdef __APPLE__
        true
#else
        false
#endif
);

static const String getBuildExtraOptions()
{
    static String param_buildExtraOptions;
    static bool initialized = false;
    if (!initialized)
    {
        param_buildExtraOptions = utils::getConfigurationParameterString("OPENCV_OPENCL_BUILD_EXTRA_OPTIONS", "");
        initialized = true;
        if (!param_buildExtraOptions.empty())
            CV_LOG_WARNING(NULL, "OpenCL: using extra build options: '" << param_buildExtraOptions << "'");
    }
    return param_buildExtraOptions;
}

#endif // HAVE_OPENCL

struct UMat2D
{
    UMat2D(const UMat& m)
    {
        offset = (int)m.offset;
        step = (int)m.step;
        rows = m.rows;
        cols = m.cols;
    }
    int offset;
    int step;
    int rows;
    int cols;
};

struct UMat3D
{
    UMat3D(const UMat& m)
    {
        offset = (int)m.offset;
        step = (int)m.step.p[1];
        slicestep = (int)m.step.p[0];
        slices = (int)m.size.p[0];
        rows = m.size.p[1];
        cols = m.size.p[2];
    }
    int offset;
    int slicestep;
    int step;
    int slices;
    int rows;
    int cols;
};

// Computes 64-bit "cyclic redundancy check" sum, as specified in ECMA-182
static uint64 crc64( const uchar* data, size_t size, uint64 crc0=0 )
{
    static uint64 table[256];
    static bool initialized = false;

    if( !initialized )
    {
        for( int i = 0; i < 256; i++ )
        {
            uint64 c = i;
            for( int j = 0; j < 8; j++ )
                c = ((c & 1) ? CV_BIG_UINT(0xc96c5795d7870f42) : 0) ^ (c >> 1);
            table[i] = c;
        }
        initialized = true;
    }

    uint64 crc = ~crc0;
    for( size_t idx = 0; idx < size; idx++ )
        crc = table[(uchar)crc ^ data[idx]] ^ (crc >> 8);

    return ~crc;
}

#if defined HAVE_OPENCL && OPENCV_HAVE_FILESYSTEM_SUPPORT
struct OpenCLBinaryCacheConfigurator
{
    cv::String cache_path_;
    cv::String cache_lock_filename_;
    cv::Ptr<utils::fs::FileLock> cache_lock_;

    typedef std::map<std::string, std::string> ContextCacheType;
    ContextCacheType prepared_contexts_;
    Mutex mutex_prepared_contexts_;

    OpenCLBinaryCacheConfigurator()
    {
        CV_LOG_DEBUG(NULL, "Initializing OpenCL cache configuration...");
        if (!CV_OPENCL_CACHE_ENABLE)
        {
            CV_LOG_INFO(NULL, "OpenCL cache is disabled");
            return;
        }
        cache_path_ = utils::fs::getCacheDirectory("opencl_cache", "OPENCV_OPENCL_CACHE_DIR");
        if (cache_path_.empty())
        {
            CV_LOG_INFO(NULL, "Specify OPENCV_OPENCL_CACHE_DIR configuration parameter to enable OpenCL cache");
        }
        do
        {
            try
            {
                if (cache_path_.empty())
                    break;
                if (cache_path_ == "disabled")
                    break;
                if (!utils::fs::createDirectories(cache_path_))
                {
                    CV_LOG_DEBUG(NULL, "Can't use OpenCL cache directory: " << cache_path_);
                    clear();
                    break;
                }

                if (CV_OPENCL_CACHE_LOCK_ENABLE)
                {
                    cache_lock_filename_ = cache_path_ + ".lock";
                    if (!utils::fs::exists(cache_lock_filename_))
                    {
                        CV_LOG_DEBUG(NULL, "Creating lock file... (" << cache_lock_filename_ << ")");
                        std::ofstream lock_filename(cache_lock_filename_.c_str(), std::ios::out);
                        if (!lock_filename.is_open())
                        {
                            CV_LOG_WARNING(NULL, "Can't create lock file for OpenCL program cache: " << cache_lock_filename_);
                            break;
                        }
                    }

                    try
                    {
                        cache_lock_ = makePtr<utils::fs::FileLock>(cache_lock_filename_.c_str());
                        CV_LOG_VERBOSE(NULL, 0, "Checking cache lock... (" << cache_lock_filename_ << ")");
                        {
                            utils::shared_lock_guard<utils::fs::FileLock> lock(*cache_lock_);
                        }
                        CV_LOG_VERBOSE(NULL, 0, "Checking cache lock... Done!");
                    }
                    catch (const cv::Exception& e)
                    {
                        CV_LOG_WARNING(NULL, "Can't create OpenCL program cache lock: " << cache_lock_filename_ << std::endl << e.what());
                    }
                    catch (...)
                    {
                        CV_LOG_WARNING(NULL, "Can't create OpenCL program cache lock: " << cache_lock_filename_);
                    }
                }
                else
                {
                    if (CV_OPENCL_CACHE_WRITE)
                    {
                        CV_LOG_WARNING(NULL, "OpenCL cache lock is disabled while cache write is allowed "
                                "(not safe for multiprocess environment)");
                    }
                    else
                    {
                        CV_LOG_INFO(NULL, "OpenCL cache lock is disabled");
                    }
                }
            }
            catch (const cv::Exception& e)
            {
                CV_LOG_WARNING(NULL, "Can't prepare OpenCL program cache: " << cache_path_ << std::endl << e.what());
                clear();
            }
        } while (0);
        if (!cache_path_.empty())
        {
            if (cache_lock_.empty() && CV_OPENCL_CACHE_LOCK_ENABLE)
            {
                CV_LOG_WARNING(NULL, "Initialized OpenCL cache directory, but interprocess synchronization lock is not available. "
                        "Consider to disable OpenCL cache: OPENCV_OPENCL_CACHE_DIR=disabled");
            }
            else
            {
                CV_LOG_INFO(NULL, "Successfully initialized OpenCL cache directory: " << cache_path_);
            }
        }
    }

    void clear()
    {
        cache_path_.clear();
        cache_lock_filename_.clear();
        cache_lock_.release();
    }

    std::string prepareCacheDirectoryForContext(const std::string& ctx_prefix,
            const std::string& cleanup_prefix)
    {
        if (cache_path_.empty())
            return std::string();

        AutoLock lock(mutex_prepared_contexts_);

        ContextCacheType::iterator found_it = prepared_contexts_.find(ctx_prefix);
        if (found_it != prepared_contexts_.end())
            return found_it->second;

        CV_LOG_INFO(NULL, "Preparing OpenCL cache configuration for context: " << ctx_prefix);

        std::string target_directory = cache_path_ + ctx_prefix + "/";
        bool result = utils::fs::isDirectory(target_directory);
        if (!result)
        {
            try
            {
                CV_LOG_VERBOSE(NULL, 0, "Creating directory: " << target_directory);
                if (utils::fs::createDirectories(target_directory))
                {
                    result = true;
                }
                else
                {
                    CV_LOG_WARNING(NULL, "Can't create directory: " << target_directory);
                }
            }
            catch (const cv::Exception& e)
            {
                CV_LOG_ERROR(NULL, "Can't create OpenCL program cache directory for context: " << target_directory << std::endl << e.what());
            }
        }
        target_directory = result ? target_directory : std::string();
        prepared_contexts_.insert(std::pair<std::string, std::string>(ctx_prefix, target_directory));

        if (result && CV_OPENCL_CACHE_CLEANUP && CV_OPENCL_CACHE_WRITE && !cleanup_prefix.empty())
        {
            try
            {
                std::vector<String> entries;
                utils::fs::glob_relative(cache_path_, cleanup_prefix + "*", entries, false, true);
                std::vector<String> remove_entries;
                for (size_t i = 0; i < entries.size(); i++)
                {
                    const String& name = entries[i];
                    if (0 == name.find(cleanup_prefix))
                    {
                        if (0 == name.find(ctx_prefix))
                            continue; // skip current
                        remove_entries.push_back(name);
                    }
                }
                if (!remove_entries.empty())
                {
                    CV_LOG_WARNING(NULL, (remove_entries.size() == 1
                            ? "Detected OpenCL cache directory for other version of OpenCL device."
                            : "Detected OpenCL cache directories for other versions of OpenCL device.")
                            << " We assume that these directories are obsolete after OpenCL runtime/drivers upgrade.");
                    CV_LOG_WARNING(NULL, "Trying to remove these directories...");
                    for (size_t i = 0; i < remove_entries.size(); i++)
                    {
                        CV_LOG_WARNING(NULL, "- " << remove_entries[i]);
                    }
                    CV_LOG_WARNING(NULL, "Note: You can disable this behavior via this option: OPENCV_OPENCL_CACHE_CLEANUP=0");

                    for (size_t i = 0; i < remove_entries.size(); i++)
                    {
                        const String& name = remove_entries[i];
                        cv::String path = utils::fs::join(cache_path_, name);
                        try
                        {
                            utils::fs::remove_all(path);
                            CV_LOG_WARNING(NULL, "Removed: " << path);
                        }
                        catch (const cv::Exception& e)
                        {
                            CV_LOG_ERROR(NULL, "Exception during removal of obsolete OpenCL cache directory: " << path << std::endl << e.what());
                        }
                    }
                }
            }
            catch (...)
            {
                CV_LOG_WARNING(NULL, "Can't check for obsolete OpenCL cache directories");
            }
        }

        CV_LOG_VERBOSE(NULL, 1, "  Result: " << (target_directory.empty() ? std::string("Failed") : target_directory));
        return target_directory;
    }

    static OpenCLBinaryCacheConfigurator& getSingletonInstance()
    {
        CV_SINGLETON_LAZY_INIT_REF(OpenCLBinaryCacheConfigurator, new OpenCLBinaryCacheConfigurator());
    }
};
class BinaryProgramFile
{
    enum { MAX_ENTRIES = 64 };

    typedef unsigned int uint32_t;

    struct CV_DECL_ALIGNED(4) FileHeader
    {
        uint32_t sourceSignatureSize;
        //char sourceSignature[];
    };

    struct CV_DECL_ALIGNED(4) FileTable
    {
        uint32_t numberOfEntries;
        //uint32_t firstEntryOffset[];
    };

    struct CV_DECL_ALIGNED(4) FileEntry
    {
        uint32_t nextEntryFileOffset; // 0 for the last entry in chain
        uint32_t keySize;
        uint32_t dataSize;
        //char key[];
        //char data[];
    };

    const std::string fileName_;
    const char* const sourceSignature_;
    const size_t sourceSignatureSize_;

    std::fstream f;

    uint32_t entryOffsets[MAX_ENTRIES];

    uint32_t getHash(const std::string& options)
    {
        uint64 hash = crc64((const uchar*)options.c_str(), options.size(), 0);
        return hash & (MAX_ENTRIES - 1);
    }

    inline size_t getFileSize()
    {
        size_t pos = (size_t)f.tellg();
        f.seekg(0, std::fstream::end);
        size_t fileSize = (size_t)f.tellg();
        f.seekg(pos, std::fstream::beg);
        return fileSize;
    }
    inline uint32_t readUInt32()
    {
        uint32_t res = 0;
        f.read((char*)&res, sizeof(uint32_t));
        CV_Assert(!f.fail());
        return res;
    }
    inline void writeUInt32(const uint32_t value)
    {
        uint32_t v = value;
        f.write((char*)&v, sizeof(uint32_t));
        CV_Assert(!f.fail());
    }

    inline void seekReadAbsolute(size_t pos)
    {
        f.seekg(pos, std::fstream::beg);
        CV_Assert(!f.fail());
    }
    inline void seekReadRelative(size_t pos)
    {
        f.seekg(pos, std::fstream::cur);
        CV_Assert(!f.fail());
    }

    inline void seekWriteAbsolute(size_t pos)
    {
        f.seekp(pos, std::fstream::beg);
        CV_Assert(!f.fail());
    }

    void clearFile()
    {
        f.close();
        if (0 != remove(fileName_.c_str()))
            CV_LOG_ERROR(NULL, "Can't remove: " << fileName_);
        return;
    }

public:
    BinaryProgramFile(const std::string& fileName, const char* sourceSignature)
        : fileName_(fileName), sourceSignature_(sourceSignature), sourceSignatureSize_(sourceSignature_ ? strlen(sourceSignature_) : 0)
    {
        CV_StaticAssert(sizeof(uint32_t) == 4, "");
        CV_Assert(sourceSignature_ != NULL);
        CV_Assert(sourceSignatureSize_ > 0);
        memset(entryOffsets, 0, sizeof(entryOffsets));

        f.rdbuf()->pubsetbuf(0, 0); // disable buffering
        f.open(fileName_.c_str(), std::ios::in|std::ios::out|std::ios::binary);
        if(f.is_open() && getFileSize() > 0)
        {
            bool isValid = false;
            try
            {
                uint32_t fileSourceSignatureSize = readUInt32();
                if (fileSourceSignatureSize == sourceSignatureSize_)
                {
                    cv::AutoBuffer<char> fileSourceSignature(fileSourceSignatureSize + 1);
                    f.read(fileSourceSignature.data(), fileSourceSignatureSize);
                    if (f.eof())
                    {
                        CV_LOG_ERROR(NULL, "Unexpected EOF");
                    }
                    else if (memcmp(sourceSignature, fileSourceSignature.data(), fileSourceSignatureSize) == 0)
                    {
                        isValid = true;
                    }
                }
                if (!isValid)
                {
                    CV_LOG_ERROR(NULL, "Source code signature/hash mismatch (program source code has been changed/updated)");
                }
            }
            catch (const cv::Exception& e)
            {
                CV_LOG_ERROR(NULL, "Can't open binary program file: " << fileName << " : " << e.what());
            }
            catch (...)
            {
                CV_LOG_ERROR(NULL, "Can't open binary program file: " << fileName << " : Unknown error");
            }
            if (!isValid)
            {
                clearFile();
            }
            else
            {
                seekReadAbsolute(0);
            }
        }
    }

    bool read(const std::string& key, std::vector<char>& buf)
    {
        if (!f.is_open())
            return false;

        size_t fileSize = getFileSize();
        if (fileSize == 0)
        {
            CV_LOG_ERROR(NULL, "Invalid file (empty): " << fileName_);
            clearFile();
            return false;
        }
        seekReadAbsolute(0);

        // bypass FileHeader
        uint32_t fileSourceSignatureSize = readUInt32();
        CV_Assert(fileSourceSignatureSize > 0);
        seekReadRelative(fileSourceSignatureSize);

        uint32_t numberOfEntries = readUInt32();
        CV_Assert(numberOfEntries > 0);
        if (numberOfEntries != MAX_ENTRIES)
        {
            CV_LOG_ERROR(NULL, "Invalid file: " << fileName_);
            clearFile();
            return false;
        }
        f.read((char*)&entryOffsets[0], sizeof(entryOffsets));
        CV_Assert(!f.fail());

        uint32_t entryNum = getHash(key);

        uint32_t entryOffset = entryOffsets[entryNum];
        FileEntry entry;
        while (entryOffset > 0)
        {
            seekReadAbsolute(entryOffset);
            //CV_StaticAssert(sizeof(entry) == sizeof(uint32_t) * 3, "");
            f.read((char*)&entry, sizeof(entry));
            CV_Assert(!f.fail());
            cv::AutoBuffer<char> fileKey(entry.keySize + 1);
            if (key.size() == entry.keySize)
            {
                if (entry.keySize > 0)
                {
                    f.read(fileKey.data(), entry.keySize);
                    CV_Assert(!f.fail());
                }
                if (memcmp(fileKey.data(), key.c_str(), entry.keySize) == 0)
                {
                    buf.resize(entry.dataSize);
                    f.read(&buf[0], entry.dataSize);
                    CV_Assert(!f.fail());
                    seekReadAbsolute(0);
                    CV_LOG_VERBOSE(NULL, 0, "Read...");
                    return true;
                }
            }
            if (entry.nextEntryFileOffset == 0)
                break;
            entryOffset = entry.nextEntryFileOffset;
        }
        return false;
    }

    bool write(const std::string& key, std::vector<char>& buf)
    {
        if (!f.is_open())
        {
            f.open(fileName_.c_str(), std::ios::in|std::ios::out|std::ios::binary);
            if (!f.is_open())
            {
                f.open(fileName_.c_str(), std::ios::out|std::ios::binary);
                if (!f.is_open())
                {
                    CV_LOG_ERROR(NULL, "Can't create file: " << fileName_);
                    return false;
                }
            }
        }

        size_t fileSize = getFileSize();
        if (fileSize == 0)
        {
            // Write header
            seekWriteAbsolute(0);
            writeUInt32((uint32_t)sourceSignatureSize_);
            f.write(sourceSignature_, sourceSignatureSize_);
            CV_Assert(!f.fail());

            writeUInt32(MAX_ENTRIES);
            memset(entryOffsets, 0, sizeof(entryOffsets));
            f.write((char*)entryOffsets, sizeof(entryOffsets));
            CV_Assert(!f.fail());
            f.flush();
            CV_Assert(!f.fail());
            f.close();
            f.open(fileName_.c_str(), std::ios::in|std::ios::out|std::ios::binary);
            CV_Assert(f.is_open());
            fileSize = getFileSize();
        }
        seekReadAbsolute(0);

        // bypass FileHeader
        uint32_t fileSourceSignatureSize = readUInt32();
        CV_Assert(fileSourceSignatureSize == sourceSignatureSize_);
        seekReadRelative(fileSourceSignatureSize);

        uint32_t numberOfEntries = readUInt32();
        CV_Assert(numberOfEntries > 0);
        if (numberOfEntries != MAX_ENTRIES)
        {
            CV_LOG_ERROR(NULL, "Invalid file: " << fileName_);
            clearFile();
            return false;
        }
        size_t tableEntriesOffset = (size_t)f.tellg();
        f.read((char*)&entryOffsets[0], sizeof(entryOffsets));
        CV_Assert(!f.fail());

        uint32_t entryNum = getHash(key);

        uint32_t entryOffset = entryOffsets[entryNum];
        FileEntry entry;
        while (entryOffset > 0)
        {
            seekReadAbsolute(entryOffset);
            //CV_StaticAssert(sizeof(entry) == sizeof(uint32_t) * 3, "");
            f.read((char*)&entry, sizeof(entry));
            CV_Assert(!f.fail());
            cv::AutoBuffer<char> fileKey(entry.keySize + 1);
            if (key.size() == entry.keySize)
            {
                if (entry.keySize > 0)
                {
                    f.read(fileKey.data(), entry.keySize);
                    CV_Assert(!f.fail());
                }
                if (0 == memcmp(fileKey.data(), key.c_str(), entry.keySize))
                {
                    // duplicate
                    CV_LOG_VERBOSE(NULL, 0, "Duplicate key ignored: " << fileName_);
                    return false;
                }
            }
            if (entry.nextEntryFileOffset == 0)
                break;
            entryOffset = entry.nextEntryFileOffset;
        }
        seekReadAbsolute(0);
        if (entryOffset > 0)
        {
            seekWriteAbsolute(entryOffset);
            entry.nextEntryFileOffset = (uint32_t)fileSize;
            f.write((char*)&entry, sizeof(entry));
            CV_Assert(!f.fail());
        }
        else
        {
            entryOffsets[entryNum] = (uint32_t)fileSize;
            seekWriteAbsolute(tableEntriesOffset);
            f.write((char*)entryOffsets, sizeof(entryOffsets));
            CV_Assert(!f.fail());
        }
        seekWriteAbsolute(fileSize);
        entry.nextEntryFileOffset = 0;
        entry.dataSize = (uint32_t)buf.size();
        entry.keySize = (uint32_t)key.size();
        f.write((char*)&entry, sizeof(entry));
        CV_Assert(!f.fail());
        f.write(key.c_str(), entry.keySize);
        CV_Assert(!f.fail());
        f.write(&buf[0], entry.dataSize);
        CV_Assert(!f.fail());
        f.flush();
        CV_Assert(!f.fail());
        CV_LOG_VERBOSE(NULL, 0, "Write... (" << buf.size() << " bytes)");
        return true;
    }
};
#endif // OPENCV_HAVE_FILESYSTEM_SUPPORT


// true if we have initialized OpenCL subsystem with available platforms
static bool g_isOpenCVActivated = false;

bool haveOpenCL()
{
    CV_TRACE_FUNCTION();
#ifdef HAVE_OPENCL
    static bool g_isOpenCLInitialized = false;
    static bool g_isOpenCLAvailable = false;

    if (!g_isOpenCLInitialized)
    {
        CV_TRACE_REGION("Init_OpenCL_Runtime");
        const char* envPath = getenv("OPENCV_OPENCL_RUNTIME");
        if (envPath)
        {
            if (cv::String(envPath) == "disabled")
            {
                g_isOpenCLAvailable = false;
                g_isOpenCLInitialized = true;
            }
        }
        CV_LOG_INFO(NULL, "Initialize OpenCL runtime...");
        try
        {
            cl_uint n = 0;
            g_isOpenCLAvailable = ::clGetPlatformIDs(0, NULL, &n) == CL_SUCCESS;
            g_isOpenCVActivated = n > 0;
        }
        catch (...)
        {
            g_isOpenCLAvailable = false;
        }
        g_isOpenCLInitialized = true;
    }
    return g_isOpenCLAvailable;
#else
    return false;
#endif
}

bool useOpenCL()
{
    CoreTLSData* data = getCoreTlsData().get();
    if( data->useOpenCL < 0 )
    {
        try
        {
            data->useOpenCL = (int)(haveOpenCL() && Device::getDefault().ptr() && Device::getDefault().available()) ? 1 : 0;
        }
        catch (...)
        {
            data->useOpenCL = 0;
        }
    }
    return data->useOpenCL > 0;
}

#ifdef HAVE_OPENCL
bool isOpenCLActivated()
{
    if (!g_isOpenCVActivated)
        return false; // prevent unnecessary OpenCL activation via useOpenCL()->haveOpenCL() calls
    return useOpenCL();
}
#endif

void setUseOpenCL(bool flag)
{
    CV_TRACE_FUNCTION();

    CoreTLSData* data = getCoreTlsData().get();
    if (!flag)
    {
        data->useOpenCL = 0;
    }
    else if( haveOpenCL() )
    {
        data->useOpenCL = (Device::getDefault().ptr() != NULL) ? 1 : 0;
    }
}

#ifdef HAVE_CLAMDBLAS

class AmdBlasHelper
{
public:
    static AmdBlasHelper & getInstance()
    {
        CV_SINGLETON_LAZY_INIT_REF(AmdBlasHelper, new AmdBlasHelper())
    }

    bool isAvailable() const
    {
        return g_isAmdBlasAvailable;
    }

    ~AmdBlasHelper()
    {
        try
        {
            clAmdBlasTeardown();
        }
        catch (...) { }
    }

protected:
    AmdBlasHelper()
    {
        if (!g_isAmdBlasInitialized)
        {
            AutoLock lock(getInitializationMutex());

            if (!g_isAmdBlasInitialized)
            {
                if (haveOpenCL())
                {
                    try
                    {
                        g_isAmdBlasAvailable = clAmdBlasSetup() == clAmdBlasSuccess;
                    }
                    catch (...)
                    {
                        g_isAmdBlasAvailable = false;
                    }
                }
                else
                    g_isAmdBlasAvailable = false;

                g_isAmdBlasInitialized = true;
            }
        }
    }

private:
    static bool g_isAmdBlasInitialized;
    static bool g_isAmdBlasAvailable;
};

bool AmdBlasHelper::g_isAmdBlasAvailable = false;
bool AmdBlasHelper::g_isAmdBlasInitialized = false;

bool haveAmdBlas()
{
    return AmdBlasHelper::getInstance().isAvailable();
}

#else

bool haveAmdBlas()
{
    return false;
}

#endif

#ifdef HAVE_CLAMDFFT

class AmdFftHelper
{
public:
    static AmdFftHelper & getInstance()
    {
        CV_SINGLETON_LAZY_INIT_REF(AmdFftHelper, new AmdFftHelper())
    }

    bool isAvailable() const
    {
        return g_isAmdFftAvailable;
    }

    ~AmdFftHelper()
    {
        try
        {
//            clAmdFftTeardown();
        }
        catch (...) { }
    }

protected:
    AmdFftHelper()
    {
        if (!g_isAmdFftInitialized)
        {
            AutoLock lock(getInitializationMutex());

            if (!g_isAmdFftInitialized)
            {
                if (haveOpenCL())
                {
                    try
                    {
                        cl_uint major, minor, patch;
                        CV_Assert(clAmdFftInitSetupData(&setupData) == CLFFT_SUCCESS);

                        // it throws exception in case AmdFft binaries are not found
                        CV_Assert(clAmdFftGetVersion(&major, &minor, &patch) == CLFFT_SUCCESS);
                        g_isAmdFftAvailable = true;
                    }
                    catch (const Exception &)
                    {
                        g_isAmdFftAvailable = false;
                    }
                }
                else
                    g_isAmdFftAvailable = false;

                g_isAmdFftInitialized = true;
            }
        }
    }

private:
    static clAmdFftSetupData setupData;
    static bool g_isAmdFftInitialized;
    static bool g_isAmdFftAvailable;
};

clAmdFftSetupData AmdFftHelper::setupData;
bool AmdFftHelper::g_isAmdFftAvailable = false;
bool AmdFftHelper::g_isAmdFftInitialized = false;

bool haveAmdFft()
{
    return AmdFftHelper::getInstance().isAvailable();
}

#else

bool haveAmdFft()
{
    return false;
}

#endif

bool haveSVM()
{
#ifdef HAVE_OPENCL_SVM
    return true;
#else
    return false;
#endif
}

void finish()
{
    Queue::getDefault().finish();
}

/////////////////////////////////////////// Platform /////////////////////////////////////////////

struct Platform::Impl
{
    Impl()
    {
        refcount = 1;
        handle = 0;
        initialized = false;
    }

    ~Impl() {}

    void init()
    {
        if( !initialized )
        {
            //cl_uint num_entries
            cl_uint n = 0;
            if( clGetPlatformIDs(1, &handle, &n) != CL_SUCCESS || n == 0 )
                handle = 0;
            if( handle != 0 )
            {
                char buf[1000];
                size_t len = 0;
                CV_OCL_DBG_CHECK(clGetPlatformInfo(handle, CL_PLATFORM_VENDOR, sizeof(buf), buf, &len));
                buf[len] = '\0';
                vendor = String(buf);
            }

            initialized = true;
        }
    }

    IMPLEMENT_REFCOUNTABLE();

    cl_platform_id handle;
    String vendor;
    bool initialized;
};

Platform::Platform()
{
    p = 0;
}

Platform::~Platform()
{
    if(p)
        p->release();
}

Platform::Platform(const Platform& pl)
{
    p = (Impl*)pl.p;
    if(p)
        p->addref();
}

Platform& Platform::operator = (const Platform& pl)
{
    Impl* newp = (Impl*)pl.p;
    if(newp)
        newp->addref();
    if(p)
        p->release();
    p = newp;
    return *this;
}

void* Platform::ptr() const
{
    return p ? p->handle : 0;
}

Platform& Platform::getDefault()
{
    static Platform p;
    if( !p.p )
    {
        p.p = new Impl;
        p.p->init();
    }
    return p;
}

/////////////////////////////////////// Device ////////////////////////////////////////////

// deviceVersion has format
//   OpenCL<space><major_version.minor_version><space><vendor-specific information>
// by specification
//   http://www.khronos.org/registry/cl/sdk/1.1/docs/man/xhtml/clGetDeviceInfo.html
//   http://www.khronos.org/registry/cl/sdk/1.2/docs/man/xhtml/clGetDeviceInfo.html
static void parseDeviceVersion(const String &deviceVersion, int &major, int &minor)
{
    major = minor = 0;
    if (10 >= deviceVersion.length())
        return;
    const char *pstr = deviceVersion.c_str();
    if (0 != strncmp(pstr, "OpenCL ", 7))
        return;
    size_t ppos = deviceVersion.find('.', 7);
    if (String::npos == ppos)
        return;
    String temp = deviceVersion.substr(7, ppos - 7);
    major = atoi(temp.c_str());
    temp = deviceVersion.substr(ppos + 1);
    minor = atoi(temp.c_str());
}

struct Device::Impl
{
    Impl(void* d)
    {
        handle = (cl_device_id)d;
        refcount = 1;

        name_ = getStrProp(CL_DEVICE_NAME);
        version_ = getStrProp(CL_DEVICE_VERSION);
        extensions_ = getStrProp(CL_DEVICE_EXTENSIONS);
        doubleFPConfig_ = getProp<cl_device_fp_config, int>(CL_DEVICE_DOUBLE_FP_CONFIG);
        hostUnifiedMemory_ = getBoolProp(CL_DEVICE_HOST_UNIFIED_MEMORY);
        maxComputeUnits_ = getProp<cl_uint, int>(CL_DEVICE_MAX_COMPUTE_UNITS);
        maxWorkGroupSize_ = getProp<size_t, size_t>(CL_DEVICE_MAX_WORK_GROUP_SIZE);
        type_ = getProp<cl_device_type, int>(CL_DEVICE_TYPE);
        driverVersion_ = getStrProp(CL_DRIVER_VERSION);
        addressBits_ = getProp<cl_uint, int>(CL_DEVICE_ADDRESS_BITS);

        String deviceVersion_ = getStrProp(CL_DEVICE_VERSION);
        parseDeviceVersion(deviceVersion_, deviceVersionMajor_, deviceVersionMinor_);

        size_t pos = 0;
        while (pos < extensions_.size())
        {
            size_t pos2 = extensions_.find(' ', pos);
            if (pos2 == String::npos)
                pos2 = extensions_.size();
            if (pos2 > pos)
            {
                std::string extensionName = extensions_.substr(pos, pos2 - pos);
                extensions_set_.insert(extensionName);
            }
            pos = pos2 + 1;
        }

        intelSubgroupsSupport_ = isExtensionSupported("cl_intel_subgroups");

        vendorName_ = getStrProp(CL_DEVICE_VENDOR);
        if (vendorName_ == "Advanced Micro Devices, Inc." ||
            vendorName_ == "AMD")
            vendorID_ = VENDOR_AMD;
        else if (vendorName_ == "Intel(R) Corporation" || vendorName_ == "Intel" || strstr(name_.c_str(), "Iris") != 0)
            vendorID_ = VENDOR_INTEL;
        else if (vendorName_ == "NVIDIA Corporation")
            vendorID_ = VENDOR_NVIDIA;
        else
            vendorID_ = UNKNOWN_VENDOR;

        const size_t CV_OPENCL_DEVICE_MAX_WORK_GROUP_SIZE = utils::getConfigurationParameterSizeT("OPENCV_OPENCL_DEVICE_MAX_WORK_GROUP_SIZE", 0);
        if (CV_OPENCL_DEVICE_MAX_WORK_GROUP_SIZE > 0)
        {
            const size_t new_maxWorkGroupSize = std::min(maxWorkGroupSize_, CV_OPENCL_DEVICE_MAX_WORK_GROUP_SIZE);
            if (new_maxWorkGroupSize != maxWorkGroupSize_)
                CV_LOG_WARNING(NULL, "OpenCL: using workgroup size: " << new_maxWorkGroupSize << " (was " << maxWorkGroupSize_ << ")");
            maxWorkGroupSize_ = new_maxWorkGroupSize;
        }
#if 0
        if (isExtensionSupported("cl_khr_spir"))
        {
#ifndef CL_DEVICE_SPIR_VERSIONS
#define CL_DEVICE_SPIR_VERSIONS                     0x40E0
#endif
            cv::String spir_versions = getStrProp(CL_DEVICE_SPIR_VERSIONS);
            std::cout << spir_versions << std::endl;
        }
#endif
    }

    template<typename _TpCL, typename _TpOut>
    _TpOut getProp(cl_device_info prop) const
    {
        _TpCL temp=_TpCL();
        size_t sz = 0;

        return clGetDeviceInfo(handle, prop, sizeof(temp), &temp, &sz) == CL_SUCCESS &&
            sz == sizeof(temp) ? _TpOut(temp) : _TpOut();
    }

    bool getBoolProp(cl_device_info prop) const
    {
        cl_bool temp = CL_FALSE;
        size_t sz = 0;

        return clGetDeviceInfo(handle, prop, sizeof(temp), &temp, &sz) == CL_SUCCESS &&
            sz == sizeof(temp) ? temp != 0 : false;
    }

    String getStrProp(cl_device_info prop) const
    {
        char buf[4096];
        size_t sz=0;
        return clGetDeviceInfo(handle, prop, sizeof(buf)-16, buf, &sz) == CL_SUCCESS &&
            sz < sizeof(buf) ? String(buf) : String();
    }

    bool isExtensionSupported(const std::string& extensionName) const
    {
        return extensions_set_.count(extensionName) > 0;
    }


    IMPLEMENT_REFCOUNTABLE();

    cl_device_id handle;

    String name_;
    String version_;
    std::string extensions_;
    int doubleFPConfig_;
    bool hostUnifiedMemory_;
    int maxComputeUnits_;
    size_t maxWorkGroupSize_;
    int type_;
    int addressBits_;
    int deviceVersionMajor_;
    int deviceVersionMinor_;
    String driverVersion_;
    String vendorName_;
    int vendorID_;
    bool intelSubgroupsSupport_;

    std::set<std::string> extensions_set_;
};


Device::Device()
{
    p = 0;
}

Device::Device(void* d)
{
    p = 0;
    set(d);
}

Device::Device(const Device& d)
{
    p = d.p;
    if(p)
        p->addref();
}

Device& Device::operator = (const Device& d)
{
    Impl* newp = (Impl*)d.p;
    if(newp)
        newp->addref();
    if(p)
        p->release();
    p = newp;
    return *this;
}

Device::~Device()
{
    if(p)
        p->release();
}

void Device::set(void* d)
{
    if(p)
        p->release();
    p = new Impl(d);
}

void* Device::ptr() const
{
    return p ? p->handle : 0;
}

String Device::name() const
{ return p ? p->name_ : String(); }

String Device::extensions() const
{ return p ? String(p->extensions_) : String(); }

bool Device::isExtensionSupported(const String& extensionName) const
{ return p ? p->isExtensionSupported(extensionName) : false; }

String Device::version() const
{ return p ? p->version_ : String(); }

String Device::vendorName() const
{ return p ? p->vendorName_ : String(); }

int Device::vendorID() const
{ return p ? p->vendorID_ : 0; }

String Device::OpenCL_C_Version() const
{ return p ? p->getStrProp(CL_DEVICE_OPENCL_C_VERSION) : String(); }

String Device::OpenCLVersion() const
{ return p ? p->getStrProp(CL_DEVICE_VERSION) : String(); }

int Device::deviceVersionMajor() const
{ return p ? p->deviceVersionMajor_ : 0; }

int Device::deviceVersionMinor() const
{ return p ? p->deviceVersionMinor_ : 0; }

String Device::driverVersion() const
{ return p ? p->driverVersion_ : String(); }

int Device::type() const
{ return p ? p->type_ : 0; }

int Device::addressBits() const
{ return p ? p->addressBits_ : 0; }

bool Device::available() const
{ return p ? p->getBoolProp(CL_DEVICE_AVAILABLE) : false; }

bool Device::compilerAvailable() const
{ return p ? p->getBoolProp(CL_DEVICE_COMPILER_AVAILABLE) : false; }

bool Device::linkerAvailable() const
#ifdef CL_VERSION_1_2
{ return p ? p->getBoolProp(CL_DEVICE_LINKER_AVAILABLE) : false; }
#else
{ CV_REQUIRE_OPENCL_1_2_ERROR; }
#endif

int Device::doubleFPConfig() const
{ return p ? p->doubleFPConfig_ : 0; }

int Device::singleFPConfig() const
{ return p ? p->getProp<cl_device_fp_config, int>(CL_DEVICE_SINGLE_FP_CONFIG) : 0; }

int Device::halfFPConfig() const
#ifdef CL_VERSION_1_2
{ return p ? p->getProp<cl_device_fp_config, int>(CL_DEVICE_HALF_FP_CONFIG) : 0; }
#else
{ CV_REQUIRE_OPENCL_1_2_ERROR; }
#endif

bool Device::endianLittle() const
{ return p ? p->getBoolProp(CL_DEVICE_ENDIAN_LITTLE) : false; }

bool Device::errorCorrectionSupport() const
{ return p ? p->getBoolProp(CL_DEVICE_ERROR_CORRECTION_SUPPORT) : false; }

int Device::executionCapabilities() const
{ return p ? p->getProp<cl_device_exec_capabilities, int>(CL_DEVICE_EXECUTION_CAPABILITIES) : 0; }

size_t Device::globalMemCacheSize() const
{ return p ? p->getProp<cl_ulong, size_t>(CL_DEVICE_GLOBAL_MEM_CACHE_SIZE) : 0; }

int Device::globalMemCacheType() const
{ return p ? p->getProp<cl_device_mem_cache_type, int>(CL_DEVICE_GLOBAL_MEM_CACHE_TYPE) : 0; }

int Device::globalMemCacheLineSize() const
{ return p ? p->getProp<cl_uint, int>(CL_DEVICE_GLOBAL_MEM_CACHELINE_SIZE) : 0; }

size_t Device::globalMemSize() const
{ return p ? p->getProp<cl_ulong, size_t>(CL_DEVICE_GLOBAL_MEM_SIZE) : 0; }

size_t Device::localMemSize() const
{ return p ? p->getProp<cl_ulong, size_t>(CL_DEVICE_LOCAL_MEM_SIZE) : 0; }

int Device::localMemType() const
{ return p ? p->getProp<cl_device_local_mem_type, int>(CL_DEVICE_LOCAL_MEM_TYPE) : 0; }

bool Device::hostUnifiedMemory() const
{ return p ? p->hostUnifiedMemory_ : false; }

bool Device::imageSupport() const
{ return p ? p->getBoolProp(CL_DEVICE_IMAGE_SUPPORT) : false; }

bool Device::imageFromBufferSupport() const
{
    return p ? p->isExtensionSupported("cl_khr_image2d_from_buffer") : false;
}

uint Device::imagePitchAlignment() const
{
#ifdef CL_DEVICE_IMAGE_PITCH_ALIGNMENT
    return p ? p->getProp<cl_uint, uint>(CL_DEVICE_IMAGE_PITCH_ALIGNMENT) : 0;
#else
    return 0;
#endif
}

uint Device::imageBaseAddressAlignment() const
{
#ifdef CL_DEVICE_IMAGE_BASE_ADDRESS_ALIGNMENT
    return p ? p->getProp<cl_uint, uint>(CL_DEVICE_IMAGE_BASE_ADDRESS_ALIGNMENT) : 0;
#else
    return 0;
#endif
}

size_t Device::image2DMaxWidth() const
{ return p ? p->getProp<size_t, size_t>(CL_DEVICE_IMAGE2D_MAX_WIDTH) : 0; }

size_t Device::image2DMaxHeight() const
{ return p ? p->getProp<size_t, size_t>(CL_DEVICE_IMAGE2D_MAX_HEIGHT) : 0; }

size_t Device::image3DMaxWidth() const
{ return p ? p->getProp<size_t, size_t>(CL_DEVICE_IMAGE3D_MAX_WIDTH) : 0; }

size_t Device::image3DMaxHeight() const
{ return p ? p->getProp<size_t, size_t>(CL_DEVICE_IMAGE3D_MAX_HEIGHT) : 0; }

size_t Device::image3DMaxDepth() const
{ return p ? p->getProp<size_t, size_t>(CL_DEVICE_IMAGE3D_MAX_DEPTH) : 0; }

size_t Device::imageMaxBufferSize() const
#ifdef CL_VERSION_1_2
{ return p ? p->getProp<size_t, size_t>(CL_DEVICE_IMAGE_MAX_BUFFER_SIZE) : 0; }
#else
{ CV_REQUIRE_OPENCL_1_2_ERROR; }
#endif

size_t Device::imageMaxArraySize() const
#ifdef CL_VERSION_1_2
{ return p ? p->getProp<size_t, size_t>(CL_DEVICE_IMAGE_MAX_ARRAY_SIZE) : 0; }
#else
{ CV_REQUIRE_OPENCL_1_2_ERROR; }
#endif

bool Device::intelSubgroupsSupport() const
{ return p ? p->intelSubgroupsSupport_ : false; }

int Device::maxClockFrequency() const
{ return p ? p->getProp<cl_uint, int>(CL_DEVICE_MAX_CLOCK_FREQUENCY) : 0; }

int Device::maxComputeUnits() const
{ return p ? p->maxComputeUnits_ : 0; }

int Device::maxConstantArgs() const
{ return p ? p->getProp<cl_uint, int>(CL_DEVICE_MAX_CONSTANT_ARGS) : 0; }

size_t Device::maxConstantBufferSize() const
{ return p ? p->getProp<cl_ulong, size_t>(CL_DEVICE_MAX_CONSTANT_BUFFER_SIZE) : 0; }

size_t Device::maxMemAllocSize() const
{ return p ? p->getProp<cl_ulong, size_t>(CL_DEVICE_MAX_MEM_ALLOC_SIZE) : 0; }

size_t Device::maxParameterSize() const
{ return p ? p->getProp<cl_ulong, size_t>(CL_DEVICE_MAX_PARAMETER_SIZE) : 0; }

int Device::maxReadImageArgs() const
{ return p ? p->getProp<cl_uint, int>(CL_DEVICE_MAX_READ_IMAGE_ARGS) : 0; }

int Device::maxWriteImageArgs() const
{ return p ? p->getProp<cl_uint, int>(CL_DEVICE_MAX_WRITE_IMAGE_ARGS) : 0; }

int Device::maxSamplers() const
{ return p ? p->getProp<cl_uint, int>(CL_DEVICE_MAX_SAMPLERS) : 0; }

size_t Device::maxWorkGroupSize() const
{ return p ? p->maxWorkGroupSize_ : 0; }

int Device::maxWorkItemDims() const
{ return p ? p->getProp<cl_uint, int>(CL_DEVICE_MAX_WORK_ITEM_DIMENSIONS) : 0; }

void Device::maxWorkItemSizes(size_t* sizes) const
{
    if(p)
    {
        const int MAX_DIMS = 32;
        size_t retsz = 0;
        CV_OCL_DBG_CHECK(clGetDeviceInfo(p->handle, CL_DEVICE_MAX_WORK_ITEM_SIZES,
                MAX_DIMS*sizeof(sizes[0]), &sizes[0], &retsz));
    }
}

int Device::memBaseAddrAlign() const
{ return p ? p->getProp<cl_uint, int>(CL_DEVICE_MEM_BASE_ADDR_ALIGN) : 0; }

int Device::nativeVectorWidthChar() const
{ return p ? p->getProp<cl_uint, int>(CL_DEVICE_NATIVE_VECTOR_WIDTH_CHAR) : 0; }

int Device::nativeVectorWidthShort() const
{ return p ? p->getProp<cl_uint, int>(CL_DEVICE_NATIVE_VECTOR_WIDTH_SHORT) : 0; }

int Device::nativeVectorWidthInt() const
{ return p ? p->getProp<cl_uint, int>(CL_DEVICE_NATIVE_VECTOR_WIDTH_INT) : 0; }

int Device::nativeVectorWidthLong() const
{ return p ? p->getProp<cl_uint, int>(CL_DEVICE_NATIVE_VECTOR_WIDTH_LONG) : 0; }

int Device::nativeVectorWidthFloat() const
{ return p ? p->getProp<cl_uint, int>(CL_DEVICE_NATIVE_VECTOR_WIDTH_FLOAT) : 0; }

int Device::nativeVectorWidthDouble() const
{ return p ? p->getProp<cl_uint, int>(CL_DEVICE_NATIVE_VECTOR_WIDTH_DOUBLE) : 0; }

int Device::nativeVectorWidthHalf() const
{ return p ? p->getProp<cl_uint, int>(CL_DEVICE_NATIVE_VECTOR_WIDTH_HALF) : 0; }

int Device::preferredVectorWidthChar() const
{ return p ? p->getProp<cl_uint, int>(CL_DEVICE_PREFERRED_VECTOR_WIDTH_CHAR) : 0; }

int Device::preferredVectorWidthShort() const
{ return p ? p->getProp<cl_uint, int>(CL_DEVICE_PREFERRED_VECTOR_WIDTH_SHORT) : 0; }

int Device::preferredVectorWidthInt() const
{ return p ? p->getProp<cl_uint, int>(CL_DEVICE_PREFERRED_VECTOR_WIDTH_INT) : 0; }

int Device::preferredVectorWidthLong() const
{ return p ? p->getProp<cl_uint, int>(CL_DEVICE_PREFERRED_VECTOR_WIDTH_LONG) : 0; }

int Device::preferredVectorWidthFloat() const
{ return p ? p->getProp<cl_uint, int>(CL_DEVICE_PREFERRED_VECTOR_WIDTH_FLOAT) : 0; }

int Device::preferredVectorWidthDouble() const
{ return p ? p->getProp<cl_uint, int>(CL_DEVICE_PREFERRED_VECTOR_WIDTH_DOUBLE) : 0; }

int Device::preferredVectorWidthHalf() const
{ return p ? p->getProp<cl_uint, int>(CL_DEVICE_PREFERRED_VECTOR_WIDTH_HALF) : 0; }

size_t Device::printfBufferSize() const
#ifdef CL_VERSION_1_2
{ return p ? p->getProp<size_t, size_t>(CL_DEVICE_PRINTF_BUFFER_SIZE) : 0; }
#else
{ CV_REQUIRE_OPENCL_1_2_ERROR; }
#endif


size_t Device::profilingTimerResolution() const
{ return p ? p->getProp<size_t, size_t>(CL_DEVICE_PROFILING_TIMER_RESOLUTION) : 0; }

const Device& Device::getDefault()
{
    const Context& ctx = Context::getDefault();
    int idx = getCoreTlsData().get()->device;
    const Device& device = ctx.device(idx);
    return device;
}

////////////////////////////////////// Context ///////////////////////////////////////////////////

template <typename Functor, typename ObjectType>
inline cl_int getStringInfo(Functor f, ObjectType obj, cl_uint name, std::string& param)
{
    ::size_t required;
    cl_int err = f(obj, name, 0, NULL, &required);
    if (err != CL_SUCCESS)
        return err;

    param.clear();
    if (required > 0)
    {
        AutoBuffer<char> buf(required + 1);
        char* ptr = buf.data(); // cleanup is not needed
        err = f(obj, name, required, ptr, NULL);
        if (err != CL_SUCCESS)
            return err;
        param = ptr;
    }

    return CL_SUCCESS;
}

static void split(const std::string &s, char delim, std::vector<std::string> &elems)
{
    elems.clear();
    if (s.size() == 0)
        return;
    std::istringstream ss(s);
    std::string item;
    while (!ss.eof())
    {
        std::getline(ss, item, delim);
        elems.push_back(item);
    }
}

// Layout: <Platform>:<CPU|GPU|ACCELERATOR|nothing=GPU/CPU>:<deviceName>
// Sample: AMD:GPU:
// Sample: AMD:GPU:Tahiti
// Sample: :GPU|CPU: = '' = ':' = '::'
static bool parseOpenCLDeviceConfiguration(const std::string& configurationStr,
        std::string& platform, std::vector<std::string>& deviceTypes, std::string& deviceNameOrID)
{
    std::vector<std::string> parts;
    split(configurationStr, ':', parts);
    if (parts.size() > 3)
    {
        std::cerr << "ERROR: Invalid configuration string for OpenCL device" << std::endl;
        return false;
    }
    if (parts.size() > 2)
        deviceNameOrID = parts[2];
    if (parts.size() > 1)
    {
        split(parts[1], '|', deviceTypes);
    }
    if (parts.size() > 0)
    {
        platform = parts[0];
    }
    return true;
}

#ifdef WINRT
static cl_device_id selectOpenCLDevice()
{
    return NULL;
}
#else
static cl_device_id selectOpenCLDevice()
{
    std::string platform, deviceName;
    std::vector<std::string> deviceTypes;

    const char* configuration = getenv("OPENCV_OPENCL_DEVICE");
    if (configuration &&
            (strcmp(configuration, "disabled") == 0 ||
             !parseOpenCLDeviceConfiguration(std::string(configuration), platform, deviceTypes, deviceName)
            ))
        return NULL;

    bool isID = false;
    int deviceID = -1;
    if (deviceName.length() == 1)
    // We limit ID range to 0..9, because we want to write:
    // - '2500' to mean i5-2500
    // - '8350' to mean AMD FX-8350
    // - '650' to mean GeForce 650
    // To extend ID range change condition to '> 0'
    {
        isID = true;
        for (size_t i = 0; i < deviceName.length(); i++)
        {
            if (!isdigit(deviceName[i]))
            {
                isID = false;
                break;
            }
        }
        if (isID)
        {
            deviceID = atoi(deviceName.c_str());
            if (deviceID < 0)
                return NULL;
        }
    }

    std::vector<cl_platform_id> platforms;
    {
        cl_uint numPlatforms = 0;
        CV_OCL_DBG_CHECK(clGetPlatformIDs(0, NULL, &numPlatforms));

        if (numPlatforms == 0)
            return NULL;
        platforms.resize((size_t)numPlatforms);
        CV_OCL_DBG_CHECK(clGetPlatformIDs(numPlatforms, &platforms[0], &numPlatforms));
        platforms.resize(numPlatforms);
    }

    int selectedPlatform = -1;
    if (platform.length() > 0)
    {
        for (size_t i = 0; i < platforms.size(); i++)
        {
            std::string name;
            CV_OCL_DBG_CHECK(getStringInfo(clGetPlatformInfo, platforms[i], CL_PLATFORM_NAME, name));
            if (name.find(platform) != std::string::npos)
            {
                selectedPlatform = (int)i;
                break;
            }
        }
        if (selectedPlatform == -1)
        {
            std::cerr << "ERROR: Can't find OpenCL platform by name: " << platform << std::endl;
            goto not_found;
        }
    }
    if (deviceTypes.size() == 0)
    {
        if (!isID)
        {
            deviceTypes.push_back("GPU");
            if (configuration)
                deviceTypes.push_back("CPU");
        }
        else
            deviceTypes.push_back("ALL");
    }
    for (size_t t = 0; t < deviceTypes.size(); t++)
    {
        int deviceType = 0;
        std::string tempStrDeviceType = deviceTypes[t];
        std::transform(tempStrDeviceType.begin(), tempStrDeviceType.end(), tempStrDeviceType.begin(), details::char_tolower);

        if (tempStrDeviceType == "gpu" || tempStrDeviceType == "dgpu" || tempStrDeviceType == "igpu")
            deviceType = Device::TYPE_GPU;
        else if (tempStrDeviceType == "cpu")
            deviceType = Device::TYPE_CPU;
        else if (tempStrDeviceType == "accelerator")
            deviceType = Device::TYPE_ACCELERATOR;
        else if (tempStrDeviceType == "all")
            deviceType = Device::TYPE_ALL;
        else
        {
            std::cerr << "ERROR: Unsupported device type for OpenCL device (GPU, CPU, ACCELERATOR): " << deviceTypes[t] << std::endl;
            goto not_found;
        }

        std::vector<cl_device_id> devices; // TODO Use clReleaseDevice to cleanup
        for (int i = selectedPlatform >= 0 ? selectedPlatform : 0;
                (selectedPlatform >= 0 ? i == selectedPlatform : true) && (i < (int)platforms.size());
                i++)
        {
            cl_uint count = 0;
            cl_int status = clGetDeviceIDs(platforms[i], deviceType, 0, NULL, &count);
            if (!(status == CL_SUCCESS || status == CL_DEVICE_NOT_FOUND))
            {
                CV_OCL_DBG_CHECK_RESULT(status, "clGetDeviceIDs get count");
            }
            if (count == 0)
                continue;
            size_t base = devices.size();
            devices.resize(base + count);
            status = clGetDeviceIDs(platforms[i], deviceType, count, &devices[base], &count);
            if (!(status == CL_SUCCESS || status == CL_DEVICE_NOT_FOUND))
            {
                CV_OCL_DBG_CHECK_RESULT(status, "clGetDeviceIDs get IDs");
            }
        }

        for (size_t i = (isID ? deviceID : 0);
             (isID ? (i == (size_t)deviceID) : true) && (i < devices.size());
             i++)
        {
            std::string name;
            CV_OCL_DBG_CHECK(getStringInfo(clGetDeviceInfo, devices[i], CL_DEVICE_NAME, name));
            cl_bool useGPU = true;
            if(tempStrDeviceType == "dgpu" || tempStrDeviceType == "igpu")
            {
                cl_bool isIGPU = CL_FALSE;
                CV_OCL_DBG_CHECK(clGetDeviceInfo(devices[i], CL_DEVICE_HOST_UNIFIED_MEMORY, sizeof(isIGPU), &isIGPU, NULL));
                useGPU = tempStrDeviceType == "dgpu" ? !isIGPU : isIGPU;
            }
            if ( (isID || name.find(deviceName) != std::string::npos) && useGPU)
            {
                // TODO check for OpenCL 1.1
                return devices[i];
            }
        }
    }

not_found:
    if (!configuration)
        return NULL; // suppress messages on stderr

    std::cerr << "ERROR: Requested OpenCL device not found, check configuration: " << configuration << std::endl
            << "    Platform: " << (platform.length() == 0 ? "any" : platform) << std::endl
            << "    Device types: ";
    for (size_t t = 0; t < deviceTypes.size(); t++)
        std::cerr << deviceTypes[t] << " ";

    std::cerr << std::endl << "    Device name: " << (deviceName.length() == 0 ? "any" : deviceName) << std::endl;
    return NULL;
}
#endif

#ifdef HAVE_OPENCL_SVM
namespace svm {

enum AllocatorFlags { // don't use first 16 bits
        OPENCL_SVM_COARSE_GRAIN_BUFFER = 1 << 16, // clSVMAlloc + SVM map/unmap
        OPENCL_SVM_FINE_GRAIN_BUFFER = 2 << 16, // clSVMAlloc
        OPENCL_SVM_FINE_GRAIN_SYSTEM = 3 << 16, // direct access
        OPENCL_SVM_BUFFER_MASK = 3 << 16,
        OPENCL_SVM_BUFFER_MAP = 4 << 16
};

static bool checkForceSVMUmatUsage()
{
    static bool initialized = false;
    static bool force = false;
    if (!initialized)
    {
        force = utils::getConfigurationParameterBool("OPENCV_OPENCL_SVM_FORCE_UMAT_USAGE", false);
        initialized = true;
    }
    return force;
}
static bool checkDisableSVMUMatUsage()
{
    static bool initialized = false;
    static bool force = false;
    if (!initialized)
    {
        force = utils::getConfigurationParameterBool("OPENCV_OPENCL_SVM_DISABLE_UMAT_USAGE", false);
        initialized = true;
    }
    return force;
}
static bool checkDisableSVM()
{
    static bool initialized = false;
    static bool force = false;
    if (!initialized)
    {
        force = utils::getConfigurationParameterBool("OPENCV_OPENCL_SVM_DISABLE", false);
        initialized = true;
    }
    return force;
}
// see SVMCapabilities
static unsigned int getSVMCapabilitiesMask()
{
    static bool initialized = false;
    static unsigned int mask = 0;
    if (!initialized)
    {
        const char* envValue = getenv("OPENCV_OPENCL_SVM_CAPABILITIES_MASK");
        if (envValue == NULL)
        {
            return ~0U; // all bits 1
        }
        mask = atoi(envValue);
        initialized = true;
    }
    return mask;
}
} // namespace
#endif

#ifdef HAVE_OPENCL
static size_t getProgramCountLimit()
{
    static bool initialized = false;
    static size_t count = 0;
    if (!initialized)
    {
        count = utils::getConfigurationParameterSizeT("OPENCV_OPENCL_PROGRAM_CACHE", 0);
        initialized = true;
    }
    return count;
}
#endif

struct Context::Impl
{
    static Context::Impl* get(Context& context) { return context.p; }

    void __init()
    {
        refcount = 1;
        handle = 0;
#ifdef HAVE_OPENCL_SVM
        svmInitialized = false;
#endif
    }

    Impl()
    {
        __init();
    }

    void setDefault()
    {
        CV_Assert(handle == NULL);

        cl_device_id d = selectOpenCLDevice();

        if (d == NULL)
            return;

        cl_platform_id pl = NULL;
        CV_OCL_DBG_CHECK(clGetDeviceInfo(d, CL_DEVICE_PLATFORM, sizeof(cl_platform_id), &pl, NULL));

        cl_context_properties prop[] =
        {
            CL_CONTEXT_PLATFORM, (cl_context_properties)pl,
            0
        };

        // !!! in the current implementation force the number of devices to 1 !!!
        cl_uint nd = 1;
        cl_int status;

        handle = clCreateContext(prop, nd, &d, 0, 0, &status);
        CV_OCL_DBG_CHECK_RESULT(status, "clCreateContext");

        bool ok = handle != 0 && status == CL_SUCCESS;
        if( ok )
        {
            devices.resize(nd);
            devices[0].set(d);
        }
        else
            handle = NULL;
    }

    Impl(int dtype0)
    {
        __init();

        cl_int retval = 0;
        cl_platform_id pl = (cl_platform_id)Platform::getDefault().ptr();
        cl_context_properties prop[] =
        {
            CL_CONTEXT_PLATFORM, (cl_context_properties)pl,
            0
        };

        cl_uint i, nd0 = 0, nd = 0;
        int dtype = dtype0 & 15;
        CV_OCL_DBG_CHECK(clGetDeviceIDs(pl, dtype, 0, 0, &nd0));

        AutoBuffer<void*> dlistbuf(nd0*2+1);
        cl_device_id* dlist = (cl_device_id*)dlistbuf.data();
        cl_device_id* dlist_new = dlist + nd0;
        CV_OCL_DBG_CHECK(clGetDeviceIDs(pl, dtype, nd0, dlist, &nd0));
        String name0;

        for(i = 0; i < nd0; i++)
        {
            Device d(dlist[i]);
            if( !d.available() || !d.compilerAvailable() )
                continue;
            if( dtype0 == Device::TYPE_DGPU && d.hostUnifiedMemory() )
                continue;
            if( dtype0 == Device::TYPE_IGPU && !d.hostUnifiedMemory() )
                continue;
            String name = d.name();
            if( nd != 0 && name != name0 )
                continue;
            name0 = name;
            dlist_new[nd++] = dlist[i];
        }

        if(nd == 0)
            return;

        // !!! in the current implementation force the number of devices to 1 !!!
        nd = 1;

        handle = clCreateContext(prop, nd, dlist_new, 0, 0, &retval);
        CV_OCL_DBG_CHECK_RESULT(retval, "clCreateContext");
        bool ok = handle != 0 && retval == CL_SUCCESS;
        if( ok )
        {
            devices.resize(nd);
            for( i = 0; i < nd; i++ )
                devices[i].set(dlist_new[i]);
        }
    }

    ~Impl()
    {
        if(handle)
        {
            CV_OCL_DBG_CHECK(clReleaseContext(handle));
            handle = NULL;
        }
        devices.clear();
    }

    Program getProg(const ProgramSource& src, const String& buildflags, String& errmsg);

    void unloadProg(Program& prog)
    {
        cv::AutoLock lock(program_cache_mutex);
        for (CacheList::iterator i = cacheList.begin(); i != cacheList.end(); ++i)
        {
              phash_t::iterator it = phash.find(*i);
              if (it != phash.end())
              {
                  if (it->second.ptr() == prog.ptr())
                  {
                      phash.erase(*i);
                      cacheList.erase(i);
                      return;
                  }
              }
        }
    }

    std::string& getPrefixString()
    {
        if (prefix.empty())
        {
            cv::AutoLock lock(program_cache_mutex);
            if (prefix.empty())
            {
                CV_Assert(!devices.empty());
                const Device& d = devices[0];
                int bits = d.addressBits();
                if (bits > 0 && bits != 64)
                    prefix = cv::format("%d-bit--", bits);
                prefix += d.vendorName() + "--" + d.name() + "--" + d.driverVersion();
                // sanitize chars
                for (size_t i = 0; i < prefix.size(); i++)
                {
                    char c = prefix[i];
                    if (!((c >= '0' && c <= '9') || (c >= 'a' && c <= 'z') || (c >= 'A' && c <= 'Z') || c == '_' || c == '-'))
                    {
                        prefix[i] = '_';
                    }
                }
            }
        }
        return prefix;
    }

    std::string& getPrefixBase()
    {
        if (prefix_base.empty())
        {
            cv::AutoLock lock(program_cache_mutex);
            if (prefix_base.empty())
            {
                const Device& d = devices[0];
                int bits = d.addressBits();
                if (bits > 0 && bits != 64)
                    prefix_base = cv::format("%d-bit--", bits);
                prefix_base += d.vendorName() + "--" + d.name() + "--";
                // sanitize chars
                for (size_t i = 0; i < prefix_base.size(); i++)
                {
                    char c = prefix_base[i];
                    if (!((c >= '0' && c <= '9') || (c >= 'a' && c <= 'z') || (c >= 'A' && c <= 'Z') || c == '_' || c == '-'))
                    {
                        prefix_base[i] = '_';
                    }
                }
            }
        }
        return prefix_base;
    }

    IMPLEMENT_REFCOUNTABLE();

    cl_context handle;
    std::vector<Device> devices;

    std::string prefix;
    std::string prefix_base;

    cv::Mutex program_cache_mutex;
    typedef std::map<std::string, Program> phash_t;
    phash_t phash;
    typedef std::list<cv::String> CacheList;
    CacheList cacheList;

#ifdef HAVE_OPENCL_SVM
    bool svmInitialized;
    bool svmAvailable;
    bool svmEnabled;
    svm::SVMCapabilities svmCapabilities;
    svm::SVMFunctions svmFunctions;

    void svmInit()
    {
        CV_Assert(handle != NULL);
        const Device& device = devices[0];
        cl_device_svm_capabilities deviceCaps = 0;
        CV_Assert(((void)0, CL_DEVICE_SVM_CAPABILITIES == CL_DEVICE_SVM_CAPABILITIES_AMD)); // Check assumption
        cl_int status = clGetDeviceInfo((cl_device_id)device.ptr(), CL_DEVICE_SVM_CAPABILITIES, sizeof(deviceCaps), &deviceCaps, NULL);
        if (status != CL_SUCCESS)
        {
            CV_OPENCL_SVM_TRACE_ERROR_P("CL_DEVICE_SVM_CAPABILITIES via clGetDeviceInfo failed: %d\n", status);
            goto noSVM;
        }
        CV_OPENCL_SVM_TRACE_P("CL_DEVICE_SVM_CAPABILITIES returned: 0x%x\n", (int)deviceCaps);
        CV_Assert(((void)0, CL_DEVICE_SVM_COARSE_GRAIN_BUFFER == CL_DEVICE_SVM_COARSE_GRAIN_BUFFER_AMD)); // Check assumption
        svmCapabilities.value_ =
                ((deviceCaps & CL_DEVICE_SVM_COARSE_GRAIN_BUFFER) ? svm::SVMCapabilities::SVM_COARSE_GRAIN_BUFFER : 0) |
                ((deviceCaps & CL_DEVICE_SVM_FINE_GRAIN_BUFFER) ? svm::SVMCapabilities::SVM_FINE_GRAIN_BUFFER : 0) |
                ((deviceCaps & CL_DEVICE_SVM_FINE_GRAIN_SYSTEM) ? svm::SVMCapabilities::SVM_FINE_GRAIN_SYSTEM : 0) |
                ((deviceCaps & CL_DEVICE_SVM_ATOMICS) ? svm::SVMCapabilities::SVM_ATOMICS : 0);
        svmCapabilities.value_ &= svm::getSVMCapabilitiesMask();
        if (svmCapabilities.value_ == 0)
        {
            CV_OPENCL_SVM_TRACE_ERROR_P("svmCapabilities is empty\n");
            goto noSVM;
        }
        try
        {
            // Try OpenCL 2.0
            CV_OPENCL_SVM_TRACE_P("Try SVM from OpenCL 2.0 ...\n");
            void* ptr = clSVMAlloc(handle, CL_MEM_READ_WRITE, 100, 0);
            if (!ptr)
            {
                CV_OPENCL_SVM_TRACE_ERROR_P("clSVMAlloc returned NULL...\n");
                CV_Error(Error::StsBadArg, "clSVMAlloc returned NULL");
            }
            try
            {
                bool error = false;
                cl_command_queue q = (cl_command_queue)Queue::getDefault().ptr();
                if (CL_SUCCESS != clEnqueueSVMMap(q, CL_TRUE, CL_MAP_WRITE, ptr, 100, 0, NULL, NULL))
                {
                    CV_OPENCL_SVM_TRACE_ERROR_P("clEnqueueSVMMap failed...\n");
                    CV_Error(Error::StsBadArg, "clEnqueueSVMMap FAILED");
                }
                clFinish(q);
                try
                {
                    ((int*)ptr)[0] = 100;
                }
                catch (...)
                {
                    CV_OPENCL_SVM_TRACE_ERROR_P("SVM buffer access test FAILED\n");
                    error = true;
                }
                if (CL_SUCCESS != clEnqueueSVMUnmap(q, ptr, 0, NULL, NULL))
                {
                    CV_OPENCL_SVM_TRACE_ERROR_P("clEnqueueSVMUnmap failed...\n");
                    CV_Error(Error::StsBadArg, "clEnqueueSVMUnmap FAILED");
                }
                clFinish(q);
                if (error)
                {
                    CV_Error(Error::StsBadArg, "OpenCL SVM buffer access test was FAILED");
                }
            }
            catch (...)
            {
                CV_OPENCL_SVM_TRACE_ERROR_P("OpenCL SVM buffer access test was FAILED\n");
                clSVMFree(handle, ptr);
                throw;
            }
            clSVMFree(handle, ptr);
            svmFunctions.fn_clSVMAlloc = clSVMAlloc;
            svmFunctions.fn_clSVMFree = clSVMFree;
            svmFunctions.fn_clSetKernelArgSVMPointer = clSetKernelArgSVMPointer;
            //svmFunctions.fn_clSetKernelExecInfo = clSetKernelExecInfo;
            //svmFunctions.fn_clEnqueueSVMFree = clEnqueueSVMFree;
            svmFunctions.fn_clEnqueueSVMMemcpy = clEnqueueSVMMemcpy;
            svmFunctions.fn_clEnqueueSVMMemFill = clEnqueueSVMMemFill;
            svmFunctions.fn_clEnqueueSVMMap = clEnqueueSVMMap;
            svmFunctions.fn_clEnqueueSVMUnmap = clEnqueueSVMUnmap;
        }
        catch (...)
        {
            CV_OPENCL_SVM_TRACE_P("clSVMAlloc failed, trying HSA extension...\n");
            try
            {
                // Try HSA extension
                String extensions = device.extensions();
                if (extensions.find("cl_amd_svm") == String::npos)
                {
                    CV_OPENCL_SVM_TRACE_P("Device extension doesn't have cl_amd_svm: %s\n", extensions.c_str());
                    goto noSVM;
                }
                cl_platform_id p = NULL;
                CV_OCL_CHECK(status = clGetDeviceInfo((cl_device_id)device.ptr(), CL_DEVICE_PLATFORM, sizeof(cl_platform_id), &p, NULL));
                svmFunctions.fn_clSVMAlloc = (clSVMAllocAMD_fn)clGetExtensionFunctionAddressForPlatform(p, "clSVMAllocAMD");
                svmFunctions.fn_clSVMFree = (clSVMFreeAMD_fn)clGetExtensionFunctionAddressForPlatform(p, "clSVMFreeAMD");
                svmFunctions.fn_clSetKernelArgSVMPointer = (clSetKernelArgSVMPointerAMD_fn)clGetExtensionFunctionAddressForPlatform(p, "clSetKernelArgSVMPointerAMD");
                //svmFunctions.fn_clSetKernelExecInfo = (clSetKernelExecInfoAMD_fn)clGetExtensionFunctionAddressForPlatform(p, "clSetKernelExecInfoAMD");
                //svmFunctions.fn_clEnqueueSVMFree = (clEnqueueSVMFreeAMD_fn)clGetExtensionFunctionAddressForPlatform(p, "clEnqueueSVMFreeAMD");
                svmFunctions.fn_clEnqueueSVMMemcpy = (clEnqueueSVMMemcpyAMD_fn)clGetExtensionFunctionAddressForPlatform(p, "clEnqueueSVMMemcpyAMD");
                svmFunctions.fn_clEnqueueSVMMemFill = (clEnqueueSVMMemFillAMD_fn)clGetExtensionFunctionAddressForPlatform(p, "clEnqueueSVMMemFillAMD");
                svmFunctions.fn_clEnqueueSVMMap = (clEnqueueSVMMapAMD_fn)clGetExtensionFunctionAddressForPlatform(p, "clEnqueueSVMMapAMD");
                svmFunctions.fn_clEnqueueSVMUnmap = (clEnqueueSVMUnmapAMD_fn)clGetExtensionFunctionAddressForPlatform(p, "clEnqueueSVMUnmapAMD");
                CV_Assert(svmFunctions.isValid());
            }
            catch (...)
            {
                CV_OPENCL_SVM_TRACE_P("Something is totally wrong\n");
                goto noSVM;
            }
        }

        svmAvailable = true;
        svmEnabled = !svm::checkDisableSVM();
        svmInitialized = true;
        CV_OPENCL_SVM_TRACE_P("OpenCV OpenCL SVM support initialized\n");
        return;
    noSVM:
        CV_OPENCL_SVM_TRACE_P("OpenCL SVM is not detected\n");
        svmAvailable = false;
        svmEnabled = false;
        svmCapabilities.value_ = 0;
        svmInitialized = true;
        svmFunctions.fn_clSVMAlloc = NULL;
        return;
    }
#endif

    friend class Program;
};


Context::Context()
{
    p = 0;
}

Context::Context(int dtype)
{
    p = 0;
    create(dtype);
}

bool Context::create()
{
    if( !haveOpenCL() )
        return false;
    if(p)
        p->release();
    p = new Impl();
    if(!p->handle)
    {
        delete p;
        p = 0;
    }
    return p != 0;
}

bool Context::create(int dtype0)
{
    if( !haveOpenCL() )
        return false;
    if(p)
        p->release();
    p = new Impl(dtype0);
    if(!p->handle)
    {
        delete p;
        p = 0;
    }
    return p != 0;
}

Context::~Context()
{
    if (p)
    {
        p->release();
        p = NULL;
    }
}

Context::Context(const Context& c)
{
    p = (Impl*)c.p;
    if(p)
        p->addref();
}

Context& Context::operator = (const Context& c)
{
    Impl* newp = (Impl*)c.p;
    if(newp)
        newp->addref();
    if(p)
        p->release();
    p = newp;
    return *this;
}

void* Context::ptr() const
{
    return p == NULL ? NULL : p->handle;
}

size_t Context::ndevices() const
{
    return p ? p->devices.size() : 0;
}

const Device& Context::device(size_t idx) const
{
    static Device dummy;
    return !p || idx >= p->devices.size() ? dummy : p->devices[idx];
}

Context& Context::getDefault(bool initialize)
{
    static Context* ctx = new Context();
    if(!ctx->p && haveOpenCL())
    {
        if (!ctx->p)
            ctx->p = new Impl();
        if (initialize)
        {
            // do not create new Context right away.
            // First, try to retrieve existing context of the same type.
            // In its turn, Platform::getContext() may call Context::create()
            // if there is no such context.
            if (ctx->p->handle == NULL)
                ctx->p->setDefault();
        }
    }

    return *ctx;
}

Program Context::getProg(const ProgramSource& prog,
                         const String& buildopts, String& errmsg)
{
    return p ? p->getProg(prog, buildopts, errmsg) : Program();
}

void Context::unloadProg(Program& prog)
{
    if (p)
        p->unloadProg(prog);
}

#ifdef HAVE_OPENCL_SVM
bool Context::useSVM() const
{
    Context::Impl* i = p;
    CV_Assert(i);
    if (!i->svmInitialized)
        i->svmInit();
    return i->svmEnabled;
}
void Context::setUseSVM(bool enabled)
{
    Context::Impl* i = p;
    CV_Assert(i);
    if (!i->svmInitialized)
        i->svmInit();
    if (enabled && !i->svmAvailable)
    {
        CV_Error(Error::StsError, "OpenCL Shared Virtual Memory (SVM) is not supported by OpenCL device");
    }
    i->svmEnabled = enabled;
}
#else
bool Context::useSVM() const { return false; }
void Context::setUseSVM(bool enabled) { CV_Assert(!enabled); }
#endif

#ifdef HAVE_OPENCL_SVM
namespace svm {

const SVMCapabilities getSVMCapabilitites(const ocl::Context& context)
{
    Context::Impl* i = context.p;
    CV_Assert(i);
    if (!i->svmInitialized)
        i->svmInit();
    return i->svmCapabilities;
}

CV_EXPORTS const SVMFunctions* getSVMFunctions(const ocl::Context& context)
{
    Context::Impl* i = context.p;
    CV_Assert(i);
    CV_Assert(i->svmInitialized); // getSVMCapabilitites() must be called first
    CV_Assert(i->svmFunctions.fn_clSVMAlloc != NULL);
    return &i->svmFunctions;
}

CV_EXPORTS bool useSVM(UMatUsageFlags usageFlags)
{
    if (checkForceSVMUmatUsage())
        return true;
    if (checkDisableSVMUMatUsage())
        return false;
    if ((usageFlags & USAGE_ALLOCATE_SHARED_MEMORY) != 0)
        return true;
    return false; // don't use SVM by default
}

} // namespace cv::ocl::svm
#endif // HAVE_OPENCL_SVM


static void get_platform_name(cl_platform_id id, String& name)
{
    // get platform name string length
    size_t sz = 0;
    CV_OCL_CHECK(clGetPlatformInfo(id, CL_PLATFORM_NAME, 0, 0, &sz));

    // get platform name string
    AutoBuffer<char> buf(sz + 1);
    CV_OCL_CHECK(clGetPlatformInfo(id, CL_PLATFORM_NAME, sz, buf.data(), 0));

    // just in case, ensure trailing zero for ASCIIZ string
    buf[sz] = 0;

    name = buf.data();
}

/*
// Attaches OpenCL context to OpenCV
*/
void attachContext(const String& platformName, void* platformID, void* context, void* deviceID)
{
    cl_uint cnt = 0;

    CV_OCL_CHECK(clGetPlatformIDs(0, 0, &cnt));

    if (cnt == 0)
        CV_Error(cv::Error::OpenCLApiCallError, "no OpenCL platform available!");

    std::vector<cl_platform_id> platforms(cnt);

    CV_OCL_CHECK(clGetPlatformIDs(cnt, &platforms[0], 0));

    bool platformAvailable = false;

    // check if external platformName contained in list of available platforms in OpenCV
    for (unsigned int i = 0; i < cnt; i++)
    {
        String availablePlatformName;
        get_platform_name(platforms[i], availablePlatformName);
        // external platform is found in the list of available platforms
        if (platformName == availablePlatformName)
        {
            platformAvailable = true;
            break;
        }
    }

    if (!platformAvailable)
        CV_Error(cv::Error::OpenCLApiCallError, "No matched platforms available!");

    // check if platformID corresponds to platformName
    String actualPlatformName;
    get_platform_name((cl_platform_id)platformID, actualPlatformName);
    if (platformName != actualPlatformName)
        CV_Error(cv::Error::OpenCLApiCallError, "No matched platforms available!");

    // do not initialize OpenCL context
    Context ctx = Context::getDefault(false);

    // attach supplied context to OpenCV
    initializeContextFromHandle(ctx, platformID, context, deviceID);

    CV_OCL_CHECK(clRetainContext((cl_context)context));

    // clear command queue, if any
    getCoreTlsData().get()->oclQueue.finish();
    Queue q;
    getCoreTlsData().get()->oclQueue = q;

    return;
} // attachContext()


void initializeContextFromHandle(Context& ctx, void* platform, void* _context, void* _device)
{
    cl_context context = (cl_context)_context;
    cl_device_id device = (cl_device_id)_device;

    // cleanup old context
    Context::Impl * impl = ctx.p;
    if (impl->handle)
    {
        CV_OCL_DBG_CHECK(clReleaseContext(impl->handle));
    }
    impl->devices.clear();

    impl->handle = context;
    impl->devices.resize(1);
    impl->devices[0].set(device);

    Platform& p = Platform::getDefault();
    Platform::Impl* pImpl = p.p;
    pImpl->handle = (cl_platform_id)platform;
}

/////////////////////////////////////////// Queue /////////////////////////////////////////////

struct Queue::Impl
{
    inline void __init()
    {
        refcount = 1;
        handle = 0;
        isProfilingQueue_ = false;
    }

    Impl(cl_command_queue q)
    {
        __init();
        handle = q;

        cl_command_queue_properties props = 0;
        CV_OCL_CHECK(clGetCommandQueueInfo(handle, CL_QUEUE_PROPERTIES, sizeof(cl_command_queue_properties), &props, NULL));
        isProfilingQueue_ = !!(props & CL_QUEUE_PROFILING_ENABLE);
    }

    Impl(cl_command_queue q, bool isProfilingQueue)
    {
        __init();
        handle = q;
        isProfilingQueue_ = isProfilingQueue;
    }

    Impl(const Context& c, const Device& d, bool withProfiling = false)
    {
        __init();

        const Context* pc = &c;
        cl_context ch = (cl_context)pc->ptr();
        if( !ch )
        {
            pc = &Context::getDefault();
            ch = (cl_context)pc->ptr();
        }
        cl_device_id dh = (cl_device_id)d.ptr();
        if( !dh )
            dh = (cl_device_id)pc->device(0).ptr();
        cl_int retval = 0;
        cl_command_queue_properties props = withProfiling ? CL_QUEUE_PROFILING_ENABLE : 0;
        CV_OCL_DBG_CHECK_(handle = clCreateCommandQueue(ch, dh, props, &retval), retval);
        isProfilingQueue_ = withProfiling;
    }

    ~Impl()
    {
#ifdef _WIN32
        if (!cv::__termination)
#endif
        {
            if(handle)
            {
                CV_OCL_DBG_CHECK(clFinish(handle));
                CV_OCL_DBG_CHECK(clReleaseCommandQueue(handle));
                handle = NULL;
            }
        }
    }

    const cv::ocl::Queue& getProfilingQueue(const cv::ocl::Queue& self)
    {
        if (isProfilingQueue_)
            return self;

        if (profiling_queue_.ptr())
            return profiling_queue_;

        cl_context ctx = 0;
        CV_OCL_CHECK(clGetCommandQueueInfo(handle, CL_QUEUE_CONTEXT, sizeof(cl_context), &ctx, NULL));

        cl_device_id device = 0;
        CV_OCL_CHECK(clGetCommandQueueInfo(handle, CL_QUEUE_DEVICE, sizeof(cl_device_id), &device, NULL));

        cl_int result = CL_SUCCESS;
        cl_command_queue_properties props = CL_QUEUE_PROFILING_ENABLE;
        cl_command_queue q = clCreateCommandQueue(ctx, device, props, &result);
        CV_OCL_DBG_CHECK_RESULT(result, "clCreateCommandQueue(with CL_QUEUE_PROFILING_ENABLE)");

        Queue queue;
        queue.p = new Impl(q, true);
        profiling_queue_ = queue;

        return profiling_queue_;
    }

    IMPLEMENT_REFCOUNTABLE();

    cl_command_queue handle;
    bool isProfilingQueue_;
    cv::ocl::Queue profiling_queue_;
};

Queue::Queue()
{
    p = 0;
}

Queue::Queue(const Context& c, const Device& d)
{
    p = 0;
    create(c, d);
}

Queue::Queue(const Queue& q)
{
    p = q.p;
    if(p)
        p->addref();
}

Queue& Queue::operator = (const Queue& q)
{
    Impl* newp = (Impl*)q.p;
    if(newp)
        newp->addref();
    if(p)
        p->release();
    p = newp;
    return *this;
}

Queue::~Queue()
{
    if(p)
        p->release();
}

bool Queue::create(const Context& c, const Device& d)
{
    if(p)
        p->release();
    p = new Impl(c, d);
    return p->handle != 0;
}

void Queue::finish()
{
    if(p && p->handle)
    {
        CV_OCL_DBG_CHECK(clFinish(p->handle));
    }
}

const Queue& Queue::getProfilingQueue() const
{
    CV_Assert(p);
    return p->getProfilingQueue(*this);
}

void* Queue::ptr() const
{
    return p ? p->handle : 0;
}

Queue& Queue::getDefault()
{
    Queue& q = getCoreTlsData().get()->oclQueue;
    if( !q.p && haveOpenCL() )
        q.create(Context::getDefault());
    return q;
}

static cl_command_queue getQueue(const Queue& q)
{
    cl_command_queue qq = (cl_command_queue)q.ptr();
    if(!qq)
        qq = (cl_command_queue)Queue::getDefault().ptr();
    return qq;
}

/////////////////////////////////////////// KernelArg /////////////////////////////////////////////

KernelArg::KernelArg()
    : flags(0), m(0), obj(0), sz(0), wscale(1), iwscale(1)
{
}

KernelArg::KernelArg(int _flags, UMat* _m, int _wscale, int _iwscale, const void* _obj, size_t _sz)
    : flags(_flags), m(_m), obj(_obj), sz(_sz), wscale(_wscale), iwscale(_iwscale)
{
    CV_Assert(_flags == LOCAL || _flags == CONSTANT || _m != NULL);
}

KernelArg KernelArg::Constant(const Mat& m)
{
    CV_Assert(m.isContinuous());
    return KernelArg(CONSTANT, 0, 0, 0, m.ptr(), m.total()*m.elemSize());
}

/////////////////////////////////////////// Kernel /////////////////////////////////////////////

struct Kernel::Impl
{
    Impl(const char* kname, const Program& prog) :
        refcount(1), handle(NULL), isInProgress(false), nu(0)
    {
        cl_program ph = (cl_program)prog.ptr();
        cl_int retval = 0;
        name = kname;
        if (ph)
        {
            handle = clCreateKernel(ph, kname, &retval);
            CV_OCL_DBG_CHECK_RESULT(retval, cv::format("clCreateKernel('%s')", kname).c_str());
        }
        for( int i = 0; i < MAX_ARRS; i++ )
            u[i] = 0;
        haveTempDstUMats = false;
        haveTempSrcUMats = false;
    }

    void cleanupUMats()
    {
        for( int i = 0; i < MAX_ARRS; i++ )
            if( u[i] )
            {
                if( CV_XADD(&u[i]->urefcount, -1) == 1 )
                {
                    u[i]->flags |= UMatData::ASYNC_CLEANUP;
                    u[i]->currAllocator->deallocate(u[i]);
                }
                u[i] = 0;
            }
        nu = 0;
        haveTempDstUMats = false;
        haveTempSrcUMats = false;
    }

    void addUMat(const UMat& m, bool dst)
    {
        CV_Assert(nu < MAX_ARRS && m.u && m.u->urefcount > 0);
        u[nu] = m.u;
        CV_XADD(&m.u->urefcount, 1);
        nu++;
        if(dst && m.u->tempUMat())
            haveTempDstUMats = true;
        if(m.u->originalUMatData == NULL && m.u->tempUMat())
            haveTempSrcUMats = true;  // UMat is created on RAW memory (without proper lifetime management, even from Mat)
    }

    void addImage(const Image2D& image)
    {
        images.push_back(image);
    }

    void finit(cl_event e)
    {
        CV_UNUSED(e);
        cleanupUMats();
        images.clear();
        isInProgress = false;
        release();
    }

    bool run(int dims, size_t _globalsize[], size_t _localsize[],
            bool sync, int64* timeNS, const Queue& q);

    ~Impl()
    {
        if(handle)
        {
            CV_OCL_DBG_CHECK(clReleaseKernel(handle));
        }
    }

    IMPLEMENT_REFCOUNTABLE();

    cv::String name;
    cl_kernel handle;
    enum { MAX_ARRS = 16 };
    UMatData* u[MAX_ARRS];
    bool isInProgress;
    int nu;
    std::list<Image2D> images;
    bool haveTempDstUMats;
    bool haveTempSrcUMats;
};

}} // namespace cv::ocl

extern "C" {

static void CL_CALLBACK oclCleanupCallback(cl_event e, cl_int, void *p)
{
    try
    {
        ((cv::ocl::Kernel::Impl*)p)->finit(e);
    }
    catch (const cv::Exception& exc)
    {
        CV_LOG_ERROR(NULL, "OCL: Unexpected OpenCV exception in OpenCL callback: " << exc.what());
    }
    catch (const std::exception& exc)
    {
        CV_LOG_ERROR(NULL, "OCL: Unexpected C++ exception in OpenCL callback: " << exc.what());
    }
    catch (...)
    {
        CV_LOG_ERROR(NULL, "OCL: Unexpected unknown C++ exception in OpenCL callback");
    }
}

}

namespace cv { namespace ocl {

Kernel::Kernel()
{
    p = 0;
}

Kernel::Kernel(const char* kname, const Program& prog)
{
    p = 0;
    create(kname, prog);
}

Kernel::Kernel(const char* kname, const ProgramSource& src,
               const String& buildopts, String* errmsg)
{
    p = 0;
    create(kname, src, buildopts, errmsg);
}

Kernel::Kernel(const Kernel& k)
{
    p = k.p;
    if(p)
        p->addref();
}

Kernel& Kernel::operator = (const Kernel& k)
{
    Impl* newp = (Impl*)k.p;
    if(newp)
        newp->addref();
    if(p)
        p->release();
    p = newp;
    return *this;
}

Kernel::~Kernel()
{
    if(p)
        p->release();
}

bool Kernel::create(const char* kname, const Program& prog)
{
    if(p)
        p->release();
    p = new Impl(kname, prog);
    if(p->handle == 0)
    {
        p->release();
        p = 0;
    }
#ifdef CV_OPENCL_RUN_ASSERT // check kernel compilation fails
    CV_Assert(p);
#endif
    return p != 0;
}

bool Kernel::create(const char* kname, const ProgramSource& src,
                    const String& buildopts, String* errmsg)
{
    if(p)
    {
        p->release();
        p = 0;
    }
    String tempmsg;
    if( !errmsg ) errmsg = &tempmsg;
    const Program prog = Context::getDefault().getProg(src, buildopts, *errmsg);
    return create(kname, prog);
}

void* Kernel::ptr() const
{
    return p ? p->handle : 0;
}

bool Kernel::empty() const
{
    return ptr() == 0;
}

int Kernel::set(int i, const void* value, size_t sz)
{
    if (!p || !p->handle)
        return -1;
    if (i < 0)
        return i;
    if( i == 0 )
        p->cleanupUMats();

    cl_int retval = clSetKernelArg(p->handle, (cl_uint)i, sz, value);
    CV_OCL_DBG_CHECK_RESULT(retval, cv::format("clSetKernelArg('%s', arg_index=%d, size=%d, value=%p)", p->name.c_str(), (int)i, (int)sz, (void*)value).c_str());
    if (retval != CL_SUCCESS)
        return -1;
    return i+1;
}

int Kernel::set(int i, const Image2D& image2D)
{
    p->addImage(image2D);
    cl_mem h = (cl_mem)image2D.ptr();
    return set(i, &h, sizeof(h));
}

int Kernel::set(int i, const UMat& m)
{
    return set(i, KernelArg(KernelArg::READ_WRITE, (UMat*)&m));
}

int Kernel::set(int i, const KernelArg& arg)
{
    if( !p || !p->handle )
        return -1;
    if (i < 0)
    {
        CV_LOG_ERROR(NULL, cv::format("OpenCL: Kernel(%s)::set(arg_index=%d): negative arg_index",
                p->name.c_str(), (int)i));
        return i;
    }
    if( i == 0 )
        p->cleanupUMats();
    cl_int status = 0;
    if( arg.m )
    {
        AccessFlag accessFlags = ((arg.flags & KernelArg::READ_ONLY) ? ACCESS_READ : static_cast<AccessFlag>(0)) |
                                 ((arg.flags & KernelArg::WRITE_ONLY) ? ACCESS_WRITE : static_cast<AccessFlag>(0));
        bool ptronly = (arg.flags & KernelArg::PTR_ONLY) != 0;
        if (ptronly && arg.m->empty())
        {
            cl_mem h_null = (cl_mem)NULL;
            status = clSetKernelArg(p->handle, (cl_uint)i, sizeof(h_null), &h_null);
            CV_OCL_DBG_CHECK_RESULT(status, cv::format("clSetKernelArg('%s', arg_index=%d, cl_mem=NULL)", p->name.c_str(), (int)i).c_str());
            return i + 1;
        }
        cl_mem h = (cl_mem)arg.m->handle(accessFlags);

        if (!h)
        {
            CV_LOG_ERROR(NULL, cv::format("OpenCL: Kernel(%s)::set(arg_index=%d, flags=%d): can't create cl_mem handle for passed UMat buffer (addr=%p)",
                    p->name.c_str(), (int)i, (int)arg.flags, arg.m));
            p->release();
            p = 0;
            return -1;
        }

#ifdef HAVE_OPENCL_SVM
        if ((arg.m->u->allocatorFlags_ & svm::OPENCL_SVM_BUFFER_MASK) != 0)
        {
            const Context& ctx = Context::getDefault();
            const svm::SVMFunctions* svmFns = svm::getSVMFunctions(ctx);
            uchar*& svmDataPtr = (uchar*&)arg.m->u->handle;
            CV_OPENCL_SVM_TRACE_P("clSetKernelArgSVMPointer: %p\n", svmDataPtr);
#if 1 // TODO
            status = svmFns->fn_clSetKernelArgSVMPointer(p->handle, (cl_uint)i, svmDataPtr);
#else
            status = svmFns->fn_clSetKernelArgSVMPointer(p->handle, (cl_uint)i, &svmDataPtr);
#endif
            CV_OCL_DBG_CHECK_RESULT(status, cv::format("clSetKernelArgSVMPointer('%s', arg_index=%d, ptr=%p)", p->name.c_str(), (int)i, (void*)svmDataPtr).c_str());
        }
        else
#endif
        {
            status = clSetKernelArg(p->handle, (cl_uint)i, sizeof(h), &h);
            CV_OCL_DBG_CHECK_RESULT(status, cv::format("clSetKernelArg('%s', arg_index=%d, cl_mem=%p)", p->name.c_str(), (int)i, (void*)h).c_str());
        }

        if (ptronly)
        {
            i++;
        }
        else if( arg.m->dims <= 2 )
        {
            UMat2D u2d(*arg.m);
            status = clSetKernelArg(p->handle, (cl_uint)(i+1), sizeof(u2d.step), &u2d.step);
            CV_OCL_DBG_CHECK_RESULT(status, cv::format("clSetKernelArg('%s', arg_index=%d, step_value=%d)", p->name.c_str(), (int)(i+1), (int)u2d.step).c_str());
            status = clSetKernelArg(p->handle, (cl_uint)(i+2), sizeof(u2d.offset), &u2d.offset);
            CV_OCL_DBG_CHECK_RESULT(status, cv::format("clSetKernelArg('%s', arg_index=%d, offset_value=%d)", p->name.c_str(), (int)(i+2), (int)u2d.offset).c_str());
            i += 3;

            if( !(arg.flags & KernelArg::NO_SIZE) )
            {
                int cols = u2d.cols*arg.wscale/arg.iwscale;
                status = clSetKernelArg(p->handle, (cl_uint)i, sizeof(u2d.rows), &u2d.rows);
                CV_OCL_DBG_CHECK_RESULT(status, cv::format("clSetKernelArg('%s', arg_index=%d, rows_value=%d)", p->name.c_str(), (int)i, (int)u2d.rows).c_str());
                status = clSetKernelArg(p->handle, (cl_uint)(i+1), sizeof(cols), &cols);
                CV_OCL_DBG_CHECK_RESULT(status, cv::format("clSetKernelArg('%s', arg_index=%d, cols_value=%d)", p->name.c_str(), (int)(i+1), (int)cols).c_str());
                i += 2;
            }
        }
        else
        {
            UMat3D u3d(*arg.m);
            status = clSetKernelArg(p->handle, (cl_uint)(i+1), sizeof(u3d.slicestep), &u3d.slicestep);
            CV_OCL_DBG_CHECK_RESULT(status, cv::format("clSetKernelArg('%s', arg_index=%d, slicestep_value=%d)", p->name.c_str(), (int)(i+1), (int)u3d.slicestep).c_str());
            status = clSetKernelArg(p->handle, (cl_uint)(i+2), sizeof(u3d.step), &u3d.step);
            CV_OCL_DBG_CHECK_RESULT(status, cv::format("clSetKernelArg('%s', arg_index=%d, step_value=%d)", p->name.c_str(), (int)(i+2), (int)u3d.step).c_str());
            status = clSetKernelArg(p->handle, (cl_uint)(i+3), sizeof(u3d.offset), &u3d.offset);
            CV_OCL_DBG_CHECK_RESULT(status, cv::format("clSetKernelArg('%s', arg_index=%d, offset_value=%d)", p->name.c_str(), (int)(i+3), (int)u3d.offset).c_str());
            i += 4;
            if( !(arg.flags & KernelArg::NO_SIZE) )
            {
                int cols = u3d.cols*arg.wscale/arg.iwscale;
                status = clSetKernelArg(p->handle, (cl_uint)i, sizeof(u3d.slices), &u3d.slices);
                CV_OCL_DBG_CHECK_RESULT(status, cv::format("clSetKernelArg('%s', arg_index=%d, slices_value=%d)", p->name.c_str(), (int)i, (int)u3d.slices).c_str());
                status = clSetKernelArg(p->handle, (cl_uint)(i+1), sizeof(u3d.rows), &u3d.rows);
                CV_OCL_DBG_CHECK_RESULT(status, cv::format("clSetKernelArg('%s', arg_index=%d, rows_value=%d)", p->name.c_str(), (int)(i+1), (int)u3d.rows).c_str());
                status = clSetKernelArg(p->handle, (cl_uint)(i+2), sizeof(u3d.cols), &cols);
                CV_OCL_DBG_CHECK_RESULT(status, cv::format("clSetKernelArg('%s', arg_index=%d, cols_value=%d)", p->name.c_str(), (int)(i+2), (int)cols).c_str());
                i += 3;
            }
        }
        p->addUMat(*arg.m, !!(accessFlags & ACCESS_WRITE));
        return i;
    }
    status = clSetKernelArg(p->handle, (cl_uint)i, arg.sz, arg.obj);
    CV_OCL_DBG_CHECK_RESULT(status, cv::format("clSetKernelArg('%s', arg_index=%d, size=%d, obj=%p)", p->name.c_str(), (int)i, (int)arg.sz, (void*)arg.obj).c_str());
    return i+1;
}

bool Kernel::run(int dims, size_t _globalsize[], size_t _localsize[],
                 bool sync, const Queue& q)
{
    if (!p)
        return false;

    size_t globalsize[CV_MAX_DIM] = {1,1,1};
    size_t total = 1;
    CV_Assert(_globalsize != NULL);
    for (int i = 0; i < dims; i++)
    {
        size_t val = _localsize ? _localsize[i] :
            dims == 1 ? 64 : dims == 2 ? (i == 0 ? 256 : 8) : dims == 3 ? (8>>(int)(i>0)) : 1;
        CV_Assert( val > 0 );
        total *= _globalsize[i];
        if (_globalsize[i] == 1 && !_localsize)
            val = 1;
        globalsize[i] = divUp(_globalsize[i], (unsigned int)val) * val;
    }
    CV_Assert(total > 0);

    return p->run(dims, globalsize, _localsize, sync, NULL, q);
}


bool Kernel::Impl::run(int dims, size_t globalsize[], size_t localsize[],
        bool sync, int64* timeNS, const Queue& q)
{
    CV_INSTRUMENT_REGION_OPENCL_RUN(name.c_str());

    if (!handle || isInProgress)
        return false;

    cl_command_queue qq = getQueue(q);
    if (haveTempDstUMats)
        sync = true;
    if (haveTempSrcUMats)
        sync = true;
    if (timeNS)
        sync = true;
    cl_event asyncEvent = 0;
    cl_int retval = clEnqueueNDRangeKernel(qq, handle, (cl_uint)dims,
                                           NULL, globalsize, localsize, 0, 0,
                                           (sync && !timeNS) ? 0 : &asyncEvent);
#if !CV_OPENCL_SHOW_RUN_KERNELS
    if (retval != CL_SUCCESS)
#endif
    {
        cv::String msg = cv::format("clEnqueueNDRangeKernel('%s', dims=%d, globalsize=%zux%zux%zu, localsize=%s) sync=%s", name.c_str(), (int)dims,
                        globalsize[0], (dims > 1 ? globalsize[1] : 1), (dims > 2 ? globalsize[2] : 1),
                        (localsize ? cv::format("%zux%zux%zu", localsize[0], (dims > 1 ? localsize[1] : 1), (dims > 2 ? localsize[2] : 1)) : cv::String("NULL")).c_str(),
                        sync ? "true" : "false"
                        );
        if (retval != CL_SUCCESS)
        {
            msg = CV_OCL_API_ERROR_MSG(retval, msg.c_str());
        }
#if CV_OPENCL_TRACE_CHECK
        CV_OCL_TRACE_CHECK_RESULT(retval, msg.c_str());
#else
        printf("%s\n", msg.c_str());
        fflush(stdout);
#endif
    }
    if (sync || retval != CL_SUCCESS)
    {
        CV_OCL_DBG_CHECK(clFinish(qq));
        if (timeNS)
        {
            if (retval == CL_SUCCESS)
            {
                CV_OCL_DBG_CHECK(clWaitForEvents(1, &asyncEvent));
                cl_ulong startTime, stopTime;
                CV_OCL_CHECK(clGetEventProfilingInfo(asyncEvent, CL_PROFILING_COMMAND_START, sizeof(startTime), &startTime, NULL));
                CV_OCL_CHECK(clGetEventProfilingInfo(asyncEvent, CL_PROFILING_COMMAND_END, sizeof(stopTime), &stopTime, NULL));
                *timeNS = (int64)(stopTime - startTime);
            }
            else
            {
                *timeNS = -1;
            }
        }
        cleanupUMats();
    }
    else
    {
        addref();
        isInProgress = true;
        CV_OCL_CHECK(clSetEventCallback(asyncEvent, CL_COMPLETE, oclCleanupCallback, this));
    }
    if (asyncEvent)
        CV_OCL_DBG_CHECK(clReleaseEvent(asyncEvent));
    return retval == CL_SUCCESS;
}

bool Kernel::runTask(bool sync, const Queue& q)
{
    if(!p || !p->handle || p->isInProgress)
        return false;

    cl_command_queue qq = getQueue(q);
    cl_event asyncEvent = 0;
    cl_int retval = clEnqueueTask(qq, p->handle, 0, 0, sync ? 0 : &asyncEvent);
    CV_OCL_DBG_CHECK_RESULT(retval, cv::format("clEnqueueTask('%s') sync=%s", p->name.c_str(), sync ? "true" : "false").c_str());
    if (sync || retval != CL_SUCCESS)
    {
        CV_OCL_DBG_CHECK(clFinish(qq));
        p->cleanupUMats();
    }
    else
    {
        p->addref();
        p->isInProgress = true;
        CV_OCL_CHECK(clSetEventCallback(asyncEvent, CL_COMPLETE, oclCleanupCallback, p));
    }
    if (asyncEvent)
        CV_OCL_DBG_CHECK(clReleaseEvent(asyncEvent));
    return retval == CL_SUCCESS;
}

int64 Kernel::runProfiling(int dims, size_t globalsize[], size_t localsize[], const Queue& q_)
{
    CV_Assert(p && p->handle && !p->isInProgress);
    Queue q = q_.ptr() ? q_ : Queue::getDefault();
    CV_Assert(q.ptr());
    q.finish(); // call clFinish() on base queue
    Queue profilingQueue = q.getProfilingQueue();
    int64 timeNs = -1;
    bool res = p->run(dims, globalsize, localsize, true, &timeNs, profilingQueue);
    return res ? timeNs : -1;
}

size_t Kernel::workGroupSize() const
{
    if(!p || !p->handle)
        return 0;
    size_t val = 0, retsz = 0;
    cl_device_id dev = (cl_device_id)Device::getDefault().ptr();
    cl_int status = clGetKernelWorkGroupInfo(p->handle, dev, CL_KERNEL_WORK_GROUP_SIZE, sizeof(val), &val, &retsz);
    CV_OCL_CHECK_RESULT(status, "clGetKernelWorkGroupInfo(CL_KERNEL_WORK_GROUP_SIZE)");
    return status == CL_SUCCESS ? val : 0;
}

size_t Kernel::preferedWorkGroupSizeMultiple() const
{
    if(!p || !p->handle)
        return 0;
    size_t val = 0, retsz = 0;
    cl_device_id dev = (cl_device_id)Device::getDefault().ptr();
    cl_int status = clGetKernelWorkGroupInfo(p->handle, dev, CL_KERNEL_PREFERRED_WORK_GROUP_SIZE_MULTIPLE, sizeof(val), &val, &retsz);
    CV_OCL_CHECK_RESULT(status, "clGetKernelWorkGroupInfo(CL_KERNEL_PREFERRED_WORK_GROUP_SIZE_MULTIPLE)");
    return status == CL_SUCCESS ? val : 0;
}

bool Kernel::compileWorkGroupSize(size_t wsz[]) const
{
    if(!p || !p->handle || !wsz)
        return 0;
    size_t retsz = 0;
    cl_device_id dev = (cl_device_id)Device::getDefault().ptr();
    cl_int status = clGetKernelWorkGroupInfo(p->handle, dev, CL_KERNEL_COMPILE_WORK_GROUP_SIZE, sizeof(wsz[0])*3, wsz, &retsz);
    CV_OCL_CHECK_RESULT(status, "clGetKernelWorkGroupInfo(CL_KERNEL_COMPILE_WORK_GROUP_SIZE)");
    return status == CL_SUCCESS;
}

size_t Kernel::localMemSize() const
{
    if(!p || !p->handle)
        return 0;
    size_t retsz = 0;
    cl_ulong val = 0;
    cl_device_id dev = (cl_device_id)Device::getDefault().ptr();
    cl_int status = clGetKernelWorkGroupInfo(p->handle, dev, CL_KERNEL_LOCAL_MEM_SIZE, sizeof(val), &val, &retsz);
    CV_OCL_CHECK_RESULT(status, "clGetKernelWorkGroupInfo(CL_KERNEL_LOCAL_MEM_SIZE)");
    return status == CL_SUCCESS ? (size_t)val : 0;
}



///////////////////////////////////////// ProgramSource ///////////////////////////////////////////////

struct ProgramSource::Impl
{
    IMPLEMENT_REFCOUNTABLE();

    enum KIND {
        PROGRAM_SOURCE_CODE = 0,
        PROGRAM_BINARIES,
        PROGRAM_SPIR,
        PROGRAM_SPIRV
    } kind_;

    Impl(const String& src)
    {
        init(PROGRAM_SOURCE_CODE, cv::String(), cv::String());
        initFromSource(src, cv::String());
    }
    Impl(const String& module, const String& name, const String& codeStr, const String& codeHash)
    {
        init(PROGRAM_SOURCE_CODE, module, name);
        initFromSource(codeStr, codeHash);
    }

    /// reset fields
    void init(enum KIND kind, const String& module, const String& name)
    {
        refcount = 1;
        kind_ = kind;
        module_ = module;
        name_ = name;

        sourceAddr_ = NULL;
        sourceSize_ = 0;
        isHashUpdated = false;
    }

    void initFromSource(const String& codeStr, const String& codeHash)
    {
        codeStr_ = codeStr;
        sourceHash_ = codeHash;
        if (sourceHash_.empty())
        {
            updateHash();
        }
        else
        {
            isHashUpdated = true;
        }
    }

    void updateHash(const char* hashStr = NULL)
    {
        if (hashStr)
        {
            sourceHash_ = cv::String(hashStr);
            isHashUpdated = true;
            return;
        }
        uint64 hash = 0;
        switch (kind_)
        {
        case PROGRAM_SOURCE_CODE:
            if (sourceAddr_)
            {
                CV_Assert(codeStr_.empty());
                hash = crc64(sourceAddr_, sourceSize_); // static storage
            }
            else
            {
                CV_Assert(!codeStr_.empty());
                hash = crc64((uchar*)codeStr_.c_str(), codeStr_.size());
            }
            break;
        case PROGRAM_BINARIES:
        case PROGRAM_SPIR:
        case PROGRAM_SPIRV:
            hash = crc64(sourceAddr_, sourceSize_);
            break;
        default:
            CV_Error(Error::StsInternal, "Internal error");
        }
        sourceHash_ = cv::format("%08jx", (uintmax_t)hash);
        isHashUpdated = true;
    }

    Impl(enum KIND kind,
            const String& module, const String& name,
            const unsigned char* binary, const size_t size,
            const cv::String& buildOptions = cv::String())
    {
        init(kind, module, name);

        sourceAddr_ = binary;
        sourceSize_ = size;

        buildOptions_ = buildOptions;
    }

    static ProgramSource fromSourceWithStaticLifetime(const String& module, const String& name,
            const char* sourceCodeStaticStr, const char* hashStaticStr,
            const cv::String& buildOptions)
    {
        ProgramSource result;
        result.p = new Impl(PROGRAM_SOURCE_CODE, module, name,
                (const unsigned char*)sourceCodeStaticStr, strlen(sourceCodeStaticStr), buildOptions);
        result.p->updateHash(hashStaticStr);
        return result;
    }

    static ProgramSource fromBinary(const String& module, const String& name,
            const unsigned char* binary, const size_t size,
            const cv::String& buildOptions)
    {
        ProgramSource result;
        result.p = new Impl(PROGRAM_BINARIES, module, name, binary, size, buildOptions);
        return result;
    }

    static ProgramSource fromSPIR(const String& module, const String& name,
            const unsigned char* binary, const size_t size,
            const cv::String& buildOptions)
    {
        ProgramSource result;
        result.p = new Impl(PROGRAM_SPIR, module, name, binary, size, buildOptions);
        return result;
    }

    String module_;
    String name_;

    // TODO std::vector<ProgramSource> includes_;
    String codeStr_; // PROGRAM_SOURCE_CODE only

    const unsigned char* sourceAddr_;
    size_t sourceSize_;

    cv::String buildOptions_;

    String sourceHash_;
    bool isHashUpdated;

    friend struct Program::Impl;
    friend struct internal::ProgramEntry;
    friend struct Context::Impl;
};


ProgramSource::ProgramSource()
{
    p = 0;
}

ProgramSource::ProgramSource(const String& module, const String& name, const String& codeStr, const String& codeHash)
{
    p = new Impl(module, name, codeStr, codeHash);
}

ProgramSource::ProgramSource(const char* prog)
{
    p = new Impl(prog);
}

ProgramSource::ProgramSource(const String& prog)
{
    p = new Impl(prog);
}

ProgramSource::~ProgramSource()
{
    if(p)
        p->release();
}

ProgramSource::ProgramSource(const ProgramSource& prog)
{
    p = prog.p;
    if(p)
        p->addref();
}

ProgramSource& ProgramSource::operator = (const ProgramSource& prog)
{
    Impl* newp = (Impl*)prog.p;
    if(newp)
        newp->addref();
    if(p)
        p->release();
    p = newp;
    return *this;
}

const String& ProgramSource::source() const
{
    CV_Assert(p);
    CV_Assert(p->kind_ == Impl::PROGRAM_SOURCE_CODE);
    CV_Assert(p->sourceAddr_ == NULL); // method returns reference - can't construct temporary object
    return p->codeStr_;
}

ProgramSource::hash_t ProgramSource::hash() const
{
    CV_Error(Error::StsNotImplemented, "Removed method: ProgramSource::hash()");
}

ProgramSource ProgramSource::fromBinary(const String& module, const String& name,
        const unsigned char* binary, const size_t size,
        const cv::String& buildOptions)
{
    CV_Assert(binary);
    CV_Assert(size > 0);
    return Impl::fromBinary(module, name, binary, size, buildOptions);
}

ProgramSource ProgramSource::fromSPIR(const String& module, const String& name,
        const unsigned char* binary, const size_t size,
        const cv::String& buildOptions)
{
    CV_Assert(binary);
    CV_Assert(size > 0);
    return Impl::fromBinary(module, name, binary, size, buildOptions);
}


internal::ProgramEntry::operator ProgramSource&() const
{
    if (this->pProgramSource == NULL)
    {
        cv::AutoLock lock(cv::getInitializationMutex());
        if (this->pProgramSource == NULL)
        {
            ProgramSource ps = ProgramSource::Impl::fromSourceWithStaticLifetime(this->module, this->name, this->programCode, this->programHash, cv::String());
            ProgramSource* ptr = new ProgramSource(ps);
            const_cast<ProgramEntry*>(this)->pProgramSource = ptr;
        }
    }
    return *this->pProgramSource;
}



/////////////////////////////////////////// Program /////////////////////////////////////////////

#ifdef HAVE_OPENCL

static
cv::String joinBuildOptions(const cv::String& a, const cv::String& b)
{
    if (b.empty())
        return a;
    if (a.empty())
        return b;
    if (b[0] == ' ')
        return a + b;
    return a + (cv::String(" ") + b);
}

struct Program::Impl
{
    IMPLEMENT_REFCOUNTABLE();

    Impl(const ProgramSource& src,
         const String& _buildflags, String& errmsg) :
         refcount(1),
         handle(NULL),
         buildflags(_buildflags)
    {
        const ProgramSource::Impl* src_ = src.getImpl();
        CV_Assert(src_);
        sourceModule_ = src_->module_;
        sourceName_ = src_->name_;
        const Context ctx = Context::getDefault();
        Device device = ctx.device(0);
        if (ctx.ptr() == NULL || device.ptr() == NULL)
            return;
        buildflags = joinBuildOptions(buildflags, src_->buildOptions_);
        if (src.getImpl()->kind_ == ProgramSource::Impl::PROGRAM_SOURCE_CODE)
        {
            if (device.isAMD())
                buildflags = joinBuildOptions(buildflags, " -D AMD_DEVICE");
            else if (device.isIntel())
                buildflags = joinBuildOptions(buildflags, " -D INTEL_DEVICE");
            const String param_buildExtraOptions = getBuildExtraOptions();
            if (!param_buildExtraOptions.empty())
                buildflags = joinBuildOptions(buildflags, param_buildExtraOptions);
        }
        compile(ctx, src_, errmsg);
    }

    bool compile(const Context& ctx, const ProgramSource::Impl* src_, String& errmsg)
    {
        CV_Assert(ctx.getImpl());
        CV_Assert(src_);

        // We don't cache OpenCL binaries
        if (src_->kind_ == ProgramSource::Impl::PROGRAM_BINARIES)
        {
            CV_LOG_VERBOSE(NULL, 0, "Load program binary... " << src_->module_.c_str() << "/" << src_->name_.c_str());
            bool isLoaded = createFromBinary(ctx, src_->sourceAddr_, src_->sourceSize_, errmsg);
            return isLoaded;
        }
        return compileWithCache(ctx, src_, errmsg);
    }

    bool compileWithCache(const Context& ctx, const ProgramSource::Impl* src_, String& errmsg)
    {
        CV_Assert(ctx.getImpl());
        CV_Assert(src_);
        CV_Assert(src_->kind_ != ProgramSource::Impl::PROGRAM_BINARIES);

#if OPENCV_HAVE_FILESYSTEM_SUPPORT
        OpenCLBinaryCacheConfigurator& config = OpenCLBinaryCacheConfigurator::getSingletonInstance();
        const std::string base_dir = config.prepareCacheDirectoryForContext(
                ctx.getImpl()->getPrefixString(),
                ctx.getImpl()->getPrefixBase()
        );
        const String& hash_str = src_->sourceHash_;
        cv::String fname;
        if (!base_dir.empty() && !src_->module_.empty() && !src_->name_.empty())
        {
            CV_Assert(!hash_str.empty());
            fname = src_->module_ + "--" + src_->name_ + "_" + hash_str + ".bin";
            fname = utils::fs::join(base_dir, fname);
        }
        const cv::Ptr<utils::fs::FileLock> fileLock = config.cache_lock_; // can be empty
        if (!fname.empty() && CV_OPENCL_CACHE_ENABLE)
        {
            try
            {
                std::vector<char> binaryBuf;
                bool res = false;
                {
                    cv::utils::optional_shared_lock_guard<cv::utils::fs::FileLock> lock_fs(fileLock.get());
                    BinaryProgramFile file(fname, hash_str.c_str());
                    res = file.read(buildflags, binaryBuf);
                }
                if (res)
                {
                    CV_Assert(!binaryBuf.empty());
                    CV_LOG_VERBOSE(NULL, 0, "Load program binary from cache: " << src_->module_.c_str() << "/" << src_->name_.c_str());
                    bool isLoaded = createFromBinary(ctx, binaryBuf, errmsg);
                    if (isLoaded)
                        return true;
                }
            }
            catch (const cv::Exception& e)
            {
                CV_UNUSED(e);
                CV_LOG_VERBOSE(NULL, 0, "Can't load OpenCL binary: " + fname << std::endl << e.what());
            }
            catch (...)
            {
                CV_LOG_VERBOSE(NULL, 0, "Can't load OpenCL binary: " + fname);
            }
        }
#endif // OPENCV_HAVE_FILESYSTEM_SUPPORT
        CV_Assert(handle == NULL);
        if (src_->kind_ == ProgramSource::Impl::PROGRAM_SOURCE_CODE)
        {
            if (!buildFromSources(ctx, src_, errmsg))
            {
                return false;
            }
        }
        else if (src_->kind_ == ProgramSource::Impl::PROGRAM_SPIR)
        {
            buildflags = joinBuildOptions(buildflags, " -x spir");
            if ((cv::String(" ") + buildflags).find(" -spir-std=") == cv::String::npos)
            {
                buildflags = joinBuildOptions(buildflags, " -spir-std=1.2");
            }
            CV_LOG_VERBOSE(NULL, 0, "Load program SPIR binary... " << src_->module_.c_str() << "/" << src_->name_.c_str());
            bool isLoaded = createFromBinary(ctx, src_->sourceAddr_, src_->sourceSize_, errmsg);
            if (!isLoaded)
                return false;
        }
        else if (src_->kind_ == ProgramSource::Impl::PROGRAM_SPIRV)
        {
            CV_Error(Error::StsNotImplemented, "OpenCL: SPIR-V is not supported");
        }
        else
        {
            CV_Error(Error::StsInternal, "Internal error");
        }
        CV_Assert(handle != NULL);
#if OPENCV_HAVE_FILESYSTEM_SUPPORT
        if (!fname.empty() && CV_OPENCL_CACHE_WRITE)
        {
            try
            {
                std::vector<char> binaryBuf;
                getProgramBinary(binaryBuf);
                {
                    cv::utils::optional_lock_guard<cv::utils::fs::FileLock> lock_fs(fileLock.get());
                    BinaryProgramFile file(fname, hash_str.c_str());
                    file.write(buildflags, binaryBuf);
                }
            }
            catch (const cv::Exception& e)
            {
                CV_LOG_WARNING(NULL, "Can't save OpenCL binary into cache: " + fname << std::endl << e.what());
            }
            catch (...)
            {
                CV_LOG_WARNING(NULL, "Can't save OpenCL binary into cache: " + fname);
            }
        }
#endif // OPENCV_HAVE_FILESYSTEM_SUPPORT
#if CV_OPENCL_VALIDATE_BINARY_PROGRAMS
        if (CV_OPENCL_VALIDATE_BINARY_PROGRAMS_VALUE)
        {
            std::vector<char> binaryBuf;
            getProgramBinary(binaryBuf);
            if (!binaryBuf.empty())
            {
                CV_OCL_DBG_CHECK(clReleaseProgram(handle));
                handle = NULL;
                createFromBinary(ctx, binaryBuf, errmsg);
            }
        }
#endif
        return handle != NULL;
    }

    void dumpBuildLog_(cl_int result, const cl_device_id* deviceList, String& errmsg)
    {
        AutoBuffer<char, 4096> buffer; buffer[0] = 0;

        size_t retsz = 0;
        cl_int log_retval = clGetProgramBuildInfo(handle, deviceList[0],
                                                  CL_PROGRAM_BUILD_LOG, 0, 0, &retsz);
        if (log_retval == CL_SUCCESS && retsz > 1)
        {
            buffer.resize(retsz + 16);
            log_retval = clGetProgramBuildInfo(handle, deviceList[0],
                                               CL_PROGRAM_BUILD_LOG, retsz+1, buffer.data(), &retsz);
            if (log_retval == CL_SUCCESS)
            {
                if (retsz < buffer.size())
                    buffer[retsz] = 0;
                else
                    buffer[buffer.size() - 1] = 0;
            }
            else
            {
                buffer[0] = 0;
            }
        }

        errmsg = String(buffer.data());
        printf("OpenCL program build log: %s/%s\nStatus %d: %s\n%s\n%s\n",
                sourceModule_.c_str(), sourceName_.c_str(),
                result, getOpenCLErrorString(result),
                buildflags.c_str(), errmsg.c_str());
        fflush(stdout);
    }

    bool buildFromSources(const Context& ctx, const ProgramSource::Impl* src_, String& errmsg)
    {
        CV_Assert(src_);
        CV_Assert(src_->kind_ == ProgramSource::Impl::PROGRAM_SOURCE_CODE);
        CV_Assert(handle == NULL);
        CV_INSTRUMENT_REGION_OPENCL_COMPILE(cv::format("Build OpenCL program: %s/%s %s options: %s",
                sourceModule_.c_str(), sourceName_.c_str(),
                src_->sourceHash_.c_str(), buildflags.c_str()).c_str());

        CV_LOG_VERBOSE(NULL, 0, "Compile... " << sourceModule_.c_str() << "/" << sourceName_.c_str());

        const char* srcptr = src_->sourceAddr_ ? ((const char*)src_->sourceAddr_) : src_->codeStr_.c_str();
        size_t srclen = src_->sourceAddr_ ? src_->sourceSize_ : src_->codeStr_.size();
        CV_Assert(srcptr != NULL);
        CV_Assert(srclen > 0);

        cl_int retval = 0;

        handle = clCreateProgramWithSource((cl_context)ctx.ptr(), 1, &srcptr, &srclen, &retval);
        CV_OCL_DBG_CHECK_RESULT(retval, "clCreateProgramWithSource");
        CV_Assert(handle || retval != CL_SUCCESS);
        if (handle && retval == CL_SUCCESS)
        {
            size_t n = ctx.ndevices();
            AutoBuffer<cl_device_id, 4> deviceListBuf(n + 1);
            cl_device_id* deviceList = deviceListBuf.data();
            for (size_t i = 0; i < n; i++)
            {
                deviceList[i] = (cl_device_id)(ctx.device(i).ptr());
            }

            retval = clBuildProgram(handle, (cl_uint)n, deviceList, buildflags.c_str(), 0, 0);
            CV_OCL_TRACE_CHECK_RESULT(/*don't throw: retval*/CL_SUCCESS, cv::format("clBuildProgram(source: %s)", buildflags.c_str()).c_str());
#if !CV_OPENCL_ALWAYS_SHOW_BUILD_LOG
            if (retval != CL_SUCCESS)
#endif
            {
                dumpBuildLog_(retval, deviceList, errmsg);

                // don't remove "retval != CL_SUCCESS" condition here:
                // it would break CV_OPENCL_ALWAYS_SHOW_BUILD_LOG mode
                if (retval != CL_SUCCESS && handle)
                {
                    CV_OCL_DBG_CHECK(clReleaseProgram(handle));
                    handle = NULL;
                }
            }
#if CV_OPENCL_VALIDATE_BINARY_PROGRAMS
            if (handle && CV_OPENCL_VALIDATE_BINARY_PROGRAMS_VALUE)
            {
                CV_LOG_INFO(NULL, "OpenCL: query kernel names (build from sources)...");
                size_t retsz = 0;
                char kernels_buffer[4096] = {0};
                cl_int result = clGetProgramInfo(handle, CL_PROGRAM_KERNEL_NAMES, sizeof(kernels_buffer), &kernels_buffer[0], &retsz);
                if (retsz < sizeof(kernels_buffer))
                    kernels_buffer[retsz] = 0;
                else
                    kernels_buffer[0] = 0;
                CV_LOG_INFO(NULL, result << ": Kernels='" << kernels_buffer << "'");
            }
#endif

        }
        return handle != NULL;
    }

    void getProgramBinary(std::vector<char>& buf)
    {
        CV_Assert(handle);
        size_t sz = 0;
        CV_OCL_CHECK(clGetProgramInfo(handle, CL_PROGRAM_BINARY_SIZES, sizeof(sz), &sz, NULL));
        buf.resize(sz);
        uchar* ptr = (uchar*)&buf[0];
        CV_OCL_CHECK(clGetProgramInfo(handle, CL_PROGRAM_BINARIES, sizeof(ptr), &ptr, NULL));
    }

    bool createFromBinary(const Context& ctx, const std::vector<char>& buf, String& errmsg)
    {
        return createFromBinary(ctx, (const unsigned char*)&buf[0], buf.size(), errmsg);
    }

    bool createFromBinary(const Context& ctx, const unsigned char* binaryAddr, const size_t binarySize, String& errmsg)
    {
        CV_Assert(handle == NULL);
        CV_INSTRUMENT_REGION_OPENCL_COMPILE("Load OpenCL program");
        CV_LOG_VERBOSE(NULL, 0, "Load from binary... (" << binarySize << " bytes)");

        CV_Assert(binarySize > 0);

        size_t ndevices = (int)ctx.ndevices();
        AutoBuffer<cl_device_id> devices_(ndevices);
        AutoBuffer<const uchar*> binaryPtrs_(ndevices);
        AutoBuffer<size_t> binarySizes_(ndevices);

        cl_device_id* devices = devices_.data();
        const uchar** binaryPtrs = binaryPtrs_.data();
        size_t* binarySizes = binarySizes_.data();
        for (size_t i = 0; i < ndevices; i++)
        {
            devices[i] = (cl_device_id)ctx.device(i).ptr();
            binaryPtrs[i] = binaryAddr;
            binarySizes[i] = binarySize;
        }

        cl_int result = 0;
        handle = clCreateProgramWithBinary((cl_context)ctx.ptr(), (cl_uint)ndevices, devices_.data(),
                                           binarySizes, binaryPtrs, NULL, &result);
        if (result != CL_SUCCESS)
        {
            CV_LOG_ERROR(NULL, CV_OCL_API_ERROR_MSG(result, "clCreateProgramWithBinary"));
            if (handle)
            {
                CV_OCL_DBG_CHECK(clReleaseProgram(handle));
                handle = NULL;
            }
        }
        if (!handle)
        {
            return false;
        }
        // call clBuildProgram()
        {
            result = clBuildProgram(handle, (cl_uint)ndevices, devices_.data(), buildflags.c_str(), 0, 0);
            CV_OCL_DBG_CHECK_RESULT(result, cv::format("clBuildProgram(binary: %s/%s)", sourceModule_.c_str(), sourceName_.c_str()).c_str());
            if (result != CL_SUCCESS)
            {
                dumpBuildLog_(result, devices, errmsg);
                if (handle)
                {
                    CV_OCL_DBG_CHECK(clReleaseProgram(handle));
                    handle = NULL;
                }
                return false;
            }
        }
        // check build status
        {
            cl_build_status build_status = CL_BUILD_NONE;
            size_t retsz = 0;
            CV_OCL_DBG_CHECK(result = clGetProgramBuildInfo(handle, devices[0], CL_PROGRAM_BUILD_STATUS,
                    sizeof(build_status), &build_status, &retsz));
            if (result == CL_SUCCESS)
            {
                if (build_status == CL_BUILD_SUCCESS)
                {
                    return true;
                }
                else
                {
                    CV_LOG_WARNING(NULL, "clGetProgramBuildInfo() returns " << build_status);
                    return false;
                }
            }
            else
            {
                CV_LOG_ERROR(NULL, CV_OCL_API_ERROR_MSG(result, "clGetProgramBuildInfo()"));
                if (handle)
                {
                    CV_OCL_DBG_CHECK(clReleaseProgram(handle));
                    handle = NULL;
                }
            }
        }
#if CV_OPENCL_VALIDATE_BINARY_PROGRAMS
        if (handle && CV_OPENCL_VALIDATE_BINARY_PROGRAMS_VALUE)
        {
            CV_LOG_INFO(NULL, "OpenCL: query kernel names (binary)...");
            size_t retsz = 0;
            char kernels_buffer[4096] = {0};
            result = clGetProgramInfo(handle, CL_PROGRAM_KERNEL_NAMES, sizeof(kernels_buffer), &kernels_buffer[0], &retsz);
            if (retsz < sizeof(kernels_buffer))
                kernels_buffer[retsz] = 0;
            else
                kernels_buffer[0] = 0;
            CV_LOG_INFO(NULL, result << ": Kernels='" << kernels_buffer << "'");
        }
#endif
        return handle != NULL;
    }

    ~Impl()
    {
        if( handle )
        {
#ifdef _WIN32
            if (!cv::__termination)
#endif
            {
                clReleaseProgram(handle);
            }
            handle = NULL;
        }
    }

    cl_program handle;

    String buildflags;
    String sourceModule_;
    String sourceName_;
};

#else // HAVE_OPENCL
struct Program::Impl : public DummyImpl {};
#endif // HAVE_OPENCL


Program::Program() { p = 0; }

Program::Program(const ProgramSource& src,
        const String& buildflags, String& errmsg)
{
    p = 0;
    create(src, buildflags, errmsg);
}

Program::Program(const Program& prog)
{
    p = prog.p;
    if(p)
        p->addref();
}

Program& Program::operator = (const Program& prog)
{
    Impl* newp = (Impl*)prog.p;
    if(newp)
        newp->addref();
    if(p)
        p->release();
    p = newp;
    return *this;
}

Program::~Program()
{
    if(p)
        p->release();
}

bool Program::create(const ProgramSource& src,
            const String& buildflags, String& errmsg)
{
    if(p)
    {
        p->release();
        p = NULL;
    }
#ifdef HAVE_OPENCL
    p = new Impl(src, buildflags, errmsg);
    if(!p->handle)
    {
        p->release();
        p = 0;
    }
    return p != 0;
#else
    CV_OPENCL_NO_SUPPORT();
#endif
}

void* Program::ptr() const
{
#ifdef HAVE_OPENCL
    return p ? p->handle : 0;
#else
    CV_OPENCL_NO_SUPPORT();
#endif
}

#ifndef OPENCV_REMOVE_DEPRECATED_API
const ProgramSource& Program::source() const
{
    CV_Error(Error::StsNotImplemented, "Removed API");
}

bool Program::read(const String& bin, const String& buildflags)
{
    CV_UNUSED(bin); CV_UNUSED(buildflags);
    CV_Error(Error::StsNotImplemented, "Removed API");
}

bool Program::write(String& bin) const
{
    CV_UNUSED(bin);
    CV_Error(Error::StsNotImplemented, "Removed API");
}

String Program::getPrefix() const
{
#ifdef HAVE_OPENCL
    if(!p)
        return String();
    Context::Impl* ctx_ = Context::getDefault().getImpl();
    CV_Assert(ctx_);
    return cv::format("opencl=%s\nbuildflags=%s", ctx_->getPrefixString().c_str(), p->buildflags.c_str());
#else
    CV_OPENCL_NO_SUPPORT();
#endif
}

String Program::getPrefix(const String& buildflags)
{
#ifdef HAVE_OPENCL
        Context::Impl* ctx_ = Context::getDefault().getImpl();
        CV_Assert(ctx_);
        return cv::format("opencl=%s\nbuildflags=%s", ctx_->getPrefixString().c_str(), buildflags.c_str());
#else
    CV_OPENCL_NO_SUPPORT();
#endif
}
#endif

void Program::getBinary(std::vector<char>& binary) const
{
#ifdef HAVE_OPENCL
    CV_Assert(p && "Empty program");
    p->getProgramBinary(binary);
#else
    binary.clear();
    CV_OPENCL_NO_SUPPORT();
#endif
}

Program Context::Impl::getProg(const ProgramSource& src,
                               const String& buildflags, String& errmsg)
{
#ifdef HAVE_OPENCL
    size_t limit = getProgramCountLimit();
    const ProgramSource::Impl* src_ = src.getImpl();
    CV_Assert(src_);
    String key = cv::format("module=%s name=%s codehash=%s\nopencl=%s\nbuildflags=%s",
            src_->module_.c_str(), src_->name_.c_str(), src_->sourceHash_.c_str(),
            getPrefixString().c_str(),
            buildflags.c_str());
    {
        cv::AutoLock lock(program_cache_mutex);
        phash_t::iterator it = phash.find(key);
        if (it != phash.end())
        {
            // TODO LRU cache
            CacheList::iterator i = std::find(cacheList.begin(), cacheList.end(), key);
            if (i != cacheList.end() && i != cacheList.begin())
            {
                cacheList.erase(i);
                cacheList.push_front(key);
            }
            return it->second;
        }
        { // cleanup program cache
            size_t sz = phash.size();
            if (limit > 0 && sz >= limit)
            {
                static bool warningFlag = false;
                if (!warningFlag)
                {
                    printf("\nWARNING: OpenCV-OpenCL:\n"
                        "    In-memory cache for OpenCL programs is full, older programs will be unloaded.\n"
                        "    You can change cache size via OPENCV_OPENCL_PROGRAM_CACHE environment variable\n\n");
                    warningFlag = true;
                }
                while (!cacheList.empty())
                {
                    size_t c = phash.erase(cacheList.back());
                    cacheList.pop_back();
                    if (c != 0)
                        break;
                }
            }
        }
    }
    Program prog(src, buildflags, errmsg);
    // Cache result of build failures too (to prevent unnecessary compiler invocations)
    {
        cv::AutoLock lock(program_cache_mutex);
        phash.insert(std::pair<std::string, Program>(key, prog));
        cacheList.push_front(key);
    }
    return prog;
#else
    CV_OPENCL_NO_SUPPORT();
#endif
}


//////////////////////////////////////////// OpenCLAllocator //////////////////////////////////////////////////

template<typename T>
class OpenCLBufferPool
{
protected:
    ~OpenCLBufferPool() { }
public:
    virtual T allocate(size_t size) = 0;
    virtual void release(T buffer) = 0;
};

template <typename Derived, typename BufferEntry, typename T>
class OpenCLBufferPoolBaseImpl : public BufferPoolController, public OpenCLBufferPool<T>
{
private:
    inline Derived& derived() { return *static_cast<Derived*>(this); }
protected:
    Mutex mutex_;

    size_t currentReservedSize;
    size_t maxReservedSize;

    std::list<BufferEntry> allocatedEntries_; // Allocated and used entries
    std::list<BufferEntry> reservedEntries_; // LRU order. Allocated, but not used entries

    // synchronized
    bool _findAndRemoveEntryFromAllocatedList(CV_OUT BufferEntry& entry, T buffer)
    {
        typename std::list<BufferEntry>::iterator i = allocatedEntries_.begin();
        for (; i != allocatedEntries_.end(); ++i)
        {
            BufferEntry& e = *i;
            if (e.clBuffer_ == buffer)
            {
                entry = e;
                allocatedEntries_.erase(i);
                return true;
            }
        }
        return false;
    }

    // synchronized
    bool _findAndRemoveEntryFromReservedList(CV_OUT BufferEntry& entry, const size_t size)
    {
        if (reservedEntries_.empty())
            return false;
        typename std::list<BufferEntry>::iterator i = reservedEntries_.begin();
        typename std::list<BufferEntry>::iterator result_pos = reservedEntries_.end();
        BufferEntry result;
        size_t minDiff = (size_t)(-1);
        for (; i != reservedEntries_.end(); ++i)
        {
            BufferEntry& e = *i;
            if (e.capacity_ >= size)
            {
                size_t diff = e.capacity_ - size;
                if (diff < std::max((size_t)4096, size / 8) && (result_pos == reservedEntries_.end() || diff < minDiff))
                {
                    minDiff = diff;
                    result_pos = i;
                    result = e;
                    if (diff == 0)
                        break;
                }
            }
        }
        if (result_pos != reservedEntries_.end())
        {
            //CV_DbgAssert(result == *result_pos);
            reservedEntries_.erase(result_pos);
            entry = result;
            currentReservedSize -= entry.capacity_;
            allocatedEntries_.push_back(entry);
            return true;
        }
        return false;
    }

    // synchronized
    void _checkSizeOfReservedEntries()
    {
        while (currentReservedSize > maxReservedSize)
        {
            CV_DbgAssert(!reservedEntries_.empty());
            const BufferEntry& entry = reservedEntries_.back();
            CV_DbgAssert(currentReservedSize >= entry.capacity_);
            currentReservedSize -= entry.capacity_;
            derived()._releaseBufferEntry(entry);
            reservedEntries_.pop_back();
        }
    }

    inline size_t _allocationGranularity(size_t size)
    {
        // heuristic values
        if (size < 1024*1024)
            return 4096;  // don't work with buffers smaller than 4Kb (hidden allocation overhead issue)
        else if (size < 16*1024*1024)
            return 64*1024;
        else
            return 1024*1024;
    }

public:
    OpenCLBufferPoolBaseImpl()
        : currentReservedSize(0),
          maxReservedSize(0)
    {
        // nothing
    }
    virtual ~OpenCLBufferPoolBaseImpl()
    {
        freeAllReservedBuffers();
        CV_Assert(reservedEntries_.empty());
    }
public:
    virtual T allocate(size_t size) CV_OVERRIDE
    {
        AutoLock locker(mutex_);
        BufferEntry entry;
        if (maxReservedSize > 0 && _findAndRemoveEntryFromReservedList(entry, size))
        {
            CV_DbgAssert(size <= entry.capacity_);
            LOG_BUFFER_POOL("Reuse reserved buffer: %p\n", entry.clBuffer_);
        }
        else
        {
            derived()._allocateBufferEntry(entry, size);
        }
        return entry.clBuffer_;
    }
    virtual void release(T buffer) CV_OVERRIDE
    {
        AutoLock locker(mutex_);
        BufferEntry entry;
        CV_Assert(_findAndRemoveEntryFromAllocatedList(entry, buffer));
        if (maxReservedSize == 0 || entry.capacity_ > maxReservedSize / 8)
        {
            derived()._releaseBufferEntry(entry);
        }
        else
        {
            reservedEntries_.push_front(entry);
            currentReservedSize += entry.capacity_;
            _checkSizeOfReservedEntries();
        }
    }

    virtual size_t getReservedSize() const CV_OVERRIDE { return currentReservedSize; }
    virtual size_t getMaxReservedSize() const CV_OVERRIDE { return maxReservedSize; }
    virtual void setMaxReservedSize(size_t size) CV_OVERRIDE
    {
        AutoLock locker(mutex_);
        size_t oldMaxReservedSize = maxReservedSize;
        maxReservedSize = size;
        if (maxReservedSize < oldMaxReservedSize)
        {
            typename std::list<BufferEntry>::iterator i = reservedEntries_.begin();
            for (; i != reservedEntries_.end();)
            {
                const BufferEntry& entry = *i;
                if (entry.capacity_ > maxReservedSize / 8)
                {
                    CV_DbgAssert(currentReservedSize >= entry.capacity_);
                    currentReservedSize -= entry.capacity_;
                    derived()._releaseBufferEntry(entry);
                    i = reservedEntries_.erase(i);
                    continue;
                }
                ++i;
            }
            _checkSizeOfReservedEntries();
        }
    }
    virtual void freeAllReservedBuffers() CV_OVERRIDE
    {
        AutoLock locker(mutex_);
        typename std::list<BufferEntry>::const_iterator i = reservedEntries_.begin();
        for (; i != reservedEntries_.end(); ++i)
        {
            const BufferEntry& entry = *i;
            derived()._releaseBufferEntry(entry);
        }
        reservedEntries_.clear();
        currentReservedSize = 0;
    }
};

struct CLBufferEntry
{
    cl_mem clBuffer_;
    size_t capacity_;
    CLBufferEntry() : clBuffer_((cl_mem)NULL), capacity_(0) { }
};

class OpenCLBufferPoolImpl CV_FINAL : public OpenCLBufferPoolBaseImpl<OpenCLBufferPoolImpl, CLBufferEntry, cl_mem>
{
public:
    typedef struct CLBufferEntry BufferEntry;
protected:
    int createFlags_;
public:
    OpenCLBufferPoolImpl(int createFlags = 0)
        : createFlags_(createFlags)
    {
    }

    void _allocateBufferEntry(BufferEntry& entry, size_t size)
    {
        CV_DbgAssert(entry.clBuffer_ == NULL);
        entry.capacity_ = alignSize(size, (int)_allocationGranularity(size));
        Context& ctx = Context::getDefault();
        cl_int retval = CL_SUCCESS;
        entry.clBuffer_ = clCreateBuffer((cl_context)ctx.ptr(), CL_MEM_READ_WRITE|createFlags_, entry.capacity_, 0, &retval);
        CV_OCL_CHECK_RESULT(retval, cv::format("clCreateBuffer(capacity=%lld) => %p", (long long int)entry.capacity_, (void*)entry.clBuffer_).c_str());
        CV_Assert(entry.clBuffer_ != NULL);
        if(retval == CL_SUCCESS)
        {
            CV_IMPL_ADD(CV_IMPL_OCL);
        }
        LOG_BUFFER_POOL("OpenCL allocate %lld (0x%llx) bytes: %p\n",
                (long long)entry.capacity_, (long long)entry.capacity_, entry.clBuffer_);
        allocatedEntries_.push_back(entry);
    }

    void _releaseBufferEntry(const BufferEntry& entry)
    {
        CV_Assert(entry.capacity_ != 0);
        CV_Assert(entry.clBuffer_ != NULL);
        LOG_BUFFER_POOL("OpenCL release buffer: %p, %lld (0x%llx) bytes\n",
                entry.clBuffer_, (long long)entry.capacity_, (long long)entry.capacity_);
        CV_OCL_DBG_CHECK(clReleaseMemObject(entry.clBuffer_));
    }
};

#ifdef HAVE_OPENCL_SVM
struct CLSVMBufferEntry
{
    void* clBuffer_;
    size_t capacity_;
    CLSVMBufferEntry() : clBuffer_(NULL), capacity_(0) { }
};
class OpenCLSVMBufferPoolImpl CV_FINAL : public OpenCLBufferPoolBaseImpl<OpenCLSVMBufferPoolImpl, CLSVMBufferEntry, void*>
{
public:
    typedef struct CLSVMBufferEntry BufferEntry;
public:
    OpenCLSVMBufferPoolImpl()
    {
    }

    void _allocateBufferEntry(BufferEntry& entry, size_t size)
    {
        CV_DbgAssert(entry.clBuffer_ == NULL);
        entry.capacity_ = alignSize(size, (int)_allocationGranularity(size));

        Context& ctx = Context::getDefault();
        const svm::SVMCapabilities svmCaps = svm::getSVMCapabilitites(ctx);
        bool isFineGrainBuffer = svmCaps.isSupportFineGrainBuffer();
        cl_svm_mem_flags memFlags = CL_MEM_READ_WRITE |
                (isFineGrainBuffer ? CL_MEM_SVM_FINE_GRAIN_BUFFER : 0);

        const svm::SVMFunctions* svmFns = svm::getSVMFunctions(ctx);
        CV_DbgAssert(svmFns->isValid());

        CV_OPENCL_SVM_TRACE_P("clSVMAlloc: %d\n", (int)entry.capacity_);
        void *buf = svmFns->fn_clSVMAlloc((cl_context)ctx.ptr(), memFlags, entry.capacity_, 0);
        CV_Assert(buf);

        entry.clBuffer_ = buf;
        {
            CV_IMPL_ADD(CV_IMPL_OCL);
        }
        LOG_BUFFER_POOL("OpenCL SVM allocate %lld (0x%llx) bytes: %p\n",
                (long long)entry.capacity_, (long long)entry.capacity_, entry.clBuffer_);
        allocatedEntries_.push_back(entry);
    }

    void _releaseBufferEntry(const BufferEntry& entry)
    {
        CV_Assert(entry.capacity_ != 0);
        CV_Assert(entry.clBuffer_ != NULL);
        LOG_BUFFER_POOL("OpenCL release SVM buffer: %p, %lld (0x%llx) bytes\n",
                entry.clBuffer_, (long long)entry.capacity_, (long long)entry.capacity_);
        Context& ctx = Context::getDefault();
        const svm::SVMFunctions* svmFns = svm::getSVMFunctions(ctx);
        CV_DbgAssert(svmFns->isValid());
        CV_OPENCL_SVM_TRACE_P("clSVMFree: %p\n",  entry.clBuffer_);
        svmFns->fn_clSVMFree((cl_context)ctx.ptr(), entry.clBuffer_);
    }
};
#endif



template <bool readAccess, bool writeAccess>
class AlignedDataPtr
{
protected:
    const size_t size_;
    uchar* const originPtr_;
    const size_t alignment_;
    uchar* ptr_;
    uchar* allocatedPtr_;

public:
    AlignedDataPtr(uchar* ptr, size_t size, size_t alignment)
        : size_(size), originPtr_(ptr), alignment_(alignment), ptr_(ptr), allocatedPtr_(NULL)
    {
        CV_DbgAssert((alignment & (alignment - 1)) == 0); // check for 2^n
        CV_DbgAssert(!readAccess || ptr);
        if (((size_t)ptr_ & (alignment - 1)) != 0)
        {
            allocatedPtr_ = new uchar[size_ + alignment - 1];
            ptr_ = (uchar*)(((uintptr_t)allocatedPtr_ + (alignment - 1)) & ~(alignment - 1));
            if (readAccess)
            {
                memcpy(ptr_, originPtr_, size_);
            }
        }
    }

    uchar* getAlignedPtr() const
    {
        CV_DbgAssert(((size_t)ptr_ & (alignment_ - 1)) == 0);
        return ptr_;
    }

    ~AlignedDataPtr()
    {
        if (allocatedPtr_)
        {
            if (writeAccess)
            {
                memcpy(originPtr_, ptr_, size_);
            }
            delete[] allocatedPtr_;
            allocatedPtr_ = NULL;
        }
        ptr_ = NULL;
    }
private:
    AlignedDataPtr(const AlignedDataPtr&); // disabled
    AlignedDataPtr& operator=(const AlignedDataPtr&); // disabled
};

template <bool readAccess, bool writeAccess>
class AlignedDataPtr2D
{
protected:
    const size_t size_;
    uchar* const originPtr_;
    const size_t alignment_;
    uchar* ptr_;
    uchar* allocatedPtr_;
    size_t rows_;
    size_t cols_;
    size_t step_;

public:
    AlignedDataPtr2D(uchar* ptr, size_t rows, size_t cols, size_t step, size_t alignment, size_t extrabytes=0)
        : size_(rows*step), originPtr_(ptr), alignment_(alignment), ptr_(ptr), allocatedPtr_(NULL), rows_(rows), cols_(cols), step_(step)
    {
        CV_DbgAssert((alignment & (alignment - 1)) == 0); // check for 2^n
        CV_DbgAssert(!readAccess || ptr != NULL);
        if (ptr == 0 || ((size_t)ptr_ & (alignment - 1)) != 0)
        {
            allocatedPtr_ = new uchar[size_ + extrabytes + alignment - 1];
            ptr_ = (uchar*)(((uintptr_t)allocatedPtr_ + (alignment - 1)) & ~(alignment - 1));
            if (readAccess)
            {
                for (size_t i = 0; i < rows_; i++)
                    memcpy(ptr_ + i*step_, originPtr_ + i*step_, cols_);
            }
        }
    }

    uchar* getAlignedPtr() const
    {
        CV_DbgAssert(((size_t)ptr_ & (alignment_ - 1)) == 0);
        return ptr_;
    }

    ~AlignedDataPtr2D()
    {
        if (allocatedPtr_)
        {
            if (writeAccess)
            {
                for (size_t i = 0; i < rows_; i++)
                    memcpy(originPtr_ + i*step_, ptr_ + i*step_, cols_);
            }
            delete[] allocatedPtr_;
            allocatedPtr_ = NULL;
        }
        ptr_ = NULL;
    }
private:
    AlignedDataPtr2D(const AlignedDataPtr2D&); // disabled
    AlignedDataPtr2D& operator=(const AlignedDataPtr2D&); // disabled
};

#ifndef CV_OPENCL_DATA_PTR_ALIGNMENT
#define CV_OPENCL_DATA_PTR_ALIGNMENT 16
#endif

class OpenCLAllocator CV_FINAL : public MatAllocator
{
    mutable OpenCLBufferPoolImpl bufferPool;
    mutable OpenCLBufferPoolImpl bufferPoolHostPtr;
#ifdef  HAVE_OPENCL_SVM
    mutable OpenCLSVMBufferPoolImpl bufferPoolSVM;
#endif

public:
    enum AllocatorFlags
    {
        ALLOCATOR_FLAGS_BUFFER_POOL_USED = 1 << 0,
        ALLOCATOR_FLAGS_BUFFER_POOL_HOST_PTR_USED = 1 << 1,
#ifdef HAVE_OPENCL_SVM
        ALLOCATOR_FLAGS_BUFFER_POOL_SVM_USED = 1 << 2,
#endif
        ALLOCATOR_FLAGS_EXTERNAL_BUFFER = 1 << 3  // convertFromBuffer()
    };

    OpenCLAllocator()
        : bufferPool(0),
          bufferPoolHostPtr(CL_MEM_ALLOC_HOST_PTR)
    {
        size_t defaultPoolSize, poolSize;
        defaultPoolSize = ocl::Device::getDefault().isIntel() ? 1 << 27 : 0;
        poolSize = utils::getConfigurationParameterSizeT("OPENCV_OPENCL_BUFFERPOOL_LIMIT", defaultPoolSize);
        bufferPool.setMaxReservedSize(poolSize);
        poolSize = utils::getConfigurationParameterSizeT("OPENCV_OPENCL_HOST_PTR_BUFFERPOOL_LIMIT", defaultPoolSize);
        bufferPoolHostPtr.setMaxReservedSize(poolSize);
#ifdef HAVE_OPENCL_SVM
        poolSize = utils::getConfigurationParameterSizeT("OPENCV_OPENCL_SVM_BUFFERPOOL_LIMIT", defaultPoolSize);
        bufferPoolSVM.setMaxReservedSize(poolSize);
#endif

        matStdAllocator = Mat::getDefaultAllocator();
    }
    ~OpenCLAllocator()
    {
        flushCleanupQueue();
    }

    UMatData* defaultAllocate(int dims, const int* sizes, int type, void* data, size_t* step,
            AccessFlag flags, UMatUsageFlags usageFlags) const
    {
        UMatData* u = matStdAllocator->allocate(dims, sizes, type, data, step, flags, usageFlags);
        return u;
    }

    void getBestFlags(const Context& ctx, AccessFlag /*flags*/, UMatUsageFlags usageFlags, int& createFlags, UMatData::MemoryFlag& flags0) const
    {
        const Device& dev = ctx.device(0);
        createFlags = 0;
        if ((usageFlags & USAGE_ALLOCATE_HOST_MEMORY) != 0)
            createFlags |= CL_MEM_ALLOC_HOST_PTR;

        if( dev.hostUnifiedMemory() )
            flags0 = static_cast<UMatData::MemoryFlag>(0);
        else
            flags0 = UMatData::COPY_ON_MAP;
    }

    UMatData* allocate(int dims, const int* sizes, int type,
                       void* data, size_t* step, AccessFlag flags, UMatUsageFlags usageFlags) const CV_OVERRIDE
    {
        if(!useOpenCL())
            return defaultAllocate(dims, sizes, type, data, step, flags, usageFlags);
        CV_Assert(data == 0);
        size_t total = CV_ELEM_SIZE(type);
        for( int i = dims-1; i >= 0; i-- )
        {
            if( step )
                step[i] = total;
            total *= sizes[i];
        }

        Context& ctx = Context::getDefault();
        flushCleanupQueue();

        int createFlags = 0;
        UMatData::MemoryFlag flags0 = static_cast<UMatData::MemoryFlag>(0);
        getBestFlags(ctx, flags, usageFlags, createFlags, flags0);

        void* handle = NULL;
        int allocatorFlags = 0;

#ifdef HAVE_OPENCL_SVM
        const svm::SVMCapabilities svmCaps = svm::getSVMCapabilitites(ctx);
        if (ctx.useSVM() && svm::useSVM(usageFlags) && !svmCaps.isNoSVMSupport())
        {
            allocatorFlags = ALLOCATOR_FLAGS_BUFFER_POOL_SVM_USED;
            handle = bufferPoolSVM.allocate(total);

            // this property is constant, so single buffer pool can be used here
            bool isFineGrainBuffer = svmCaps.isSupportFineGrainBuffer();
            allocatorFlags |= isFineGrainBuffer ? svm::OPENCL_SVM_FINE_GRAIN_BUFFER : svm::OPENCL_SVM_COARSE_GRAIN_BUFFER;
        }
        else
#endif
        if (createFlags == 0)
        {
            allocatorFlags = ALLOCATOR_FLAGS_BUFFER_POOL_USED;
            handle = bufferPool.allocate(total);
        }
        else if (createFlags == CL_MEM_ALLOC_HOST_PTR)
        {
            allocatorFlags = ALLOCATOR_FLAGS_BUFFER_POOL_HOST_PTR_USED;
            handle = bufferPoolHostPtr.allocate(total);
        }
        else
        {
            CV_Assert(handle != NULL); // Unsupported, throw
        }

        if (!handle)
            return defaultAllocate(dims, sizes, type, data, step, flags, usageFlags);

        UMatData* u = new UMatData(this);
        u->data = 0;
        u->size = total;
        u->handle = handle;
        u->flags = flags0;
        u->allocatorFlags_ = allocatorFlags;
        CV_DbgAssert(!u->tempUMat()); // for bufferPool.release() consistency in deallocate()
        u->markHostCopyObsolete(true);
        opencl_allocator_stats.onAllocate(u->size);
        return u;
    }

    bool allocate(UMatData* u, AccessFlag accessFlags, UMatUsageFlags usageFlags) const CV_OVERRIDE
    {
        if(!u)
            return false;

        flushCleanupQueue();

        UMatDataAutoLock lock(u);

        if(u->handle == 0)
        {
            CV_Assert(u->origdata != 0);
            Context& ctx = Context::getDefault();
            int createFlags = 0;
            UMatData::MemoryFlag flags0 = static_cast<UMatData::MemoryFlag>(0);
            getBestFlags(ctx, accessFlags, usageFlags, createFlags, flags0);

            cl_context ctx_handle = (cl_context)ctx.ptr();
            int allocatorFlags = 0;
            UMatData::MemoryFlag tempUMatFlags = static_cast<UMatData::MemoryFlag>(0);
            void* handle = NULL;
            cl_int retval = CL_SUCCESS;

#ifdef HAVE_OPENCL_SVM
            svm::SVMCapabilities svmCaps = svm::getSVMCapabilitites(ctx);
            bool useSVM = ctx.useSVM() && svm::useSVM(usageFlags);
            if (useSVM && svmCaps.isSupportFineGrainSystem())
            {
                allocatorFlags = svm::OPENCL_SVM_FINE_GRAIN_SYSTEM;
                tempUMatFlags = UMatData::TEMP_UMAT;
                handle = u->origdata;
                CV_OPENCL_SVM_TRACE_P("Use fine grain system: %d (%p)\n", (int)u->size, handle);
            }
            else if (useSVM && (svmCaps.isSupportFineGrainBuffer() || svmCaps.isSupportCoarseGrainBuffer()))
            {
                if (!(accessFlags & ACCESS_FAST)) // memcpy used
                {
                    bool isFineGrainBuffer = svmCaps.isSupportFineGrainBuffer();

                    cl_svm_mem_flags memFlags = createFlags |
                            (isFineGrainBuffer ? CL_MEM_SVM_FINE_GRAIN_BUFFER : 0);

                    const svm::SVMFunctions* svmFns = svm::getSVMFunctions(ctx);
                    CV_DbgAssert(svmFns->isValid());

                    CV_OPENCL_SVM_TRACE_P("clSVMAlloc + copy: %d\n", (int)u->size);
                    handle = svmFns->fn_clSVMAlloc((cl_context)ctx.ptr(), memFlags, u->size, 0);
                    CV_Assert(handle);

                    cl_command_queue q = NULL;
                    if (!isFineGrainBuffer)
                    {
                        q = (cl_command_queue)Queue::getDefault().ptr();
                        CV_OPENCL_SVM_TRACE_P("clEnqueueSVMMap: %p (%d)\n", handle, (int)u->size);
                        cl_int status = svmFns->fn_clEnqueueSVMMap(q, CL_TRUE, CL_MAP_WRITE,
                                handle, u->size,
                                0, NULL, NULL);
                        CV_OCL_CHECK_RESULT(status, "clEnqueueSVMMap()");

                    }
                    memcpy(handle, u->origdata, u->size);
                    if (!isFineGrainBuffer)
                    {
                        CV_OPENCL_SVM_TRACE_P("clEnqueueSVMUnmap: %p\n", handle);
                        cl_int status = svmFns->fn_clEnqueueSVMUnmap(q, handle, 0, NULL, NULL);
                        CV_OCL_CHECK_RESULT(status, "clEnqueueSVMUnmap()");
                    }

                    tempUMatFlags = UMatData::TEMP_UMAT | UMatData::TEMP_COPIED_UMAT;
                    allocatorFlags |= isFineGrainBuffer ? svm::OPENCL_SVM_FINE_GRAIN_BUFFER
                                                : svm::OPENCL_SVM_COARSE_GRAIN_BUFFER;
                }
            }
            else
#endif
            {
                tempUMatFlags = UMatData::TEMP_UMAT;
                if (u->origdata == cv::alignPtr(u->origdata, 4)  // There are OpenCL runtime issues for less aligned data
                    && !(u->originalUMatData && u->originalUMatData->handle)  // Avoid sharing of host memory between OpenCL buffers
                )
                {
                    handle = clCreateBuffer(ctx_handle, CL_MEM_USE_HOST_PTR|createFlags,
                                            u->size, u->origdata, &retval);
                    CV_OCL_DBG_CHECK_RESULT(retval, cv::format("clCreateBuffer(CL_MEM_USE_HOST_PTR|createFlags, sz=%lld, origdata=%p) => %p",
                            (long long int)u->size, u->origdata, (void*)handle).c_str());
                }
                if((!handle || retval < 0) && !(accessFlags & ACCESS_FAST))
                {
                    handle = clCreateBuffer(ctx_handle, CL_MEM_COPY_HOST_PTR|CL_MEM_READ_WRITE|createFlags,
                                               u->size, u->origdata, &retval);
                    CV_OCL_DBG_CHECK_RESULT(retval, cv::format("clCreateBuffer(CL_MEM_COPY_HOST_PTR|CL_MEM_READ_WRITE|createFlags, sz=%lld, origdata=%p) => %p",
                            (long long int)u->size, u->origdata, (void*)handle).c_str());
                    tempUMatFlags |= UMatData::TEMP_COPIED_UMAT;
                }
            }
            CV_OCL_DBG_CHECK_RESULT(retval, cv::format("clCreateBuffer() => %p", (void*)handle).c_str());
            if(!handle || retval != CL_SUCCESS)
                return false;
            u->handle = handle;
            u->prevAllocator = u->currAllocator;
            u->currAllocator = this;
            u->flags |= tempUMatFlags;
            u->allocatorFlags_ = allocatorFlags;
        }
        if (!!(accessFlags & ACCESS_WRITE))
            u->markHostCopyObsolete(true);
        opencl_allocator_stats.onAllocate(u->size);
        return true;
    }

    /*void sync(UMatData* u) const
    {
        cl_command_queue q = (cl_command_queue)Queue::getDefault().ptr();
        UMatDataAutoLock lock(u);

        if( u->hostCopyObsolete() && u->handle && u->refcount > 0 && u->origdata)
        {
            if( u->tempCopiedUMat() )
            {
                clEnqueueReadBuffer(q, (cl_mem)u->handle, CL_TRUE, 0,
                                    u->size, u->origdata, 0, 0, 0);
            }
            else
            {
                cl_int retval = 0;
                void* data = clEnqueueMapBuffer(q, (cl_mem)u->handle, CL_TRUE,
                                                (CL_MAP_READ | CL_MAP_WRITE),
                                                0, u->size, 0, 0, 0, &retval);
                clEnqueueUnmapMemObject(q, (cl_mem)u->handle, data, 0, 0, 0);
                clFinish(q);
            }
            u->markHostCopyObsolete(false);
        }
        else if( u->copyOnMap() && u->deviceCopyObsolete() && u->data )
        {
            clEnqueueWriteBuffer(q, (cl_mem)u->handle, CL_TRUE, 0,
                                 u->size, u->data, 0, 0, 0);
        }
    }*/

    void deallocate(UMatData* u) const CV_OVERRIDE
    {
        if(!u)
            return;

        CV_Assert(u->urefcount == 0);
        CV_Assert(u->refcount == 0 && "UMat deallocation error: some derived Mat is still alive");

        CV_Assert(u->handle != 0);
        CV_Assert(u->mapcount == 0);

        if (!!(u->flags & UMatData::ASYNC_CLEANUP))
            addToCleanupQueue(u);
        else
            deallocate_(u);
    }

    void deallocate_(UMatData* u) const
    {
        CV_Assert(u);
        CV_Assert(u->handle);
        if ((u->allocatorFlags_ & ALLOCATOR_FLAGS_EXTERNAL_BUFFER) == 0)
        {
            opencl_allocator_stats.onFree(u->size);
        }

#ifdef _WIN32
        if (cv::__termination)  // process is not in consistent state (after ExitProcess call) and terminating
            return;             // avoid any OpenCL calls
#endif
        if(u->tempUMat())
        {
            CV_Assert(u->origdata);
//            UMatDataAutoLock lock(u);

            if (u->hostCopyObsolete())
            {
#ifdef HAVE_OPENCL_SVM
                if ((u->allocatorFlags_ & svm::OPENCL_SVM_BUFFER_MASK) != 0)
                {
                    Context& ctx = Context::getDefault();
                    const svm::SVMFunctions* svmFns = svm::getSVMFunctions(ctx);
                    CV_DbgAssert(svmFns->isValid());

                    if( u->tempCopiedUMat() )
                    {
                        CV_DbgAssert((u->allocatorFlags_ & svm::OPENCL_SVM_BUFFER_MASK) == svm::OPENCL_SVM_FINE_GRAIN_BUFFER ||
                                (u->allocatorFlags_ & svm::OPENCL_SVM_BUFFER_MASK) == svm::OPENCL_SVM_COARSE_GRAIN_BUFFER);
                        bool isFineGrainBuffer = (u->allocatorFlags_ & svm::OPENCL_SVM_BUFFER_MASK) == svm::OPENCL_SVM_FINE_GRAIN_BUFFER;
                        cl_command_queue q = NULL;
                        if (!isFineGrainBuffer)
                        {
                            CV_DbgAssert(((u->allocatorFlags_ & svm::OPENCL_SVM_BUFFER_MAP) == 0));
                            q = (cl_command_queue)Queue::getDefault().ptr();
                            CV_OPENCL_SVM_TRACE_P("clEnqueueSVMMap: %p (%d)\n", u->handle, (int)u->size);
                            cl_int status = svmFns->fn_clEnqueueSVMMap(q, CL_FALSE, CL_MAP_READ,
                                    u->handle, u->size,
                                    0, NULL, NULL);
                            CV_OCL_CHECK_RESULT(status, "clEnqueueSVMMap()");
                        }
                        clFinish(q);
                        memcpy(u->origdata, u->handle, u->size);
                        if (!isFineGrainBuffer)
                        {
                            CV_OPENCL_SVM_TRACE_P("clEnqueueSVMUnmap: %p\n", u->handle);
                            cl_int status = svmFns->fn_clEnqueueSVMUnmap(q, u->handle, 0, NULL, NULL);
                            CV_OCL_CHECK_RESULT(status, "clEnqueueSVMUnmap()");
                        }
                    }
                    else
                    {
                        CV_DbgAssert((u->allocatorFlags_ & svm::OPENCL_SVM_BUFFER_MASK) == svm::OPENCL_SVM_FINE_GRAIN_SYSTEM);
                        // nothing
                    }
                }
                else
#endif
                {
                    cl_command_queue q = (cl_command_queue)Queue::getDefault().ptr();
                    if( u->tempCopiedUMat() )
                    {
                        AlignedDataPtr<false, true> alignedPtr(u->origdata, u->size, CV_OPENCL_DATA_PTR_ALIGNMENT);
                        CV_OCL_CHECK(clEnqueueReadBuffer(q, (cl_mem)u->handle, CL_TRUE, 0,
                                            u->size, alignedPtr.getAlignedPtr(), 0, 0, 0));
                    }
                    else
                    {
                        cl_int retval = 0;
                        if (u->tempUMat())
                        {
                            CV_Assert(u->mapcount == 0);
                            flushCleanupQueue(); // workaround for CL_OUT_OF_RESOURCES problem (#9960)
                            void* data = clEnqueueMapBuffer(q, (cl_mem)u->handle, CL_TRUE,
                                (CL_MAP_READ | CL_MAP_WRITE),
                                0, u->size, 0, 0, 0, &retval);
                            CV_OCL_CHECK_RESULT(retval, cv::format("clEnqueueMapBuffer(handle=%p, sz=%lld) => %p", (void*)u->handle, (long long int)u->size, data).c_str());
                            CV_Assert(u->origdata == data);
                            if (u->originalUMatData)
                            {
                                CV_Assert(u->originalUMatData->data == data);
                            }
                            retval = clEnqueueUnmapMemObject(q, (cl_mem)u->handle, data, 0, 0, 0);
                            CV_OCL_CHECK_RESULT(retval, cv::format("clEnqueueUnmapMemObject(handle=%p, data=%p, [sz=%lld])", (void*)u->handle, data, (long long int)u->size).c_str());
                            CV_OCL_DBG_CHECK(clFinish(q));
                        }
                    }
                }
                u->markHostCopyObsolete(false);
            }
            else
            {
                // nothing
            }
#ifdef HAVE_OPENCL_SVM
            if ((u->allocatorFlags_ & svm::OPENCL_SVM_BUFFER_MASK) != 0)
            {
                if( u->tempCopiedUMat() )
                {
                    Context& ctx = Context::getDefault();
                    const svm::SVMFunctions* svmFns = svm::getSVMFunctions(ctx);
                    CV_DbgAssert(svmFns->isValid());

                    CV_OPENCL_SVM_TRACE_P("clSVMFree: %p\n", u->handle);
                    svmFns->fn_clSVMFree((cl_context)ctx.ptr(), u->handle);
                }
            }
            else
#endif
            {
                cl_int retval = clReleaseMemObject((cl_mem)u->handle);
                CV_OCL_DBG_CHECK_RESULT(retval, cv::format("clReleaseMemObject(ptr=%p)", (void*)u->handle).c_str());
            }
            u->handle = 0;
            u->markDeviceCopyObsolete(true);
            u->currAllocator = u->prevAllocator;
            u->prevAllocator = NULL;
            if(u->data && u->copyOnMap() && u->data != u->origdata)
                fastFree(u->data);
            u->data = u->origdata;
            u->currAllocator->deallocate(u);
            u = NULL;
        }
        else
        {
            CV_Assert(u->origdata == NULL);
            if(u->data && u->copyOnMap() && u->data != u->origdata)
            {
                fastFree(u->data);
                u->data = 0;
                u->markHostCopyObsolete(true);
            }
            if (u->allocatorFlags_ & ALLOCATOR_FLAGS_BUFFER_POOL_USED)
            {
                bufferPool.release((cl_mem)u->handle);
            }
            else if (u->allocatorFlags_ & ALLOCATOR_FLAGS_BUFFER_POOL_HOST_PTR_USED)
            {
                bufferPoolHostPtr.release((cl_mem)u->handle);
            }
#ifdef HAVE_OPENCL_SVM
            else if (u->allocatorFlags_ & ALLOCATOR_FLAGS_BUFFER_POOL_SVM_USED)
            {
                if ((u->allocatorFlags_ & svm::OPENCL_SVM_BUFFER_MASK) == svm::OPENCL_SVM_FINE_GRAIN_SYSTEM)
                {
                    //nothing
                }
                else if ((u->allocatorFlags_ & svm::OPENCL_SVM_BUFFER_MASK) == svm::OPENCL_SVM_FINE_GRAIN_BUFFER ||
                        (u->allocatorFlags_ & svm::OPENCL_SVM_BUFFER_MASK) == svm::OPENCL_SVM_COARSE_GRAIN_BUFFER)
                {
                    Context& ctx = Context::getDefault();
                    const svm::SVMFunctions* svmFns = svm::getSVMFunctions(ctx);
                    CV_DbgAssert(svmFns->isValid());
                    cl_command_queue q = (cl_command_queue)Queue::getDefault().ptr();

                    if ((u->allocatorFlags_ & svm::OPENCL_SVM_BUFFER_MAP) != 0)
                    {
                        CV_OPENCL_SVM_TRACE_P("clEnqueueSVMUnmap: %p\n", u->handle);
                        cl_int status = svmFns->fn_clEnqueueSVMUnmap(q, u->handle, 0, NULL, NULL);
                        CV_OCL_CHECK_RESULT(status, "clEnqueueSVMUnmap()");
                    }
                }
                bufferPoolSVM.release((void*)u->handle);
            }
#endif
            else
            {
                CV_OCL_DBG_CHECK(clReleaseMemObject((cl_mem)u->handle));
            }
            u->handle = 0;
            u->markDeviceCopyObsolete(true);
            delete u;
            u = NULL;
        }
        CV_Assert(u == NULL);
    }

    // synchronized call (external UMatDataAutoLock, see UMat::getMat)
    void map(UMatData* u, AccessFlag accessFlags) const CV_OVERRIDE
    {
        CV_Assert(u && u->handle);

        if (!!(accessFlags & ACCESS_WRITE))
            u->markDeviceCopyObsolete(true);

        cl_command_queue q = (cl_command_queue)Queue::getDefault().ptr();

        {
            if( !u->copyOnMap() )
            {
                // TODO
                // because there can be other map requests for the same UMat with different access flags,
                // we use the universal (read-write) access mode.
#ifdef HAVE_OPENCL_SVM
                if ((u->allocatorFlags_ & svm::OPENCL_SVM_BUFFER_MASK) != 0)
                {
                    if ((u->allocatorFlags_ & svm::OPENCL_SVM_BUFFER_MASK) == svm::OPENCL_SVM_COARSE_GRAIN_BUFFER)
                    {
                        Context& ctx = Context::getDefault();
                        const svm::SVMFunctions* svmFns = svm::getSVMFunctions(ctx);
                        CV_DbgAssert(svmFns->isValid());

                        if ((u->allocatorFlags_ & svm::OPENCL_SVM_BUFFER_MAP) == 0)
                        {
                            CV_OPENCL_SVM_TRACE_P("clEnqueueSVMMap: %p (%d)\n", u->handle, (int)u->size);
                            cl_int status = svmFns->fn_clEnqueueSVMMap(q, CL_FALSE, CL_MAP_READ | CL_MAP_WRITE,
                                    u->handle, u->size,
                                    0, NULL, NULL);
                            CV_OCL_CHECK_RESULT(status, "clEnqueueSVMMap()");
                            u->allocatorFlags_ |= svm::OPENCL_SVM_BUFFER_MAP;
                        }
                    }
                    clFinish(q);
                    u->data = (uchar*)u->handle;
                    u->markHostCopyObsolete(false);
                    u->markDeviceMemMapped(true);
                    return;
                }
#endif

                cl_int retval = CL_SUCCESS;
                if (!u->deviceMemMapped())
                {
                    CV_Assert(u->refcount == 1);
                    CV_Assert(u->mapcount++ == 0);
                    u->data = (uchar*)clEnqueueMapBuffer(q, (cl_mem)u->handle, CL_TRUE,
                                                         (CL_MAP_READ | CL_MAP_WRITE),
                                                         0, u->size, 0, 0, 0, &retval);
                    CV_OCL_DBG_CHECK_RESULT(retval, cv::format("clEnqueueMapBuffer(handle=%p, sz=%lld) => %p", (void*)u->handle, (long long int)u->size, u->data).c_str());
                }
                if (u->data && retval == CL_SUCCESS)
                {
                    u->markHostCopyObsolete(false);
                    u->markDeviceMemMapped(true);
                    return;
                }

                // TODO Is it really a good idea and was it tested well?
                // if map failed, switch to copy-on-map mode for the particular buffer
                u->flags |= UMatData::COPY_ON_MAP;
            }

            if(!u->data)
            {
                u->data = (uchar*)fastMalloc(u->size);
                u->markHostCopyObsolete(true);
            }
        }

        if (!!(accessFlags & ACCESS_READ) && u->hostCopyObsolete())
        {
            AlignedDataPtr<false, true> alignedPtr(u->data, u->size, CV_OPENCL_DATA_PTR_ALIGNMENT);
#ifdef HAVE_OPENCL_SVM
            CV_DbgAssert((u->allocatorFlags_ & svm::OPENCL_SVM_BUFFER_MASK) == 0);
#endif
            cl_int retval = clEnqueueReadBuffer(q, (cl_mem)u->handle, CL_TRUE,
                    0, u->size, alignedPtr.getAlignedPtr(), 0, 0, 0);
            CV_OCL_CHECK_RESULT(retval, cv::format("clEnqueueReadBuffer(q, handle=%p, CL_TRUE, 0, sz=%lld, data=%p, 0, 0, 0)",
                    (void*)u->handle, (long long int)u->size, alignedPtr.getAlignedPtr()).c_str());
            u->markHostCopyObsolete(false);
        }
    }

    void unmap(UMatData* u) const CV_OVERRIDE
    {
        if(!u)
            return;


        CV_Assert(u->handle != 0);

        UMatDataAutoLock autolock(u);

        cl_command_queue q = (cl_command_queue)Queue::getDefault().ptr();
        cl_int retval = 0;
        if( !u->copyOnMap() && u->deviceMemMapped() )
        {
            CV_Assert(u->data != NULL);
#ifdef HAVE_OPENCL_SVM
            if ((u->allocatorFlags_ & svm::OPENCL_SVM_BUFFER_MASK) != 0)
            {
                if ((u->allocatorFlags_ & svm::OPENCL_SVM_BUFFER_MASK) == svm::OPENCL_SVM_COARSE_GRAIN_BUFFER)
                {
                    Context& ctx = Context::getDefault();
                    const svm::SVMFunctions* svmFns = svm::getSVMFunctions(ctx);
                    CV_DbgAssert(svmFns->isValid());

                    CV_DbgAssert((u->allocatorFlags_ & svm::OPENCL_SVM_BUFFER_MAP) != 0);
                    {
                        CV_OPENCL_SVM_TRACE_P("clEnqueueSVMUnmap: %p\n", u->handle);
                        cl_int status = svmFns->fn_clEnqueueSVMUnmap(q, u->handle,
                                0, NULL, NULL);
                        CV_OCL_CHECK_RESULT(status, "clEnqueueSVMUnmap()");
                        clFinish(q);
                        u->allocatorFlags_ &= ~svm::OPENCL_SVM_BUFFER_MAP;
                    }
                }
                if (u->refcount == 0)
                    u->data = 0;
                u->markDeviceCopyObsolete(false);
                u->markHostCopyObsolete(true);
                return;
            }
#endif
            if (u->refcount == 0)
            {
                CV_Assert(u->mapcount-- == 1);
                retval = clEnqueueUnmapMemObject(q, (cl_mem)u->handle, u->data, 0, 0, 0);
                CV_OCL_CHECK_RESULT(retval, cv::format("clEnqueueUnmapMemObject(handle=%p, data=%p, [sz=%lld])", (void*)u->handle, u->data, (long long int)u->size).c_str());
                if (Device::getDefault().isAMD())
                {
                    // required for multithreaded applications (see stitching test)
                    CV_OCL_DBG_CHECK(clFinish(q));
                }
                u->markDeviceMemMapped(false);
                u->data = 0;
                u->markDeviceCopyObsolete(false);
                u->markHostCopyObsolete(true);
            }
        }
        else if( u->copyOnMap() && u->deviceCopyObsolete() )
        {
            AlignedDataPtr<true, false> alignedPtr(u->data, u->size, CV_OPENCL_DATA_PTR_ALIGNMENT);
#ifdef HAVE_OPENCL_SVM
            CV_DbgAssert((u->allocatorFlags_ & svm::OPENCL_SVM_BUFFER_MASK) == 0);
#endif
            retval = clEnqueueWriteBuffer(q, (cl_mem)u->handle, CL_TRUE,
                                0, u->size, alignedPtr.getAlignedPtr(), 0, 0, 0);
            CV_OCL_CHECK_RESULT(retval, cv::format("clEnqueueWriteBuffer(q, handle=%p, CL_TRUE, 0, sz=%lld, data=%p, 0, 0, 0)",
                    (void*)u->handle, (long long int)u->size, alignedPtr.getAlignedPtr()).c_str());
            u->markDeviceCopyObsolete(false);
            u->markHostCopyObsolete(true);
        }
    }

    bool checkContinuous(int dims, const size_t sz[],
                         const size_t srcofs[], const size_t srcstep[],
                         const size_t dstofs[], const size_t dststep[],
                         size_t& total, size_t new_sz[],
                         size_t& srcrawofs, size_t new_srcofs[], size_t new_srcstep[],
                         size_t& dstrawofs, size_t new_dstofs[], size_t new_dststep[]) const
    {
        bool iscontinuous = true;
        srcrawofs = srcofs ? srcofs[dims-1] : 0;
        dstrawofs = dstofs ? dstofs[dims-1] : 0;
        total = sz[dims-1];
        for( int i = dims-2; i >= 0; i-- )
        {
            if( i >= 0 && (total != srcstep[i] || total != dststep[i]) )
                iscontinuous = false;
            total *= sz[i];
            if( srcofs )
                srcrawofs += srcofs[i]*srcstep[i];
            if( dstofs )
                dstrawofs += dstofs[i]*dststep[i];
        }

        if( !iscontinuous )
        {
            // OpenCL uses {x, y, z} order while OpenCV uses {z, y, x} order.
            if( dims == 2 )
            {
                new_sz[0] = sz[1]; new_sz[1] = sz[0]; new_sz[2] = 1;
                // we assume that new_... arrays are initialized by caller
                // with 0's, so there is no else branch
                if( srcofs )
                {
                    new_srcofs[0] = srcofs[1];
                    new_srcofs[1] = srcofs[0];
                    new_srcofs[2] = 0;
                }

                if( dstofs )
                {
                    new_dstofs[0] = dstofs[1];
                    new_dstofs[1] = dstofs[0];
                    new_dstofs[2] = 0;
                }

                new_srcstep[0] = srcstep[0]; new_srcstep[1] = 0;
                new_dststep[0] = dststep[0]; new_dststep[1] = 0;
            }
            else
            {
                // we could check for dims == 3 here,
                // but from user perspective this one is more informative
                CV_Assert(dims <= 3);
                new_sz[0] = sz[2]; new_sz[1] = sz[1]; new_sz[2] = sz[0];
                if( srcofs )
                {
                    new_srcofs[0] = srcofs[2];
                    new_srcofs[1] = srcofs[1];
                    new_srcofs[2] = srcofs[0];
                }

                if( dstofs )
                {
                    new_dstofs[0] = dstofs[2];
                    new_dstofs[1] = dstofs[1];
                    new_dstofs[2] = dstofs[0];
                }

                new_srcstep[0] = srcstep[1]; new_srcstep[1] = srcstep[0];
                new_dststep[0] = dststep[1]; new_dststep[1] = dststep[0];
            }
        }
        return iscontinuous;
    }

    void download(UMatData* u, void* dstptr, int dims, const size_t sz[],
                  const size_t srcofs[], const size_t srcstep[],
                  const size_t dststep[]) const CV_OVERRIDE
    {
        if(!u)
            return;
        UMatDataAutoLock autolock(u);

        if( u->data && !u->hostCopyObsolete() )
        {
            Mat::getDefaultAllocator()->download(u, dstptr, dims, sz, srcofs, srcstep, dststep);
            return;
        }
        CV_Assert( u->handle != 0 );

        cl_command_queue q = (cl_command_queue)Queue::getDefault().ptr();

        size_t total = 0, new_sz[] = {0, 0, 0};
        size_t srcrawofs = 0, new_srcofs[] = {0, 0, 0}, new_srcstep[] = {0, 0, 0};
        size_t dstrawofs = 0, new_dstofs[] = {0, 0, 0}, new_dststep[] = {0, 0, 0};

        bool iscontinuous = checkContinuous(dims, sz, srcofs, srcstep, 0, dststep,
                                            total, new_sz,
                                            srcrawofs, new_srcofs, new_srcstep,
                                            dstrawofs, new_dstofs, new_dststep);

#ifdef HAVE_OPENCL_SVM
        if ((u->allocatorFlags_ & svm::OPENCL_SVM_BUFFER_MASK) != 0)
        {
            CV_DbgAssert(u->data == NULL || u->data == u->handle);
            Context& ctx = Context::getDefault();
            const svm::SVMFunctions* svmFns = svm::getSVMFunctions(ctx);
            CV_DbgAssert(svmFns->isValid());

            CV_DbgAssert((u->allocatorFlags_ & svm::OPENCL_SVM_BUFFER_MAP) == 0);
            if ((u->allocatorFlags_ & svm::OPENCL_SVM_BUFFER_MASK) == svm::OPENCL_SVM_COARSE_GRAIN_BUFFER)
            {
                CV_OPENCL_SVM_TRACE_P("clEnqueueSVMMap: %p (%d)\n", u->handle, (int)u->size);
                cl_int status = svmFns->fn_clEnqueueSVMMap(q, CL_FALSE, CL_MAP_READ,
                        u->handle, u->size,
                        0, NULL, NULL);
                CV_OCL_CHECK_RESULT(status, "clEnqueueSVMMap()");
            }
            clFinish(q);
            if( iscontinuous )
            {
                memcpy(dstptr, (uchar*)u->handle + srcrawofs, total);
            }
            else
            {
                // This code is from MatAllocator::download()
                int isz[CV_MAX_DIM];
                uchar* srcptr = (uchar*)u->handle;
                for( int i = 0; i < dims; i++ )
                {
                    CV_Assert( sz[i] <= (size_t)INT_MAX );
                    if( sz[i] == 0 )
                    return;
                    if( srcofs )
                    srcptr += srcofs[i]*(i <= dims-2 ? srcstep[i] : 1);
                    isz[i] = (int)sz[i];
                }

                Mat src(dims, isz, CV_8U, srcptr, srcstep);
                Mat dst(dims, isz, CV_8U, dstptr, dststep);

                const Mat* arrays[] = { &src, &dst };
                uchar* ptrs[2];
                NAryMatIterator it(arrays, ptrs, 2);
                size_t j, planesz = it.size;

                for( j = 0; j < it.nplanes; j++, ++it )
                    memcpy(ptrs[1], ptrs[0], planesz);
            }
            if ((u->allocatorFlags_ & svm::OPENCL_SVM_BUFFER_MASK) == svm::OPENCL_SVM_COARSE_GRAIN_BUFFER)
            {
                CV_OPENCL_SVM_TRACE_P("clEnqueueSVMUnmap: %p\n", u->handle);
                cl_int status = svmFns->fn_clEnqueueSVMUnmap(q, u->handle,
                        0, NULL, NULL);
                CV_OCL_CHECK_RESULT(status, "clEnqueueSVMUnmap()");
                clFinish(q);
            }
        }
        else
#endif
        {
            if( iscontinuous )
            {
                AlignedDataPtr<false, true> alignedPtr((uchar*)dstptr, total, CV_OPENCL_DATA_PTR_ALIGNMENT);
                CV_OCL_CHECK(clEnqueueReadBuffer(q, (cl_mem)u->handle, CL_TRUE,
                    srcrawofs, total, alignedPtr.getAlignedPtr(), 0, 0, 0));
            }
            else if (CV_OPENCL_DISABLE_BUFFER_RECT_OPERATIONS)
            {
                const size_t padding = CV_OPENCL_DATA_PTR_ALIGNMENT;
                size_t new_srcrawofs = srcrawofs & ~(padding-1);
                size_t membuf_ofs = srcrawofs - new_srcrawofs;
                AlignedDataPtr2D<false, false> alignedPtr(0, new_sz[1], new_srcstep[0], new_srcstep[0],
                                                          CV_OPENCL_DATA_PTR_ALIGNMENT, padding*2);
                uchar* ptr = alignedPtr.getAlignedPtr();

                CV_Assert(new_srcstep[0] >= new_sz[0]);
                total = alignSize(new_srcstep[0]*new_sz[1] + membuf_ofs, padding);
                total = std::min(total, u->size - new_srcrawofs);
                CV_OCL_CHECK(clEnqueueReadBuffer(q, (cl_mem)u->handle, CL_TRUE,
                                                 new_srcrawofs, total, ptr, 0, 0, 0));
                for( size_t i = 0; i < new_sz[1]; i++ )
                    memcpy( (uchar*)dstptr + i*new_dststep[0], ptr + i*new_srcstep[0] + membuf_ofs, new_sz[0]);
            }
            else
            {
                AlignedDataPtr2D<false, true> alignedPtr((uchar*)dstptr, new_sz[1], new_sz[0], new_dststep[0], CV_OPENCL_DATA_PTR_ALIGNMENT);
                uchar* ptr = alignedPtr.getAlignedPtr();

                CV_OCL_CHECK(clEnqueueReadBufferRect(q, (cl_mem)u->handle, CL_TRUE,
                    new_srcofs, new_dstofs, new_sz,
                    new_srcstep[0], 0,
                    new_dststep[0], 0,
                    ptr, 0, 0, 0));
            }
        }
    }

    void upload(UMatData* u, const void* srcptr, int dims, const size_t sz[],
                const size_t dstofs[], const size_t dststep[],
                const size_t srcstep[]) const CV_OVERRIDE
    {
        if(!u)
            return;

        // there should be no user-visible CPU copies of the UMat which we are going to copy to
        CV_Assert(u->refcount == 0 || u->tempUMat());

        size_t total = 0, new_sz[] = {0, 0, 0};
        size_t srcrawofs = 0, new_srcofs[] = {0, 0, 0}, new_srcstep[] = {0, 0, 0};
        size_t dstrawofs = 0, new_dstofs[] = {0, 0, 0}, new_dststep[] = {0, 0, 0};

        bool iscontinuous = checkContinuous(dims, sz, 0, srcstep, dstofs, dststep,
                                            total, new_sz,
                                            srcrawofs, new_srcofs, new_srcstep,
                                            dstrawofs, new_dstofs, new_dststep);

        UMatDataAutoLock autolock(u);

        // if there is cached CPU copy of the GPU matrix,
        // we could use it as a destination.
        // we can do it in 2 cases:
        //    1. we overwrite the whole content
        //    2. we overwrite part of the matrix, but the GPU copy is out-of-date
        if( u->data && (u->hostCopyObsolete() < u->deviceCopyObsolete() || total == u->size))
        {
            Mat::getDefaultAllocator()->upload(u, srcptr, dims, sz, dstofs, dststep, srcstep);
            u->markHostCopyObsolete(false);
            u->markDeviceCopyObsolete(true);
            return;
        }

        CV_Assert( u->handle != 0 );
        cl_command_queue q = (cl_command_queue)Queue::getDefault().ptr();

#ifdef HAVE_OPENCL_SVM
        if ((u->allocatorFlags_ & svm::OPENCL_SVM_BUFFER_MASK) != 0)
        {
            CV_DbgAssert(u->data == NULL || u->data == u->handle);
            Context& ctx = Context::getDefault();
            const svm::SVMFunctions* svmFns = svm::getSVMFunctions(ctx);
            CV_DbgAssert(svmFns->isValid());

            CV_DbgAssert((u->allocatorFlags_ & svm::OPENCL_SVM_BUFFER_MAP) == 0);
            if ((u->allocatorFlags_ & svm::OPENCL_SVM_BUFFER_MASK) == svm::OPENCL_SVM_COARSE_GRAIN_BUFFER)
            {
                CV_OPENCL_SVM_TRACE_P("clEnqueueSVMMap: %p (%d)\n", u->handle, (int)u->size);
                cl_int status = svmFns->fn_clEnqueueSVMMap(q, CL_FALSE, CL_MAP_WRITE,
                        u->handle, u->size,
                        0, NULL, NULL);
                CV_OCL_CHECK_RESULT(status, "clEnqueueSVMMap()");
            }
            clFinish(q);
            if( iscontinuous )
            {
                memcpy((uchar*)u->handle + dstrawofs, srcptr, total);
            }
            else
            {
                // This code is from MatAllocator::upload()
                int isz[CV_MAX_DIM];
                uchar* dstptr = (uchar*)u->handle;
                for( int i = 0; i < dims; i++ )
                {
                    CV_Assert( sz[i] <= (size_t)INT_MAX );
                    if( sz[i] == 0 )
                    return;
                    if( dstofs )
                    dstptr += dstofs[i]*(i <= dims-2 ? dststep[i] : 1);
                    isz[i] = (int)sz[i];
                }

                Mat src(dims, isz, CV_8U, (void*)srcptr, srcstep);
                Mat dst(dims, isz, CV_8U, dstptr, dststep);

                const Mat* arrays[] = { &src, &dst };
                uchar* ptrs[2];
                NAryMatIterator it(arrays, ptrs, 2);
                size_t j, planesz = it.size;

                for( j = 0; j < it.nplanes; j++, ++it )
                    memcpy(ptrs[1], ptrs[0], planesz);
            }
            if ((u->allocatorFlags_ & svm::OPENCL_SVM_BUFFER_MASK) == svm::OPENCL_SVM_COARSE_GRAIN_BUFFER)
            {
                CV_OPENCL_SVM_TRACE_P("clEnqueueSVMUnmap: %p\n", u->handle);
                cl_int status = svmFns->fn_clEnqueueSVMUnmap(q, u->handle,
                        0, NULL, NULL);
                CV_OCL_CHECK_RESULT(status, "clEnqueueSVMUnmap()");
                clFinish(q);
            }
        }
        else
#endif
        {
            if( iscontinuous )
            {
                AlignedDataPtr<true, false> alignedPtr((uchar*)srcptr, total, CV_OPENCL_DATA_PTR_ALIGNMENT);
                cl_int retval = clEnqueueWriteBuffer(q, (cl_mem)u->handle, CL_TRUE,
                    dstrawofs, total, alignedPtr.getAlignedPtr(), 0, 0, 0);
                CV_OCL_CHECK_RESULT(retval, cv::format("clEnqueueWriteBuffer(q, handle=%p, CL_TRUE, offset=%lld, sz=%lld, data=%p, 0, 0, 0)",
                        (void*)u->handle, (long long int)dstrawofs, (long long int)u->size, alignedPtr.getAlignedPtr()).c_str());
            }
            else if (CV_OPENCL_DISABLE_BUFFER_RECT_OPERATIONS)
            {
                const size_t padding = CV_OPENCL_DATA_PTR_ALIGNMENT;
                size_t new_dstrawofs = dstrawofs & ~(padding-1);
                size_t membuf_ofs = dstrawofs - new_dstrawofs;
                AlignedDataPtr2D<false, false> alignedPtr(0, new_sz[1], new_dststep[0], new_dststep[0],
                                                          CV_OPENCL_DATA_PTR_ALIGNMENT, padding*2);
                uchar* ptr = alignedPtr.getAlignedPtr();

                CV_Assert(new_dststep[0] >= new_sz[0] && new_srcstep[0] >= new_sz[0]);
                total = alignSize(new_dststep[0]*new_sz[1] + membuf_ofs, padding);
                total = std::min(total, u->size - new_dstrawofs);
                /*printf("new_sz0=%d, new_sz1=%d, membuf_ofs=%d, total=%d (%08x), new_dstrawofs=%d (%08x)\n",
                       (int)new_sz[0], (int)new_sz[1], (int)membuf_ofs,
                       (int)total, (int)total, (int)new_dstrawofs, (int)new_dstrawofs);*/
                CV_OCL_CHECK(clEnqueueReadBuffer(q, (cl_mem)u->handle, CL_TRUE,
                                                 new_dstrawofs, total, ptr, 0, 0, 0));
                for( size_t i = 0; i < new_sz[1]; i++ )
                    memcpy( ptr + i*new_dststep[0] + membuf_ofs, (uchar*)srcptr + i*new_srcstep[0], new_sz[0]);
                CV_OCL_CHECK(clEnqueueWriteBuffer(q, (cl_mem)u->handle, CL_TRUE,
                                                 new_dstrawofs, total, ptr, 0, 0, 0));
            }
            else
            {
                AlignedDataPtr2D<true, false> alignedPtr((uchar*)srcptr, new_sz[1], new_sz[0], new_srcstep[0], CV_OPENCL_DATA_PTR_ALIGNMENT);
                uchar* ptr = alignedPtr.getAlignedPtr();

                CV_OCL_CHECK(clEnqueueWriteBufferRect(q, (cl_mem)u->handle, CL_TRUE,
                    new_dstofs, new_srcofs, new_sz,
                    new_dststep[0], 0,
                    new_srcstep[0], 0,
                    ptr, 0, 0, 0));
            }
        }
        u->markHostCopyObsolete(true);
#ifdef HAVE_OPENCL_SVM
        if ((u->allocatorFlags_ & svm::OPENCL_SVM_BUFFER_MASK) == svm::OPENCL_SVM_FINE_GRAIN_BUFFER ||
                (u->allocatorFlags_ & svm::OPENCL_SVM_BUFFER_MASK) == svm::OPENCL_SVM_FINE_GRAIN_SYSTEM)
        {
            // nothing
        }
        else
#endif
        {
            u->markHostCopyObsolete(true);
        }
        u->markDeviceCopyObsolete(false);
    }

    void copy(UMatData* src, UMatData* dst, int dims, const size_t sz[],
              const size_t srcofs[], const size_t srcstep[],
              const size_t dstofs[], const size_t dststep[], bool _sync) const CV_OVERRIDE
    {
        if(!src || !dst)
            return;

        size_t total = 0, new_sz[] = {0, 0, 0};
        size_t srcrawofs = 0, new_srcofs[] = {0, 0, 0}, new_srcstep[] = {0, 0, 0};
        size_t dstrawofs = 0, new_dstofs[] = {0, 0, 0}, new_dststep[] = {0, 0, 0};

        bool iscontinuous = checkContinuous(dims, sz, srcofs, srcstep, dstofs, dststep,
                                            total, new_sz,
                                            srcrawofs, new_srcofs, new_srcstep,
                                            dstrawofs, new_dstofs, new_dststep);

        UMatDataAutoLock src_autolock(src, dst);

        if( !src->handle || (src->data && src->hostCopyObsolete() < src->deviceCopyObsolete()) )
        {
            upload(dst, src->data + srcrawofs, dims, sz, dstofs, dststep, srcstep);
            return;
        }
        if( !dst->handle || (dst->data && dst->hostCopyObsolete() < dst->deviceCopyObsolete()) )
        {
            download(src, dst->data + dstrawofs, dims, sz, srcofs, srcstep, dststep);
            dst->markHostCopyObsolete(false);
#ifdef HAVE_OPENCL_SVM
            if ((dst->allocatorFlags_ & svm::OPENCL_SVM_BUFFER_MASK) == svm::OPENCL_SVM_FINE_GRAIN_BUFFER ||
                    (dst->allocatorFlags_ & svm::OPENCL_SVM_BUFFER_MASK) == svm::OPENCL_SVM_FINE_GRAIN_SYSTEM)
            {
                // nothing
            }
            else
#endif
            {
                dst->markDeviceCopyObsolete(true);
            }
            return;
        }

        // there should be no user-visible CPU copies of the UMat which we are going to copy to
        CV_Assert(dst->refcount == 0);
        cl_command_queue q = (cl_command_queue)Queue::getDefault().ptr();

        cl_int retval = CL_SUCCESS;
#ifdef HAVE_OPENCL_SVM
        if ((src->allocatorFlags_ & svm::OPENCL_SVM_BUFFER_MASK) != 0 ||
                (dst->allocatorFlags_ & svm::OPENCL_SVM_BUFFER_MASK) != 0)
        {
            if ((src->allocatorFlags_ & svm::OPENCL_SVM_BUFFER_MASK) != 0 &&
                            (dst->allocatorFlags_ & svm::OPENCL_SVM_BUFFER_MASK) != 0)
            {
                Context& ctx = Context::getDefault();
                const svm::SVMFunctions* svmFns = svm::getSVMFunctions(ctx);
                CV_DbgAssert(svmFns->isValid());

                if( iscontinuous )
                {
                    CV_OPENCL_SVM_TRACE_P("clEnqueueSVMMemcpy: %p <-- %p (%d)\n",
                            (uchar*)dst->handle + dstrawofs, (uchar*)src->handle + srcrawofs, (int)total);
                    cl_int status = svmFns->fn_clEnqueueSVMMemcpy(q, CL_TRUE,
                            (uchar*)dst->handle + dstrawofs, (uchar*)src->handle + srcrawofs,
                            total, 0, NULL, NULL);
                    CV_OCL_CHECK_RESULT(status, "clEnqueueSVMMemcpy()");
                }
                else
                {
                    clFinish(q);
                    // This code is from MatAllocator::download()/upload()
                    int isz[CV_MAX_DIM];
                    uchar* srcptr = (uchar*)src->handle;
                    for( int i = 0; i < dims; i++ )
                    {
                        CV_Assert( sz[i] <= (size_t)INT_MAX );
                        if( sz[i] == 0 )
                        return;
                        if( srcofs )
                        srcptr += srcofs[i]*(i <= dims-2 ? srcstep[i] : 1);
                        isz[i] = (int)sz[i];
                    }
                    Mat m_src(dims, isz, CV_8U, srcptr, srcstep);

                    uchar* dstptr = (uchar*)dst->handle;
                    for( int i = 0; i < dims; i++ )
                    {
                        if( dstofs )
                        dstptr += dstofs[i]*(i <= dims-2 ? dststep[i] : 1);
                    }
                    Mat m_dst(dims, isz, CV_8U, dstptr, dststep);

                    const Mat* arrays[] = { &m_src, &m_dst };
                    uchar* ptrs[2];
                    NAryMatIterator it(arrays, ptrs, 2);
                    size_t j, planesz = it.size;

                    for( j = 0; j < it.nplanes; j++, ++it )
                        memcpy(ptrs[1], ptrs[0], planesz);
                }
            }
            else
            {
                if ((src->allocatorFlags_ & svm::OPENCL_SVM_BUFFER_MASK) != 0)
                {
                    map(src, ACCESS_READ);
                    upload(dst, src->data + srcrawofs, dims, sz, dstofs, dststep, srcstep);
                    unmap(src);
                }
                else
                {
                    map(dst, ACCESS_WRITE);
                    download(src, dst->data + dstrawofs, dims, sz, srcofs, srcstep, dststep);
                    unmap(dst);
                }
            }
        }
        else
#endif
        {
            if( iscontinuous )
            {
                retval = clEnqueueCopyBuffer(q, (cl_mem)src->handle, (cl_mem)dst->handle,
                                               srcrawofs, dstrawofs, total, 0, 0, 0);
                CV_OCL_CHECK_RESULT(retval, cv::format("clEnqueueCopyBuffer(q, src=%p, dst=%p, src_offset=%lld, dst_offset=%lld, sz=%lld, 0, 0, 0)",
                        (void*)src->handle, (void*)dst->handle, (long long int)srcrawofs, (long long int)dstrawofs, (long long int)total).c_str());
            }
            else if (CV_OPENCL_DISABLE_BUFFER_RECT_OPERATIONS)
            {
                const size_t padding = CV_OPENCL_DATA_PTR_ALIGNMENT;
                size_t new_srcrawofs = srcrawofs & ~(padding-1);
                size_t srcmembuf_ofs = srcrawofs - new_srcrawofs;
                size_t new_dstrawofs = dstrawofs & ~(padding-1);
                size_t dstmembuf_ofs = dstrawofs - new_dstrawofs;

                AlignedDataPtr2D<false, false> srcBuf(0, new_sz[1], new_srcstep[0], new_srcstep[0],
                                                      CV_OPENCL_DATA_PTR_ALIGNMENT, padding*2);
                AlignedDataPtr2D<false, false> dstBuf(0, new_sz[1], new_dststep[0], new_dststep[0],
                                                      CV_OPENCL_DATA_PTR_ALIGNMENT, padding*2);
                uchar* srcptr = srcBuf.getAlignedPtr();
                uchar* dstptr = dstBuf.getAlignedPtr();

                CV_Assert(new_dststep[0] >= new_sz[0] && new_srcstep[0] >= new_sz[0]);

                size_t src_total = alignSize(new_srcstep[0]*new_sz[1] + srcmembuf_ofs, padding);
                src_total = std::min(src_total, src->size - new_srcrawofs);
                size_t dst_total = alignSize(new_dststep[0]*new_sz[1] + dstmembuf_ofs, padding);
                dst_total = std::min(dst_total, dst->size - new_dstrawofs);

                CV_OCL_CHECK(clEnqueueReadBuffer(q, (cl_mem)src->handle, CL_TRUE,
                                                 new_srcrawofs, src_total, srcptr, 0, 0, 0));
                CV_OCL_CHECK(clEnqueueReadBuffer(q, (cl_mem)dst->handle, CL_TRUE,
                                                 new_dstrawofs, dst_total, dstptr, 0, 0, 0));

                for( size_t i = 0; i < new_sz[1]; i++ )
                    memcpy( dstptr + dstmembuf_ofs + i*new_dststep[0],
                            srcptr + srcmembuf_ofs + i*new_srcstep[0], new_sz[0]);
                CV_OCL_CHECK(clEnqueueWriteBuffer(q, (cl_mem)dst->handle, CL_TRUE,
                                                  new_dstrawofs, dst_total, dstptr, 0, 0, 0));
            }
            else
            {
                CV_OCL_CHECK(retval = clEnqueueCopyBufferRect(q, (cl_mem)src->handle, (cl_mem)dst->handle,
                                                   new_srcofs, new_dstofs, new_sz,
                                                   new_srcstep[0], 0,
                                                   new_dststep[0], 0,
                                                   0, 0, 0));
            }
        }
        if (retval == CL_SUCCESS)
        {
            CV_IMPL_ADD(CV_IMPL_OCL)
        }

#ifdef HAVE_OPENCL_SVM
        if ((dst->allocatorFlags_ & svm::OPENCL_SVM_BUFFER_MASK) == svm::OPENCL_SVM_FINE_GRAIN_BUFFER ||
            (dst->allocatorFlags_ & svm::OPENCL_SVM_BUFFER_MASK) == svm::OPENCL_SVM_FINE_GRAIN_SYSTEM)
        {
            // nothing
        }
        else
#endif
        {
            dst->markHostCopyObsolete(true);
        }
        dst->markDeviceCopyObsolete(false);

        if( _sync )
        {
            CV_OCL_DBG_CHECK(clFinish(q));
        }
    }

    BufferPoolController* getBufferPoolController(const char* id) const CV_OVERRIDE {
#ifdef HAVE_OPENCL_SVM
        if ((svm::checkForceSVMUmatUsage() && (id == NULL || strcmp(id, "OCL") == 0)) || (id != NULL && strcmp(id, "SVM") == 0))
        {
            return &bufferPoolSVM;
        }
#endif
        if (id != NULL && strcmp(id, "HOST_ALLOC") == 0)
        {
            return &bufferPoolHostPtr;
        }
        if (id != NULL && strcmp(id, "OCL") != 0)
        {
            CV_Error(cv::Error::StsBadArg, "getBufferPoolController(): unknown BufferPool ID\n");
        }
        return &bufferPool;
    }

    MatAllocator* matStdAllocator;

    mutable cv::Mutex cleanupQueueMutex;
    mutable std::deque<UMatData*> cleanupQueue;

    void flushCleanupQueue() const
    {
        if (!cleanupQueue.empty())
        {
            std::deque<UMatData*> q;
            {
                cv::AutoLock lock(cleanupQueueMutex);
                q.swap(cleanupQueue);
            }
            for (std::deque<UMatData*>::const_iterator i = q.begin(); i != q.end(); ++i)
            {
                deallocate_(*i);
            }
        }
    }
    void addToCleanupQueue(UMatData* u) const
    {
        //TODO: Validation check: CV_Assert(!u->tempUMat());
        {
            cv::AutoLock lock(cleanupQueueMutex);
            cleanupQueue.push_back(u);
        }
    }
};

static OpenCLAllocator* getOpenCLAllocator_() // call once guarantee
{
    static OpenCLAllocator* g_allocator = new OpenCLAllocator(); // avoid destrutor call (using of this object is too wide)
    g_isOpenCVActivated = true;
    return g_allocator;
}
MatAllocator* getOpenCLAllocator()
{
    CV_SINGLETON_LAZY_INIT(MatAllocator, getOpenCLAllocator_())
}

}} // namespace cv::ocl


namespace cv {

// three funcs below are implemented in umatrix.cpp
void setSize( UMat& m, int _dims, const int* _sz, const size_t* _steps,
              bool autoSteps = false );
void finalizeHdr(UMat& m);

} // namespace cv


namespace cv { namespace ocl {

/*
// Convert OpenCL buffer memory to UMat
*/
void convertFromBuffer(void* cl_mem_buffer, size_t step, int rows, int cols, int type, UMat& dst)
{
    int d = 2;
    int sizes[] = { rows, cols };

    CV_Assert(0 <= d && d <= CV_MAX_DIM);

    dst.release();

    dst.flags      = (type & Mat::TYPE_MASK) | Mat::MAGIC_VAL;
    dst.usageFlags = USAGE_DEFAULT;

    setSize(dst, d, sizes, 0, true);
    dst.offset = 0;

    cl_mem             memobj = (cl_mem)cl_mem_buffer;
    cl_mem_object_type mem_type = 0;

    CV_OCL_CHECK(clGetMemObjectInfo(memobj, CL_MEM_TYPE, sizeof(cl_mem_object_type), &mem_type, 0));

    CV_Assert(CL_MEM_OBJECT_BUFFER == mem_type);

    size_t total = 0;
    CV_OCL_CHECK(clGetMemObjectInfo(memobj, CL_MEM_SIZE, sizeof(size_t), &total, 0));

    CV_OCL_CHECK(clRetainMemObject(memobj));

    CV_Assert((int)step >= cols * CV_ELEM_SIZE(type));
    CV_Assert(total >= rows * step);

    // attach clBuffer to UMatData
    dst.u = new UMatData(getOpenCLAllocator());
    dst.u->data            = 0;
<<<<<<< HEAD
    dst.u->allocatorFlags_ = 0; // not allocated from any OpenCV buffer pool
    dst.u->flags           = static_cast<UMatData::MemoryFlag>(0);
=======
    dst.u->allocatorFlags_ = OpenCLAllocator::ALLOCATOR_FLAGS_EXTERNAL_BUFFER;  // not allocated from any OpenCV buffer pool
    dst.u->flags           = 0;
>>>>>>> e01b03eb
    dst.u->handle          = cl_mem_buffer;
    dst.u->origdata        = 0;
    dst.u->prevAllocator   = 0;
    dst.u->size            = total;

    finalizeHdr(dst);
    dst.addref();

    return;
} // convertFromBuffer()


/*
// Convert OpenCL image2d_t memory to UMat
*/
void convertFromImage(void* cl_mem_image, UMat& dst)
{
    cl_mem             clImage = (cl_mem)cl_mem_image;
    cl_mem_object_type mem_type = 0;

    CV_OCL_CHECK(clGetMemObjectInfo(clImage, CL_MEM_TYPE, sizeof(cl_mem_object_type), &mem_type, 0));

    CV_Assert(CL_MEM_OBJECT_IMAGE2D == mem_type);

    cl_image_format fmt = { 0, 0 };
    CV_OCL_CHECK(clGetImageInfo(clImage, CL_IMAGE_FORMAT, sizeof(cl_image_format), &fmt, 0));

    int depth = CV_8U;
    switch (fmt.image_channel_data_type)
    {
    case CL_UNORM_INT8:
    case CL_UNSIGNED_INT8:
        depth = CV_8U;
        break;

    case CL_SNORM_INT8:
    case CL_SIGNED_INT8:
        depth = CV_8S;
        break;

    case CL_UNORM_INT16:
    case CL_UNSIGNED_INT16:
        depth = CV_16U;
        break;

    case CL_SNORM_INT16:
    case CL_SIGNED_INT16:
        depth = CV_16S;
        break;

    case CL_SIGNED_INT32:
        depth = CV_32S;
        break;

    case CL_FLOAT:
        depth = CV_32F;
        break;

    default:
        CV_Error(cv::Error::OpenCLApiCallError, "Not supported image_channel_data_type");
    }

    int type = CV_8UC1;
    switch (fmt.image_channel_order)
    {
    case CL_R:
        type = CV_MAKE_TYPE(depth, 1);
        break;

    case CL_RGBA:
    case CL_BGRA:
    case CL_ARGB:
        type = CV_MAKE_TYPE(depth, 4);
        break;

    default:
        CV_Error(cv::Error::OpenCLApiCallError, "Not supported image_channel_order");
        break;
    }

    size_t step = 0;
    CV_OCL_CHECK(clGetImageInfo(clImage, CL_IMAGE_ROW_PITCH, sizeof(size_t), &step, 0));

    size_t w = 0;
    CV_OCL_CHECK(clGetImageInfo(clImage, CL_IMAGE_WIDTH, sizeof(size_t), &w, 0));

    size_t h = 0;
    CV_OCL_CHECK(clGetImageInfo(clImage, CL_IMAGE_HEIGHT, sizeof(size_t), &h, 0));

    dst.create((int)h, (int)w, type);

    cl_mem clBuffer = (cl_mem)dst.handle(ACCESS_READ);

    cl_command_queue q = (cl_command_queue)Queue::getDefault().ptr();

    size_t offset = 0;
    size_t src_origin[3] = { 0, 0, 0 };
    size_t region[3] = { w, h, 1 };
    CV_OCL_CHECK(clEnqueueCopyImageToBuffer(q, clImage, clBuffer, src_origin, region, offset, 0, NULL, NULL));

    CV_OCL_CHECK(clFinish(q));

    return;
} // convertFromImage()


///////////////////////////////////////////// Utility functions /////////////////////////////////////////////////

static void getDevices(std::vector<cl_device_id>& devices, cl_platform_id platform)
{
    cl_uint numDevices = 0;
    CV_OCL_DBG_CHECK(clGetDeviceIDs(platform, (cl_device_type)Device::TYPE_ALL, 0, NULL, &numDevices));

    if (numDevices == 0)
    {
        devices.clear();
        return;
    }

    devices.resize((size_t)numDevices);
    CV_OCL_DBG_CHECK(clGetDeviceIDs(platform, (cl_device_type)Device::TYPE_ALL, numDevices, &devices[0], &numDevices));
}

struct PlatformInfo::Impl
{
    Impl(void* id)
    {
        refcount = 1;
        handle = *(cl_platform_id*)id;
        getDevices(devices, handle);
    }

    String getStrProp(cl_platform_info prop) const
    {
        char buf[1024];
        size_t sz=0;
        return clGetPlatformInfo(handle, prop, sizeof(buf)-16, buf, &sz) == CL_SUCCESS &&
            sz < sizeof(buf) ? String(buf) : String();
    }

    IMPLEMENT_REFCOUNTABLE();
    std::vector<cl_device_id> devices;
    cl_platform_id handle;
};

PlatformInfo::PlatformInfo()
{
    p = 0;
}

PlatformInfo::PlatformInfo(void* platform_id)
{
    p = new Impl(platform_id);
}

PlatformInfo::~PlatformInfo()
{
    if(p)
        p->release();
}

PlatformInfo::PlatformInfo(const PlatformInfo& i)
{
    if (i.p)
        i.p->addref();
    p = i.p;
}

PlatformInfo& PlatformInfo::operator =(const PlatformInfo& i)
{
    if (i.p != p)
    {
        if (i.p)
            i.p->addref();
        if (p)
            p->release();
        p = i.p;
    }
    return *this;
}

int PlatformInfo::deviceNumber() const
{
    return p ? (int)p->devices.size() : 0;
}

void PlatformInfo::getDevice(Device& device, int d) const
{
    CV_Assert(p && d < (int)p->devices.size() );
    if(p)
        device.set(p->devices[d]);
}

String PlatformInfo::name() const
{
    return p ? p->getStrProp(CL_PLATFORM_NAME) : String();
}

String PlatformInfo::vendor() const
{
    return p ? p->getStrProp(CL_PLATFORM_VENDOR) : String();
}

String PlatformInfo::version() const
{
    return p ? p->getStrProp(CL_PLATFORM_VERSION) : String();
}

static void getPlatforms(std::vector<cl_platform_id>& platforms)
{
    cl_uint numPlatforms = 0;
    CV_OCL_DBG_CHECK(clGetPlatformIDs(0, NULL, &numPlatforms));

    if (numPlatforms == 0)
    {
        platforms.clear();
        return;
    }

    platforms.resize((size_t)numPlatforms);
    CV_OCL_DBG_CHECK(clGetPlatformIDs(numPlatforms, &platforms[0], &numPlatforms));
}

void getPlatfomsInfo(std::vector<PlatformInfo>& platformsInfo)
{
    std::vector<cl_platform_id> platforms;
    getPlatforms(platforms);

    for (size_t i = 0; i < platforms.size(); i++)
        platformsInfo.push_back( PlatformInfo((void*)&platforms[i]) );
}

const char* typeToStr(int type)
{
    static const char* tab[]=
    {
        "uchar", "uchar2", "uchar3", "uchar4", 0, 0, 0, "uchar8", 0, 0, 0, 0, 0, 0, 0, "uchar16",
        "char", "char2", "char3", "char4", 0, 0, 0, "char8", 0, 0, 0, 0, 0, 0, 0, "char16",
        "ushort", "ushort2", "ushort3", "ushort4",0, 0, 0, "ushort8", 0, 0, 0, 0, 0, 0, 0, "ushort16",
        "short", "short2", "short3", "short4", 0, 0, 0, "short8", 0, 0, 0, 0, 0, 0, 0, "short16",
        "int", "int2", "int3", "int4", 0, 0, 0, "int8", 0, 0, 0, 0, 0, 0, 0, "int16",
        "float", "float2", "float3", "float4", 0, 0, 0, "float8", 0, 0, 0, 0, 0, 0, 0, "float16",
        "double", "double2", "double3", "double4", 0, 0, 0, "double8", 0, 0, 0, 0, 0, 0, 0, "double16",
        "half", "half2", "half3", "half4", 0, 0, 0, "half8", 0, 0, 0, 0, 0, 0, 0, "half16",
        0, 0, 0, 0, 0, 0, 0, 0, 0, 0, 0, 0, 0, 0, 0, 0
    };
    int cn = CV_MAT_CN(type), depth = CV_MAT_DEPTH(type);
    const char* result = cn > 16 ? 0 : tab[depth*16 + cn-1];
    CV_Assert(result);
    return result;
}

const char* memopTypeToStr(int type)
{
    static const char* tab[] =
    {
        "uchar", "uchar2", "uchar3", "uchar4", 0, 0, 0, "uchar8", 0, 0, 0, 0, 0, 0, 0, "uchar16",
        "char", "char2", "char3", "char4", 0, 0, 0, "char8", 0, 0, 0, 0, 0, 0, 0, "char16",
        "ushort", "ushort2", "ushort3", "ushort4",0, 0, 0, "ushort8", 0, 0, 0, 0, 0, 0, 0, "ushort16",
        "short", "short2", "short3", "short4", 0, 0, 0, "short8", 0, 0, 0, 0, 0, 0, 0, "short16",
        "int", "int2", "int3", "int4", 0, 0, 0, "int8", 0, 0, 0, 0, 0, 0, 0, "int16",
        "int", "int2", "int3", "int4", 0, 0, 0, "int8", 0, 0, 0, 0, 0, 0, 0, "int16",
        "ulong", "ulong2", "ulong3", "ulong4", 0, 0, 0, "ulong8", 0, 0, 0, 0, 0, 0, 0, "ulong16",
        "short", "short2", "short3", "short4", 0, 0, 0, "short8", 0, 0, 0, 0, 0, 0, 0, "short16",
        0, 0, 0, 0, 0, 0, 0, 0, 0, 0, 0, 0, 0, 0, 0, 0
    };
    int cn = CV_MAT_CN(type), depth = CV_MAT_DEPTH(type);
    const char* result = cn > 16 ? 0 : tab[depth*16 + cn-1];
    CV_Assert(result);
    return result;
}

const char* vecopTypeToStr(int type)
{
    static const char* tab[] =
    {
        "uchar", "short", "uchar3", "int", 0, 0, 0, "int2", 0, 0, 0, 0, 0, 0, 0, "int4",
        "char", "short", "char3", "int", 0, 0, 0, "int2", 0, 0, 0, 0, 0, 0, 0, "int4",
        "ushort", "int", "ushort3", "int2",0, 0, 0, "int4", 0, 0, 0, 0, 0, 0, 0, "int8",
        "short", "int", "short3", "int2", 0, 0, 0, "int4", 0, 0, 0, 0, 0, 0, 0, "int8",
        "int", "int2", "int3", "int4", 0, 0, 0, "int8", 0, 0, 0, 0, 0, 0, 0, "int16",
        "int", "int2", "int3", "int4", 0, 0, 0, "int8", 0, 0, 0, 0, 0, 0, 0, "int16",
        "ulong", "ulong2", "ulong3", "ulong4", 0, 0, 0, "ulong8", 0, 0, 0, 0, 0, 0, 0, "ulong16",
        "short", "short2", "short3", "short4", 0, 0, 0, "short8", 0, 0, 0, 0, 0, 0, 0, "short16",
        0, 0, 0, 0, 0, 0, 0, 0, 0, 0, 0, 0, 0, 0, 0, 0
    };
    int cn = CV_MAT_CN(type), depth = CV_MAT_DEPTH(type);
    const char* result = cn > 16 ? 0 : tab[depth*16 + cn-1];
    CV_Assert(result);
    return result;
}

const char* convertTypeStr(int sdepth, int ddepth, int cn, char* buf)
{
    if( sdepth == ddepth )
        return "noconvert";
    const char *typestr = typeToStr(CV_MAKETYPE(ddepth, cn));
    if( ddepth >= CV_32F ||
        (ddepth == CV_32S && sdepth < CV_32S) ||
        (ddepth == CV_16S && sdepth <= CV_8S) ||
        (ddepth == CV_16U && sdepth == CV_8U))
    {
        sprintf(buf, "convert_%s", typestr);
    }
    else if( sdepth >= CV_32F )
        sprintf(buf, "convert_%s%s_rte", typestr, (ddepth < CV_32S ? "_sat" : ""));
    else
        sprintf(buf, "convert_%s_sat", typestr);

    return buf;
}

const char* getOpenCLErrorString(int errorCode)
{
#define CV_OCL_CODE(id) case id: return #id
#define CV_OCL_CODE_(id, name) case id: return #name
    switch (errorCode)
    {
    CV_OCL_CODE(CL_SUCCESS);
    CV_OCL_CODE(CL_DEVICE_NOT_FOUND);
    CV_OCL_CODE(CL_DEVICE_NOT_AVAILABLE);
    CV_OCL_CODE(CL_COMPILER_NOT_AVAILABLE);
    CV_OCL_CODE(CL_MEM_OBJECT_ALLOCATION_FAILURE);
    CV_OCL_CODE(CL_OUT_OF_RESOURCES);
    CV_OCL_CODE(CL_OUT_OF_HOST_MEMORY);
    CV_OCL_CODE(CL_PROFILING_INFO_NOT_AVAILABLE);
    CV_OCL_CODE(CL_MEM_COPY_OVERLAP);
    CV_OCL_CODE(CL_IMAGE_FORMAT_MISMATCH);
    CV_OCL_CODE(CL_IMAGE_FORMAT_NOT_SUPPORTED);
    CV_OCL_CODE(CL_BUILD_PROGRAM_FAILURE);
    CV_OCL_CODE(CL_MAP_FAILURE);
    CV_OCL_CODE(CL_MISALIGNED_SUB_BUFFER_OFFSET);
    CV_OCL_CODE(CL_EXEC_STATUS_ERROR_FOR_EVENTS_IN_WAIT_LIST);
    CV_OCL_CODE(CL_COMPILE_PROGRAM_FAILURE);
    CV_OCL_CODE(CL_LINKER_NOT_AVAILABLE);
    CV_OCL_CODE(CL_LINK_PROGRAM_FAILURE);
    CV_OCL_CODE(CL_DEVICE_PARTITION_FAILED);
    CV_OCL_CODE(CL_KERNEL_ARG_INFO_NOT_AVAILABLE);
    CV_OCL_CODE(CL_INVALID_VALUE);
    CV_OCL_CODE(CL_INVALID_DEVICE_TYPE);
    CV_OCL_CODE(CL_INVALID_PLATFORM);
    CV_OCL_CODE(CL_INVALID_DEVICE);
    CV_OCL_CODE(CL_INVALID_CONTEXT);
    CV_OCL_CODE(CL_INVALID_QUEUE_PROPERTIES);
    CV_OCL_CODE(CL_INVALID_COMMAND_QUEUE);
    CV_OCL_CODE(CL_INVALID_HOST_PTR);
    CV_OCL_CODE(CL_INVALID_MEM_OBJECT);
    CV_OCL_CODE(CL_INVALID_IMAGE_FORMAT_DESCRIPTOR);
    CV_OCL_CODE(CL_INVALID_IMAGE_SIZE);
    CV_OCL_CODE(CL_INVALID_SAMPLER);
    CV_OCL_CODE(CL_INVALID_BINARY);
    CV_OCL_CODE(CL_INVALID_BUILD_OPTIONS);
    CV_OCL_CODE(CL_INVALID_PROGRAM);
    CV_OCL_CODE(CL_INVALID_PROGRAM_EXECUTABLE);
    CV_OCL_CODE(CL_INVALID_KERNEL_NAME);
    CV_OCL_CODE(CL_INVALID_KERNEL_DEFINITION);
    CV_OCL_CODE(CL_INVALID_KERNEL);
    CV_OCL_CODE(CL_INVALID_ARG_INDEX);
    CV_OCL_CODE(CL_INVALID_ARG_VALUE);
    CV_OCL_CODE(CL_INVALID_ARG_SIZE);
    CV_OCL_CODE(CL_INVALID_KERNEL_ARGS);
    CV_OCL_CODE(CL_INVALID_WORK_DIMENSION);
    CV_OCL_CODE(CL_INVALID_WORK_GROUP_SIZE);
    CV_OCL_CODE(CL_INVALID_WORK_ITEM_SIZE);
    CV_OCL_CODE(CL_INVALID_GLOBAL_OFFSET);
    CV_OCL_CODE(CL_INVALID_EVENT_WAIT_LIST);
    CV_OCL_CODE(CL_INVALID_EVENT);
    CV_OCL_CODE(CL_INVALID_OPERATION);
    CV_OCL_CODE(CL_INVALID_GL_OBJECT);
    CV_OCL_CODE(CL_INVALID_BUFFER_SIZE);
    CV_OCL_CODE(CL_INVALID_MIP_LEVEL);
    CV_OCL_CODE(CL_INVALID_GLOBAL_WORK_SIZE);
    // OpenCL 1.1
    CV_OCL_CODE(CL_INVALID_PROPERTY);
    // OpenCL 1.2
    CV_OCL_CODE(CL_INVALID_IMAGE_DESCRIPTOR);
    CV_OCL_CODE(CL_INVALID_COMPILER_OPTIONS);
    CV_OCL_CODE(CL_INVALID_LINKER_OPTIONS);
    CV_OCL_CODE(CL_INVALID_DEVICE_PARTITION_COUNT);
    // OpenCL 2.0
    CV_OCL_CODE_(-69, CL_INVALID_PIPE_SIZE);
    CV_OCL_CODE_(-70, CL_INVALID_DEVICE_QUEUE);
    // Extensions
    CV_OCL_CODE_(-1000, CL_INVALID_GL_SHAREGROUP_REFERENCE_KHR);
    CV_OCL_CODE_(-1001, CL_PLATFORM_NOT_FOUND_KHR);
    CV_OCL_CODE_(-1002, CL_INVALID_D3D10_DEVICE_KHR);
    CV_OCL_CODE_(-1003, CL_INVALID_D3D10_RESOURCE_KHR);
    CV_OCL_CODE_(-1004, CL_D3D10_RESOURCE_ALREADY_ACQUIRED_KHR);
    CV_OCL_CODE_(-1005, CL_D3D10_RESOURCE_NOT_ACQUIRED_KHR);
    default: return "Unknown OpenCL error";
    }
#undef CV_OCL_CODE
#undef CV_OCL_CODE_
}

template <typename T>
static std::string kerToStr(const Mat & k)
{
    int width = k.cols - 1, depth = k.depth();
    const T * const data = k.ptr<T>();

    std::ostringstream stream;
    stream.precision(10);

    if (depth <= CV_8S)
    {
        for (int i = 0; i < width; ++i)
            stream << "DIG(" << (int)data[i] << ")";
        stream << "DIG(" << (int)data[width] << ")";
    }
    else if (depth == CV_32F)
    {
        stream.setf(std::ios_base::showpoint);
        for (int i = 0; i < width; ++i)
            stream << "DIG(" << data[i] << "f)";
        stream << "DIG(" << data[width] << "f)";
    }
    else
    {
        for (int i = 0; i < width; ++i)
            stream << "DIG(" << data[i] << ")";
        stream << "DIG(" << data[width] << ")";
    }

    return stream.str();
}

String kernelToStr(InputArray _kernel, int ddepth, const char * name)
{
    Mat kernel = _kernel.getMat().reshape(1, 1);

    int depth = kernel.depth();
    if (ddepth < 0)
        ddepth = depth;

    if (ddepth != depth)
        kernel.convertTo(kernel, ddepth);

    typedef std::string (* func_t)(const Mat &);
    static const func_t funcs[] = { kerToStr<uchar>, kerToStr<char>, kerToStr<ushort>, kerToStr<short>,
                                    kerToStr<int>, kerToStr<float>, kerToStr<double>, 0 };
    const func_t func = funcs[ddepth];
    CV_Assert(func != 0);

    return cv::format(" -D %s=%s", name ? name : "COEFF", func(kernel).c_str());
}

#define PROCESS_SRC(src) \
    do \
    { \
        if (!src.empty()) \
        { \
            CV_Assert(src.isMat() || src.isUMat()); \
            Size csize = src.size(); \
            int ctype = src.type(), ccn = CV_MAT_CN(ctype), cdepth = CV_MAT_DEPTH(ctype), \
                ckercn = vectorWidths[cdepth], cwidth = ccn * csize.width; \
            if (cwidth < ckercn || ckercn <= 0) \
                return 1; \
            cols.push_back(cwidth); \
            if (strat == OCL_VECTOR_OWN && ctype != ref_type) \
                return 1; \
            offsets.push_back(src.offset()); \
            steps.push_back(src.step()); \
            dividers.push_back(ckercn * CV_ELEM_SIZE1(ctype)); \
            kercns.push_back(ckercn); \
        } \
    } \
    while ((void)0, 0)

int predictOptimalVectorWidth(InputArray src1, InputArray src2, InputArray src3,
                              InputArray src4, InputArray src5, InputArray src6,
                              InputArray src7, InputArray src8, InputArray src9,
                              OclVectorStrategy strat)
{
    const ocl::Device & d = ocl::Device::getDefault();

    int vectorWidths[] = { d.preferredVectorWidthChar(), d.preferredVectorWidthChar(),
        d.preferredVectorWidthShort(), d.preferredVectorWidthShort(),
        d.preferredVectorWidthInt(), d.preferredVectorWidthFloat(),
        d.preferredVectorWidthDouble(), -1 };

    // if the device says don't use vectors
    if (vectorWidths[0] == 1)
    {
        // it's heuristic
        vectorWidths[CV_8U] = vectorWidths[CV_8S] = 4;
        vectorWidths[CV_16U] = vectorWidths[CV_16S] = 2;
        vectorWidths[CV_32S] = vectorWidths[CV_32F] = vectorWidths[CV_64F] = 1;
    }

    return checkOptimalVectorWidth(vectorWidths, src1, src2, src3, src4, src5, src6, src7, src8, src9, strat);
}

int checkOptimalVectorWidth(const int *vectorWidths,
                            InputArray src1, InputArray src2, InputArray src3,
                            InputArray src4, InputArray src5, InputArray src6,
                            InputArray src7, InputArray src8, InputArray src9,
                            OclVectorStrategy strat)
{
    CV_Assert(vectorWidths);

    int ref_type = src1.type();

    std::vector<size_t> offsets, steps, cols;
    std::vector<int> dividers, kercns;
    PROCESS_SRC(src1);
    PROCESS_SRC(src2);
    PROCESS_SRC(src3);
    PROCESS_SRC(src4);
    PROCESS_SRC(src5);
    PROCESS_SRC(src6);
    PROCESS_SRC(src7);
    PROCESS_SRC(src8);
    PROCESS_SRC(src9);

    size_t size = offsets.size();

    for (size_t i = 0; i < size; ++i)
        while (offsets[i] % dividers[i] != 0 || steps[i] % dividers[i] != 0 || cols[i] % kercns[i] != 0)
            dividers[i] >>= 1, kercns[i] >>= 1;

    // default strategy
    int kercn = *std::min_element(kercns.begin(), kercns.end());

    return kercn;
}

int predictOptimalVectorWidthMax(InputArray src1, InputArray src2, InputArray src3,
                                 InputArray src4, InputArray src5, InputArray src6,
                                 InputArray src7, InputArray src8, InputArray src9)
{
    return predictOptimalVectorWidth(src1, src2, src3, src4, src5, src6, src7, src8, src9, OCL_VECTOR_MAX);
}

#undef PROCESS_SRC


// TODO Make this as a method of OpenCL "BuildOptions" class
void buildOptionsAddMatrixDescription(String& buildOptions, const String& name, InputArray _m)
{
    if (!buildOptions.empty())
        buildOptions += " ";
    int type = _m.type(), depth = CV_MAT_DEPTH(type);
    buildOptions += format(
            "-D %s_T=%s -D %s_T1=%s -D %s_CN=%d -D %s_TSIZE=%d -D %s_T1SIZE=%d -D %s_DEPTH=%d",
            name.c_str(), ocl::typeToStr(type),
            name.c_str(), ocl::typeToStr(CV_MAKE_TYPE(depth, 1)),
            name.c_str(), (int)CV_MAT_CN(type),
            name.c_str(), (int)CV_ELEM_SIZE(type),
            name.c_str(), (int)CV_ELEM_SIZE1(type),
            name.c_str(), (int)depth
            );
}


struct Image2D::Impl
{
    Impl(const UMat &src, bool norm, bool alias)
    {
        handle = 0;
        refcount = 1;
        init(src, norm, alias);
    }

    ~Impl()
    {
        if (handle)
            clReleaseMemObject(handle);
    }

    static cl_image_format getImageFormat(int depth, int cn, bool norm)
    {
        cl_image_format format;
        static const int channelTypes[] = { CL_UNSIGNED_INT8, CL_SIGNED_INT8, CL_UNSIGNED_INT16,
                                       CL_SIGNED_INT16, CL_SIGNED_INT32, CL_FLOAT, -1, -1 };
        static const int channelTypesNorm[] = { CL_UNORM_INT8, CL_SNORM_INT8, CL_UNORM_INT16,
                                                CL_SNORM_INT16, -1, -1, -1, -1 };
        static const int channelOrders[] = { -1, CL_R, CL_RG, -1, CL_RGBA };

        int channelType = norm ? channelTypesNorm[depth] : channelTypes[depth];
        int channelOrder = channelOrders[cn];
        format.image_channel_data_type = (cl_channel_type)channelType;
        format.image_channel_order = (cl_channel_order)channelOrder;
        return format;
    }

    static bool isFormatSupported(cl_image_format format)
    {
        if (!haveOpenCL())
            CV_Error(Error::OpenCLApiCallError, "OpenCL runtime not found!");

        cl_context context = (cl_context)Context::getDefault().ptr();
        // Figure out how many formats are supported by this context.
        cl_uint numFormats = 0;
        cl_int err = clGetSupportedImageFormats(context, CL_MEM_READ_WRITE,
                                                CL_MEM_OBJECT_IMAGE2D, numFormats,
                                                NULL, &numFormats);
        CV_OCL_DBG_CHECK_RESULT(err, "clGetSupportedImageFormats(CL_MEM_OBJECT_IMAGE2D, NULL)");
        AutoBuffer<cl_image_format> formats(numFormats);
        err = clGetSupportedImageFormats(context, CL_MEM_READ_WRITE,
                                         CL_MEM_OBJECT_IMAGE2D, numFormats,
                                         formats.data(), NULL);
        CV_OCL_DBG_CHECK_RESULT(err, "clGetSupportedImageFormats(CL_MEM_OBJECT_IMAGE2D, formats)");
        for (cl_uint i = 0; i < numFormats; ++i)
        {
            if (!memcmp(&formats[i], &format, sizeof(format)))
            {
                return true;
            }
        }
        return false;
    }

    void init(const UMat &src, bool norm, bool alias)
    {
        if (!haveOpenCL())
            CV_Error(Error::OpenCLApiCallError, "OpenCL runtime not found!");

        CV_Assert(!src.empty());
        CV_Assert(ocl::Device::getDefault().imageSupport());

        int err, depth = src.depth(), cn = src.channels();
        CV_Assert(cn <= 4);
        cl_image_format format = getImageFormat(depth, cn, norm);

        if (!isFormatSupported(format))
            CV_Error(Error::OpenCLApiCallError, "Image format is not supported");

        if (alias && !src.handle(ACCESS_RW))
            CV_Error(Error::OpenCLApiCallError, "Incorrect UMat, handle is null");

        cl_context context = (cl_context)Context::getDefault().ptr();
        cl_command_queue queue = (cl_command_queue)Queue::getDefault().ptr();

#ifdef CL_VERSION_1_2
        // this enables backwards portability to
        // run on OpenCL 1.1 platform if library binaries are compiled with OpenCL 1.2 support
        const Device & d = ocl::Device::getDefault();
        int minor = d.deviceVersionMinor(), major = d.deviceVersionMajor();
        CV_Assert(!alias || canCreateAlias(src));
        if (1 < major || (1 == major && 2 <= minor))
        {
            cl_image_desc desc;
            desc.image_type       = CL_MEM_OBJECT_IMAGE2D;
            desc.image_width      = src.cols;
            desc.image_height     = src.rows;
            desc.image_depth      = 0;
            desc.image_array_size = 1;
            desc.image_row_pitch  = alias ? src.step[0] : 0;
            desc.image_slice_pitch = 0;
            desc.buffer           = alias ? (cl_mem)src.handle(ACCESS_RW) : 0;
            desc.num_mip_levels   = 0;
            desc.num_samples      = 0;
            handle = clCreateImage(context, CL_MEM_READ_WRITE, &format, &desc, NULL, &err);
        }
        else
#endif
        {
            CV_SUPPRESS_DEPRECATED_START
            CV_Assert(!alias);  // This is an OpenCL 1.2 extension
            handle = clCreateImage2D(context, CL_MEM_READ_WRITE, &format, src.cols, src.rows, 0, NULL, &err);
            CV_SUPPRESS_DEPRECATED_END
        }
        CV_OCL_DBG_CHECK_RESULT(err, "clCreateImage()");

        size_t origin[] = { 0, 0, 0 };
        size_t region[] = { static_cast<size_t>(src.cols), static_cast<size_t>(src.rows), 1 };

        cl_mem devData;
        if (!alias && !src.isContinuous())
        {
            devData = clCreateBuffer(context, CL_MEM_READ_ONLY, src.cols * src.rows * src.elemSize(), NULL, &err);
            CV_OCL_CHECK_RESULT(err, cv::format("clCreateBuffer(CL_MEM_READ_ONLY, sz=%lld) => %p",
                    (long long int)(src.cols * src.rows * src.elemSize()), (void*)devData
                ).c_str());

            const size_t roi[3] = {static_cast<size_t>(src.cols) * src.elemSize(), static_cast<size_t>(src.rows), 1};
            CV_OCL_CHECK(clEnqueueCopyBufferRect(queue, (cl_mem)src.handle(ACCESS_READ), devData, origin, origin,
                roi, src.step, 0, src.cols * src.elemSize(), 0, 0, NULL, NULL));
            CV_OCL_DBG_CHECK(clFlush(queue));
        }
        else
        {
            devData = (cl_mem)src.handle(ACCESS_READ);
        }
        CV_Assert(devData != NULL);

        if (!alias)
        {
            CV_OCL_CHECK(clEnqueueCopyBufferToImage(queue, devData, handle, 0, origin, region, 0, NULL, 0));
            if (!src.isContinuous())
            {
                CV_OCL_DBG_CHECK(clFlush(queue));
                CV_OCL_DBG_CHECK(clReleaseMemObject(devData));
            }
        }
    }

    IMPLEMENT_REFCOUNTABLE();

    cl_mem handle;
};

Image2D::Image2D()
{
    p = NULL;
}

Image2D::Image2D(const UMat &src, bool norm, bool alias)
{
    p = new Impl(src, norm, alias);
}

bool Image2D::canCreateAlias(const UMat &m)
{
    bool ret = false;
    const Device & d = ocl::Device::getDefault();
    if (d.imageFromBufferSupport() && !m.empty())
    {
        // This is the required pitch alignment in pixels
        uint pitchAlign = d.imagePitchAlignment();
        if (pitchAlign && !(m.step % (pitchAlign * m.elemSize())))
        {
            // We don't currently handle the case where the buffer was created
            // with CL_MEM_USE_HOST_PTR
            if (!m.u->tempUMat())
            {
                ret = true;
            }
        }
    }
    return ret;
}

bool Image2D::isFormatSupported(int depth, int cn, bool norm)
{
    cl_image_format format = Impl::getImageFormat(depth, cn, norm);

    return Impl::isFormatSupported(format);
}

Image2D::Image2D(const Image2D & i)
{
    p = i.p;
    if (p)
        p->addref();
}

Image2D & Image2D::operator = (const Image2D & i)
{
    if (i.p != p)
    {
        if (i.p)
            i.p->addref();
        if (p)
            p->release();
        p = i.p;
    }
    return *this;
}

Image2D::~Image2D()
{
    if (p)
        p->release();
}

void* Image2D::ptr() const
{
    return p ? p->handle : 0;
}

bool internal::isOpenCLForced()
{
    static bool initialized = false;
    static bool value = false;
    if (!initialized)
    {
        value = utils::getConfigurationParameterBool("OPENCV_OPENCL_FORCE", false);
        initialized = true;
    }
    return value;
}

bool internal::isPerformanceCheckBypassed()
{
    static bool initialized = false;
    static bool value = false;
    if (!initialized)
    {
        value = utils::getConfigurationParameterBool("OPENCV_OPENCL_PERF_CHECK_BYPASS", false);
        initialized = true;
    }
    return value;
}

bool internal::isCLBuffer(UMat& u)
{
    void* h = u.handle(ACCESS_RW);
    if (!h)
        return true;
    CV_DbgAssert(u.u->currAllocator == getOpenCLAllocator());
#if 1
    if ((u.u->allocatorFlags_ & 0xffff0000) != 0) // OpenCL SVM flags are stored here
        return false;
#else
    cl_mem_object_type type = 0;
    cl_int ret = clGetMemObjectInfo((cl_mem)h, CL_MEM_TYPE, sizeof(type), &type, NULL);
    if (ret != CL_SUCCESS || type != CL_MEM_OBJECT_BUFFER)
        return false;
#endif
    return true;
}

struct Timer::Impl
{
    const Queue queue;

    Impl(const Queue& q)
        : queue(q)
    {
    }

    ~Impl(){}

    void start()
    {
#ifdef HAVE_OPENCL
        CV_OCL_DBG_CHECK(clFinish((cl_command_queue)queue.ptr()));
        timer.start();
#endif
    }

    void stop()
    {
#ifdef HAVE_OPENCL
        CV_OCL_DBG_CHECK(clFinish((cl_command_queue)queue.ptr()));
        timer.stop();
#endif
    }

    uint64 durationNS() const
    {
#ifdef HAVE_OPENCL
        return (uint64)(timer.getTimeSec() * 1e9);
#else
        return 0;
#endif
    }

    TickMeter timer;
};

Timer::Timer(const Queue& q) : p(new Impl(q)) { }
Timer::~Timer() { delete p; }

void Timer::start()
{
    CV_Assert(p);
    p->start();
}

void Timer::stop()
{
    CV_Assert(p);
    p->stop();
}

uint64 Timer::durationNS() const
{
    CV_Assert(p);
    return p->durationNS();
}

#ifndef HAVE_OPENCL
#if defined(_MSC_VER)
    #pragma warning(pop)
#elif defined(__clang__)
    #pragma clang diagnostic pop
#elif defined(__GNUC__)
    #pragma GCC diagnostic pop
#endif
#endif
}} // namespace<|MERGE_RESOLUTION|>--- conflicted
+++ resolved
@@ -5816,13 +5816,8 @@
     // attach clBuffer to UMatData
     dst.u = new UMatData(getOpenCLAllocator());
     dst.u->data            = 0;
-<<<<<<< HEAD
-    dst.u->allocatorFlags_ = 0; // not allocated from any OpenCV buffer pool
+    dst.u->allocatorFlags_ = OpenCLAllocator::ALLOCATOR_FLAGS_EXTERNAL_BUFFER;  // not allocated from any OpenCV buffer pool
     dst.u->flags           = static_cast<UMatData::MemoryFlag>(0);
-=======
-    dst.u->allocatorFlags_ = OpenCLAllocator::ALLOCATOR_FLAGS_EXTERNAL_BUFFER;  // not allocated from any OpenCV buffer pool
-    dst.u->flags           = 0;
->>>>>>> e01b03eb
     dst.u->handle          = cl_mem_buffer;
     dst.u->origdata        = 0;
     dst.u->prevAllocator   = 0;
