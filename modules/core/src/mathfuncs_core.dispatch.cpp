// This file is part of OpenCV project.
// It is subject to the license terms in the LICENSE file found in the top-level directory
// of this distribution and at http://opencv.org/license.html.

#include "precomp.hpp"

#include "mathfuncs_core.simd.hpp"
#include "mathfuncs_core.simd_declarations.hpp" // defines CV_CPU_DISPATCH_MODES_ALL=AVX2,...,BASELINE based on CMakeLists.txt content

namespace cv { namespace hal {

///////////////////////////////////// ATAN2 ////////////////////////////////////

void fastAtan32f(const float *Y, const float *X, float *angle, int len, bool angleInDegrees )
{
    CV_INSTRUMENT_REGION();

    CALL_HAL(fastAtan32f, cv_hal_fastAtan32f, Y, X, angle, len, angleInDegrees);

    CV_CPU_DISPATCH(fastAtan32f, (Y, X, angle, len, angleInDegrees),
        CV_CPU_DISPATCH_MODES_ALL);
}

void fastAtan64f(const double *Y, const double *X, double *angle, int len, bool angleInDegrees)
{
    CV_INSTRUMENT_REGION();

    CALL_HAL(fastAtan64f, cv_hal_fastAtan64f, Y, X, angle, len, angleInDegrees);

    CV_CPU_DISPATCH(fastAtan64f, (Y, X, angle, len, angleInDegrees),
        CV_CPU_DISPATCH_MODES_ALL);
}

// deprecated
void fastAtan2(const float *Y, const float *X, float *angle, int len, bool angleInDegrees )
{
    CV_INSTRUMENT_REGION();

    fastAtan32f(Y, X, angle, len, angleInDegrees);
}

void magnitude32f(const float* x, const float* y, float* mag, int len)
{
    CV_INSTRUMENT_REGION();

    CALL_HAL(magnitude32f, cv_hal_magnitude32f, x, y, mag, len);
    // SSE42 performance issues
    CV_IPP_RUN(IPP_VERSION_X100 > 201800 || cv::ipp::getIppTopFeatures() != ippCPUID_SSE42, CV_INSTRUMENT_FUN_IPP(ippsMagnitude_32f, x, y, mag, len) >= 0);

    CV_CPU_DISPATCH(magnitude32f, (x, y, mag, len),
        CV_CPU_DISPATCH_MODES_ALL);
}

void magnitude64f(const double* x, const double* y, double* mag, int len)
{
    CV_INSTRUMENT_REGION();

    CALL_HAL(magnitude64f, cv_hal_magnitude64f, x, y, mag, len);
    // SSE42 performance issues
    CV_IPP_RUN(IPP_VERSION_X100 > 201800 || cv::ipp::getIppTopFeatures() != ippCPUID_SSE42, CV_INSTRUMENT_FUN_IPP(ippsMagnitude_64f, x, y, mag, len) >= 0);

    CV_CPU_DISPATCH(magnitude64f, (x, y, mag, len),
        CV_CPU_DISPATCH_MODES_ALL);
}

void magnitudeSqr32f(const float* x, const float* y, float* mag, int len)
{
    CV_INSTRUMENT_REGION();

    CALL_HAL(magnitudeSqr32f, cv_hal_magnitudeSqr32f, x, y, mag, len);
    // SSE42 performance issues
    //CV_IPP_RUN(IPP_VERSION_X100 > 201800 || cv::ipp::getIppTopFeatures() != ippCPUID_SSE42, CV_INSTRUMENT_FUN_IPP(ippsPowerSpectr_32f, x, y, mag, len) >= 0);
    /*CV_IPP_RUN(IPP_VERSION_X100 > 201800 || cv::ipp::getIppTopFeatures() != ippCPUID_SSE42,
        (CV_INSTRUMENT_FUN_IPP(ippsMagnitude_32f, x, y, mag, len) >= 0) &&
        (CV_INSTRUMENT_FUN_IPP(ippiMul_32f_C1R, mag, len*sizeof(float), mag, len*sizeof(float), mag, len*sizeof(float), ippiSize(len, 1)) >= 0)
<<<<<<< HEAD
    );*/
    
=======
    );

>>>>>>> 3d662e39
    CV_CPU_DISPATCH(magnitudeSqr32f, (x, y, mag, len),
        CV_CPU_DISPATCH_MODES_ALL);
}

#define CV_FUN_TRUE(A) (A, true)

void magnitudeSqr64f(const double* x, const double* y, double* mag, int len)
{
    CV_INSTRUMENT_REGION();

    CALL_HAL(magnitudeSqr64f, cv_hal_magnitudeSqr64f, x, y, mag, len);
    // SSE42 performance issues
    //CV_IPP_RUN(IPP_VERSION_X100 > 201800 || cv::ipp::getIppTopFeatures() != ippCPUID_SSE42, CV_INSTRUMENT_FUN_IPP(ippsPowerSpectr_64f, x, y, mag, len) >= 0);
    /*CV_IPP_RUN(IPP_VERSION_X100 > 201800 || cv::ipp::getIppTopFeatures() != ippCPUID_SSE42,
        (CV_INSTRUMENT_FUN_IPP(ippsMagnitude_64f, x, y, mag, len) >= 0) && CV_FUN_TRUE(sqr64f(mag, mag, len))
    );*/

    CV_CPU_DISPATCH(magnitudeSqr64f, (x, y, mag, len),
        CV_CPU_DISPATCH_MODES_ALL);
}


void invSqrt32f(const float* src, float* dst, int len)
{
    CV_INSTRUMENT_REGION();

    CALL_HAL(invSqrt32f, cv_hal_invSqrt32f, src, dst, len);
    CV_IPP_RUN_FAST(CV_INSTRUMENT_FUN_IPP(ippsInvSqrt_32f_A21, src, dst, len) >= 0);

    CV_CPU_DISPATCH(invSqrt32f, (src, dst, len),
        CV_CPU_DISPATCH_MODES_ALL);
}


void invSqrt64f(const double* src, double* dst, int len)
{
    CV_INSTRUMENT_REGION();

    CALL_HAL(invSqrt64f, cv_hal_invSqrt64f, src, dst, len);
    CV_IPP_RUN_FAST(CV_INSTRUMENT_FUN_IPP(ippsInvSqrt_64f_A50, src, dst, len) >= 0);

    CV_CPU_DISPATCH(invSqrt64f, (src, dst, len),
        CV_CPU_DISPATCH_MODES_ALL);
}

void sqrt32f(const float* src, float* dst, int len)
{
    CV_INSTRUMENT_REGION();

    CALL_HAL(sqrt32f, cv_hal_sqrt32f, src, dst, len);

    CV_CPU_DISPATCH(sqrt32f, (src, dst, len),
        CV_CPU_DISPATCH_MODES_ALL);
}

void sqrt64f(const double* src, double* dst, int len)
{
    CV_INSTRUMENT_REGION();

    CALL_HAL(sqrt64f, cv_hal_sqrt64f, src, dst, len);

    CV_CPU_DISPATCH(sqrt64f, (src, dst, len),
        CV_CPU_DISPATCH_MODES_ALL);
}

void sqr64f(const double* src, double* dst, int len)
{
    CV_INSTRUMENT_REGION();

    CALL_HAL(sqr64f, cv_hal_sqr64f, src, dst, len);

    CV_CPU_DISPATCH(sqr64f, (src, dst, len),
        CV_CPU_DISPATCH_MODES_ALL);
}

void exp32f(const float *src, float *dst, int n)
{
    CV_INSTRUMENT_REGION();

    CALL_HAL(exp32f, cv_hal_exp32f, src, dst, n);
    CV_IPP_RUN_FAST(CV_INSTRUMENT_FUN_IPP(ippsExp_32f_A21, src, dst, n) >= 0);

    CV_CPU_DISPATCH(exp32f, (src, dst, n),
        CV_CPU_DISPATCH_MODES_ALL);
}

void exp64f(const double *src, double *dst, int n)
{
    CV_INSTRUMENT_REGION();

    CALL_HAL(exp64f, cv_hal_exp64f, src, dst, n);
    CV_IPP_RUN_FAST(CV_INSTRUMENT_FUN_IPP(ippsExp_64f_A50, src, dst, n) >= 0);

    CV_CPU_DISPATCH(exp64f, (src, dst, n),
        CV_CPU_DISPATCH_MODES_ALL);
}

void log32f(const float *src, float *dst, int n)
{
    CV_INSTRUMENT_REGION();

    CALL_HAL(log32f, cv_hal_log32f, src, dst, n);
    CV_IPP_RUN_FAST(CV_INSTRUMENT_FUN_IPP(ippsLn_32f_A21, src, dst, n) >= 0);

    CV_CPU_DISPATCH(log32f, (src, dst, n),
        CV_CPU_DISPATCH_MODES_ALL);
}

void log64f(const double *src, double *dst, int n)
{
    CV_INSTRUMENT_REGION();

    CALL_HAL(log64f, cv_hal_log64f, src, dst, n);
    CV_IPP_RUN_FAST(CV_INSTRUMENT_FUN_IPP(ippsLn_64f_A50, src, dst, n) >= 0);

    CV_CPU_DISPATCH(log64f, (src, dst, n),
        CV_CPU_DISPATCH_MODES_ALL);
}

//=============================================================================
// for compatibility with 3.0

void exp(const float* src, float* dst, int n)
{
    exp32f(src, dst, n);
}

void exp(const double* src, double* dst, int n)
{
    exp64f(src, dst, n);
}

void log(const float* src, float* dst, int n)
{
    log32f(src, dst, n);
}

void log(const double* src, double* dst, int n)
{
    log64f(src, dst, n);
}

void magnitude(const float* x, const float* y, float* dst, int n)
{
    magnitude32f(x, y, dst, n);
}

void magnitude(const double* x, const double* y, double* dst, int n)
{
    magnitude64f(x, y, dst, n);
}

void magnitudeSqr(const float* x, const float* y, float* dst, int n)
{
    magnitudeSqr32f(x, y, dst, n);
}

void magnitudeSqr(const double* x, const double* y, double* dst, int n)
{
    magnitudeSqr64f(x, y, dst, n);
}

void sqrt(const float* src, float* dst, int len)
{
    sqrt32f(src, dst, len);
}

void sqrt(const double* src, double* dst, int len)
{
    sqrt64f(src, dst, len);
}

void invSqrt(const float* src, float* dst, int len)
{
    invSqrt32f(src, dst, len);
}

void invSqrt(const double* src, double* dst, int len)
{
    invSqrt64f(src, dst, len);
}

}} // namespace cv::hal::

float cv::fastAtan2( float y, float x )
{
    using namespace cv::hal;
    CV_CPU_CALL_BASELINE(fastAtan2, (y, x));
}<|MERGE_RESOLUTION|>--- conflicted
+++ resolved
@@ -73,13 +73,8 @@
     /*CV_IPP_RUN(IPP_VERSION_X100 > 201800 || cv::ipp::getIppTopFeatures() != ippCPUID_SSE42,
         (CV_INSTRUMENT_FUN_IPP(ippsMagnitude_32f, x, y, mag, len) >= 0) &&
         (CV_INSTRUMENT_FUN_IPP(ippiMul_32f_C1R, mag, len*sizeof(float), mag, len*sizeof(float), mag, len*sizeof(float), ippiSize(len, 1)) >= 0)
-<<<<<<< HEAD
     );*/
-    
-=======
-    );
-
->>>>>>> 3d662e39
+
     CV_CPU_DISPATCH(magnitudeSqr32f, (x, y, mag, len),
         CV_CPU_DISPATCH_MODES_ALL);
 }
