/*M///////////////////////////////////////////////////////////////////////////////////////
//
//  IMPORTANT: READ BEFORE DOWNLOADING, COPYING, INSTALLING OR USING.
//
//  By downloading, copying, installing or using the software you agree to this license.
//  If you do not agree to this license, do not download, install,
//  copy or use the software.
//
//
//                           License Agreement
//                For Open Source Computer Vision Library
//
// Copyright (C) 2000-2008, Intel Corporation, all rights reserved.
// Copyright (C) 2009-2011, Willow Garage Inc., all rights reserved.
// Third party copyrights are property of their respective owners.
//
// Redistribution and use in source and binary forms, with or without modification,
// are permitted provided that the following conditions are met:
//
//   * Redistribution's of source code must retain the above copyright notice,
//     this list of conditions and the following disclaimer.
//
//   * Redistribution's in binary form must reproduce the above copyright notice,
//     this list of conditions and the following disclaimer in the documentation
//     and/or other materials provided with the distribution.
//
//   * The name of the copyright holders may not be used to endorse or promote products
//     derived from this software without specific prior written permission.
//
// This software is provided by the copyright holders and contributors "as is" and
// any express or implied warranties, including, but not limited to, the implied
// warranties of merchantability and fitness for a particular purpose are disclaimed.
// In no event shall the Intel Corporation or contributors be liable for any direct,
// indirect, incidental, special, exemplary, or consequential damages
// (including, but not limited to, procurement of substitute goods or services;
// loss of use, data, or profits; or business interruption) however caused
// and on any theory of liability, whether in contract, strict liability,
// or tort (including negligence or otherwise) arising in any way out of
// the use of this software, even if advised of the possibility of such damage.
//
//M*/

#include "precomp.hpp"

using namespace std;

namespace {

static const float atan2_p1 = 0.9997878412794807f*(float)(180/CV_PI);
static const float atan2_p3 = -0.3258083974640975f*(float)(180/CV_PI);
static const float atan2_p5 = 0.1555786518463281f*(float)(180/CV_PI);
static const float atan2_p7 = -0.04432655554792128f*(float)(180/CV_PI);

using namespace cv;

#if CV_SIMD128

<<<<<<< HEAD
#if CV_AVX2
    Cv32suf iabsmask; iabsmask.i = 0x7fffffff;
    __m256 eps = _mm256_set1_ps((float)DBL_EPSILON), absmask = _mm256_set1_ps(iabsmask.f);
    __m256 _90 = _mm256_set1_ps(90.f),  _180 = _mm256_set1_ps(180.f), _360 = _mm256_set1_ps(360.f);
    __m256 z = _mm256_setzero_ps(),   scale4 = _mm256_set1_ps(scale);
    __m256 p1 = _mm256_set1_ps(atan2_p1), p3 = _mm256_set1_ps(atan2_p3);
    __m256 p5 = _mm256_set1_ps(atan2_p5), p7 = _mm256_set1_ps(atan2_p7);

    for (; i <= len - 8; i += 8)
    {
        __m256 x = _mm256_loadu_ps(X + i), y = _mm256_loadu_ps(Y + i);
        __m256 ax = _mm256_and_ps(x, absmask), ay = _mm256_and_ps(y, absmask);

        __m256 mask = _mm256_cmp_ps(ax, ay, _CMP_LT_OQ);
        __m256 tmin = _mm256_min_ps(ax, ay), tmax = _mm256_max_ps(ax, ay);
        __m256 c = _mm256_div_ps(tmin, _mm256_add_ps(tmax, eps));
        __m256 c2 = _mm256_mul_ps(c, c);
        __m256 a = _mm256_mul_ps(c2, p7);
        a = _mm256_mul_ps(_mm256_add_ps(a, p5), c2);
        a = _mm256_mul_ps(_mm256_add_ps(a, p3), c2);
        a = _mm256_mul_ps(_mm256_add_ps(a, p1), c);

        __m256 b = _mm256_sub_ps(_90, a);
        a = _mm256_xor_ps(a, _mm256_and_ps(_mm256_xor_ps(a, b), mask));

        b = _mm256_sub_ps(_180, a);
        mask = _mm256_cmp_ps(x, z, _CMP_LT_OQ);
        a = _mm256_xor_ps(a, _mm256_and_ps(_mm256_xor_ps(a, b), mask));

        b = _mm256_sub_ps(_360, a);
        mask = _mm256_cmp_ps(y, z, _CMP_LT_OQ);
        a = _mm256_xor_ps(a, _mm256_and_ps(_mm256_xor_ps(a, b), mask));

        a = _mm256_mul_ps(a, scale4);
        _mm256_storeu_ps(angle + i, a);
    }
#elif CV_SSE2
    Cv32suf iabsmask; iabsmask.i = 0x7fffffff;
    __m128 eps = _mm_set1_ps((float)DBL_EPSILON), absmask = _mm_set1_ps(iabsmask.f);
    __m128 _90 = _mm_set1_ps(90.f), _180 = _mm_set1_ps(180.f), _360 = _mm_set1_ps(360.f);
    __m128 z = _mm_setzero_ps(), scale4 = _mm_set1_ps(scale);
    __m128 p1 = _mm_set1_ps(atan2_p1), p3 = _mm_set1_ps(atan2_p3);
    __m128 p5 = _mm_set1_ps(atan2_p5), p7 = _mm_set1_ps(atan2_p7);
=======
template <typename T>
struct v_atan
{
    typedef V_RegTrait128<T> Trait;
    typedef typename Trait::reg VT; // vector type
    enum { WorkWidth = VT::nlanes * 2 };
>>>>>>> 44e5d263

    v_atan(const T & scale)
        : s(Trait::all(scale))
    {
        eps = Trait::all(DBL_EPSILON);
        z = Trait::zero();
        p7 = Trait::all(atan2_p7);
        p5 = Trait::all(atan2_p5);
        p3 = Trait::all(atan2_p3);
        p1 = Trait::all(atan2_p1);
        val90 = Trait::all(90.f);
        val180 = Trait::all(180.f);
        val360 = Trait::all(360.f);
    }

    inline int operator()(int len, const T * Y, const T * X, T * angle)
    {
        int i = 0;
        const int c = VT::nlanes;
        for ( ; i <= len - c * 2; i += c * 2)
        {
            VT x1 = v_load(X + i);
            VT x2 = v_load(X + i + c);
            VT y1 = v_load(Y + i);
            VT y2 = v_load(Y + i + c);
            v_store(&angle[i], s * one(x1, y1));
            v_store(&angle[i + c], s * one(x2, y2));
        }
        return i;
    }

private:
    inline VT one(VT & x, VT & y)
    {
        VT ax = v_abs(x);
        VT ay = v_abs(y);
        VT c = v_min(ax, ay) / (v_max(ax, ay) + eps);
        VT cc = c * c;
        VT a = (((p7 * cc + p5) * cc + p3) * cc + p1) * c;
        a = v_select(ax >= ay, a, val90 - a);
        a = v_select(x < z, val180 - a, a);
        a = v_select(y < z, val360 - a, a);
        return a;
    }

private:
    VT eps;
    VT z;
    VT p7;
    VT p5;
    VT p3;
    VT p1;
    VT val90;
    VT val180;
    VT val360;
    VT s;
};

#if !CV_SIMD128_64F

// emulation
template <>
struct v_atan<double>
{
    v_atan(double scale) : impl(static_cast<float>(scale)) {}
    inline int operator()(int len, const double * Y, const double * X, double * angle)
    {
        int i = 0;
        const int c = v_atan<float>::WorkWidth;
        float bufY[c];
        float bufX[c];
        float bufA[c];
        for ( ; i <= len - c ; i += c)
        {
            for (int j = 0; j < c; ++j)
            {
                bufY[j] = static_cast<float>(Y[i + j]);
                bufX[j] = static_cast<float>(X[i + j]);
            }
            impl(c, bufY, bufX, bufA);
            for (int j = 0; j < c; ++j)
            {
                angle[i + j] = bufA[j];
            }
        }
        return i;
    }
private:
    v_atan<float> impl;
};
#endif

#endif

template <typename T>
static inline T atanImpl(T y, T x)
{
    T ax = std::abs(x), ay = std::abs(y);
    T a, c, c2;
    if( ax >= ay )
    {
        c = ay/(ax + static_cast<T>(DBL_EPSILON));
        c2 = c*c;
        a = (((atan2_p7*c2 + atan2_p5)*c2 + atan2_p3)*c2 + atan2_p1)*c;
    }
    else
    {
        c = ax/(ay + static_cast<T>(DBL_EPSILON));
        c2 = c*c;
        a = 90.f - (((atan2_p7*c2 + atan2_p5)*c2 + atan2_p3)*c2 + atan2_p1)*c;
    }
    if( x < 0 )
        a = 180.f - a;
    if( y < 0 )
        a = 360.f - a;
    return a;
}

template <typename T>
static inline void atanImpl(const T *Y, const T *X, T *angle, int len, bool angleInDegrees)
{
    int i = 0;
    T scale = angleInDegrees ? 1 : static_cast<T>(CV_PI/180);

#if CV_SIMD128
    i = v_atan<T>(scale)(len, Y, X, angle);
#endif

    for( ; i < len; i++ )
    {
        angle[i] = atanImpl<T>(Y[i], X[i]) * scale;
    }
}

} // anonymous::

namespace cv { namespace hal {

///////////////////////////////////// ATAN2 ////////////////////////////////////

void fastAtan32f(const float *Y, const float *X, float *angle, int len, bool angleInDegrees )
{
    CV_INSTRUMENT_REGION()

    CALL_HAL(fastAtan32f, cv_hal_fastAtan32f, Y, X, angle, len, angleInDegrees);
    atanImpl<float>(Y, X, angle, len, angleInDegrees);
}

void fastAtan64f(const double *Y, const double *X, double *angle, int len, bool angleInDegrees)
{
    CV_INSTRUMENT_REGION()

    CALL_HAL(fastAtan64f, cv_hal_fastAtan64f, Y, X, angle, len, angleInDegrees);
    atanImpl<double>(Y, X, angle, len, angleInDegrees);
}

// deprecated
void fastAtan2(const float *Y, const float *X, float *angle, int len, bool angleInDegrees )
{
    CV_INSTRUMENT_REGION()

    fastAtan32f(Y, X, angle, len, angleInDegrees);
}

void magnitude32f(const float* x, const float* y, float* mag, int len)
{
    CV_INSTRUMENT_REGION()

    CALL_HAL(magnitude32f, cv_hal_magnitude32f, x, y, mag, len);
    CV_IPP_RUN_FAST(CV_INSTRUMENT_FUN_IPP(ippsMagnitude_32f, x, y, mag, len) >= 0);

    int i = 0;

#if CV_AVX2
    for (; i <= len - 16; i += 16)
    {
        __m256 x0 = _mm256_loadu_ps(x + i);
        __m256 y0 = _mm256_loadu_ps(y + i);
        __m256 x1 = _mm256_loadu_ps(x + i + 8);
        __m256 y1 = _mm256_loadu_ps(y + i + 8);
        x0 = _mm256_sqrt_ps(_mm256_fmadd_ps(x0, x0, _mm256_mul_ps(y0, y0)));
        x1 = _mm256_sqrt_ps(_mm256_fmadd_ps(x1, x1, _mm256_mul_ps(y1, y1)));
        _mm256_storeu_ps(mag + i, x0);
        _mm256_storeu_ps(mag + i + 8, x1);
    }
#elif CV_SIMD128
    for( ; i <= len - 8; i += 8 )
    {
        v_float32x4 x0 = v_load(x + i), x1 = v_load(x + i + 4);
        v_float32x4 y0 = v_load(y + i), y1 = v_load(y + i + 4);
        x0 = v_sqrt(v_muladd(x0, x0, y0*y0));
        x1 = v_sqrt(v_muladd(x1, x1, y1*y1));
        v_store(mag + i, x0);
        v_store(mag + i + 4, x1);
    }
#endif

    for( ; i < len; i++ )
    {
        float x0 = x[i], y0 = y[i];
        mag[i] = std::sqrt(x0*x0 + y0*y0);
    }
}

void magnitude64f(const double* x, const double* y, double* mag, int len)
{
    CV_INSTRUMENT_REGION()

    CALL_HAL(magnitude64f, cv_hal_magnitude64f, x, y, mag, len);
    CV_IPP_RUN_FAST(CV_INSTRUMENT_FUN_IPP(ippsMagnitude_64f, x, y, mag, len) >= 0);

    int i = 0;

#if CV_AVX2
    for (; i <= len - 8; i += 8)
    {
        __m256d x0 = _mm256_loadu_pd(x + i);
        __m256d y0 = _mm256_loadu_pd(y + i);
        __m256d x1 = _mm256_loadu_pd(x + i + 4);
        __m256d y1 = _mm256_loadu_pd(y + i + 4);
        x0 = _mm256_sqrt_pd(_mm256_fmadd_pd(x0, x0, _mm256_mul_pd(y0, y0)));
        x1 = _mm256_sqrt_pd(_mm256_fmadd_pd(x1, x1, _mm256_mul_pd(y1, y1)));
        _mm256_storeu_pd(mag + i, x0);
        _mm256_storeu_pd(mag + i + 4, x1);
    }
#elif CV_SIMD128_64F
    for( ; i <= len - 4; i += 4 )
    {
        v_float64x2 x0 = v_load(x + i), x1 = v_load(x + i + 2);
        v_float64x2 y0 = v_load(y + i), y1 = v_load(y + i + 2);
        x0 = v_sqrt(v_muladd(x0, x0, y0*y0));
        x1 = v_sqrt(v_muladd(x1, x1, y1*y1));
        v_store(mag + i, x0);
        v_store(mag + i + 2, x1);
    }
#endif

    for( ; i < len; i++ )
    {
        double x0 = x[i], y0 = y[i];
        mag[i] = std::sqrt(x0*x0 + y0*y0);
    }
}


void invSqrt32f(const float* src, float* dst, int len)
{
    CV_INSTRUMENT_REGION()

    CALL_HAL(invSqrt32f, cv_hal_invSqrt32f, src, dst, len);
    CV_IPP_RUN_FAST(CV_INSTRUMENT_FUN_IPP(ippsInvSqrt_32f_A21, src, dst, len) >= 0);

    int i = 0;

#if CV_AVX2
    for (; i <= len - 16; i += 16)
    {
        __m256 x0 = _mm256_loadu_ps(src + i);
        __m256 x1 = _mm256_loadu_ps(src + i + 8);
        x0 = _mm256_rsqrt_ps(x0);
        x1 = _mm256_rsqrt_ps(x1);
        _mm256_storeu_ps(dst + i, x0);
        _mm256_storeu_ps(dst + i + 8, x1);
    }
#elif CV_SIMD128
    for( ; i <= len - 8; i += 8 )
    {
        v_float32x4 t0 = v_load(src + i), t1 = v_load(src + i + 4);
        t0 = v_invsqrt(t0);
        t1 = v_invsqrt(t1);
        v_store(dst + i, t0); v_store(dst + i + 4, t1);
    }
#endif

    for( ; i < len; i++ )
        dst[i] = 1/std::sqrt(src[i]);
}


void invSqrt64f(const double* src, double* dst, int len)
{
    CV_INSTRUMENT_REGION()

    CALL_HAL(invSqrt64f, cv_hal_invSqrt64f, src, dst, len);
    CV_IPP_RUN_FAST(CV_INSTRUMENT_FUN_IPP(ippsInvSqrt_64f_A50, src, dst, len) >= 0);

    int i = 0;

#if CV_AVX2
    __m256d _one = _mm256_set1_pd(1.0);
    for (; i <= len - 8; i += 8)
    {
        __m256d x0 = _mm256_loadu_pd(src + i);
        __m256d x1 = _mm256_loadu_pd(src + i + 4);
        x0 = _mm256_div_pd(_one, _mm256_sqrt_pd(x0));
        x1 = _mm256_div_pd(_one, _mm256_sqrt_pd(x1));
        _mm256_storeu_pd(dst + i, x0);
        _mm256_storeu_pd(dst + i + 4, x1);
    }
#elif CV_SSE2
    __m128d v_1 = _mm_set1_pd(1.0);
    for ( ; i <= len - 2; i += 2)
        _mm_storeu_pd(dst + i, _mm_div_pd(v_1, _mm_sqrt_pd(_mm_loadu_pd(src + i))));
#endif

    for( ; i < len; i++ )
        dst[i] = 1/std::sqrt(src[i]);
}


void sqrt32f(const float* src, float* dst, int len)
{
    CV_INSTRUMENT_REGION()

    CALL_HAL(sqrt32f, cv_hal_sqrt32f, src, dst, len);
    CV_IPP_RUN_FAST(CV_INSTRUMENT_FUN_IPP(ippsSqrt_32f_A21, src, dst, len) >= 0);

    int i = 0;

#if CV_AVX2
    for (; i <= len - 16; i += 16)
    {
        __m256 x0 = _mm256_loadu_ps(src + i);
        __m256 x1 = _mm256_loadu_ps(src + i + 8);
        x0 = _mm256_sqrt_ps(x0);
        x1 = _mm256_sqrt_ps(x1);
        _mm256_storeu_ps(dst + i, x0);
        _mm256_storeu_ps(dst + i + 8, x1);
    }
#elif CV_SIMD128
    for( ; i <= len - 8; i += 8 )
    {
        v_float32x4 t0 = v_load(src + i), t1 = v_load(src + i + 4);
        t0 = v_sqrt(t0);
        t1 = v_sqrt(t1);
        v_store(dst + i, t0); v_store(dst + i + 4, t1);
    }
#endif

    for( ; i < len; i++ )
        dst[i] = std::sqrt(src[i]);
}


void sqrt64f(const double* src, double* dst, int len)
{
    CV_INSTRUMENT_REGION()

    CALL_HAL(sqrt64f, cv_hal_sqrt64f, src, dst, len);
    CV_IPP_RUN_FAST(CV_INSTRUMENT_FUN_IPP(ippsSqrt_64f_A50, src, dst, len) >= 0);

    int i = 0;

#if CV_AVX2
    for (; i <= len - 8; i += 8)
    {
        __m256d x0 = _mm256_loadu_pd(src + i);
        __m256d x1 = _mm256_loadu_pd(src + i + 4);
        x0 = _mm256_sqrt_pd(x0);
        x1 = _mm256_sqrt_pd(x1);
        _mm256_storeu_pd(dst + i, x0);
        _mm256_storeu_pd(dst + i + 4, x1);
    }
#elif CV_SIMD128_64F
    for( ; i <= len - 4; i += 4 )
    {
        v_float64x2 t0 = v_load(src + i), t1 = v_load(src + i + 2);
        t0 = v_sqrt(t0);
        t1 = v_sqrt(t1);
        v_store(dst + i, t0); v_store(dst + i + 2, t1);
    }
#endif

    for( ; i < len; i++ )
        dst[i] = std::sqrt(src[i]);
}

////////////////////////////////////// EXP /////////////////////////////////////

typedef union
{
    struct {
#if ( defined( WORDS_BIGENDIAN ) && !defined( OPENCV_UNIVERSAL_BUILD ) ) || defined( __BIG_ENDIAN__ )
        int hi;
        int lo;
#else
        int lo;
        int hi;
#endif
    } i;
    double d;
}
DBLINT;

#define EXPTAB_SCALE 6
#define EXPTAB_MASK  ((1 << EXPTAB_SCALE) - 1)

#define EXPPOLY_32F_A0 .9670371139572337719125840413672004409288e-2

static const double expTab[] = {
    1.0 * EXPPOLY_32F_A0,
    1.0108892860517004600204097905619 * EXPPOLY_32F_A0,
    1.0218971486541166782344801347833 * EXPPOLY_32F_A0,
    1.0330248790212284225001082839705 * EXPPOLY_32F_A0,
    1.0442737824274138403219664787399 * EXPPOLY_32F_A0,
    1.0556451783605571588083413251529 * EXPPOLY_32F_A0,
    1.0671404006768236181695211209928 * EXPPOLY_32F_A0,
    1.0787607977571197937406800374385 * EXPPOLY_32F_A0,
    1.0905077326652576592070106557607 * EXPPOLY_32F_A0,
    1.1023825833078409435564142094256 * EXPPOLY_32F_A0,
    1.1143867425958925363088129569196 * EXPPOLY_32F_A0,
    1.126521618608241899794798643787 * EXPPOLY_32F_A0,
    1.1387886347566916537038302838415 * EXPPOLY_32F_A0,
    1.151189229952982705817759635202 * EXPPOLY_32F_A0,
    1.1637248587775775138135735990922 * EXPPOLY_32F_A0,
    1.1763969916502812762846457284838 * EXPPOLY_32F_A0,
    1.1892071150027210667174999705605 * EXPPOLY_32F_A0,
    1.2021567314527031420963969574978 * EXPPOLY_32F_A0,
    1.2152473599804688781165202513388 * EXPPOLY_32F_A0,
    1.2284805361068700056940089577928 * EXPPOLY_32F_A0,
    1.2418578120734840485936774687266 * EXPPOLY_32F_A0,
    1.2553807570246910895793906574423 * EXPPOLY_32F_A0,
    1.2690509571917332225544190810323 * EXPPOLY_32F_A0,
    1.2828700160787782807266697810215 * EXPPOLY_32F_A0,
    1.2968395546510096659337541177925 * EXPPOLY_32F_A0,
    1.3109612115247643419229917863308 * EXPPOLY_32F_A0,
    1.3252366431597412946295370954987 * EXPPOLY_32F_A0,
    1.3396675240533030053600306697244 * EXPPOLY_32F_A0,
    1.3542555469368927282980147401407 * EXPPOLY_32F_A0,
    1.3690024229745906119296011329822 * EXPPOLY_32F_A0,
    1.3839098819638319548726595272652 * EXPPOLY_32F_A0,
    1.3989796725383111402095281367152 * EXPPOLY_32F_A0,
    1.4142135623730950488016887242097 * EXPPOLY_32F_A0,
    1.4296133383919700112350657782751 * EXPPOLY_32F_A0,
    1.4451808069770466200370062414717 * EXPPOLY_32F_A0,
    1.4609177941806469886513028903106 * EXPPOLY_32F_A0,
    1.476826145939499311386907480374 * EXPPOLY_32F_A0,
    1.4929077282912648492006435314867 * EXPPOLY_32F_A0,
    1.5091644275934227397660195510332 * EXPPOLY_32F_A0,
    1.5255981507445383068512536895169 * EXPPOLY_32F_A0,
    1.5422108254079408236122918620907 * EXPPOLY_32F_A0,
    1.5590044002378369670337280894749 * EXPPOLY_32F_A0,
    1.5759808451078864864552701601819 * EXPPOLY_32F_A0,
    1.5931421513422668979372486431191 * EXPPOLY_32F_A0,
    1.6104903319492543081795206673574 * EXPPOLY_32F_A0,
    1.628027421857347766848218522014 * EXPPOLY_32F_A0,
    1.6457554781539648445187567247258 * EXPPOLY_32F_A0,
    1.6636765803267364350463364569764 * EXPPOLY_32F_A0,
    1.6817928305074290860622509524664 * EXPPOLY_32F_A0,
    1.7001063537185234695013625734975 * EXPPOLY_32F_A0,
    1.7186192981224779156293443764563 * EXPPOLY_32F_A0,
    1.7373338352737062489942020818722 * EXPPOLY_32F_A0,
    1.7562521603732994831121606193753 * EXPPOLY_32F_A0,
    1.7753764925265212525505592001993 * EXPPOLY_32F_A0,
    1.7947090750031071864277032421278 * EXPPOLY_32F_A0,
    1.8142521755003987562498346003623 * EXPPOLY_32F_A0,
    1.8340080864093424634870831895883 * EXPPOLY_32F_A0,
    1.8539791250833855683924530703377 * EXPPOLY_32F_A0,
    1.8741676341102999013299989499544 * EXPPOLY_32F_A0,
    1.8945759815869656413402186534269 * EXPPOLY_32F_A0,
    1.9152065613971472938726112702958 * EXPPOLY_32F_A0,
    1.9360617934922944505980559045667 * EXPPOLY_32F_A0,
    1.9571441241754002690183222516269 * EXPPOLY_32F_A0,
    1.9784560263879509682582499181312 * EXPPOLY_32F_A0,
};


// the code below uses _mm_cast* intrinsics, which are not avialable on VS2005
#if (defined _MSC_VER && _MSC_VER < 1500) || \
(!defined __APPLE__ && defined __GNUC__ && __GNUC__*100 + __GNUC_MINOR__ < 402)
#undef CV_SSE2
#define CV_SSE2 0
#endif

static const double exp_prescale = 1.4426950408889634073599246810019 * (1 << EXPTAB_SCALE);
static const double exp_postscale = 1./(1 << EXPTAB_SCALE);
static const double exp_max_val = 3000.*(1 << EXPTAB_SCALE); // log10(DBL_MAX) < 3000

void exp32f( const float *_x, float *y, int n )
{
    CV_INSTRUMENT_REGION()

    CALL_HAL(exp32f, cv_hal_exp32f, _x, y, n);
    CV_IPP_RUN_FAST(CV_INSTRUMENT_FUN_IPP(ippsExp_32f_A21, _x, y, n) >= 0);

    static const float
    A4 = (float)(1.000000000000002438532970795181890933776 / EXPPOLY_32F_A0),
    A3 = (float)(.6931471805521448196800669615864773144641 / EXPPOLY_32F_A0),
    A2 = (float)(.2402265109513301490103372422686535526573 / EXPPOLY_32F_A0),
    A1 = (float)(.5550339366753125211915322047004666939128e-1 / EXPPOLY_32F_A0);

#undef EXPPOLY
#define EXPPOLY(x)  \
(((((x) + A1)*(x) + A2)*(x) + A3)*(x) + A4)

    int i = 0;
    const Cv32suf* x = (const Cv32suf*)_x;
    Cv32suf buf[4];

#if CV_SSE2
    if( n >= 8 )
    {
        static const __m128d prescale2 = _mm_set1_pd(exp_prescale);
        static const __m128 postscale4 = _mm_set1_ps((float)exp_postscale);
        static const __m128 maxval4 = _mm_set1_ps((float)(exp_max_val/exp_prescale));
        static const __m128 minval4 = _mm_set1_ps((float)(-exp_max_val/exp_prescale));

        static const __m128 mA1 = _mm_set1_ps(A1);
        static const __m128 mA2 = _mm_set1_ps(A2);
        static const __m128 mA3 = _mm_set1_ps(A3);
        static const __m128 mA4 = _mm_set1_ps(A4);
        bool y_aligned = (size_t)(void*)y % 16 == 0;

        ushort CV_DECL_ALIGNED(16) tab_idx[8];

        for( ; i <= n - 8; i += 8 )
        {
            __m128 xf0, xf1;
            xf0 = _mm_loadu_ps(&x[i].f);
            xf1 = _mm_loadu_ps(&x[i+4].f);
            __m128i xi0, xi1, xi2, xi3;

            xf0 = _mm_min_ps(_mm_max_ps(xf0, minval4), maxval4);
            xf1 = _mm_min_ps(_mm_max_ps(xf1, minval4), maxval4);

            __m128d xd0 = _mm_cvtps_pd(xf0);
            __m128d xd2 = _mm_cvtps_pd(_mm_movehl_ps(xf0, xf0));
            __m128d xd1 = _mm_cvtps_pd(xf1);
            __m128d xd3 = _mm_cvtps_pd(_mm_movehl_ps(xf1, xf1));

            xd0 = _mm_mul_pd(xd0, prescale2);
            xd2 = _mm_mul_pd(xd2, prescale2);
            xd1 = _mm_mul_pd(xd1, prescale2);
            xd3 = _mm_mul_pd(xd3, prescale2);

            xi0 = _mm_cvtpd_epi32(xd0);
            xi2 = _mm_cvtpd_epi32(xd2);

            xi1 = _mm_cvtpd_epi32(xd1);
            xi3 = _mm_cvtpd_epi32(xd3);

            xd0 = _mm_sub_pd(xd0, _mm_cvtepi32_pd(xi0));
            xd2 = _mm_sub_pd(xd2, _mm_cvtepi32_pd(xi2));
            xd1 = _mm_sub_pd(xd1, _mm_cvtepi32_pd(xi1));
            xd3 = _mm_sub_pd(xd3, _mm_cvtepi32_pd(xi3));

            xf0 = _mm_movelh_ps(_mm_cvtpd_ps(xd0), _mm_cvtpd_ps(xd2));
            xf1 = _mm_movelh_ps(_mm_cvtpd_ps(xd1), _mm_cvtpd_ps(xd3));

            xf0 = _mm_mul_ps(xf0, postscale4);
            xf1 = _mm_mul_ps(xf1, postscale4);

            xi0 = _mm_unpacklo_epi64(xi0, xi2);
            xi1 = _mm_unpacklo_epi64(xi1, xi3);
            xi0 = _mm_packs_epi32(xi0, xi1);

            _mm_store_si128((__m128i*)tab_idx, _mm_and_si128(xi0, _mm_set1_epi16(EXPTAB_MASK)));

            xi0 = _mm_add_epi16(_mm_srai_epi16(xi0, EXPTAB_SCALE), _mm_set1_epi16(127));
            xi0 = _mm_max_epi16(xi0, _mm_setzero_si128());
            xi0 = _mm_min_epi16(xi0, _mm_set1_epi16(255));
            xi1 = _mm_unpackhi_epi16(xi0, _mm_setzero_si128());
            xi0 = _mm_unpacklo_epi16(xi0, _mm_setzero_si128());

            __m128d yd0 = _mm_unpacklo_pd(_mm_load_sd(expTab + tab_idx[0]), _mm_load_sd(expTab + tab_idx[1]));
            __m128d yd1 = _mm_unpacklo_pd(_mm_load_sd(expTab + tab_idx[2]), _mm_load_sd(expTab + tab_idx[3]));
            __m128d yd2 = _mm_unpacklo_pd(_mm_load_sd(expTab + tab_idx[4]), _mm_load_sd(expTab + tab_idx[5]));
            __m128d yd3 = _mm_unpacklo_pd(_mm_load_sd(expTab + tab_idx[6]), _mm_load_sd(expTab + tab_idx[7]));

            __m128 yf0 = _mm_movelh_ps(_mm_cvtpd_ps(yd0), _mm_cvtpd_ps(yd1));
            __m128 yf1 = _mm_movelh_ps(_mm_cvtpd_ps(yd2), _mm_cvtpd_ps(yd3));

            yf0 = _mm_mul_ps(yf0, _mm_castsi128_ps(_mm_slli_epi32(xi0, 23)));
            yf1 = _mm_mul_ps(yf1, _mm_castsi128_ps(_mm_slli_epi32(xi1, 23)));

            __m128 zf0 = _mm_add_ps(xf0, mA1);
            __m128 zf1 = _mm_add_ps(xf1, mA1);

            zf0 = _mm_add_ps(_mm_mul_ps(zf0, xf0), mA2);
            zf1 = _mm_add_ps(_mm_mul_ps(zf1, xf1), mA2);

            zf0 = _mm_add_ps(_mm_mul_ps(zf0, xf0), mA3);
            zf1 = _mm_add_ps(_mm_mul_ps(zf1, xf1), mA3);

            zf0 = _mm_add_ps(_mm_mul_ps(zf0, xf0), mA4);
            zf1 = _mm_add_ps(_mm_mul_ps(zf1, xf1), mA4);

            zf0 = _mm_mul_ps(zf0, yf0);
            zf1 = _mm_mul_ps(zf1, yf1);

            if( y_aligned )
            {
                _mm_store_ps(y + i, zf0);
                _mm_store_ps(y + i + 4, zf1);
            }
            else
            {
                _mm_storeu_ps(y + i, zf0);
                _mm_storeu_ps(y + i + 4, zf1);
            }
        }
    }
    else
#endif
        for( ; i <= n - 4; i += 4 )
        {
            double x0 = x[i].f * exp_prescale;
            double x1 = x[i + 1].f * exp_prescale;
            double x2 = x[i + 2].f * exp_prescale;
            double x3 = x[i + 3].f * exp_prescale;
            int val0, val1, val2, val3, t;

            if( ((x[i].i >> 23) & 255) > 127 + 10 )
                x0 = x[i].i < 0 ? -exp_max_val : exp_max_val;

            if( ((x[i+1].i >> 23) & 255) > 127 + 10 )
                x1 = x[i+1].i < 0 ? -exp_max_val : exp_max_val;

            if( ((x[i+2].i >> 23) & 255) > 127 + 10 )
                x2 = x[i+2].i < 0 ? -exp_max_val : exp_max_val;

            if( ((x[i+3].i >> 23) & 255) > 127 + 10 )
                x3 = x[i+3].i < 0 ? -exp_max_val : exp_max_val;

            val0 = cvRound(x0);
            val1 = cvRound(x1);
            val2 = cvRound(x2);
            val3 = cvRound(x3);

            x0 = (x0 - val0)*exp_postscale;
            x1 = (x1 - val1)*exp_postscale;
            x2 = (x2 - val2)*exp_postscale;
            x3 = (x3 - val3)*exp_postscale;

            t = (val0 >> EXPTAB_SCALE) + 127;
            t = !(t & ~255) ? t : t < 0 ? 0 : 255;
            buf[0].i = t << 23;

            t = (val1 >> EXPTAB_SCALE) + 127;
            t = !(t & ~255) ? t : t < 0 ? 0 : 255;
            buf[1].i = t << 23;

            t = (val2 >> EXPTAB_SCALE) + 127;
            t = !(t & ~255) ? t : t < 0 ? 0 : 255;
            buf[2].i = t << 23;

            t = (val3 >> EXPTAB_SCALE) + 127;
            t = !(t & ~255) ? t : t < 0 ? 0 : 255;
            buf[3].i = t << 23;

            x0 = buf[0].f * expTab[val0 & EXPTAB_MASK] * EXPPOLY( x0 );
            x1 = buf[1].f * expTab[val1 & EXPTAB_MASK] * EXPPOLY( x1 );

            y[i] = (float)x0;
            y[i + 1] = (float)x1;

            x2 = buf[2].f * expTab[val2 & EXPTAB_MASK] * EXPPOLY( x2 );
            x3 = buf[3].f * expTab[val3 & EXPTAB_MASK] * EXPPOLY( x3 );

            y[i + 2] = (float)x2;
            y[i + 3] = (float)x3;
        }

    for( ; i < n; i++ )
    {
        double x0 = x[i].f * exp_prescale;
        int val0, t;

        if( ((x[i].i >> 23) & 255) > 127 + 10 )
            x0 = x[i].i < 0 ? -exp_max_val : exp_max_val;

        val0 = cvRound(x0);
        t = (val0 >> EXPTAB_SCALE) + 127;
        t = !(t & ~255) ? t : t < 0 ? 0 : 255;

        buf[0].i = t << 23;
        x0 = (x0 - val0)*exp_postscale;

        y[i] = (float)(buf[0].f * expTab[val0 & EXPTAB_MASK] * EXPPOLY(x0));
    }
}

void exp64f( const double *_x, double *y, int n )
{
    CV_INSTRUMENT_REGION()

    CALL_HAL(exp64f, cv_hal_exp64f, _x, y, n);
    CV_IPP_RUN_FAST(CV_INSTRUMENT_FUN_IPP(ippsExp_64f_A50, _x, y, n) >= 0);

    static const double
    A5 = .99999999999999999998285227504999 / EXPPOLY_32F_A0,
    A4 = .69314718055994546743029643825322 / EXPPOLY_32F_A0,
    A3 = .24022650695886477918181338054308 / EXPPOLY_32F_A0,
    A2 = .55504108793649567998466049042729e-1 / EXPPOLY_32F_A0,
    A1 = .96180973140732918010002372686186e-2 / EXPPOLY_32F_A0,
    A0 = .13369713757180123244806654839424e-2 / EXPPOLY_32F_A0;

#undef EXPPOLY
#define EXPPOLY(x)  (((((A0*(x) + A1)*(x) + A2)*(x) + A3)*(x) + A4)*(x) + A5)

    int i = 0;
    Cv64suf buf[4];
    const Cv64suf* x = (const Cv64suf*)_x;

#if CV_SSE2
    static const __m128d prescale2 = _mm_set1_pd(exp_prescale);
    static const __m128d postscale2 = _mm_set1_pd(exp_postscale);
    static const __m128d maxval2 = _mm_set1_pd(exp_max_val);
    static const __m128d minval2 = _mm_set1_pd(-exp_max_val);

    static const __m128d mA0 = _mm_set1_pd(A0);
    static const __m128d mA1 = _mm_set1_pd(A1);
    static const __m128d mA2 = _mm_set1_pd(A2);
    static const __m128d mA3 = _mm_set1_pd(A3);
    static const __m128d mA4 = _mm_set1_pd(A4);
    static const __m128d mA5 = _mm_set1_pd(A5);

    int CV_DECL_ALIGNED(16) tab_idx[4];

    for( ; i <= n - 4; i += 4 )
    {
        __m128d xf0 = _mm_loadu_pd(&x[i].f), xf1 = _mm_loadu_pd(&x[i+2].f);
        __m128i xi0, xi1;
        xf0 = _mm_min_pd(_mm_max_pd(xf0, minval2), maxval2);
        xf1 = _mm_min_pd(_mm_max_pd(xf1, minval2), maxval2);
        xf0 = _mm_mul_pd(xf0, prescale2);
        xf1 = _mm_mul_pd(xf1, prescale2);

        xi0 = _mm_cvtpd_epi32(xf0);
        xi1 = _mm_cvtpd_epi32(xf1);
        xf0 = _mm_mul_pd(_mm_sub_pd(xf0, _mm_cvtepi32_pd(xi0)), postscale2);
        xf1 = _mm_mul_pd(_mm_sub_pd(xf1, _mm_cvtepi32_pd(xi1)), postscale2);

        xi0 = _mm_unpacklo_epi64(xi0, xi1);
        _mm_store_si128((__m128i*)tab_idx, _mm_and_si128(xi0, _mm_set1_epi32(EXPTAB_MASK)));

        xi0 = _mm_add_epi32(_mm_srai_epi32(xi0, EXPTAB_SCALE), _mm_set1_epi32(1023));
        xi0 = _mm_packs_epi32(xi0, xi0);
        xi0 = _mm_max_epi16(xi0, _mm_setzero_si128());
        xi0 = _mm_min_epi16(xi0, _mm_set1_epi16(2047));
        xi0 = _mm_unpacklo_epi16(xi0, _mm_setzero_si128());
        xi1 = _mm_unpackhi_epi32(xi0, _mm_setzero_si128());
        xi0 = _mm_unpacklo_epi32(xi0, _mm_setzero_si128());

        __m128d yf0 = _mm_unpacklo_pd(_mm_load_sd(expTab + tab_idx[0]), _mm_load_sd(expTab + tab_idx[1]));
        __m128d yf1 = _mm_unpacklo_pd(_mm_load_sd(expTab + tab_idx[2]), _mm_load_sd(expTab + tab_idx[3]));
        yf0 = _mm_mul_pd(yf0, _mm_castsi128_pd(_mm_slli_epi64(xi0, 52)));
        yf1 = _mm_mul_pd(yf1, _mm_castsi128_pd(_mm_slli_epi64(xi1, 52)));

        __m128d zf0 = _mm_add_pd(_mm_mul_pd(mA0, xf0), mA1);
        __m128d zf1 = _mm_add_pd(_mm_mul_pd(mA0, xf1), mA1);

        zf0 = _mm_add_pd(_mm_mul_pd(zf0, xf0), mA2);
        zf1 = _mm_add_pd(_mm_mul_pd(zf1, xf1), mA2);

        zf0 = _mm_add_pd(_mm_mul_pd(zf0, xf0), mA3);
        zf1 = _mm_add_pd(_mm_mul_pd(zf1, xf1), mA3);

        zf0 = _mm_add_pd(_mm_mul_pd(zf0, xf0), mA4);
        zf1 = _mm_add_pd(_mm_mul_pd(zf1, xf1), mA4);

        zf0 = _mm_add_pd(_mm_mul_pd(zf0, xf0), mA5);
        zf1 = _mm_add_pd(_mm_mul_pd(zf1, xf1), mA5);

        zf0 = _mm_mul_pd(zf0, yf0);
        zf1 = _mm_mul_pd(zf1, yf1);

        _mm_storeu_pd(y + i, zf0);
        _mm_storeu_pd(y + i + 2, zf1);
    }
#endif
    for( ; i <= n - 4; i += 4 )
    {
        double x0 = x[i].f * exp_prescale;
        double x1 = x[i + 1].f * exp_prescale;
        double x2 = x[i + 2].f * exp_prescale;
        double x3 = x[i + 3].f * exp_prescale;

        double y0, y1, y2, y3;
        int val0, val1, val2, val3, t;

        t = (int)(x[i].i >> 52);
        if( (t & 2047) > 1023 + 10 )
            x0 = t < 0 ? -exp_max_val : exp_max_val;

        t = (int)(x[i+1].i >> 52);
        if( (t & 2047) > 1023 + 10 )
            x1 = t < 0 ? -exp_max_val : exp_max_val;

        t = (int)(x[i+2].i >> 52);
        if( (t & 2047) > 1023 + 10 )
            x2 = t < 0 ? -exp_max_val : exp_max_val;

        t = (int)(x[i+3].i >> 52);
        if( (t & 2047) > 1023 + 10 )
            x3 = t < 0 ? -exp_max_val : exp_max_val;

        val0 = cvRound(x0);
        val1 = cvRound(x1);
        val2 = cvRound(x2);
        val3 = cvRound(x3);

        x0 = (x0 - val0)*exp_postscale;
        x1 = (x1 - val1)*exp_postscale;
        x2 = (x2 - val2)*exp_postscale;
        x3 = (x3 - val3)*exp_postscale;

        t = (val0 >> EXPTAB_SCALE) + 1023;
        t = !(t & ~2047) ? t : t < 0 ? 0 : 2047;
        buf[0].i = (int64)t << 52;

        t = (val1 >> EXPTAB_SCALE) + 1023;
        t = !(t & ~2047) ? t : t < 0 ? 0 : 2047;
        buf[1].i = (int64)t << 52;

        t = (val2 >> EXPTAB_SCALE) + 1023;
        t = !(t & ~2047) ? t : t < 0 ? 0 : 2047;
        buf[2].i = (int64)t << 52;

        t = (val3 >> EXPTAB_SCALE) + 1023;
        t = !(t & ~2047) ? t : t < 0 ? 0 : 2047;
        buf[3].i = (int64)t << 52;

        y0 = buf[0].f * expTab[val0 & EXPTAB_MASK] * EXPPOLY( x0 );
        y1 = buf[1].f * expTab[val1 & EXPTAB_MASK] * EXPPOLY( x1 );

        y[i] = y0;
        y[i + 1] = y1;

        y2 = buf[2].f * expTab[val2 & EXPTAB_MASK] * EXPPOLY( x2 );
        y3 = buf[3].f * expTab[val3 & EXPTAB_MASK] * EXPPOLY( x3 );

        y[i + 2] = y2;
        y[i + 3] = y3;
    }

    for( ; i < n; i++ )
    {
        double x0 = x[i].f * exp_prescale;
        int val0, t;

        t = (int)(x[i].i >> 52);
        if( (t & 2047) > 1023 + 10 )
            x0 = t < 0 ? -exp_max_val : exp_max_val;

        val0 = cvRound(x0);
        t = (val0 >> EXPTAB_SCALE) + 1023;
        t = !(t & ~2047) ? t : t < 0 ? 0 : 2047;

        buf[0].i = (int64)t << 52;
        x0 = (x0 - val0)*exp_postscale;

        y[i] = buf[0].f * expTab[val0 & EXPTAB_MASK] * EXPPOLY( x0 );
    }
}

#undef EXPTAB_SCALE
#undef EXPTAB_MASK
#undef EXPPOLY_32F_A0

/////////////////////////////////////////// LOG ///////////////////////////////////////

#define LOGTAB_SCALE    8
#define LOGTAB_MASK         ((1 << LOGTAB_SCALE) - 1)
#define LOGTAB_MASK2        ((1 << (20 - LOGTAB_SCALE)) - 1)
#define LOGTAB_MASK2_32F    ((1 << (23 - LOGTAB_SCALE)) - 1)

static const double CV_DECL_ALIGNED(16) icvLogTab[] = {
    0.0000000000000000000000000000000000000000,    1.000000000000000000000000000000000000000,
    .00389864041565732288852075271279318258166,    .9961089494163424124513618677042801556420,
    .00778214044205494809292034119607706088573,    .9922480620155038759689922480620155038760,
    .01165061721997527263705585198749759001657,    .9884169884169884169884169884169884169884,
    .01550418653596525274396267235488267033361,    .9846153846153846153846153846153846153846,
    .01934296284313093139406447562578250654042,    .9808429118773946360153256704980842911877,
    .02316705928153437593630670221500622574241,    .9770992366412213740458015267175572519084,
    .02697658769820207233514075539915211265906,    .9733840304182509505703422053231939163498,
    .03077165866675368732785500469617545604706,    .9696969696969696969696969696969696969697,
    .03455238150665972812758397481047722976656,    .9660377358490566037735849056603773584906,
    .03831886430213659461285757856785494368522,    .9624060150375939849624060150375939849624,
    .04207121392068705056921373852674150839447,    .9588014981273408239700374531835205992509,
    .04580953603129420126371940114040626212953,    .9552238805970149253731343283582089552239,
    .04953393512227662748292900118940451648088,    .9516728624535315985130111524163568773234,
    .05324451451881227759255210685296333394944,    .9481481481481481481481481481481481481481,
    .05694137640013842427411105973078520037234,    .9446494464944649446494464944649446494465,
    .06062462181643483993820353816772694699466,    .9411764705882352941176470588235294117647,
    .06429435070539725460836422143984236754475,    .9377289377289377289377289377289377289377,
    .06795066190850773679699159401934593915938,    .9343065693430656934306569343065693430657,
    .07159365318700880442825962290953611955044,    .9309090909090909090909090909090909090909,
    .07522342123758751775142172846244648098944,    .9275362318840579710144927536231884057971,
    .07884006170777602129362549021607264876369,    .9241877256317689530685920577617328519856,
    .08244366921107458556772229485432035289706,    .9208633093525179856115107913669064748201,
    .08603433734180314373940490213499288074675,    .9175627240143369175627240143369175627240,
    .08961215868968712416897659522874164395031,    .9142857142857142857142857142857142857143,
    .09317722485418328259854092721070628613231,    .9110320284697508896797153024911032028470,
    .09672962645855109897752299730200320482256,    .9078014184397163120567375886524822695035,
    .10026945316367513738597949668474029749630,    .9045936395759717314487632508833922261484,
    .10379679368164355934833764649738441221420,    .9014084507042253521126760563380281690141,
    .10731173578908805021914218968959175981580,    .8982456140350877192982456140350877192982,
    .11081436634029011301105782649756292812530,    .8951048951048951048951048951048951048951,
    .11430477128005862852422325204315711744130,    .8919860627177700348432055749128919860627,
    .11778303565638344185817487641543266363440,    .8888888888888888888888888888888888888889,
    .12124924363286967987640707633545389398930,    .8858131487889273356401384083044982698962,
    .12470347850095722663787967121606925502420,    .8827586206896551724137931034482758620690,
    .12814582269193003360996385708858724683530,    .8797250859106529209621993127147766323024,
    .13157635778871926146571524895989568904040,    .8767123287671232876712328767123287671233,
    .13499516453750481925766280255629681050780,    .8737201365187713310580204778156996587031,
    .13840232285911913123754857224412262439730,    .8707482993197278911564625850340136054422,
    .14179791186025733629172407290752744302150,    .8677966101694915254237288135593220338983,
    .14518200984449788903951628071808954700830,    .8648648648648648648648648648648648648649,
    .14855469432313711530824207329715136438610,    .8619528619528619528619528619528619528620,
    .15191604202584196858794030049466527998450,    .8590604026845637583892617449664429530201,
    .15526612891112392955683674244937719777230,    .8561872909698996655518394648829431438127,
    .15860503017663857283636730244325008243330,    .8533333333333333333333333333333333333333,
    .16193282026931324346641360989451641216880,    .8504983388704318936877076411960132890365,
    .16524957289530714521497145597095368430010,    .8476821192052980132450331125827814569536,
    .16855536102980664403538924034364754334090,    .8448844884488448844884488448844884488449,
    .17185025692665920060697715143760433420540,    .8421052631578947368421052631578947368421,
    .17513433212784912385018287750426679849630,    .8393442622950819672131147540983606557377,
    .17840765747281828179637841458315961062910,    .8366013071895424836601307189542483660131,
    .18167030310763465639212199675966985523700,    .8338762214983713355048859934853420195440,
    .18492233849401198964024217730184318497780,    .8311688311688311688311688311688311688312,
    .18816383241818296356839823602058459073300,    .8284789644012944983818770226537216828479,
    .19139485299962943898322009772527962923050,    .8258064516129032258064516129032258064516,
    .19461546769967164038916962454095482826240,    .8231511254019292604501607717041800643087,
    .19782574332991986754137769821682013571260,    .8205128205128205128205128205128205128205,
    .20102574606059073203390141770796617493040,    .8178913738019169329073482428115015974441,
    .20421554142869088876999228432396193966280,    .8152866242038216560509554140127388535032,
    .20739519434607056602715147164417430758480,    .8126984126984126984126984126984126984127,
    .21056476910734961416338251183333341032260,    .8101265822784810126582278481012658227848,
    .21372432939771812687723695489694364368910,    .8075709779179810725552050473186119873817,
    .21687393830061435506806333251006435602900,    .8050314465408805031446540880503144654088,
    .22001365830528207823135744547471404075630,    .8025078369905956112852664576802507836991,
    .22314355131420973710199007200571941211830,    .8000000000000000000000000000000000000000,
    .22626367865045338145790765338460914790630,    .7975077881619937694704049844236760124611,
    .22937410106484582006380890106811420992010,    .7950310559006211180124223602484472049689,
    .23247487874309405442296849741978803649550,    .7925696594427244582043343653250773993808,
    .23556607131276688371634975283086532726890,    .7901234567901234567901234567901234567901,
    .23864773785017498464178231643018079921600,    .7876923076923076923076923076923076923077,
    .24171993688714515924331749374687206000090,    .7852760736196319018404907975460122699387,
    .24478272641769091566565919038112042471760,    .7828746177370030581039755351681957186544,
    .24783616390458124145723672882013488560910,    .7804878048780487804878048780487804878049,
    .25088030628580937353433455427875742316250,    .7781155015197568389057750759878419452888,
    .25391520998096339667426946107298135757450,    .7757575757575757575757575757575757575758,
    .25694093089750041913887912414793390780680,    .7734138972809667673716012084592145015106,
    .25995752443692604627401010475296061486000,    .7710843373493975903614457831325301204819,
    .26296504550088134477547896494797896593800,    .7687687687687687687687687687687687687688,
    .26596354849713793599974565040611196309330,    .7664670658682634730538922155688622754491,
    .26895308734550393836570947314612567424780,    .7641791044776119402985074626865671641791,
    .27193371548364175804834985683555714786050,    .7619047619047619047619047619047619047619,
    .27490548587279922676529508862586226314300,    .7596439169139465875370919881305637982196,
    .27786845100345625159121709657483734190480,    .7573964497041420118343195266272189349112,
    .28082266290088775395616949026589281857030,    .7551622418879056047197640117994100294985,
    .28376817313064456316240580235898960381750,    .7529411764705882352941176470588235294118,
    .28670503280395426282112225635501090437180,    .7507331378299120234604105571847507331378,
    .28963329258304265634293983566749375313530,    .7485380116959064327485380116959064327485,
    .29255300268637740579436012922087684273730,    .7463556851311953352769679300291545189504,
    .29546421289383584252163927885703742504130,    .7441860465116279069767441860465116279070,
    .29836697255179722709783618483925238251680,    .7420289855072463768115942028985507246377,
    .30126133057816173455023545102449133992200,    .7398843930635838150289017341040462427746,
    .30414733546729666446850615102448500692850,    .7377521613832853025936599423631123919308,
    .30702503529491181888388950937951449304830,    .7356321839080459770114942528735632183908,
    .30989447772286465854207904158101882785550,    .7335243553008595988538681948424068767908,
    .31275571000389684739317885942000430077330,    .7314285714285714285714285714285714285714,
    .31560877898630329552176476681779604405180,    .7293447293447293447293447293447293447293,
    .31845373111853458869546784626436419785030,    .7272727272727272727272727272727272727273,
    .32129061245373424782201254856772720813750,    .7252124645892351274787535410764872521246,
    .32411946865421192853773391107097268104550,    .7231638418079096045197740112994350282486,
    .32694034499585328257253991068864706903700,    .7211267605633802816901408450704225352113,
    .32975328637246797969240219572384376078850,    .7191011235955056179775280898876404494382,
    .33255833730007655635318997155991382896900,    .7170868347338935574229691876750700280112,
    .33535554192113781191153520921943709254280,    .7150837988826815642458100558659217877095,
    .33814494400871636381467055798566434532400,    .7130919220055710306406685236768802228412,
    .34092658697059319283795275623560883104800,    .7111111111111111111111111111111111111111,
    .34370051385331840121395430287520866841080,    .7091412742382271468144044321329639889197,
    .34646676734620857063262633346312213689100,    .7071823204419889502762430939226519337017,
    .34922538978528827602332285096053965389730,    .7052341597796143250688705234159779614325,
    .35197642315717814209818925519357435405250,    .7032967032967032967032967032967032967033,
    .35471990910292899856770532096561510115850,    .7013698630136986301369863013698630136986,
    .35745588892180374385176833129662554711100,    .6994535519125683060109289617486338797814,
    .36018440357500774995358483465679455548530,    .6975476839237057220708446866485013623978,
    .36290549368936841911903457003063522279280,    .6956521739130434782608695652173913043478,
    .36561919956096466943762379742111079394830,    .6937669376693766937669376693766937669377,
    .36832556115870762614150635272380895912650,    .6918918918918918918918918918918918918919,
    .37102461812787262962487488948681857436900,    .6900269541778975741239892183288409703504,
    .37371640979358405898480555151763837784530,    .6881720430107526881720430107526881720430,
    .37640097516425302659470730759494472295050,    .6863270777479892761394101876675603217158,
    .37907835293496944251145919224654790014030,    .6844919786096256684491978609625668449198,
    .38174858149084833769393299007788300514230,    .6826666666666666666666666666666666666667,
    .38441169891033200034513583887019194662580,    .6808510638297872340425531914893617021277,
    .38706774296844825844488013899535872042180,    .6790450928381962864721485411140583554377,
    .38971675114002518602873692543653305619950,    .6772486772486772486772486772486772486772,
    .39235876060286384303665840889152605086580,    .6754617414248021108179419525065963060686,
    .39499380824086893770896722344332374632350,    .6736842105263157894736842105263157894737,
    .39762193064713846624158577469643205404280,    .6719160104986876640419947506561679790026,
    .40024316412701266276741307592601515352730,    .6701570680628272251308900523560209424084,
    .40285754470108348090917615991202183067800,    .6684073107049608355091383812010443864230,
    .40546510810816432934799991016916465014230,    .6666666666666666666666666666666666666667,
    .40806588980822172674223224930756259709600,    .6649350649350649350649350649350649350649,
    .41065992498526837639616360320360399782650,    .6632124352331606217616580310880829015544,
    .41324724855021932601317757871584035456180,    .6614987080103359173126614987080103359173,
    .41582789514371093497757669865677598863850,    .6597938144329896907216494845360824742268,
    .41840189913888381489925905043492093682300,    .6580976863753213367609254498714652956298,
    .42096929464412963239894338585145305842150,    .6564102564102564102564102564102564102564,
    .42353011550580327293502591601281892508280,    .6547314578005115089514066496163682864450,
    .42608439531090003260516141381231136620050,    .6530612244897959183673469387755102040816,
    .42863216738969872610098832410585600882780,    .6513994910941475826972010178117048346056,
    .43117346481837132143866142541810404509300,    .6497461928934010152284263959390862944162,
    .43370832042155937902094819946796633303180,    .6481012658227848101265822784810126582278,
    .43623676677491801667585491486534010618930,    .6464646464646464646464646464646464646465,
    .43875883620762790027214350629947148263450,    .6448362720403022670025188916876574307305,
    .44127456080487520440058801796112675219780,    .6432160804020100502512562814070351758794,
    .44378397241030093089975139264424797147500,    .6416040100250626566416040100250626566416,
    .44628710262841947420398014401143882423650,    .6400000000000000000000000000000000000000,
    .44878398282700665555822183705458883196130,    .6384039900249376558603491271820448877805,
    .45127464413945855836729492693848442286250,    .6368159203980099502487562189054726368159,
    .45375911746712049854579618113348260521900,    .6352357320099255583126550868486352357320,
    .45623743348158757315857769754074979573500,    .6336633663366336633663366336633663366337,
    .45870962262697662081833982483658473938700,    .6320987654320987654320987654320987654321,
    .46117571512217014895185229761409573256980,    .6305418719211822660098522167487684729064,
    .46363574096303250549055974261136725544930,    .6289926289926289926289926289926289926290,
    .46608972992459918316399125615134835243230,    .6274509803921568627450980392156862745098,
    .46853771156323925639597405279346276074650,    .6259168704156479217603911980440097799511,
    .47097971521879100631480241645476780831830,    .6243902439024390243902439024390243902439,
    .47341577001667212165614273544633761048330,    .6228710462287104622871046228710462287105,
    .47584590486996386493601107758877333253630,    .6213592233009708737864077669902912621359,
    .47827014848147025860569669930555392056700,    .6198547215496368038740920096852300242131,
    .48068852934575190261057286988943815231330,    .6183574879227053140096618357487922705314,
    .48310107575113581113157579238759353756900,    .6168674698795180722891566265060240963855,
    .48550781578170076890899053978500887751580,    .6153846153846153846153846153846153846154,
    .48790877731923892879351001283794175833480,    .6139088729016786570743405275779376498801,
    .49030398804519381705802061333088204264650,    .6124401913875598086124401913875598086124,
    .49269347544257524607047571407747454941280,    .6109785202863961813842482100238663484487,
    .49507726679785146739476431321236304938800,    .6095238095238095238095238095238095238095,
    .49745538920281889838648226032091770321130,    .6080760095011876484560570071258907363420,
    .49982786955644931126130359189119189977650,    .6066350710900473933649289099526066350711,
    .50219473456671548383667413872899487614650,    .6052009456264775413711583924349881796690,
    .50455601075239520092452494282042607665050,    .6037735849056603773584905660377358490566,
    .50691172444485432801997148999362252652650,    .6023529411764705882352941176470588235294,
    .50926190178980790257412536448100581765150,    .6009389671361502347417840375586854460094,
    .51160656874906207391973111953120678663250,    .5995316159250585480093676814988290398126,
    .51394575110223428282552049495279788970950,    .5981308411214953271028037383177570093458,
    .51627947444845445623684554448118433356300,    .5967365967365967365967365967365967365967,
    .51860776420804555186805373523384332656850,    .5953488372093023255813953488372093023256,
    .52093064562418522900344441950437612831600,    .5939675174013921113689095127610208816705,
    .52324814376454775732838697877014055848100,    .5925925925925925925925925925925925925926,
    .52556028352292727401362526507000438869000,    .5912240184757505773672055427251732101617,
    .52786708962084227803046587723656557500350,    .5898617511520737327188940092165898617512,
    .53016858660912158374145519701414741575700,    .5885057471264367816091954022988505747126,
    .53246479886947173376654518506256863474850,    .5871559633027522935779816513761467889908,
    .53475575061602764748158733709715306758900,    .5858123569794050343249427917620137299771,
    .53704146589688361856929077475797384977350,    .5844748858447488584474885844748858447489,
    .53932196859560876944783558428753167390800,    .5831435079726651480637813211845102505695,
    .54159728243274429804188230264117009937750,    .5818181818181818181818181818181818181818,
    .54386743096728351609669971367111429572100,    .5804988662131519274376417233560090702948,
    .54613243759813556721383065450936555862450,    .5791855203619909502262443438914027149321,
    .54839232556557315767520321969641372561450,    .5778781038374717832957110609480812641084,
    .55064711795266219063194057525834068655950,    .5765765765765765765765765765765765765766,
    .55289683768667763352766542084282264113450,    .5752808988764044943820224719101123595506,
    .55514150754050151093110798683483153581600,    .5739910313901345291479820627802690582960,
    .55738115013400635344709144192165695130850,    .5727069351230425055928411633109619686801,
    .55961578793542265941596269840374588966350,    .5714285714285714285714285714285714285714,
    .56184544326269181269140062795486301183700,    .5701559020044543429844097995545657015590,
    .56407013828480290218436721261241473257550,    .5688888888888888888888888888888888888889,
    .56628989502311577464155334382667206227800,    .5676274944567627494456762749445676274945,
    .56850473535266865532378233183408156037350,    .5663716814159292035398230088495575221239,
    .57071468100347144680739575051120482385150,    .5651214128035320088300220750551876379691,
    .57291975356178548306473885531886480748650,    .5638766519823788546255506607929515418502,
    .57511997447138785144460371157038025558000,    .5626373626373626373626373626373626373626,
    .57731536503482350219940144597785547375700,    .5614035087719298245614035087719298245614,
    .57950594641464214795689713355386629700650,    .5601750547045951859956236323851203501094,
    .58169173963462239562716149521293118596100,    .5589519650655021834061135371179039301310,
    .58387276558098266665552955601015128195300,    .5577342047930283224400871459694989106754,
    .58604904500357812846544902640744112432000,    .5565217391304347826086956521739130434783,
    .58822059851708596855957011939608491957200,    .5553145336225596529284164859002169197397,
    .59038744660217634674381770309992134571100,    .5541125541125541125541125541125541125541,
    .59254960960667157898740242671919986605650,    .5529157667386609071274298056155507559395,
    .59470710774669277576265358220553025603300,    .5517241379310344827586206896551724137931,
    .59685996110779382384237123915227130055450,    .5505376344086021505376344086021505376344,
    .59900818964608337768851242799428291618800,    .5493562231759656652360515021459227467811,
    .60115181318933474940990890900138765573500,    .5481798715203426124197002141327623126338,
    .60329085143808425240052883964381180703650,    .5470085470085470085470085470085470085470,
    .60542532396671688843525771517306566238400,    .5458422174840085287846481876332622601279,
    .60755525022454170969155029524699784815300,    .5446808510638297872340425531914893617021,
    .60968064953685519036241657886421307921400,    .5435244161358811040339702760084925690021,
    .61180154110599282990534675263916142284850,    .5423728813559322033898305084745762711864,
    .61391794401237043121710712512140162289150,    .5412262156448202959830866807610993657505,
    .61602987721551394351138242200249806046500,    .5400843881856540084388185654008438818565,
    .61813735955507864705538167982012964785100,    .5389473684210526315789473684210526315789,
    .62024040975185745772080281312810257077200,    .5378151260504201680672268907563025210084,
    .62233904640877868441606324267922900617100,    .5366876310272536687631027253668763102725,
    .62443328801189346144440150965237990021700,    .5355648535564853556485355648535564853556,
    .62652315293135274476554741340805776417250,    .5344467640918580375782881002087682672234,
    .62860865942237409420556559780379757285100,    .5333333333333333333333333333333333333333,
    .63068982562619868570408243613201193511500,    .5322245322245322245322245322245322245322,
    .63276666957103777644277897707070223987100,    .5311203319502074688796680497925311203320,
    .63483920917301017716738442686619237065300,    .5300207039337474120082815734989648033126,
    .63690746223706917739093569252872839570050,    .5289256198347107438016528925619834710744,
    .63897144645792069983514238629140891134750,    .5278350515463917525773195876288659793814,
    .64103117942093124081992527862894348800200,    .5267489711934156378600823045267489711934,
    .64308667860302726193566513757104985415950,    .5256673511293634496919917864476386036961,
    .64513796137358470073053240412264131009600,    .5245901639344262295081967213114754098361,
    .64718504499530948859131740391603671014300,    .5235173824130879345603271983640081799591,
    .64922794662510974195157587018911726772800,    .5224489795918367346938775510204081632653,
    .65126668331495807251485530287027359008800,    .5213849287169042769857433808553971486762,
    .65330127201274557080523663898929953575150,    .5203252032520325203252032520325203252033,
    .65533172956312757406749369692988693714150,    .5192697768762677484787018255578093306288,
    .65735807270835999727154330685152672231200,    .5182186234817813765182186234817813765182,
    .65938031808912778153342060249997302889800,    .5171717171717171717171717171717171717172,
    .66139848224536490484126716182800009846700,    .5161290322580645161290322580645161290323,
    .66341258161706617713093692145776003599150,    .5150905432595573440643863179074446680080,
    .66542263254509037562201001492212526500250,    .5140562248995983935742971887550200803213,
    .66742865127195616370414654738851822912700,    .5130260521042084168336673346693386773547,
    .66943065394262923906154583164607174694550,    .5120000000000000000000000000000000000000,
    .67142865660530226534774556057527661323550,    .5109780439121756487025948103792415169661,
    .67342267521216669923234121597488410770900,    .5099601593625498007968127490039840637450,
    .67541272562017662384192817626171745359900,    .5089463220675944333996023856858846918489,
    .67739882359180603188519853574689477682100,    .5079365079365079365079365079365079365079,
    .67938098479579733801614338517538271844400,    .5069306930693069306930693069306930693069,
    .68135922480790300781450241629499942064300,    .5059288537549407114624505928853754940711,
    .68333355911162063645036823800182901322850,    .5049309664694280078895463510848126232742,
    .68530400309891936760919861626462079584600,    .5039370078740157480314960629921259842520,
    .68727057207096020619019327568821609020250,    .5029469548133595284872298624754420432220,
    .68923328123880889251040571252815425395950,    .5019607843137254901960784313725490196078,
    .69314718055994530941723212145818, 5.0e-01,
};



#define LOGTAB_TRANSLATE(x,h) (((x) - 1.)*icvLogTab[(h)+1])
static const double ln_2 = 0.69314718055994530941723212145818;

#pragma optimize("", off)
void log32f( const float *_x, float *y, int n )
{
    CV_INSTRUMENT_REGION()

    CALL_HAL(log32f, cv_hal_log32f, _x, y, n);
    CV_IPP_RUN_FAST(CV_INSTRUMENT_FUN_IPP(ippsLn_32f_A21, _x, y, n) >= 0);

    static const float shift[] = { 0, -1.f/512 };
    static const float
    A0 = 0.3333333333333333333333333f,
    A1 = -0.5f,
    A2 = 1.f;

#undef LOGPOLY
#define LOGPOLY(x) (((A0*(x) + A1)*(x) + A2)*(x))

    int i = 0;
    Cv32suf buf[4];
    const int* x = (const int*)_x;

#if CV_SSE2
    static const __m128d ln2_2 = _mm_set1_pd(ln_2);
    static const __m128 _1_4 = _mm_set1_ps(1.f);
    static const __m128 shift4 = _mm_set1_ps(-1.f/512);

    static const __m128 mA0 = _mm_set1_ps(A0);
    static const __m128 mA1 = _mm_set1_ps(A1);
    static const __m128 mA2 = _mm_set1_ps(A2);

    int CV_DECL_ALIGNED(16) idx[4];

    for( ; i <= n - 4; i += 4 )
    {
        __m128i h0 = _mm_loadu_si128((const __m128i*)(x + i));
        __m128i yi0 = _mm_sub_epi32(_mm_and_si128(_mm_srli_epi32(h0, 23), _mm_set1_epi32(255)), _mm_set1_epi32(127));
        __m128d yd0 = _mm_mul_pd(_mm_cvtepi32_pd(yi0), ln2_2);
        __m128d yd1 = _mm_mul_pd(_mm_cvtepi32_pd(_mm_unpackhi_epi64(yi0,yi0)), ln2_2);

        __m128i xi0 = _mm_or_si128(_mm_and_si128(h0, _mm_set1_epi32(LOGTAB_MASK2_32F)), _mm_set1_epi32(127 << 23));

        h0 = _mm_and_si128(_mm_srli_epi32(h0, 23 - LOGTAB_SCALE - 1), _mm_set1_epi32(LOGTAB_MASK*2));
        _mm_store_si128((__m128i*)idx, h0);
        h0 = _mm_cmpeq_epi32(h0, _mm_set1_epi32(510));

        __m128d t0, t1, t2, t3, t4;
        t0 = _mm_load_pd(icvLogTab + idx[0]);
        t2 = _mm_load_pd(icvLogTab + idx[1]);
        t1 = _mm_unpackhi_pd(t0, t2);
        t0 = _mm_unpacklo_pd(t0, t2);
        t2 = _mm_load_pd(icvLogTab + idx[2]);
        t4 = _mm_load_pd(icvLogTab + idx[3]);
        t3 = _mm_unpackhi_pd(t2, t4);
        t2 = _mm_unpacklo_pd(t2, t4);

        yd0 = _mm_add_pd(yd0, t0);
        yd1 = _mm_add_pd(yd1, t2);

        __m128 yf0 = _mm_movelh_ps(_mm_cvtpd_ps(yd0), _mm_cvtpd_ps(yd1));

        __m128 xf0 = _mm_sub_ps(_mm_castsi128_ps(xi0), _1_4);
        xf0 = _mm_mul_ps(xf0, _mm_movelh_ps(_mm_cvtpd_ps(t1), _mm_cvtpd_ps(t3)));
        xf0 = _mm_add_ps(xf0, _mm_and_ps(_mm_castsi128_ps(h0), shift4));

        __m128 zf0 = _mm_mul_ps(xf0, mA0);
        zf0 = _mm_mul_ps(_mm_add_ps(zf0, mA1), xf0);
        zf0 = _mm_mul_ps(_mm_add_ps(zf0, mA2), xf0);
        yf0 = _mm_add_ps(yf0, zf0);

        _mm_storeu_ps(y + i, yf0);
    }
#endif
    for( ; i <= n - 4; i += 4 )
    {
        double x0, x1, x2, x3;
        double y0, y1, y2, y3;
        int h0, h1, h2, h3;

        h0 = x[i];
        h1 = x[i+1];
        buf[0].i = (h0 & LOGTAB_MASK2_32F) | (127 << 23);
        buf[1].i = (h1 & LOGTAB_MASK2_32F) | (127 << 23);

        y0 = (((h0 >> 23) & 0xff) - 127) * ln_2;
        y1 = (((h1 >> 23) & 0xff) - 127) * ln_2;

        h0 = (h0 >> (23 - LOGTAB_SCALE - 1)) & LOGTAB_MASK * 2;
        h1 = (h1 >> (23 - LOGTAB_SCALE - 1)) & LOGTAB_MASK * 2;

        y0 += icvLogTab[h0];
        y1 += icvLogTab[h1];

        h2 = x[i+2];
        h3 = x[i+3];

        x0 = LOGTAB_TRANSLATE( buf[0].f, h0 );
        x1 = LOGTAB_TRANSLATE( buf[1].f, h1 );

        buf[2].i = (h2 & LOGTAB_MASK2_32F) | (127 << 23);
        buf[3].i = (h3 & LOGTAB_MASK2_32F) | (127 << 23);

        y2 = (((h2 >> 23) & 0xff) - 127) * ln_2;
        y3 = (((h3 >> 23) & 0xff) - 127) * ln_2;

        h2 = (h2 >> (23 - LOGTAB_SCALE - 1)) & LOGTAB_MASK * 2;
        h3 = (h3 >> (23 - LOGTAB_SCALE - 1)) & LOGTAB_MASK * 2;

        y2 += icvLogTab[h2];
        y3 += icvLogTab[h3];

        x2 = LOGTAB_TRANSLATE( buf[2].f, h2 );
        x3 = LOGTAB_TRANSLATE( buf[3].f, h3 );

        x0 += shift[h0 == 510];
        x1 += shift[h1 == 510];
        y0 += LOGPOLY( x0 );
        y1 += LOGPOLY( x1 );

        y[i] = (float) y0;
        y[i + 1] = (float) y1;

        x2 += shift[h2 == 510];
        x3 += shift[h3 == 510];
        y2 += LOGPOLY( x2 );
        y3 += LOGPOLY( x3 );

        y[i + 2] = (float) y2;
        y[i + 3] = (float) y3;
    }

    for( ; i < n; i++ )
    {
        int h0 = x[i];
        double y0;
        float x0;

        y0 = (((h0 >> 23) & 0xff) - 127) * ln_2;

        buf[0].i = (h0 & LOGTAB_MASK2_32F) | (127 << 23);
        h0 = (h0 >> (23 - LOGTAB_SCALE - 1)) & LOGTAB_MASK * 2;

        y0 += icvLogTab[h0];
        x0 = (float)LOGTAB_TRANSLATE( buf[0].f, h0 );
        x0 += shift[h0 == 510];
        y0 += LOGPOLY( x0 );

        y[i] = (float)y0;
    }
}

void log64f( const double *x, double *y, int n )
{
    CV_INSTRUMENT_REGION()

    CALL_HAL(log64f, cv_hal_log64f, x, y, n);
    CV_IPP_RUN_FAST(CV_INSTRUMENT_FUN_IPP(ippsLn_64f_A50, x, y, n) >= 0);

    static const double shift[] = { 0, -1./512 };
    static const double
    A7 = 1.0,
    A6 = -0.5,
    A5 = 0.333333333333333314829616256247390992939472198486328125,
    A4 = -0.25,
    A3 = 0.2,
    A2 = -0.1666666666666666574148081281236954964697360992431640625,
    A1 = 0.1428571428571428769682682968777953647077083587646484375,
    A0 = -0.125;

#undef LOGPOLY
#define LOGPOLY(x,k) ((x)+=shift[k], xq = (x)*(x),\
(((A0*xq + A2)*xq + A4)*xq + A6)*xq + \
(((A1*xq + A3)*xq + A5)*xq + A7)*(x))

    int i = 0;
    DBLINT buf[4];
    DBLINT *X = (DBLINT *) x;

#if CV_SSE2
    static const __m128d ln2_2 = _mm_set1_pd(ln_2);
    static const __m128d _1_2 = _mm_set1_pd(1.);
    static const __m128d shift2 = _mm_set1_pd(-1./512);

    static const __m128i log_and_mask2 = _mm_set_epi32(LOGTAB_MASK2, 0xffffffff, LOGTAB_MASK2, 0xffffffff);
    static const __m128i log_or_mask2 = _mm_set_epi32(1023 << 20, 0, 1023 << 20, 0);

    static const __m128d mA0 = _mm_set1_pd(A0);
    static const __m128d mA1 = _mm_set1_pd(A1);
    static const __m128d mA2 = _mm_set1_pd(A2);
    static const __m128d mA3 = _mm_set1_pd(A3);
    static const __m128d mA4 = _mm_set1_pd(A4);
    static const __m128d mA5 = _mm_set1_pd(A5);
    static const __m128d mA6 = _mm_set1_pd(A6);
    static const __m128d mA7 = _mm_set1_pd(A7);

    int CV_DECL_ALIGNED(16) idx[4];

    for( ; i <= n - 4; i += 4 )
    {
        __m128i h0 = _mm_loadu_si128((const __m128i*)(x + i));
        __m128i h1 = _mm_loadu_si128((const __m128i*)(x + i + 2));

        __m128d xd0 = _mm_castsi128_pd(_mm_or_si128(_mm_and_si128(h0, log_and_mask2), log_or_mask2));
        __m128d xd1 = _mm_castsi128_pd(_mm_or_si128(_mm_and_si128(h1, log_and_mask2), log_or_mask2));

        h0 = _mm_unpackhi_epi32(_mm_unpacklo_epi32(h0, h1), _mm_unpackhi_epi32(h0, h1));

        __m128i yi0 = _mm_sub_epi32(_mm_and_si128(_mm_srli_epi32(h0, 20),
                                                  _mm_set1_epi32(2047)), _mm_set1_epi32(1023));
        __m128d yd0 = _mm_mul_pd(_mm_cvtepi32_pd(yi0), ln2_2);
        __m128d yd1 = _mm_mul_pd(_mm_cvtepi32_pd(_mm_unpackhi_epi64(yi0, yi0)), ln2_2);

        h0 = _mm_and_si128(_mm_srli_epi32(h0, 20 - LOGTAB_SCALE - 1), _mm_set1_epi32(LOGTAB_MASK * 2));
        _mm_store_si128((__m128i*)idx, h0);
        h0 = _mm_cmpeq_epi32(h0, _mm_set1_epi32(510));

        __m128d t0, t1, t2, t3, t4;
        t0 = _mm_load_pd(icvLogTab + idx[0]);
        t2 = _mm_load_pd(icvLogTab + idx[1]);
        t1 = _mm_unpackhi_pd(t0, t2);
        t0 = _mm_unpacklo_pd(t0, t2);
        t2 = _mm_load_pd(icvLogTab + idx[2]);
        t4 = _mm_load_pd(icvLogTab + idx[3]);
        t3 = _mm_unpackhi_pd(t2, t4);
        t2 = _mm_unpacklo_pd(t2, t4);

        yd0 = _mm_add_pd(yd0, t0);
        yd1 = _mm_add_pd(yd1, t2);

        xd0 = _mm_mul_pd(_mm_sub_pd(xd0, _1_2), t1);
        xd1 = _mm_mul_pd(_mm_sub_pd(xd1, _1_2), t3);

        xd0 = _mm_add_pd(xd0, _mm_and_pd(_mm_castsi128_pd(_mm_unpacklo_epi32(h0, h0)), shift2));
        xd1 = _mm_add_pd(xd1, _mm_and_pd(_mm_castsi128_pd(_mm_unpackhi_epi32(h0, h0)), shift2));

        __m128d zd0 = _mm_mul_pd(xd0, mA0);
        __m128d zd1 = _mm_mul_pd(xd1, mA0);
        zd0 = _mm_mul_pd(_mm_add_pd(zd0, mA1), xd0);
        zd1 = _mm_mul_pd(_mm_add_pd(zd1, mA1), xd1);
        zd0 = _mm_mul_pd(_mm_add_pd(zd0, mA2), xd0);
        zd1 = _mm_mul_pd(_mm_add_pd(zd1, mA2), xd1);
        zd0 = _mm_mul_pd(_mm_add_pd(zd0, mA3), xd0);
        zd1 = _mm_mul_pd(_mm_add_pd(zd1, mA3), xd1);
        zd0 = _mm_mul_pd(_mm_add_pd(zd0, mA4), xd0);
        zd1 = _mm_mul_pd(_mm_add_pd(zd1, mA4), xd1);
        zd0 = _mm_mul_pd(_mm_add_pd(zd0, mA5), xd0);
        zd1 = _mm_mul_pd(_mm_add_pd(zd1, mA5), xd1);
        zd0 = _mm_mul_pd(_mm_add_pd(zd0, mA6), xd0);
        zd1 = _mm_mul_pd(_mm_add_pd(zd1, mA6), xd1);
        zd0 = _mm_mul_pd(_mm_add_pd(zd0, mA7), xd0);
        zd1 = _mm_mul_pd(_mm_add_pd(zd1, mA7), xd1);

        yd0 = _mm_add_pd(yd0, zd0);
        yd1 = _mm_add_pd(yd1, zd1);

        _mm_storeu_pd(y + i, yd0);
        _mm_storeu_pd(y + i + 2, yd1);
    }
#endif
    for( ; i <= n - 4; i += 4 )
    {
        double xq;
        double x0, x1, x2, x3;
        double y0, y1, y2, y3;
        int h0, h1, h2, h3;

        h0 = X[i].i.lo;
        h1 = X[i + 1].i.lo;
        buf[0].i.lo = h0;
        buf[1].i.lo = h1;

        h0 = X[i].i.hi;
        h1 = X[i + 1].i.hi;
        buf[0].i.hi = (h0 & LOGTAB_MASK2) | (1023 << 20);
        buf[1].i.hi = (h1 & LOGTAB_MASK2) | (1023 << 20);

        y0 = (((h0 >> 20) & 0x7ff) - 1023) * ln_2;
        y1 = (((h1 >> 20) & 0x7ff) - 1023) * ln_2;

        h2 = X[i + 2].i.lo;
        h3 = X[i + 3].i.lo;
        buf[2].i.lo = h2;
        buf[3].i.lo = h3;

        h0 = (h0 >> (20 - LOGTAB_SCALE - 1)) & LOGTAB_MASK * 2;
        h1 = (h1 >> (20 - LOGTAB_SCALE - 1)) & LOGTAB_MASK * 2;

        y0 += icvLogTab[h0];
        y1 += icvLogTab[h1];

        h2 = X[i + 2].i.hi;
        h3 = X[i + 3].i.hi;

        x0 = LOGTAB_TRANSLATE( buf[0].d, h0 );
        x1 = LOGTAB_TRANSLATE( buf[1].d, h1 );

        buf[2].i.hi = (h2 & LOGTAB_MASK2) | (1023 << 20);
        buf[3].i.hi = (h3 & LOGTAB_MASK2) | (1023 << 20);

        y2 = (((h2 >> 20) & 0x7ff) - 1023) * ln_2;
        y3 = (((h3 >> 20) & 0x7ff) - 1023) * ln_2;

        h2 = (h2 >> (20 - LOGTAB_SCALE - 1)) & LOGTAB_MASK * 2;
        h3 = (h3 >> (20 - LOGTAB_SCALE - 1)) & LOGTAB_MASK * 2;

        y2 += icvLogTab[h2];
        y3 += icvLogTab[h3];

        x2 = LOGTAB_TRANSLATE( buf[2].d, h2 );
        x3 = LOGTAB_TRANSLATE( buf[3].d, h3 );

        y0 += LOGPOLY( x0, h0 == 510 );
        y1 += LOGPOLY( x1, h1 == 510 );

        y[i] = y0;
        y[i + 1] = y1;

        y2 += LOGPOLY( x2, h2 == 510 );
        y3 += LOGPOLY( x3, h3 == 510 );

        y[i + 2] = y2;
        y[i + 3] = y3;
    }

    for( ; i < n; i++ )
    {
        int h0 = X[i].i.hi;
        double xq;
        double x0, y0 = (((h0 >> 20) & 0x7ff) - 1023) * ln_2;

        buf[0].i.hi = (h0 & LOGTAB_MASK2) | (1023 << 20);
        buf[0].i.lo = X[i].i.lo;
        h0 = (h0 >> (20 - LOGTAB_SCALE - 1)) & LOGTAB_MASK * 2;

        y0 += icvLogTab[h0];
        x0 = LOGTAB_TRANSLATE( buf[0].d, h0 );
        y0 += LOGPOLY( x0, h0 == 510 );
        y[i] = y0;
    }
}
#pragma optimize("", on)

//=============================================================================
// for compatibility with 3.0

void exp(const float* src, float* dst, int n)
{
    exp32f(src, dst, n);
}

void exp(const double* src, double* dst, int n)
{
    exp64f(src, dst, n);
}

void log(const float* src, float* dst, int n)
{
    log32f(src, dst, n);
}

void log(const double* src, double* dst, int n)
{
    log64f(src, dst, n);
}

void magnitude(const float* x, const float* y, float* dst, int n)
{
    magnitude32f(x, y, dst, n);
}

void magnitude(const double* x, const double* y, double* dst, int n)
{
    magnitude64f(x, y, dst, n);
}

void sqrt(const float* src, float* dst, int len)
{
    sqrt32f(src, dst, len);
}

void sqrt(const double* src, double* dst, int len)
{
    sqrt64f(src, dst, len);
}

void invSqrt(const float* src, float* dst, int len)
{
    invSqrt32f(src, dst, len);
}

void invSqrt(const double* src, double* dst, int len)
{
    invSqrt64f(src, dst, len);
}


} // cv::hal::
} // cv::

float cv::fastAtan2( float y, float x )
{
    return atanImpl<float>(y, x);
}<|MERGE_RESOLUTION|>--- conflicted
+++ resolved
@@ -55,58 +55,12 @@
 
 #if CV_SIMD128
 
-<<<<<<< HEAD
-#if CV_AVX2
-    Cv32suf iabsmask; iabsmask.i = 0x7fffffff;
-    __m256 eps = _mm256_set1_ps((float)DBL_EPSILON), absmask = _mm256_set1_ps(iabsmask.f);
-    __m256 _90 = _mm256_set1_ps(90.f),  _180 = _mm256_set1_ps(180.f), _360 = _mm256_set1_ps(360.f);
-    __m256 z = _mm256_setzero_ps(),   scale4 = _mm256_set1_ps(scale);
-    __m256 p1 = _mm256_set1_ps(atan2_p1), p3 = _mm256_set1_ps(atan2_p3);
-    __m256 p5 = _mm256_set1_ps(atan2_p5), p7 = _mm256_set1_ps(atan2_p7);
-
-    for (; i <= len - 8; i += 8)
-    {
-        __m256 x = _mm256_loadu_ps(X + i), y = _mm256_loadu_ps(Y + i);
-        __m256 ax = _mm256_and_ps(x, absmask), ay = _mm256_and_ps(y, absmask);
-
-        __m256 mask = _mm256_cmp_ps(ax, ay, _CMP_LT_OQ);
-        __m256 tmin = _mm256_min_ps(ax, ay), tmax = _mm256_max_ps(ax, ay);
-        __m256 c = _mm256_div_ps(tmin, _mm256_add_ps(tmax, eps));
-        __m256 c2 = _mm256_mul_ps(c, c);
-        __m256 a = _mm256_mul_ps(c2, p7);
-        a = _mm256_mul_ps(_mm256_add_ps(a, p5), c2);
-        a = _mm256_mul_ps(_mm256_add_ps(a, p3), c2);
-        a = _mm256_mul_ps(_mm256_add_ps(a, p1), c);
-
-        __m256 b = _mm256_sub_ps(_90, a);
-        a = _mm256_xor_ps(a, _mm256_and_ps(_mm256_xor_ps(a, b), mask));
-
-        b = _mm256_sub_ps(_180, a);
-        mask = _mm256_cmp_ps(x, z, _CMP_LT_OQ);
-        a = _mm256_xor_ps(a, _mm256_and_ps(_mm256_xor_ps(a, b), mask));
-
-        b = _mm256_sub_ps(_360, a);
-        mask = _mm256_cmp_ps(y, z, _CMP_LT_OQ);
-        a = _mm256_xor_ps(a, _mm256_and_ps(_mm256_xor_ps(a, b), mask));
-
-        a = _mm256_mul_ps(a, scale4);
-        _mm256_storeu_ps(angle + i, a);
-    }
-#elif CV_SSE2
-    Cv32suf iabsmask; iabsmask.i = 0x7fffffff;
-    __m128 eps = _mm_set1_ps((float)DBL_EPSILON), absmask = _mm_set1_ps(iabsmask.f);
-    __m128 _90 = _mm_set1_ps(90.f), _180 = _mm_set1_ps(180.f), _360 = _mm_set1_ps(360.f);
-    __m128 z = _mm_setzero_ps(), scale4 = _mm_set1_ps(scale);
-    __m128 p1 = _mm_set1_ps(atan2_p1), p3 = _mm_set1_ps(atan2_p3);
-    __m128 p5 = _mm_set1_ps(atan2_p5), p7 = _mm_set1_ps(atan2_p7);
-=======
 template <typename T>
 struct v_atan
 {
     typedef V_RegTrait128<T> Trait;
     typedef typename Trait::reg VT; // vector type
     enum { WorkWidth = VT::nlanes * 2 };
->>>>>>> 44e5d263
 
     v_atan(const T & scale)
         : s(Trait::all(scale))
@@ -280,19 +234,7 @@
 
     int i = 0;
 
-#if CV_AVX2
-    for (; i <= len - 16; i += 16)
-    {
-        __m256 x0 = _mm256_loadu_ps(x + i);
-        __m256 y0 = _mm256_loadu_ps(y + i);
-        __m256 x1 = _mm256_loadu_ps(x + i + 8);
-        __m256 y1 = _mm256_loadu_ps(y + i + 8);
-        x0 = _mm256_sqrt_ps(_mm256_fmadd_ps(x0, x0, _mm256_mul_ps(y0, y0)));
-        x1 = _mm256_sqrt_ps(_mm256_fmadd_ps(x1, x1, _mm256_mul_ps(y1, y1)));
-        _mm256_storeu_ps(mag + i, x0);
-        _mm256_storeu_ps(mag + i + 8, x1);
-    }
-#elif CV_SIMD128
+#if CV_SIMD128
     for( ; i <= len - 8; i += 8 )
     {
         v_float32x4 x0 = v_load(x + i), x1 = v_load(x + i + 4);
@@ -320,19 +262,7 @@
 
     int i = 0;
 
-#if CV_AVX2
-    for (; i <= len - 8; i += 8)
-    {
-        __m256d x0 = _mm256_loadu_pd(x + i);
-        __m256d y0 = _mm256_loadu_pd(y + i);
-        __m256d x1 = _mm256_loadu_pd(x + i + 4);
-        __m256d y1 = _mm256_loadu_pd(y + i + 4);
-        x0 = _mm256_sqrt_pd(_mm256_fmadd_pd(x0, x0, _mm256_mul_pd(y0, y0)));
-        x1 = _mm256_sqrt_pd(_mm256_fmadd_pd(x1, x1, _mm256_mul_pd(y1, y1)));
-        _mm256_storeu_pd(mag + i, x0);
-        _mm256_storeu_pd(mag + i + 4, x1);
-    }
-#elif CV_SIMD128_64F
+#if CV_SIMD128_64F
     for( ; i <= len - 4; i += 4 )
     {
         v_float64x2 x0 = v_load(x + i), x1 = v_load(x + i + 2);
@@ -361,17 +291,7 @@
 
     int i = 0;
 
-#if CV_AVX2
-    for (; i <= len - 16; i += 16)
-    {
-        __m256 x0 = _mm256_loadu_ps(src + i);
-        __m256 x1 = _mm256_loadu_ps(src + i + 8);
-        x0 = _mm256_rsqrt_ps(x0);
-        x1 = _mm256_rsqrt_ps(x1);
-        _mm256_storeu_ps(dst + i, x0);
-        _mm256_storeu_ps(dst + i + 8, x1);
-    }
-#elif CV_SIMD128
+#if CV_SIMD128
     for( ; i <= len - 8; i += 8 )
     {
         v_float32x4 t0 = v_load(src + i), t1 = v_load(src + i + 4);
@@ -395,18 +315,7 @@
 
     int i = 0;
 
-#if CV_AVX2
-    __m256d _one = _mm256_set1_pd(1.0);
-    for (; i <= len - 8; i += 8)
-    {
-        __m256d x0 = _mm256_loadu_pd(src + i);
-        __m256d x1 = _mm256_loadu_pd(src + i + 4);
-        x0 = _mm256_div_pd(_one, _mm256_sqrt_pd(x0));
-        x1 = _mm256_div_pd(_one, _mm256_sqrt_pd(x1));
-        _mm256_storeu_pd(dst + i, x0);
-        _mm256_storeu_pd(dst + i + 4, x1);
-    }
-#elif CV_SSE2
+#if CV_SSE2
     __m128d v_1 = _mm_set1_pd(1.0);
     for ( ; i <= len - 2; i += 2)
         _mm_storeu_pd(dst + i, _mm_div_pd(v_1, _mm_sqrt_pd(_mm_loadu_pd(src + i))));
@@ -426,17 +335,7 @@
 
     int i = 0;
 
-#if CV_AVX2
-    for (; i <= len - 16; i += 16)
-    {
-        __m256 x0 = _mm256_loadu_ps(src + i);
-        __m256 x1 = _mm256_loadu_ps(src + i + 8);
-        x0 = _mm256_sqrt_ps(x0);
-        x1 = _mm256_sqrt_ps(x1);
-        _mm256_storeu_ps(dst + i, x0);
-        _mm256_storeu_ps(dst + i + 8, x1);
-    }
-#elif CV_SIMD128
+#if CV_SIMD128
     for( ; i <= len - 8; i += 8 )
     {
         v_float32x4 t0 = v_load(src + i), t1 = v_load(src + i + 4);
@@ -460,17 +359,7 @@
 
     int i = 0;
 
-#if CV_AVX2
-    for (; i <= len - 8; i += 8)
-    {
-        __m256d x0 = _mm256_loadu_pd(src + i);
-        __m256d x1 = _mm256_loadu_pd(src + i + 4);
-        x0 = _mm256_sqrt_pd(x0);
-        x1 = _mm256_sqrt_pd(x1);
-        _mm256_storeu_pd(dst + i, x0);
-        _mm256_storeu_pd(dst + i + 4, x1);
-    }
-#elif CV_SIMD128_64F
+#if CV_SIMD128_64F
     for( ; i <= len - 4; i += 4 )
     {
         v_float64x2 t0 = v_load(src + i), t1 = v_load(src + i + 2);
@@ -1238,7 +1127,6 @@
 #define LOGTAB_TRANSLATE(x,h) (((x) - 1.)*icvLogTab[(h)+1])
 static const double ln_2 = 0.69314718055994530941723212145818;
 
-#pragma optimize("", off)
 void log32f( const float *_x, float *y, int n )
 {
     CV_INSTRUMENT_REGION()
@@ -1577,7 +1465,6 @@
         y[i] = y0;
     }
 }
-#pragma optimize("", on)
 
 //=============================================================================
 // for compatibility with 3.0
