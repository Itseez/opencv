// This file is part of OpenCV project.
// It is subject to the license terms in the LICENSE file found in the top-level directory
// of this distribution and at http://opencv.org/license.html


#include "precomp.hpp"
#include "opencl_kernels_core.hpp"
#include "stat.hpp"

/****************************************************************************************\
*                                         norm                                           *
\****************************************************************************************/

namespace cv { namespace hal {

extern const uchar popCountTable[256] =
{
    0, 1, 1, 2, 1, 2, 2, 3, 1, 2, 2, 3, 2, 3, 3, 4, 1, 2, 2, 3, 2, 3, 3, 4, 2, 3, 3, 4, 3, 4, 4, 5,
    1, 2, 2, 3, 2, 3, 3, 4, 2, 3, 3, 4, 3, 4, 4, 5, 2, 3, 3, 4, 3, 4, 4, 5, 3, 4, 4, 5, 4, 5, 5, 6,
    1, 2, 2, 3, 2, 3, 3, 4, 2, 3, 3, 4, 3, 4, 4, 5, 2, 3, 3, 4, 3, 4, 4, 5, 3, 4, 4, 5, 4, 5, 5, 6,
    2, 3, 3, 4, 3, 4, 4, 5, 3, 4, 4, 5, 4, 5, 5, 6, 3, 4, 4, 5, 4, 5, 5, 6, 4, 5, 5, 6, 5, 6, 6, 7,
    1, 2, 2, 3, 2, 3, 3, 4, 2, 3, 3, 4, 3, 4, 4, 5, 2, 3, 3, 4, 3, 4, 4, 5, 3, 4, 4, 5, 4, 5, 5, 6,
    2, 3, 3, 4, 3, 4, 4, 5, 3, 4, 4, 5, 4, 5, 5, 6, 3, 4, 4, 5, 4, 5, 5, 6, 4, 5, 5, 6, 5, 6, 6, 7,
    2, 3, 3, 4, 3, 4, 4, 5, 3, 4, 4, 5, 4, 5, 5, 6, 3, 4, 4, 5, 4, 5, 5, 6, 4, 5, 5, 6, 5, 6, 6, 7,
    3, 4, 4, 5, 4, 5, 5, 6, 4, 5, 5, 6, 5, 6, 6, 7, 4, 5, 5, 6, 5, 6, 6, 7, 5, 6, 6, 7, 6, 7, 7, 8
};

static const uchar popCountTable2[] =
{
    0, 1, 1, 1, 1, 2, 2, 2, 1, 2, 2, 2, 1, 2, 2, 2, 1, 2, 2, 2, 2, 3, 3, 3, 2, 3, 3, 3, 2, 3, 3, 3,
    1, 2, 2, 2, 2, 3, 3, 3, 2, 3, 3, 3, 2, 3, 3, 3, 1, 2, 2, 2, 2, 3, 3, 3, 2, 3, 3, 3, 2, 3, 3, 3,
    1, 2, 2, 2, 2, 3, 3, 3, 2, 3, 3, 3, 2, 3, 3, 3, 2, 3, 3, 3, 3, 4, 4, 4, 3, 4, 4, 4, 3, 4, 4, 4,
    2, 3, 3, 3, 3, 4, 4, 4, 3, 4, 4, 4, 3, 4, 4, 4, 2, 3, 3, 3, 3, 4, 4, 4, 3, 4, 4, 4, 3, 4, 4, 4,
    1, 2, 2, 2, 2, 3, 3, 3, 2, 3, 3, 3, 2, 3, 3, 3, 2, 3, 3, 3, 3, 4, 4, 4, 3, 4, 4, 4, 3, 4, 4, 4,
    2, 3, 3, 3, 3, 4, 4, 4, 3, 4, 4, 4, 3, 4, 4, 4, 2, 3, 3, 3, 3, 4, 4, 4, 3, 4, 4, 4, 3, 4, 4, 4,
    1, 2, 2, 2, 2, 3, 3, 3, 2, 3, 3, 3, 2, 3, 3, 3, 2, 3, 3, 3, 3, 4, 4, 4, 3, 4, 4, 4, 3, 4, 4, 4,
    2, 3, 3, 3, 3, 4, 4, 4, 3, 4, 4, 4, 3, 4, 4, 4, 2, 3, 3, 3, 3, 4, 4, 4, 3, 4, 4, 4, 3, 4, 4, 4
};

static const uchar popCountTable4[] =
{
    0, 1, 1, 1, 1, 1, 1, 1, 1, 1, 1, 1, 1, 1, 1, 1, 1, 2, 2, 2, 2, 2, 2, 2, 2, 2, 2, 2, 2, 2, 2, 2,
    1, 2, 2, 2, 2, 2, 2, 2, 2, 2, 2, 2, 2, 2, 2, 2, 1, 2, 2, 2, 2, 2, 2, 2, 2, 2, 2, 2, 2, 2, 2, 2,
    1, 2, 2, 2, 2, 2, 2, 2, 2, 2, 2, 2, 2, 2, 2, 2, 1, 2, 2, 2, 2, 2, 2, 2, 2, 2, 2, 2, 2, 2, 2, 2,
    1, 2, 2, 2, 2, 2, 2, 2, 2, 2, 2, 2, 2, 2, 2, 2, 1, 2, 2, 2, 2, 2, 2, 2, 2, 2, 2, 2, 2, 2, 2, 2,
    1, 2, 2, 2, 2, 2, 2, 2, 2, 2, 2, 2, 2, 2, 2, 2, 1, 2, 2, 2, 2, 2, 2, 2, 2, 2, 2, 2, 2, 2, 2, 2,
    1, 2, 2, 2, 2, 2, 2, 2, 2, 2, 2, 2, 2, 2, 2, 2, 1, 2, 2, 2, 2, 2, 2, 2, 2, 2, 2, 2, 2, 2, 2, 2,
    1, 2, 2, 2, 2, 2, 2, 2, 2, 2, 2, 2, 2, 2, 2, 2, 1, 2, 2, 2, 2, 2, 2, 2, 2, 2, 2, 2, 2, 2, 2, 2,
    1, 2, 2, 2, 2, 2, 2, 2, 2, 2, 2, 2, 2, 2, 2, 2, 1, 2, 2, 2, 2, 2, 2, 2, 2, 2, 2, 2, 2, 2, 2, 2
};


int normHamming(const uchar* a, int n, int cellSize)
{
    if( cellSize == 1 )
        return normHamming(a, n);
    const uchar* tab = 0;
    if( cellSize == 2 )
        tab = popCountTable2;
    else if( cellSize == 4 )
        tab = popCountTable4;
    else
        return -1;
    int i = 0;
    int result = 0;
#if CV_ENABLE_UNROLLED
    for( ; i <= n - 4; i += 4 )
        result += tab[a[i]] + tab[a[i+1]] + tab[a[i+2]] + tab[a[i+3]];
#endif
    for( ; i < n; i++ )
        result += tab[a[i]];
    return result;
}

int normHamming(const uchar* a, const uchar* b, int n, int cellSize)
{
    if( cellSize == 1 )
        return normHamming(a, b, n);
    const uchar* tab = 0;
    if( cellSize == 2 )
        tab = popCountTable2;
    else if( cellSize == 4 )
        tab = popCountTable4;
    else
        return -1;
    int i = 0;
    int result = 0;
#if CV_ENABLE_UNROLLED
    for( ; i <= n - 4; i += 4 )
        result += tab[a[i] ^ b[i]] + tab[a[i+1] ^ b[i+1]] +
                tab[a[i+2] ^ b[i+2]] + tab[a[i+3] ^ b[i+3]];
#endif
    for( ; i < n; i++ )
        result += tab[a[i] ^ b[i]];
    return result;
}

float normL2Sqr_(const float* a, const float* b, int n)
{
    int j = 0; float d = 0.f;
#if CV_AVX2
    float CV_DECL_ALIGNED(32) buf[8];
    __m256 d0 = _mm256_setzero_ps();

    for( ; j <= n - 8; j += 8 )
    {
        __m256 t0 = _mm256_sub_ps(_mm256_loadu_ps(a + j), _mm256_loadu_ps(b + j));
#if CV_FMA3
        d0 = _mm256_fmadd_ps(t0, t0, d0);
#else
        d0 = _mm256_add_ps(d0, _mm256_mul_ps(t0, t0));
#endif
    }
    _mm256_store_ps(buf, d0);
    d = buf[0] + buf[1] + buf[2] + buf[3] + buf[4] + buf[5] + buf[6] + buf[7];
#elif CV_SSE
    float CV_DECL_ALIGNED(16) buf[4];
    __m128 d0 = _mm_setzero_ps(), d1 = _mm_setzero_ps();

    for( ; j <= n - 8; j += 8 )
    {
        __m128 t0 = _mm_sub_ps(_mm_loadu_ps(a + j), _mm_loadu_ps(b + j));
        __m128 t1 = _mm_sub_ps(_mm_loadu_ps(a + j + 4), _mm_loadu_ps(b + j + 4));
        d0 = _mm_add_ps(d0, _mm_mul_ps(t0, t0));
        d1 = _mm_add_ps(d1, _mm_mul_ps(t1, t1));
    }
    _mm_store_ps(buf, _mm_add_ps(d0, d1));
    d = buf[0] + buf[1] + buf[2] + buf[3];
#endif
    {
        for( ; j <= n - 4; j += 4 )
        {
            float t0 = a[j] - b[j], t1 = a[j+1] - b[j+1], t2 = a[j+2] - b[j+2], t3 = a[j+3] - b[j+3];
            d += t0*t0 + t1*t1 + t2*t2 + t3*t3;
        }
    }

    for( ; j < n; j++ )
    {
        float t = a[j] - b[j];
        d += t*t;
    }
    return d;
}


float normL1_(const float* a, const float* b, int n)
{
    int j = 0; float d = 0.f;
#if CV_SSE
    float CV_DECL_ALIGNED(16) buf[4];
    static const int CV_DECL_ALIGNED(16) absbuf[4] = {0x7fffffff, 0x7fffffff, 0x7fffffff, 0x7fffffff};
    __m128 d0 = _mm_setzero_ps(), d1 = _mm_setzero_ps();
    __m128 absmask = _mm_load_ps((const float*)absbuf);

    for( ; j <= n - 8; j += 8 )
    {
        __m128 t0 = _mm_sub_ps(_mm_loadu_ps(a + j), _mm_loadu_ps(b + j));
        __m128 t1 = _mm_sub_ps(_mm_loadu_ps(a + j + 4), _mm_loadu_ps(b + j + 4));
        d0 = _mm_add_ps(d0, _mm_and_ps(t0, absmask));
        d1 = _mm_add_ps(d1, _mm_and_ps(t1, absmask));
    }
    _mm_store_ps(buf, _mm_add_ps(d0, d1));
    d = buf[0] + buf[1] + buf[2] + buf[3];
#elif CV_NEON
    float32x4_t v_sum = vdupq_n_f32(0.0f);
    for ( ; j <= n - 4; j += 4)
        v_sum = vaddq_f32(v_sum, vabdq_f32(vld1q_f32(a + j), vld1q_f32(b + j)));

    float CV_DECL_ALIGNED(16) buf[4];
    vst1q_f32(buf, v_sum);
    d = buf[0] + buf[1] + buf[2] + buf[3];
#endif
    {
        for( ; j <= n - 4; j += 4 )
        {
            d += std::abs(a[j] - b[j]) + std::abs(a[j+1] - b[j+1]) +
            std::abs(a[j+2] - b[j+2]) + std::abs(a[j+3] - b[j+3]);
        }
    }

    for( ; j < n; j++ )
        d += std::abs(a[j] - b[j]);
    return d;
}

int normL1_(const uchar* a, const uchar* b, int n)
{
    int j = 0, d = 0;
#if CV_SSE
    __m128i d0 = _mm_setzero_si128();

    for( ; j <= n - 16; j += 16 )
    {
        __m128i t0 = _mm_loadu_si128((const __m128i*)(a + j));
        __m128i t1 = _mm_loadu_si128((const __m128i*)(b + j));

        d0 = _mm_add_epi32(d0, _mm_sad_epu8(t0, t1));
    }

    for( ; j <= n - 4; j += 4 )
    {
        __m128i t0 = _mm_cvtsi32_si128(*(const int*)(a + j));
        __m128i t1 = _mm_cvtsi32_si128(*(const int*)(b + j));

        d0 = _mm_add_epi32(d0, _mm_sad_epu8(t0, t1));
    }
    d = _mm_cvtsi128_si32(_mm_add_epi32(d0, _mm_unpackhi_epi64(d0, d0)));
#elif CV_NEON
    uint32x4_t v_sum = vdupq_n_u32(0.0f);
    for ( ; j <= n - 16; j += 16)
    {
        uint8x16_t v_dst = vabdq_u8(vld1q_u8(a + j), vld1q_u8(b + j));
        uint16x8_t v_low = vmovl_u8(vget_low_u8(v_dst)), v_high = vmovl_u8(vget_high_u8(v_dst));
        v_sum = vaddq_u32(v_sum, vaddl_u16(vget_low_u16(v_low), vget_low_u16(v_high)));
        v_sum = vaddq_u32(v_sum, vaddl_u16(vget_high_u16(v_low), vget_high_u16(v_high)));
    }

    uint CV_DECL_ALIGNED(16) buf[4];
    vst1q_u32(buf, v_sum);
    d = buf[0] + buf[1] + buf[2] + buf[3];
#endif
    {
        for( ; j <= n - 4; j += 4 )
        {
            d += std::abs(a[j] - b[j]) + std::abs(a[j+1] - b[j+1]) +
            std::abs(a[j+2] - b[j+2]) + std::abs(a[j+3] - b[j+3]);
        }
    }
    for( ; j < n; j++ )
        d += std::abs(a[j] - b[j]);
    return d;
}

}} //cv::hal

//==================================================================================================

namespace cv
{

template<typename T, typename ST> int
normInf_(const T* src, const uchar* mask, ST* _result, int len, int cn)
{
    ST result = *_result;
    if( !mask )
    {
        result = std::max(result, normInf<T, ST>(src, len*cn));
    }
    else
    {
        for( int i = 0; i < len; i++, src += cn )
            if( mask[i] )
            {
                for( int k = 0; k < cn; k++ )
                    result = std::max(result, ST(cv_abs(src[k])));
            }
    }
    *_result = result;
    return 0;
}

template<typename T, typename ST> int
normL1_(const T* src, const uchar* mask, ST* _result, int len, int cn)
{
    ST result = *_result;
    if( !mask )
    {
        result += normL1<T, ST>(src, len*cn);
    }
    else
    {
        for( int i = 0; i < len; i++, src += cn )
            if( mask[i] )
            {
                for( int k = 0; k < cn; k++ )
                    result += cv_abs(src[k]);
            }
    }
    *_result = result;
    return 0;
}

template<typename T, typename ST> int
normL2_(const T* src, const uchar* mask, ST* _result, int len, int cn)
{
    ST result = *_result;
    if( !mask )
    {
        result += normL2Sqr<T, ST>(src, len*cn);
    }
    else
    {
        for( int i = 0; i < len; i++, src += cn )
            if( mask[i] )
            {
                for( int k = 0; k < cn; k++ )
                {
                    T v = src[k];
                    result += (ST)v*v;
                }
            }
    }
    *_result = result;
    return 0;
}

template<typename T, typename ST> int
normDiffInf_(const T* src1, const T* src2, const uchar* mask, ST* _result, int len, int cn)
{
    ST result = *_result;
    if( !mask )
    {
        result = std::max(result, normInf<T, ST>(src1, src2, len*cn));
    }
    else
    {
        for( int i = 0; i < len; i++, src1 += cn, src2 += cn )
            if( mask[i] )
            {
                for( int k = 0; k < cn; k++ )
                    result = std::max(result, (ST)std::abs(src1[k] - src2[k]));
            }
    }
    *_result = result;
    return 0;
}

template<typename T, typename ST> int
normDiffL1_(const T* src1, const T* src2, const uchar* mask, ST* _result, int len, int cn)
{
    ST result = *_result;
    if( !mask )
    {
        result += normL1<T, ST>(src1, src2, len*cn);
    }
    else
    {
        for( int i = 0; i < len; i++, src1 += cn, src2 += cn )
            if( mask[i] )
            {
                for( int k = 0; k < cn; k++ )
                    result += std::abs(src1[k] - src2[k]);
            }
    }
    *_result = result;
    return 0;
}

template<typename T, typename ST> int
normDiffL2_(const T* src1, const T* src2, const uchar* mask, ST* _result, int len, int cn)
{
    ST result = *_result;
    if( !mask )
    {
        result += normL2Sqr<T, ST>(src1, src2, len*cn);
    }
    else
    {
        for( int i = 0; i < len; i++, src1 += cn, src2 += cn )
            if( mask[i] )
            {
                for( int k = 0; k < cn; k++ )
                {
                    ST v = src1[k] - src2[k];
                    result += v*v;
                }
            }
    }
    *_result = result;
    return 0;
}

#define CV_DEF_NORM_FUNC(L, suffix, type, ntype) \
    static int norm##L##_##suffix(const type* src, const uchar* mask, ntype* r, int len, int cn) \
{ return norm##L##_(src, mask, r, len, cn); } \
    static int normDiff##L##_##suffix(const type* src1, const type* src2, \
    const uchar* mask, ntype* r, int len, int cn) \
{ return normDiff##L##_(src1, src2, mask, r, (int)len, cn); }

#define CV_DEF_NORM_ALL(suffix, type, inftype, l1type, l2type) \
    CV_DEF_NORM_FUNC(Inf, suffix, type, inftype) \
    CV_DEF_NORM_FUNC(L1, suffix, type, l1type) \
    CV_DEF_NORM_FUNC(L2, suffix, type, l2type)

CV_DEF_NORM_ALL(8u, uchar, int, int, int)
CV_DEF_NORM_ALL(8s, schar, int, int, int)
CV_DEF_NORM_ALL(16u, ushort, int, int, double)
CV_DEF_NORM_ALL(16s, short, int, int, double)
CV_DEF_NORM_ALL(32s, int, int, double, double)
CV_DEF_NORM_ALL(32f, float, float, double, double)
CV_DEF_NORM_ALL(64f, double, double, double, double)


typedef int (*NormFunc)(const uchar*, const uchar*, uchar*, int, int);
typedef int (*NormDiffFunc)(const uchar*, const uchar*, const uchar*, uchar*, int, int);

static NormFunc getNormFunc(int normType, int depth)
{
    static NormFunc normTab[3][8] =
    {
        {
            (NormFunc)GET_OPTIMIZED(normInf_8u), (NormFunc)GET_OPTIMIZED(normInf_8s), (NormFunc)GET_OPTIMIZED(normInf_16u), (NormFunc)GET_OPTIMIZED(normInf_16s),
            (NormFunc)GET_OPTIMIZED(normInf_32s), (NormFunc)GET_OPTIMIZED(normInf_32f), (NormFunc)normInf_64f, 0
        },
        {
            (NormFunc)GET_OPTIMIZED(normL1_8u), (NormFunc)GET_OPTIMIZED(normL1_8s), (NormFunc)GET_OPTIMIZED(normL1_16u), (NormFunc)GET_OPTIMIZED(normL1_16s),
            (NormFunc)GET_OPTIMIZED(normL1_32s), (NormFunc)GET_OPTIMIZED(normL1_32f), (NormFunc)normL1_64f, 0
        },
        {
            (NormFunc)GET_OPTIMIZED(normL2_8u), (NormFunc)GET_OPTIMIZED(normL2_8s), (NormFunc)GET_OPTIMIZED(normL2_16u), (NormFunc)GET_OPTIMIZED(normL2_16s),
            (NormFunc)GET_OPTIMIZED(normL2_32s), (NormFunc)GET_OPTIMIZED(normL2_32f), (NormFunc)normL2_64f, 0
        }
    };

    return normTab[normType][depth];
}

static NormDiffFunc getNormDiffFunc(int normType, int depth)
{
    static NormDiffFunc normDiffTab[3][8] =
    {
        {
            (NormDiffFunc)GET_OPTIMIZED(normDiffInf_8u), (NormDiffFunc)normDiffInf_8s,
            (NormDiffFunc)normDiffInf_16u, (NormDiffFunc)normDiffInf_16s,
            (NormDiffFunc)normDiffInf_32s, (NormDiffFunc)GET_OPTIMIZED(normDiffInf_32f),
            (NormDiffFunc)normDiffInf_64f, 0
        },
        {
            (NormDiffFunc)GET_OPTIMIZED(normDiffL1_8u), (NormDiffFunc)normDiffL1_8s,
            (NormDiffFunc)normDiffL1_16u, (NormDiffFunc)normDiffL1_16s,
            (NormDiffFunc)normDiffL1_32s, (NormDiffFunc)GET_OPTIMIZED(normDiffL1_32f),
            (NormDiffFunc)normDiffL1_64f, 0
        },
        {
            (NormDiffFunc)GET_OPTIMIZED(normDiffL2_8u), (NormDiffFunc)normDiffL2_8s,
            (NormDiffFunc)normDiffL2_16u, (NormDiffFunc)normDiffL2_16s,
            (NormDiffFunc)normDiffL2_32s, (NormDiffFunc)GET_OPTIMIZED(normDiffL2_32f),
            (NormDiffFunc)normDiffL2_64f, 0
        }
    };

    return normDiffTab[normType][depth];
}

#ifdef HAVE_OPENCL

static bool ocl_norm( InputArray _src, int normType, InputArray _mask, double & result )
{
    const ocl::Device & d = ocl::Device::getDefault();

#ifdef __ANDROID__
    if (d.isNVidia())
        return false;
#endif
    const int cn = _src.channels();
    if (cn > 4)
        return false;
    int type = _src.type(), depth = CV_MAT_DEPTH(type);
    bool doubleSupport = d.doubleFPConfig() > 0,
            haveMask = _mask.kind() != _InputArray::NONE;

    if ( !(normType == NORM_INF || normType == NORM_L1 || normType == NORM_L2 || normType == NORM_L2SQR) ||
         (!doubleSupport && depth == CV_64F))
        return false;

    UMat src = _src.getUMat();

    if (normType == NORM_INF)
    {
        if (!ocl_minMaxIdx(_src, NULL, &result, NULL, NULL, _mask,
                           std::max(depth, CV_32S), depth != CV_8U && depth != CV_16U))
            return false;
    }
    else if (normType == NORM_L1 || normType == NORM_L2 || normType == NORM_L2SQR)
    {
        Scalar sc;
        bool unstype = depth == CV_8U || depth == CV_16U;

        if ( !ocl_sum(haveMask ? src : src.reshape(1), sc, normType == NORM_L2 || normType == NORM_L2SQR ?
                    OCL_OP_SUM_SQR : (unstype ? OCL_OP_SUM : OCL_OP_SUM_ABS), _mask) )
            return false;

        double s = 0.0;
        for (int i = 0; i < (haveMask ? cn : 1); ++i)
            s += sc[i];

        result = normType == NORM_L1 || normType == NORM_L2SQR ? s : std::sqrt(s);
    }

    return true;
}

#endif

#ifdef HAVE_IPP
static bool ipp_norm(Mat &src, int normType, Mat &mask, double &result)
{
    CV_INSTRUMENT_REGION_IPP()

#if IPP_VERSION_X100 >= 700
    size_t total_size = src.total();
    int rows = src.size[0], cols = rows ? (int)(total_size/rows) : 0;

    if( (src.dims == 2 || (src.isContinuous() && mask.isContinuous()))
        && cols > 0 && (size_t)rows*cols == total_size )
    {
        if( !mask.empty() )
        {
            IppiSize sz = { cols, rows };
            int type = src.type();

            typedef IppStatus (CV_STDCALL* ippiMaskNormFuncC1)(const void *, int, const void *, int, IppiSize, Ipp64f *);
            ippiMaskNormFuncC1 ippiNorm_C1MR =
                normType == NORM_INF ?
                (type == CV_8UC1 ? (ippiMaskNormFuncC1)ippiNorm_Inf_8u_C1MR :
                type == CV_16UC1 ? (ippiMaskNormFuncC1)ippiNorm_Inf_16u_C1MR :
                type == CV_32FC1 ? (ippiMaskNormFuncC1)ippiNorm_Inf_32f_C1MR :
                0) :
            normType == NORM_L1 ?
                (type == CV_8UC1 ? (ippiMaskNormFuncC1)ippiNorm_L1_8u_C1MR :
                type == CV_16UC1 ? (ippiMaskNormFuncC1)ippiNorm_L1_16u_C1MR :
                type == CV_32FC1 ? (ippiMaskNormFuncC1)ippiNorm_L1_32f_C1MR :
                0) :
            normType == NORM_L2 || normType == NORM_L2SQR ?
                (type == CV_8UC1 ? (ippiMaskNormFuncC1)ippiNorm_L2_8u_C1MR :
                type == CV_16UC1 ? (ippiMaskNormFuncC1)ippiNorm_L2_16u_C1MR :
                type == CV_32FC1 ? (ippiMaskNormFuncC1)ippiNorm_L2_32f_C1MR :
                0) : 0;
            if( ippiNorm_C1MR )
            {
                Ipp64f norm;
                if( CV_INSTRUMENT_FUN_IPP(ippiNorm_C1MR, src.ptr(), (int)src.step[0], mask.ptr(), (int)mask.step[0], sz, &norm) >= 0 )
                {
                    result = (normType == NORM_L2SQR ? (double)(norm * norm) : (double)norm);
                    return true;
                }
            }
            typedef IppStatus (CV_STDCALL* ippiMaskNormFuncC3)(const void *, int, const void *, int, IppiSize, int, Ipp64f *);
            ippiMaskNormFuncC3 ippiNorm_C3CMR =
                normType == NORM_INF ?
                (type == CV_8UC3 ? (ippiMaskNormFuncC3)ippiNorm_Inf_8u_C3CMR :
                type == CV_16UC3 ? (ippiMaskNormFuncC3)ippiNorm_Inf_16u_C3CMR :
                type == CV_32FC3 ? (ippiMaskNormFuncC3)ippiNorm_Inf_32f_C3CMR :
                0) :
            normType == NORM_L1 ?
                (type == CV_8UC3 ? (ippiMaskNormFuncC3)ippiNorm_L1_8u_C3CMR :
                type == CV_16UC3 ? (ippiMaskNormFuncC3)ippiNorm_L1_16u_C3CMR :
                type == CV_32FC3 ? (ippiMaskNormFuncC3)ippiNorm_L1_32f_C3CMR :
                0) :
            normType == NORM_L2 || normType == NORM_L2SQR ?
                (type == CV_8UC3 ? (ippiMaskNormFuncC3)ippiNorm_L2_8u_C3CMR :
                type == CV_16UC3 ? (ippiMaskNormFuncC3)ippiNorm_L2_16u_C3CMR :
                type == CV_32FC3 ? (ippiMaskNormFuncC3)ippiNorm_L2_32f_C3CMR :
                0) : 0;
            if( ippiNorm_C3CMR )
            {
                Ipp64f norm1, norm2, norm3;
                if( CV_INSTRUMENT_FUN_IPP(ippiNorm_C3CMR, src.data, (int)src.step[0], mask.data, (int)mask.step[0], sz, 1, &norm1) >= 0 &&
                    CV_INSTRUMENT_FUN_IPP(ippiNorm_C3CMR, src.data, (int)src.step[0], mask.data, (int)mask.step[0], sz, 2, &norm2) >= 0 &&
                    CV_INSTRUMENT_FUN_IPP(ippiNorm_C3CMR, src.data, (int)src.step[0], mask.data, (int)mask.step[0], sz, 3, &norm3) >= 0)
                {
                    Ipp64f norm =
                        normType == NORM_INF ? std::max(std::max(norm1, norm2), norm3) :
                        normType == NORM_L1 ? norm1 + norm2 + norm3 :
                        normType == NORM_L2 || normType == NORM_L2SQR ? std::sqrt(norm1 * norm1 + norm2 * norm2 + norm3 * norm3) :
                        0;
                    result = (normType == NORM_L2SQR ? (double)(norm * norm) : (double)norm);
                    return true;
                }
            }
        }
        else
        {
            IppiSize sz = { cols*src.channels(), rows };
            int type = src.depth();

            typedef IppStatus (CV_STDCALL* ippiNormFuncHint)(const void *, int, IppiSize, Ipp64f *, IppHintAlgorithm hint);
            typedef IppStatus (CV_STDCALL* ippiNormFuncNoHint)(const void *, int, IppiSize, Ipp64f *);
            ippiNormFuncHint ippiNormHint =
                normType == NORM_L1 ?
                (type == CV_32FC1 ? (ippiNormFuncHint)ippiNorm_L1_32f_C1R :
                0) :
                normType == NORM_L2 || normType == NORM_L2SQR ?
                (type == CV_32FC1 ? (ippiNormFuncHint)ippiNorm_L2_32f_C1R :
                0) : 0;
            ippiNormFuncNoHint ippiNorm =
                normType == NORM_INF ?
                (type == CV_8UC1 ? (ippiNormFuncNoHint)ippiNorm_Inf_8u_C1R :
                type == CV_16UC1 ? (ippiNormFuncNoHint)ippiNorm_Inf_16u_C1R :
                type == CV_16SC1 ? (ippiNormFuncNoHint)ippiNorm_Inf_16s_C1R :
                type == CV_32FC1 ? (ippiNormFuncNoHint)ippiNorm_Inf_32f_C1R :
                0) :
                normType == NORM_L1 ?
                (type == CV_8UC1 ? (ippiNormFuncNoHint)ippiNorm_L1_8u_C1R :
                type == CV_16UC1 ? (ippiNormFuncNoHint)ippiNorm_L1_16u_C1R :
                type == CV_16SC1 ? (ippiNormFuncNoHint)ippiNorm_L1_16s_C1R :
                0) :
                normType == NORM_L2 || normType == NORM_L2SQR ?
                (type == CV_8UC1 ? (ippiNormFuncNoHint)ippiNorm_L2_8u_C1R :
                type == CV_16UC1 ? (ippiNormFuncNoHint)ippiNorm_L2_16u_C1R :
                type == CV_16SC1 ? (ippiNormFuncNoHint)ippiNorm_L2_16s_C1R :
                0) : 0;
            if( ippiNormHint || ippiNorm )
            {
                Ipp64f norm;
                IppStatus ret = ippiNormHint ? CV_INSTRUMENT_FUN_IPP(ippiNormHint, src.ptr(), (int)src.step[0], sz, &norm, ippAlgHintAccurate) :
                                CV_INSTRUMENT_FUN_IPP(ippiNorm, src.ptr(), (int)src.step[0], sz, &norm);
                if( ret >= 0 )
                {
                    result = (normType == NORM_L2SQR) ? norm * norm : norm;
                    return true;
                }
            }
        }
    }
#else
    CV_UNUSED(src); CV_UNUSED(normType); CV_UNUSED(mask); CV_UNUSED(result);
#endif
    return false;
}
#endif

} // cv::

double cv::norm( InputArray _src, int normType, InputArray _mask )
{
    CV_INSTRUMENT_REGION()

    normType &= NORM_TYPE_MASK;
    CV_Assert( normType == NORM_INF || normType == NORM_L1 ||
               normType == NORM_L2 || normType == NORM_L2SQR ||
               ((normType == NORM_HAMMING || normType == NORM_HAMMING2) && _src.type() == CV_8U) );

#if defined HAVE_OPENCL || defined HAVE_IPP
    double _result = 0;
#endif

#ifdef HAVE_OPENCL
    CV_OCL_RUN_(OCL_PERFORMANCE_CHECK(_src.isUMat()) && _src.dims() <= 2,
                ocl_norm(_src, normType, _mask, _result),
                _result)
#endif

    Mat src = _src.getMat(), mask = _mask.getMat();
    CV_IPP_RUN(IPP_VERSION_X100 >= 700, ipp_norm(src, normType, mask, _result), _result);

    int depth = src.depth(), cn = src.channels();
    if( src.isContinuous() && mask.empty() )
    {
        size_t len = src.total()*cn;
        if( len == (size_t)(int)len )
        {
            if( depth == CV_32F )
            {
                const float* data = src.ptr<float>();

                if( normType == NORM_L2 )
                {
                    double result = 0;
                    GET_OPTIMIZED(normL2_32f)(data, 0, &result, (int)len, 1);
                    return std::sqrt(result);
                }
                if( normType == NORM_L2SQR )
                {
                    double result = 0;
                    GET_OPTIMIZED(normL2_32f)(data, 0, &result, (int)len, 1);
                    return result;
                }
                if( normType == NORM_L1 )
                {
                    double result = 0;
                    GET_OPTIMIZED(normL1_32f)(data, 0, &result, (int)len, 1);
                    return result;
                }
                if( normType == NORM_INF )
                {
                    float result = 0;
                    GET_OPTIMIZED(normInf_32f)(data, 0, &result, (int)len, 1);
                    return result;
                }
            }
            if( depth == CV_8U )
            {
                const uchar* data = src.ptr<uchar>();

                if( normType == NORM_HAMMING )
                {
                    return hal::normHamming(data, (int)len);
                }

                if( normType == NORM_HAMMING2 )
                {
                    return hal::normHamming(data, (int)len, 2);
                }
            }
        }
    }

    CV_Assert( mask.empty() || mask.type() == CV_8U );

    if( normType == NORM_HAMMING || normType == NORM_HAMMING2 )
    {
        if( !mask.empty() )
        {
            Mat temp;
            bitwise_and(src, mask, temp);
            return norm(temp, normType);
        }
        int cellSize = normType == NORM_HAMMING ? 1 : 2;

        const Mat* arrays[] = {&src, 0};
<<<<<<< HEAD
        uchar* ptrs[1]{};
=======
        uchar* ptrs[1] = {};
>>>>>>> 351ee2e3
        NAryMatIterator it(arrays, ptrs);
        int total = (int)it.size;
        int result = 0;

        for( size_t i = 0; i < it.nplanes; i++, ++it )
        {
            result += hal::normHamming(ptrs[0], total, cellSize);
        }

        return result;
    }

    NormFunc func = getNormFunc(normType >> 1, depth);
    CV_Assert( func != 0 );

    const Mat* arrays[] = {&src, &mask, 0};
<<<<<<< HEAD
    uchar* ptrs[2]{};
=======
    uchar* ptrs[2] = {};
>>>>>>> 351ee2e3
    union
    {
        double d;
        int i;
        float f;
    }
    result;
    result.d = 0;
    NAryMatIterator it(arrays, ptrs);
    int j, total = (int)it.size, blockSize = total, intSumBlockSize = 0, count = 0;
    bool blockSum = (normType == NORM_L1 && depth <= CV_16S) ||
            ((normType == NORM_L2 || normType == NORM_L2SQR) && depth <= CV_8S);
    int isum = 0;
    int *ibuf = &result.i;
    size_t esz = 0;

    if( blockSum )
    {
        intSumBlockSize = (normType == NORM_L1 && depth <= CV_8S ? (1 << 23) : (1 << 15))/cn;
        blockSize = std::min(blockSize, intSumBlockSize);
        ibuf = &isum;
        esz = src.elemSize();
    }

    for( size_t i = 0; i < it.nplanes; i++, ++it )
    {
        for( j = 0; j < total; j += blockSize )
        {
            int bsz = std::min(total - j, blockSize);
            func( ptrs[0], ptrs[1], (uchar*)ibuf, bsz, cn );
            count += bsz;
            if( blockSum && (count + blockSize >= intSumBlockSize || (i+1 >= it.nplanes && j+bsz >= total)) )
            {
                result.d += isum;
                isum = 0;
                count = 0;
            }
            ptrs[0] += bsz*esz;
            if( ptrs[1] )
                ptrs[1] += bsz;
        }
    }

    if( normType == NORM_INF )
    {
        if( depth == CV_64F )
            ;
        else if( depth == CV_32F )
            result.d = result.f;
        else
            result.d = result.i;
    }
    else if( normType == NORM_L2 )
        result.d = std::sqrt(result.d);

    return result.d;
}

//==================================================================================================

#ifdef HAVE_OPENCL

namespace cv {

static bool ocl_norm( InputArray _src1, InputArray _src2, int normType, InputArray _mask, double & result )
{
#ifdef __ANDROID__
    if (ocl::Device::getDefault().isNVidia())
        return false;
#endif

    Scalar sc1, sc2;
    int cn = _src1.channels();
    if (cn > 4)
        return false;
    int type = _src1.type(), depth = CV_MAT_DEPTH(type);
    bool relative = (normType & NORM_RELATIVE) != 0;
    normType &= ~NORM_RELATIVE;
    bool normsum = normType == NORM_L1 || normType == NORM_L2 || normType == NORM_L2SQR;

#ifdef __APPLE__
    if(normType == NORM_L1 && type == CV_16UC3 && !_mask.empty())
        return false;
#endif

    if (normsum)
    {
        if (!ocl_sum(_src1, sc1, normType == NORM_L2 || normType == NORM_L2SQR ?
                     OCL_OP_SUM_SQR : OCL_OP_SUM, _mask, _src2, relative, sc2))
            return false;
    }
    else
    {
        if (!ocl_minMaxIdx(_src1, NULL, &sc1[0], NULL, NULL, _mask, std::max(CV_32S, depth),
                           false, _src2, relative ? &sc2[0] : NULL))
            return false;
        cn = 1;
    }

    double s2 = 0;
    for (int i = 0; i < cn; ++i)
    {
        result += sc1[i];
        if (relative)
            s2 += sc2[i];
    }

    if (normType == NORM_L2)
    {
        result = std::sqrt(result);
        if (relative)
            s2 = std::sqrt(s2);
    }

    if (relative)
        result /= (s2 + DBL_EPSILON);

    return true;
}

}

#endif

#ifdef HAVE_IPP
namespace cv
{
static bool ipp_norm(InputArray _src1, InputArray _src2, int normType, InputArray _mask, double &result)
{
    CV_INSTRUMENT_REGION_IPP()

#if IPP_VERSION_X100 >= 700
    Mat src1 = _src1.getMat(), src2 = _src2.getMat(), mask = _mask.getMat();

    if( normType & CV_RELATIVE )
    {
        normType &= NORM_TYPE_MASK;

        size_t total_size = src1.total();
        int rows = src1.size[0], cols = rows ? (int)(total_size/rows) : 0;
        if( (src1.dims == 2 || (src1.isContinuous() && src2.isContinuous() && mask.isContinuous()))
            && cols > 0 && (size_t)rows*cols == total_size )
        {
            if( !mask.empty() )
            {
                IppiSize sz = { cols, rows };
                int type = src1.type();

                typedef IppStatus (CV_STDCALL* ippiMaskNormDiffFuncC1)(const void *, int, const void *, int, const void *, int, IppiSize, Ipp64f *);
                ippiMaskNormDiffFuncC1 ippiNormRel_C1MR =
                    normType == NORM_INF ?
                    (type == CV_8UC1 ? (ippiMaskNormDiffFuncC1)ippiNormRel_Inf_8u_C1MR :
                    type == CV_16UC1 ? (ippiMaskNormDiffFuncC1)ippiNormRel_Inf_16u_C1MR :
                    type == CV_32FC1 ? (ippiMaskNormDiffFuncC1)ippiNormRel_Inf_32f_C1MR :
                    0) :
                    normType == NORM_L1 ?
                    (type == CV_8UC1 ? (ippiMaskNormDiffFuncC1)ippiNormRel_L1_8u_C1MR :
                    type == CV_16UC1 ? (ippiMaskNormDiffFuncC1)ippiNormRel_L1_16u_C1MR :
                    type == CV_32FC1 ? (ippiMaskNormDiffFuncC1)ippiNormRel_L1_32f_C1MR :
                    0) :
                    normType == NORM_L2 || normType == NORM_L2SQR ?
                    (type == CV_8UC1 ? (ippiMaskNormDiffFuncC1)ippiNormRel_L2_8u_C1MR :
                    type == CV_16UC1 ? (ippiMaskNormDiffFuncC1)ippiNormRel_L2_16u_C1MR :
                    type == CV_32FC1 ? (ippiMaskNormDiffFuncC1)ippiNormRel_L2_32f_C1MR :
                    0) : 0;
                if( ippiNormRel_C1MR )
                {
                    Ipp64f norm;
                    if( CV_INSTRUMENT_FUN_IPP(ippiNormRel_C1MR, src1.ptr(), (int)src1.step[0], src2.ptr(), (int)src2.step[0], mask.ptr(), (int)mask.step[0], sz, &norm) >= 0 )
                    {
                        result = (normType == NORM_L2SQR ? (double)(norm * norm) : (double)norm);
                        return true;
                    }
                }
            }
            else
            {
                IppiSize sz = { cols*src1.channels(), rows };
                int type = src1.depth();

                typedef IppStatus (CV_STDCALL* ippiNormRelFuncHint)(const void *, int, const void *, int, IppiSize, Ipp64f *, IppHintAlgorithm hint);
                typedef IppStatus (CV_STDCALL* ippiNormRelFuncNoHint)(const void *, int, const void *, int, IppiSize, Ipp64f *);
                ippiNormRelFuncHint ippiNormRelHint =
                    normType == NORM_L1 ?
                    (type == CV_32F ? (ippiNormRelFuncHint)ippiNormRel_L1_32f_C1R :
                    0) :
                    normType == NORM_L2 || normType == NORM_L2SQR ?
                    (type == CV_32F ? (ippiNormRelFuncHint)ippiNormRel_L2_32f_C1R :
                    0) : 0;
                ippiNormRelFuncNoHint ippiNormRel =
                    normType == NORM_INF ?
                    (type == CV_8U ? (ippiNormRelFuncNoHint)ippiNormRel_Inf_8u_C1R :
                    type == CV_16U ? (ippiNormRelFuncNoHint)ippiNormRel_Inf_16u_C1R :
                    type == CV_16S ? (ippiNormRelFuncNoHint)ippiNormRel_Inf_16s_C1R :
                    type == CV_32F ? (ippiNormRelFuncNoHint)ippiNormRel_Inf_32f_C1R :
                    0) :
                    normType == NORM_L1 ?
                    (type == CV_8U ? (ippiNormRelFuncNoHint)ippiNormRel_L1_8u_C1R :
                    type == CV_16U ? (ippiNormRelFuncNoHint)ippiNormRel_L1_16u_C1R :
                    type == CV_16S ? (ippiNormRelFuncNoHint)ippiNormRel_L1_16s_C1R :
                    0) :
                    normType == NORM_L2 || normType == NORM_L2SQR ?
                    (type == CV_8U ? (ippiNormRelFuncNoHint)ippiNormRel_L2_8u_C1R :
                    type == CV_16U ? (ippiNormRelFuncNoHint)ippiNormRel_L2_16u_C1R :
                    type == CV_16S ? (ippiNormRelFuncNoHint)ippiNormRel_L2_16s_C1R :
                    0) : 0;
                if( ippiNormRelHint || ippiNormRel )
                {
                    Ipp64f norm;
                    IppStatus ret = ippiNormRelHint ? CV_INSTRUMENT_FUN_IPP(ippiNormRelHint, src1.ptr(), (int)src1.step[0], src2.ptr(), (int)src2.step[0], sz, &norm, ippAlgHintAccurate) :
                                    CV_INSTRUMENT_FUN_IPP(ippiNormRel, src1.ptr(), (int)src1.step[0], src2.ptr(), (int)src2.step[0], sz, &norm);
                    if( ret >= 0 )
                    {
                        result = (normType == NORM_L2SQR) ? norm * norm : norm;
                        return true;
                    }
                }
            }
        }
        return false;
    }

    normType &= NORM_TYPE_MASK;

    size_t total_size = src1.total();
    int rows = src1.size[0], cols = rows ? (int)(total_size/rows) : 0;
    if( (src1.dims == 2 || (src1.isContinuous() && src2.isContinuous() && mask.isContinuous()))
        && cols > 0 && (size_t)rows*cols == total_size )
    {
        if( !mask.empty() )
        {
            IppiSize sz = { cols, rows };
            int type = src1.type();

            typedef IppStatus (CV_STDCALL* ippiMaskNormDiffFuncC1)(const void *, int, const void *, int, const void *, int, IppiSize, Ipp64f *);
            ippiMaskNormDiffFuncC1 ippiNormDiff_C1MR =
                normType == NORM_INF ?
                (type == CV_8UC1 ? (ippiMaskNormDiffFuncC1)ippiNormDiff_Inf_8u_C1MR :
                type == CV_16UC1 ? (ippiMaskNormDiffFuncC1)ippiNormDiff_Inf_16u_C1MR :
                type == CV_32FC1 ? (ippiMaskNormDiffFuncC1)ippiNormDiff_Inf_32f_C1MR :
                0) :
                normType == NORM_L1 ?
                (type == CV_8UC1 ? (ippiMaskNormDiffFuncC1)ippiNormDiff_L1_8u_C1MR :
                type == CV_16UC1 ? (ippiMaskNormDiffFuncC1)ippiNormDiff_L1_16u_C1MR :
                type == CV_32FC1 ? (ippiMaskNormDiffFuncC1)ippiNormDiff_L1_32f_C1MR :
                0) :
                normType == NORM_L2 || normType == NORM_L2SQR ?
                (type == CV_8UC1 ? (ippiMaskNormDiffFuncC1)ippiNormDiff_L2_8u_C1MR :
                type == CV_16UC1 ? (ippiMaskNormDiffFuncC1)ippiNormDiff_L2_16u_C1MR :
                type == CV_32FC1 ? (ippiMaskNormDiffFuncC1)ippiNormDiff_L2_32f_C1MR :
                0) : 0;
            if( ippiNormDiff_C1MR )
            {
                Ipp64f norm;
                if( CV_INSTRUMENT_FUN_IPP(ippiNormDiff_C1MR, src1.ptr(), (int)src1.step[0], src2.ptr(), (int)src2.step[0], mask.ptr(), (int)mask.step[0], sz, &norm) >= 0 )
                {
                    result = (normType == NORM_L2SQR ? (double)(norm * norm) : (double)norm);
                    return true;
                }
            }
            typedef IppStatus (CV_STDCALL* ippiMaskNormDiffFuncC3)(const void *, int, const void *, int, const void *, int, IppiSize, int, Ipp64f *);
            ippiMaskNormDiffFuncC3 ippiNormDiff_C3CMR =
                normType == NORM_INF ?
                (type == CV_8UC3 ? (ippiMaskNormDiffFuncC3)ippiNormDiff_Inf_8u_C3CMR :
                type == CV_16UC3 ? (ippiMaskNormDiffFuncC3)ippiNormDiff_Inf_16u_C3CMR :
                type == CV_32FC3 ? (ippiMaskNormDiffFuncC3)ippiNormDiff_Inf_32f_C3CMR :
                0) :
                normType == NORM_L1 ?
                (type == CV_8UC3 ? (ippiMaskNormDiffFuncC3)ippiNormDiff_L1_8u_C3CMR :
                type == CV_16UC3 ? (ippiMaskNormDiffFuncC3)ippiNormDiff_L1_16u_C3CMR :
                type == CV_32FC3 ? (ippiMaskNormDiffFuncC3)ippiNormDiff_L1_32f_C3CMR :
                0) :
                normType == NORM_L2 || normType == NORM_L2SQR ?
                (type == CV_8UC3 ? (ippiMaskNormDiffFuncC3)ippiNormDiff_L2_8u_C3CMR :
                type == CV_16UC3 ? (ippiMaskNormDiffFuncC3)ippiNormDiff_L2_16u_C3CMR :
                type == CV_32FC3 ? (ippiMaskNormDiffFuncC3)ippiNormDiff_L2_32f_C3CMR :
                0) : 0;
            if (cv::ipp::getIppTopFeatures() & (
#if IPP_VERSION_X100 >= 201700
                    ippCPUID_AVX512F |
#endif
                    ippCPUID_AVX2)
            ) // IPP_DISABLE_NORM_16UC3_mask_small (#11399)
            {
                if (normType == NORM_L1 && type == CV_16UC3 && sz.width < 16)
                    return false;
            }
            if( ippiNormDiff_C3CMR )
            {
                Ipp64f norm1, norm2, norm3;
                if( CV_INSTRUMENT_FUN_IPP(ippiNormDiff_C3CMR, src1.data, (int)src1.step[0], src2.data, (int)src2.step[0], mask.data, (int)mask.step[0], sz, 1, &norm1) >= 0 &&
                    CV_INSTRUMENT_FUN_IPP(ippiNormDiff_C3CMR, src1.data, (int)src1.step[0], src2.data, (int)src2.step[0], mask.data, (int)mask.step[0], sz, 2, &norm2) >= 0 &&
                    CV_INSTRUMENT_FUN_IPP(ippiNormDiff_C3CMR, src1.data, (int)src1.step[0], src2.data, (int)src2.step[0], mask.data, (int)mask.step[0], sz, 3, &norm3) >= 0)
                {
                    Ipp64f norm =
                        normType == NORM_INF ? std::max(std::max(norm1, norm2), norm3) :
                        normType == NORM_L1 ? norm1 + norm2 + norm3 :
                        normType == NORM_L2 || normType == NORM_L2SQR ? std::sqrt(norm1 * norm1 + norm2 * norm2 + norm3 * norm3) :
                        0;
                    result = (normType == NORM_L2SQR ? (double)(norm * norm) : (double)norm);
                    return true;
                }
            }
        }
        else
        {
            IppiSize sz = { cols*src1.channels(), rows };
            int type = src1.depth();

            typedef IppStatus (CV_STDCALL* ippiNormDiffFuncHint)(const void *, int, const void *, int, IppiSize, Ipp64f *, IppHintAlgorithm hint);
            typedef IppStatus (CV_STDCALL* ippiNormDiffFuncNoHint)(const void *, int, const void *, int, IppiSize, Ipp64f *);
            ippiNormDiffFuncHint ippiNormDiffHint =
                normType == NORM_L1 ?
                (type == CV_32F ? (ippiNormDiffFuncHint)ippiNormDiff_L1_32f_C1R :
                0) :
                normType == NORM_L2 || normType == NORM_L2SQR ?
                (type == CV_32F ? (ippiNormDiffFuncHint)ippiNormDiff_L2_32f_C1R :
                0) : 0;
            ippiNormDiffFuncNoHint ippiNormDiff =
                normType == NORM_INF ?
                (type == CV_8U ? (ippiNormDiffFuncNoHint)ippiNormDiff_Inf_8u_C1R :
                type == CV_16U ? (ippiNormDiffFuncNoHint)ippiNormDiff_Inf_16u_C1R :
                type == CV_16S ? (ippiNormDiffFuncNoHint)ippiNormDiff_Inf_16s_C1R :
                type == CV_32F ? (ippiNormDiffFuncNoHint)ippiNormDiff_Inf_32f_C1R :
                0) :
                normType == NORM_L1 ?
                (type == CV_8U ? (ippiNormDiffFuncNoHint)ippiNormDiff_L1_8u_C1R :
                type == CV_16U ? (ippiNormDiffFuncNoHint)ippiNormDiff_L1_16u_C1R :
                type == CV_16S ? (ippiNormDiffFuncNoHint)ippiNormDiff_L1_16s_C1R :
                0) :
                normType == NORM_L2 || normType == NORM_L2SQR ?
                (type == CV_8U ? (ippiNormDiffFuncNoHint)ippiNormDiff_L2_8u_C1R :
                type == CV_16U ? (ippiNormDiffFuncNoHint)ippiNormDiff_L2_16u_C1R :
                type == CV_16S ? (ippiNormDiffFuncNoHint)ippiNormDiff_L2_16s_C1R :
                0) : 0;
            if( ippiNormDiffHint || ippiNormDiff )
            {
                Ipp64f norm;
                IppStatus ret = ippiNormDiffHint ? CV_INSTRUMENT_FUN_IPP(ippiNormDiffHint, src1.ptr(), (int)src1.step[0], src2.ptr(), (int)src2.step[0], sz, &norm, ippAlgHintAccurate) :
                                CV_INSTRUMENT_FUN_IPP(ippiNormDiff, src1.ptr(), (int)src1.step[0], src2.ptr(), (int)src2.step[0], sz, &norm);
                if( ret >= 0 )
                {
                    result = (normType == NORM_L2SQR) ? norm * norm : norm;
                    return true;
                }
            }
        }
    }
#else
    CV_UNUSED(_src1); CV_UNUSED(_src2); CV_UNUSED(normType); CV_UNUSED(_mask); CV_UNUSED(result);
#endif
    return false;
}
}
#endif


double cv::norm( InputArray _src1, InputArray _src2, int normType, InputArray _mask )
{
    CV_INSTRUMENT_REGION()

    CV_Assert( _src1.sameSize(_src2) && _src1.type() == _src2.type() );

#if defined HAVE_OPENCL || defined HAVE_IPP
    double _result = 0;
#endif

#ifdef HAVE_OPENCL
    CV_OCL_RUN_(OCL_PERFORMANCE_CHECK(_src1.isUMat()),
                ocl_norm(_src1, _src2, normType, _mask, _result),
                _result)
#endif

    CV_IPP_RUN(IPP_VERSION_X100 >= 700, ipp_norm(_src1, _src2, normType, _mask, _result), _result);

    if( normType & CV_RELATIVE )
    {
        return norm(_src1, _src2, normType & ~CV_RELATIVE, _mask)/(norm(_src2, normType, _mask) + DBL_EPSILON);
    }

    Mat src1 = _src1.getMat(), src2 = _src2.getMat(), mask = _mask.getMat();
    int depth = src1.depth(), cn = src1.channels();

    normType &= 7;
    CV_Assert( normType == NORM_INF || normType == NORM_L1 ||
               normType == NORM_L2 || normType == NORM_L2SQR ||
              ((normType == NORM_HAMMING || normType == NORM_HAMMING2) && src1.type() == CV_8U) );

    if( src1.isContinuous() && src2.isContinuous() && mask.empty() )
    {
        size_t len = src1.total()*src1.channels();
        if( len == (size_t)(int)len )
        {
            if( src1.depth() == CV_32F )
            {
                const float* data1 = src1.ptr<float>();
                const float* data2 = src2.ptr<float>();

                if( normType == NORM_L2 )
                {
                    double result = 0;
                    GET_OPTIMIZED(normDiffL2_32f)(data1, data2, 0, &result, (int)len, 1);
                    return std::sqrt(result);
                }
                if( normType == NORM_L2SQR )
                {
                    double result = 0;
                    GET_OPTIMIZED(normDiffL2_32f)(data1, data2, 0, &result, (int)len, 1);
                    return result;
                }
                if( normType == NORM_L1 )
                {
                    double result = 0;
                    GET_OPTIMIZED(normDiffL1_32f)(data1, data2, 0, &result, (int)len, 1);
                    return result;
                }
                if( normType == NORM_INF )
                {
                    float result = 0;
                    GET_OPTIMIZED(normDiffInf_32f)(data1, data2, 0, &result, (int)len, 1);
                    return result;
                }
            }
        }
    }

    CV_Assert( mask.empty() || mask.type() == CV_8U );

    if( normType == NORM_HAMMING || normType == NORM_HAMMING2 )
    {
        if( !mask.empty() )
        {
            Mat temp;
            bitwise_xor(src1, src2, temp);
            bitwise_and(temp, mask, temp);
            return norm(temp, normType);
        }
        int cellSize = normType == NORM_HAMMING ? 1 : 2;

        const Mat* arrays[] = {&src1, &src2, 0};
<<<<<<< HEAD
        uchar* ptrs[2]{};
=======
        uchar* ptrs[2] = {};
>>>>>>> 351ee2e3
        NAryMatIterator it(arrays, ptrs);
        int total = (int)it.size;
        int result = 0;

        for( size_t i = 0; i < it.nplanes; i++, ++it )
        {
            result += hal::normHamming(ptrs[0], ptrs[1], total, cellSize);
        }

        return result;
    }

    NormDiffFunc func = getNormDiffFunc(normType >> 1, depth);
    CV_Assert( func != 0 );

    const Mat* arrays[] = {&src1, &src2, &mask, 0};
<<<<<<< HEAD
    uchar* ptrs[3]{};
=======
    uchar* ptrs[3] = {};
>>>>>>> 351ee2e3
    union
    {
        double d;
        float f;
        int i;
        unsigned u;
    }
    result;
    result.d = 0;
    NAryMatIterator it(arrays, ptrs);
    int j, total = (int)it.size, blockSize = total, intSumBlockSize = 0, count = 0;
    bool blockSum = (normType == NORM_L1 && depth <= CV_16S) ||
            ((normType == NORM_L2 || normType == NORM_L2SQR) && depth <= CV_8S);
    unsigned isum = 0;
    unsigned *ibuf = &result.u;
    size_t esz = 0;

    if( blockSum )
    {
        intSumBlockSize = normType == NORM_L1 && depth <= CV_8S ? (1 << 23) : (1 << 15);
        blockSize = std::min(blockSize, intSumBlockSize);
        ibuf = &isum;
        esz = src1.elemSize();
    }

    for( size_t i = 0; i < it.nplanes; i++, ++it )
    {
        for( j = 0; j < total; j += blockSize )
        {
            int bsz = std::min(total - j, blockSize);
            func( ptrs[0], ptrs[1], ptrs[2], (uchar*)ibuf, bsz, cn );
            count += bsz;
            if( blockSum && (count + blockSize >= intSumBlockSize || (i+1 >= it.nplanes && j+bsz >= total)) )
            {
                result.d += isum;
                isum = 0;
                count = 0;
            }
            ptrs[0] += bsz*esz;
            ptrs[1] += bsz*esz;
            if( ptrs[2] )
                ptrs[2] += bsz;
        }
    }

    if( normType == NORM_INF )
    {
        if( depth == CV_64F )
            ;
        else if( depth == CV_32F )
            result.d = result.f;
        else
            result.d = result.u;
    }
    else if( normType == NORM_L2 )
        result.d = std::sqrt(result.d);

    return result.d;
}

cv::Hamming::ResultType cv::Hamming::operator()( const unsigned char* a, const unsigned char* b, int size ) const
{
    return cv::hal::normHamming(a, b, size);
}

double cv::PSNR(InputArray _src1, InputArray _src2, double R)
{
    CV_INSTRUMENT_REGION()

    //Input arrays must have depth CV_8U
    CV_Assert( _src1.type() == _src2.type() );

    double diff = std::sqrt(norm(_src1, _src2, NORM_L2SQR)/(_src1.total()*_src1.channels()));
    return 20*log10(R/(diff+DBL_EPSILON));
}<|MERGE_RESOLUTION|>--- conflicted
+++ resolved
@@ -710,11 +710,7 @@
         int cellSize = normType == NORM_HAMMING ? 1 : 2;
 
         const Mat* arrays[] = {&src, 0};
-<<<<<<< HEAD
-        uchar* ptrs[1]{};
-=======
         uchar* ptrs[1] = {};
->>>>>>> 351ee2e3
         NAryMatIterator it(arrays, ptrs);
         int total = (int)it.size;
         int result = 0;
@@ -731,11 +727,7 @@
     CV_Assert( func != 0 );
 
     const Mat* arrays[] = {&src, &mask, 0};
-<<<<<<< HEAD
-    uchar* ptrs[2]{};
-=======
     uchar* ptrs[2] = {};
->>>>>>> 351ee2e3
     union
     {
         double d;
@@ -1176,11 +1168,7 @@
         int cellSize = normType == NORM_HAMMING ? 1 : 2;
 
         const Mat* arrays[] = {&src1, &src2, 0};
-<<<<<<< HEAD
-        uchar* ptrs[2]{};
-=======
         uchar* ptrs[2] = {};
->>>>>>> 351ee2e3
         NAryMatIterator it(arrays, ptrs);
         int total = (int)it.size;
         int result = 0;
@@ -1197,11 +1185,7 @@
     CV_Assert( func != 0 );
 
     const Mat* arrays[] = {&src1, &src2, &mask, 0};
-<<<<<<< HEAD
-    uchar* ptrs[3]{};
-=======
     uchar* ptrs[3] = {};
->>>>>>> 351ee2e3
     union
     {
         double d;
