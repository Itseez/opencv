// This file is part of OpenCV project.
// It is subject to the license terms in the LICENSE file found in the top-level directory
// of this distribution and at http://opencv.org/license.html.

// The original implementation is contributed by HAN Liutong.
// Copyright (C) 2022, Institute of Software, Chinese Academy of Sciences.

#ifndef OPENCV_HAL_INTRIN_RVV_SCALABLE_HPP
#define OPENCV_HAL_INTRIN_RVV_SCALABLE_HPP

#include <initializer_list>
#include <assert.h>
#include <vector>
#include <opencv2/core/check.hpp>

// RVV intrinsics have been renamed in version 0.11, so we need to include
// compatibility headers:
// https://github.com/riscv-non-isa/rvv-intrinsic-doc/tree/master/auto-generated/rvv-v0p10-compatible-headers
#if defined(__riscv_v_intrinsic) &&  __riscv_v_intrinsic>10999
#include "intrin_rvv_010_compat_non-policy.hpp"
#include "intrin_rvv_010_compat_overloaded-non-policy.hpp"
#endif

#if defined(__riscv_v_intrinsic) && __riscv_v_intrinsic>11999
#include "intrin_rvv_011_compat.hpp"
#endif

#if defined(__GNUC__) && !defined(__clang__)
// FIXIT: eliminate massive warnigs from templates
// GCC from 'rvv-next': riscv64-unknown-linux-gnu-g++ (g42df3464463) 12.0.1 20220505 (prerelease)
// doesn't work: #pragma GCC diagnostic push
#pragma GCC diagnostic ignored "-Wignored-attributes"
#endif

#ifndef CV_RVV_MAX_VLEN
#define CV_RVV_MAX_VLEN 1024
#endif

namespace cv
{

//! @cond IGNORED

CV_CPU_OPTIMIZATION_HAL_NAMESPACE_BEGIN

#define CV_SIMD_SCALABLE 1
#define CV_SIMD_SCALABLE_64F 1

using v_uint8 = vuint8m1_t;
using v_int8 = vint8m1_t;
using v_uint16 = vuint16m1_t;
using v_int16 = vint16m1_t;
using v_uint32 = vuint32m1_t;
using v_int32 = vint32m1_t;
using v_uint64 = vuint64m1_t;
using v_int64 = vint64m1_t;

using v_float32 = vfloat32m1_t;
#if CV_SIMD_SCALABLE_64F
using v_float64 = vfloat64m1_t;
#endif

using uchar = unsigned char;
using schar = signed char;
using ushort = unsigned short;
using uint = unsigned int;
using uint64 = unsigned long int;
using int64 = long int;

static const int __cv_rvv_e8m1_nlanes = vsetvlmax_e8m1();
static const int __cv_rvv_e16m1_nlanes = vsetvlmax_e16m1();
static const int __cv_rvv_e32m1_nlanes = vsetvlmax_e32m1();
static const int __cv_rvv_e64m1_nlanes = vsetvlmax_e64m1();
static const int __cv_rvv_e8m2_nlanes = vsetvlmax_e8m2();
static const int __cv_rvv_e16m2_nlanes = vsetvlmax_e16m2();
static const int __cv_rvv_e32m2_nlanes = vsetvlmax_e32m2();
static const int __cv_rvv_e64m2_nlanes = vsetvlmax_e64m2();
static const int __cv_rvv_e8m4_nlanes = vsetvlmax_e8m4();
static const int __cv_rvv_e16m4_nlanes = vsetvlmax_e16m4();
static const int __cv_rvv_e32m4_nlanes = vsetvlmax_e32m4();
static const int __cv_rvv_e64m4_nlanes = vsetvlmax_e64m4();
static const int __cv_rvv_e8m8_nlanes = vsetvlmax_e8m8();
static const int __cv_rvv_e16m8_nlanes = vsetvlmax_e16m8();
static const int __cv_rvv_e32m8_nlanes = vsetvlmax_e32m8();
static const int __cv_rvv_e64m8_nlanes = vsetvlmax_e64m8();

template <class T>
struct VTraits;

#define OPENCV_HAL_IMPL_RVV_TRAITS(REG, TYP, SUF, SZ) \
template <> \
struct VTraits<REG> \
{ \
    static inline int vlanes() { return __cv_rvv_##SUF##_nlanes; } \
    using lane_type = TYP; \
    static const int max_nlanes = CV_RVV_MAX_VLEN/SZ; \
};

OPENCV_HAL_IMPL_RVV_TRAITS(vint8m1_t, int8_t, e8m1, 8)
OPENCV_HAL_IMPL_RVV_TRAITS(vint8m2_t, int8_t, e8m2, 8)
OPENCV_HAL_IMPL_RVV_TRAITS(vint8m4_t, int8_t, e8m4, 8)
OPENCV_HAL_IMPL_RVV_TRAITS(vint8m8_t, int8_t, e8m8, 8)
OPENCV_HAL_IMPL_RVV_TRAITS(vuint8m1_t, uint8_t, e8m1, 8)
OPENCV_HAL_IMPL_RVV_TRAITS(vuint8m2_t, uint8_t, e8m2, 8)
OPENCV_HAL_IMPL_RVV_TRAITS(vuint8m4_t, uint8_t, e8m4, 8)
OPENCV_HAL_IMPL_RVV_TRAITS(vuint8m8_t, uint8_t, e8m8, 8)

OPENCV_HAL_IMPL_RVV_TRAITS(vint16m1_t, int16_t, e16m1, 16)
OPENCV_HAL_IMPL_RVV_TRAITS(vint16m2_t, int16_t, e16m2, 16)
OPENCV_HAL_IMPL_RVV_TRAITS(vint16m4_t, int16_t, e16m4, 16)
OPENCV_HAL_IMPL_RVV_TRAITS(vint16m8_t, int16_t, e16m8, 16)
OPENCV_HAL_IMPL_RVV_TRAITS(vuint16m1_t, uint16_t, e16m1, 16)
OPENCV_HAL_IMPL_RVV_TRAITS(vuint16m2_t, uint16_t, e16m2, 16)
OPENCV_HAL_IMPL_RVV_TRAITS(vuint16m4_t, uint16_t, e16m4, 16)
OPENCV_HAL_IMPL_RVV_TRAITS(vuint16m8_t, uint16_t, e16m8, 16)

OPENCV_HAL_IMPL_RVV_TRAITS(vint32m1_t, int32_t, e32m1, 32)
OPENCV_HAL_IMPL_RVV_TRAITS(vint32m2_t, int32_t, e32m2, 32)
OPENCV_HAL_IMPL_RVV_TRAITS(vint32m4_t, int32_t, e32m4, 32)
OPENCV_HAL_IMPL_RVV_TRAITS(vint32m8_t, int32_t, e32m8, 32)
OPENCV_HAL_IMPL_RVV_TRAITS(vuint32m1_t, uint32_t, e32m1, 32)
OPENCV_HAL_IMPL_RVV_TRAITS(vuint32m2_t, uint32_t, e32m2, 32)
OPENCV_HAL_IMPL_RVV_TRAITS(vuint32m4_t, uint32_t, e32m4, 32)
OPENCV_HAL_IMPL_RVV_TRAITS(vuint32m8_t, uint32_t, e32m8, 32)

OPENCV_HAL_IMPL_RVV_TRAITS(vint64m1_t, int64_t, e64m1, 64)
OPENCV_HAL_IMPL_RVV_TRAITS(vint64m2_t, int64_t, e64m2, 64)
OPENCV_HAL_IMPL_RVV_TRAITS(vint64m4_t, int64_t, e64m4, 64)
OPENCV_HAL_IMPL_RVV_TRAITS(vint64m8_t, int64_t, e64m8, 64)
OPENCV_HAL_IMPL_RVV_TRAITS(vuint64m1_t, uint64_t, e64m1, 64)
OPENCV_HAL_IMPL_RVV_TRAITS(vuint64m2_t, uint64_t, e64m2, 64)
OPENCV_HAL_IMPL_RVV_TRAITS(vuint64m4_t, uint64_t, e64m4, 64)
OPENCV_HAL_IMPL_RVV_TRAITS(vuint64m8_t, uint64_t, e64m8, 64)

OPENCV_HAL_IMPL_RVV_TRAITS(vfloat32m1_t, float, e32m1, 32)
OPENCV_HAL_IMPL_RVV_TRAITS(vfloat32m2_t, float, e32m2, 32)
OPENCV_HAL_IMPL_RVV_TRAITS(vfloat32m4_t, float, e32m4, 32)
OPENCV_HAL_IMPL_RVV_TRAITS(vfloat32m8_t, float, e32m8, 32)

#if CV_SIMD_SCALABLE_64F
OPENCV_HAL_IMPL_RVV_TRAITS(vfloat64m1_t, double, e64m1, 64)
OPENCV_HAL_IMPL_RVV_TRAITS(vfloat64m2_t, double, e64m2, 64)
OPENCV_HAL_IMPL_RVV_TRAITS(vfloat64m4_t, double, e64m4, 64)
OPENCV_HAL_IMPL_RVV_TRAITS(vfloat64m8_t, double, e64m8, 64)
#endif


// LLVM/Clang defines "overloaded intrinsics" e.g. 'vand(op1, op2)'
// GCC does not have these functions, so we need to implement them manually
// We implement only selected subset required to build current state of the code
// Included inside namespace cv::
#ifndef __riscv_v_intrinsic_overloading
#include "intrin_rvv_compat_overloaded.hpp"
#endif // __riscv_v_intrinsic_overloading


//////////// get0 ////////////
#define OPENCV_HAL_IMPL_RVV_GRT0_INT(_Tpvec, _Tp) \
inline _Tp v_get0(const v_##_Tpvec& v) \
{ \
    return vmv_x(v); \
}

OPENCV_HAL_IMPL_RVV_GRT0_INT(uint8, uchar)
OPENCV_HAL_IMPL_RVV_GRT0_INT(int8, schar)
OPENCV_HAL_IMPL_RVV_GRT0_INT(uint16, ushort)
OPENCV_HAL_IMPL_RVV_GRT0_INT(int16, short)
OPENCV_HAL_IMPL_RVV_GRT0_INT(uint32, unsigned)
OPENCV_HAL_IMPL_RVV_GRT0_INT(int32, int)
OPENCV_HAL_IMPL_RVV_GRT0_INT(uint64, uint64)
OPENCV_HAL_IMPL_RVV_GRT0_INT(int64, int64)

inline float v_get0(const v_float32& v) \
{ \
    return vfmv_f(v); \
}
#if CV_SIMD_SCALABLE_64F
inline double v_get0(const v_float64& v) \
{ \
    return vfmv_f(v); \
}
#endif

//////////// Initial ////////////

#define OPENCV_HAL_IMPL_RVV_INIT_INTEGER(_Tpvec, _Tp, suffix1, suffix2, vl) \
inline v_##_Tpvec v_setzero_##suffix1() \
{ \
    return vmv_v_x_##suffix2##m1(0, vl); \
} \
inline v_##_Tpvec v_setall_##suffix1(_Tp v) \
{ \
    return vmv_v_x_##suffix2##m1(v, vl); \
}

OPENCV_HAL_IMPL_RVV_INIT_INTEGER(uint8, uchar, u8, u8, VTraits<v_uint8>::vlanes())
OPENCV_HAL_IMPL_RVV_INIT_INTEGER(int8, schar, s8, i8, VTraits<v_int8>::vlanes())
OPENCV_HAL_IMPL_RVV_INIT_INTEGER(uint16, ushort, u16, u16, VTraits<v_uint16>::vlanes())
OPENCV_HAL_IMPL_RVV_INIT_INTEGER(int16, short, s16, i16, VTraits<v_int16>::vlanes())
OPENCV_HAL_IMPL_RVV_INIT_INTEGER(uint32, uint, u32, u32, VTraits<v_uint32>::vlanes())
OPENCV_HAL_IMPL_RVV_INIT_INTEGER(int32, int, s32, i32, VTraits<v_int32>::vlanes())
OPENCV_HAL_IMPL_RVV_INIT_INTEGER(uint64, uint64, u64, u64, VTraits<v_uint64>::vlanes())
OPENCV_HAL_IMPL_RVV_INIT_INTEGER(int64, int64, s64, i64, VTraits<v_int64>::vlanes())

#define OPENCV_HAL_IMPL_RVV_INIT_FP(_Tpv, _Tp, suffix, vl) \
inline v_##_Tpv v_setzero_##suffix() \
{ \
    return vfmv_v_f_##suffix##m1(0, vl); \
} \
inline v_##_Tpv v_setall_##suffix(_Tp v) \
{ \
    return vfmv_v_f_##suffix##m1(v, vl); \
}

OPENCV_HAL_IMPL_RVV_INIT_FP(float32, float, f32, VTraits<v_float32>::vlanes())
#if CV_SIMD_SCALABLE_64F
OPENCV_HAL_IMPL_RVV_INIT_FP(float64, double, f64, VTraits<v_float64>::vlanes())
#endif

//////////// Reinterpret ////////////
#define OPENCV_HAL_IMPL_RVV_NOTHING_REINTERPRET(_Tpvec1, suffix1) \
inline v_##_Tpvec1 v_reinterpret_as_##suffix1(const v_##_Tpvec1& v) \
{ \
    return v;\
}
OPENCV_HAL_IMPL_RVV_NOTHING_REINTERPRET(uint8, u8)
OPENCV_HAL_IMPL_RVV_NOTHING_REINTERPRET(uint16, u16)
OPENCV_HAL_IMPL_RVV_NOTHING_REINTERPRET(uint32, u32)
OPENCV_HAL_IMPL_RVV_NOTHING_REINTERPRET(uint64, u64)
OPENCV_HAL_IMPL_RVV_NOTHING_REINTERPRET(int8, s8)
OPENCV_HAL_IMPL_RVV_NOTHING_REINTERPRET(int16, s16)
OPENCV_HAL_IMPL_RVV_NOTHING_REINTERPRET(int32, s32)
OPENCV_HAL_IMPL_RVV_NOTHING_REINTERPRET(int64, s64)
OPENCV_HAL_IMPL_RVV_NOTHING_REINTERPRET(float32, f32)
#if CV_SIMD_SCALABLE_64F
OPENCV_HAL_IMPL_RVV_NOTHING_REINTERPRET(float64, f64)
#endif
// TODO: can be simplified by using overloaded RV intrinsic
#define OPENCV_HAL_IMPL_RVV_NATIVE_REINTERPRET(_Tpvec1, _Tpvec2, suffix1, suffix2, nsuffix1, nsuffix2) \
inline v_##_Tpvec1 v_reinterpret_as_##suffix1(const v_##_Tpvec2& v) \
{ \
    return v_##_Tpvec1(vreinterpret_v_##nsuffix2##m1_##nsuffix1##m1(v));\
} \
inline v_##_Tpvec2 v_reinterpret_as_##suffix2(const v_##_Tpvec1& v) \
{ \
    return v_##_Tpvec2(vreinterpret_v_##nsuffix1##m1_##nsuffix2##m1(v));\
}

OPENCV_HAL_IMPL_RVV_NATIVE_REINTERPRET(uint8, int8, u8, s8, u8, i8)
OPENCV_HAL_IMPL_RVV_NATIVE_REINTERPRET(uint16, int16, u16, s16, u16, i16)
OPENCV_HAL_IMPL_RVV_NATIVE_REINTERPRET(uint32, int32, u32, s32, u32, i32)
OPENCV_HAL_IMPL_RVV_NATIVE_REINTERPRET(uint32, float32, u32, f32, u32, f32)
OPENCV_HAL_IMPL_RVV_NATIVE_REINTERPRET(int32, float32, s32, f32, i32, f32)
OPENCV_HAL_IMPL_RVV_NATIVE_REINTERPRET(uint64, int64, u64, s64, u64, i64)
#if CV_SIMD_SCALABLE_64F
OPENCV_HAL_IMPL_RVV_NATIVE_REINTERPRET(uint64, float64, u64, f64, u64, f64)
OPENCV_HAL_IMPL_RVV_NATIVE_REINTERPRET(int64, float64, s64, f64, i64, f64)
#endif
OPENCV_HAL_IMPL_RVV_NATIVE_REINTERPRET(uint8, uint16, u8, u16, u8, u16)
OPENCV_HAL_IMPL_RVV_NATIVE_REINTERPRET(uint8, uint32, u8, u32, u8, u32)
OPENCV_HAL_IMPL_RVV_NATIVE_REINTERPRET(uint8, uint64, u8, u64, u8, u64)
OPENCV_HAL_IMPL_RVV_NATIVE_REINTERPRET(uint16, uint32, u16, u32, u16, u32)
OPENCV_HAL_IMPL_RVV_NATIVE_REINTERPRET(uint16, uint64, u16, u64, u16, u64)
OPENCV_HAL_IMPL_RVV_NATIVE_REINTERPRET(uint32, uint64, u32, u64, u32, u64)
OPENCV_HAL_IMPL_RVV_NATIVE_REINTERPRET(int8, int16, s8, s16, i8, i16)
OPENCV_HAL_IMPL_RVV_NATIVE_REINTERPRET(int8, int32, s8, s32, i8, i32)
OPENCV_HAL_IMPL_RVV_NATIVE_REINTERPRET(int8, int64, s8, s64, i8, i64)
OPENCV_HAL_IMPL_RVV_NATIVE_REINTERPRET(int16, int32, s16, s32, i16, i32)
OPENCV_HAL_IMPL_RVV_NATIVE_REINTERPRET(int16, int64, s16, s64, i16, i64)
OPENCV_HAL_IMPL_RVV_NATIVE_REINTERPRET(int32, int64, s32, s64, i32, i64)


#define OPENCV_HAL_IMPL_RVV_TWO_TIMES_REINTERPRET(_Tpvec1, _Tpvec2, suffix1, suffix2, nsuffix1, nsuffix2, width1, width2) \
inline v_##_Tpvec1 v_reinterpret_as_##suffix1(const v_##_Tpvec2& v) \
{ \
    return vreinterpret_v_##nsuffix1##width2##m1_##nsuffix1##width1##m1(vreinterpret_v_##nsuffix2##width2##m1_##nsuffix1##width2##m1(v));\
} \
inline v_##_Tpvec2 v_reinterpret_as_##suffix2(const v_##_Tpvec1& v) \
{ \
    return vreinterpret_v_##nsuffix1##width2##m1_##nsuffix2##width2##m1(vreinterpret_v_##nsuffix1##width1##m1_##nsuffix1##width2##m1(v));\
}

OPENCV_HAL_IMPL_RVV_TWO_TIMES_REINTERPRET(uint8, int16, u8, s16, u, i, 8, 16)
OPENCV_HAL_IMPL_RVV_TWO_TIMES_REINTERPRET(uint8, int32, u8, s32, u, i, 8, 32)
OPENCV_HAL_IMPL_RVV_TWO_TIMES_REINTERPRET(uint8, int64, u8, s64, u, i, 8, 64)
OPENCV_HAL_IMPL_RVV_TWO_TIMES_REINTERPRET(uint16, int8, u16, s8, u, i, 16, 8)
OPENCV_HAL_IMPL_RVV_TWO_TIMES_REINTERPRET(uint16, int32, u16, s32, u, i, 16, 32)
OPENCV_HAL_IMPL_RVV_TWO_TIMES_REINTERPRET(uint16, int64, u16, s64, u, i, 16, 64)
OPENCV_HAL_IMPL_RVV_TWO_TIMES_REINTERPRET(uint32, int8, u32, s8, u, i, 32, 8)
OPENCV_HAL_IMPL_RVV_TWO_TIMES_REINTERPRET(uint32, int16, u32, s16, u, i, 32, 16)
OPENCV_HAL_IMPL_RVV_TWO_TIMES_REINTERPRET(uint32, int64, u32, s64, u, i, 32, 64)
OPENCV_HAL_IMPL_RVV_TWO_TIMES_REINTERPRET(uint64, int8, u64, s8, u, i, 64, 8)
OPENCV_HAL_IMPL_RVV_TWO_TIMES_REINTERPRET(uint64, int16, u64, s16, u, i, 64, 16)
OPENCV_HAL_IMPL_RVV_TWO_TIMES_REINTERPRET(uint64, int32, u64, s32, u, i, 64, 32)
OPENCV_HAL_IMPL_RVV_TWO_TIMES_REINTERPRET(uint8, float32, u8, f32, u, f, 8, 32)
OPENCV_HAL_IMPL_RVV_TWO_TIMES_REINTERPRET(uint16, float32, u16, f32, u, f, 16, 32)
OPENCV_HAL_IMPL_RVV_TWO_TIMES_REINTERPRET(uint64, float32, u64, f32, u, f, 64, 32)
OPENCV_HAL_IMPL_RVV_TWO_TIMES_REINTERPRET(int8, float32, s8, f32, i, f, 8, 32)
OPENCV_HAL_IMPL_RVV_TWO_TIMES_REINTERPRET(int16, float32, s16, f32, i, f, 16, 32)
OPENCV_HAL_IMPL_RVV_TWO_TIMES_REINTERPRET(int64, float32, s64, f32, i, f, 64, 32)
#if CV_SIMD_SCALABLE_64F
OPENCV_HAL_IMPL_RVV_TWO_TIMES_REINTERPRET(uint8, float64, u8, f64, u, f, 8, 64)
OPENCV_HAL_IMPL_RVV_TWO_TIMES_REINTERPRET(uint16, float64, u16, f64, u, f, 16, 64)
OPENCV_HAL_IMPL_RVV_TWO_TIMES_REINTERPRET(uint32, float64, u32, f64, u, f, 32, 64)
OPENCV_HAL_IMPL_RVV_TWO_TIMES_REINTERPRET(int8, float64, s8, f64, i, f, 8, 64)
OPENCV_HAL_IMPL_RVV_TWO_TIMES_REINTERPRET(int16, float64, s16, f64, i, f, 16, 64)
OPENCV_HAL_IMPL_RVV_TWO_TIMES_REINTERPRET(int32, float64, s32, f64, i, f, 32, 64)
// Three times reinterpret
inline v_float32 v_reinterpret_as_f32(const v_float64& v) \
{ \
    return vreinterpret_v_u32m1_f32m1(vreinterpret_v_u64m1_u32m1(vreinterpret_v_f64m1_u64m1(v)));\
}

inline v_float64 v_reinterpret_as_f64(const v_float32& v) \
{ \
    return vreinterpret_v_u64m1_f64m1(vreinterpret_v_u32m1_u64m1(vreinterpret_v_f32m1_u32m1(v)));\
}
#endif

//////////// Extract //////////////

#define OPENCV_HAL_IMPL_RVV_EXTRACT_INTEGER(_Tpvec, _Tp, suffix, vl) \
template <int s = 0> \
inline _Tpvec v_extract(const _Tpvec& a, const _Tpvec& b, int i = s) \
{ \
    return vslideup(vslidedown(v_setzero_##suffix(), a, i, vl), b, VTraits<_Tpvec>::vlanes() - i, vl); \
} \
template<int s = 0> inline _Tp v_extract_n(_Tpvec v, int i = s) \
{ \
    return vmv_x(vslidedown(v_setzero_##suffix(), v, i, vl)); \
}


OPENCV_HAL_IMPL_RVV_EXTRACT_INTEGER(v_uint8, uchar, u8, VTraits<v_uint8>::vlanes())
OPENCV_HAL_IMPL_RVV_EXTRACT_INTEGER(v_int8, schar, s8, VTraits<v_int8>::vlanes())
OPENCV_HAL_IMPL_RVV_EXTRACT_INTEGER(v_uint16, ushort, u16, VTraits<v_uint16>::vlanes())
OPENCV_HAL_IMPL_RVV_EXTRACT_INTEGER(v_int16, short, s16, VTraits<v_int16>::vlanes())
OPENCV_HAL_IMPL_RVV_EXTRACT_INTEGER(v_uint32, unsigned int, u32, VTraits<v_uint32>::vlanes())
OPENCV_HAL_IMPL_RVV_EXTRACT_INTEGER(v_int32, int, s32, VTraits<v_int32>::vlanes())
OPENCV_HAL_IMPL_RVV_EXTRACT_INTEGER(v_uint64, uint64, u64, VTraits<v_uint64>::vlanes())
OPENCV_HAL_IMPL_RVV_EXTRACT_INTEGER(v_int64, int64, s64, VTraits<v_int64>::vlanes())

#define OPENCV_HAL_IMPL_RVV_EXTRACT_FP(_Tpvec, _Tp, suffix, vl) \
template <int s = 0> \
inline _Tpvec v_extract(const _Tpvec& a, const _Tpvec& b, int i = s) \
{ \
    return vslideup(vslidedown(v_setzero_##suffix(), a, i, vl), b, VTraits<_Tpvec>::vlanes() - i, vl); \
} \
template<int s = 0> inline _Tp v_extract_n(_Tpvec v, int i = s) \
{ \
    return vfmv_f(vslidedown(v_setzero_##suffix(), v, i, vl)); \
}

OPENCV_HAL_IMPL_RVV_EXTRACT_FP(v_float32, float, f32, VTraits<v_float32>::vlanes())
#if CV_SIMD_SCALABLE_64F
OPENCV_HAL_IMPL_RVV_EXTRACT_FP(v_float64, double, f64, VTraits<v_float64>::vlanes())
#endif

#define OPENCV_HAL_IMPL_RVV_EXTRACT(_Tpvec, _Tp, vl) \
inline _Tp v_extract_highest(_Tpvec v) \
{ \
    return v_extract_n(v, vl-1); \
}

OPENCV_HAL_IMPL_RVV_EXTRACT(v_uint8, uchar, VTraits<v_uint8>::vlanes())
OPENCV_HAL_IMPL_RVV_EXTRACT(v_int8, schar, VTraits<v_int8>::vlanes())
OPENCV_HAL_IMPL_RVV_EXTRACT(v_uint16, ushort, VTraits<v_uint16>::vlanes())
OPENCV_HAL_IMPL_RVV_EXTRACT(v_int16, short, VTraits<v_int16>::vlanes())
OPENCV_HAL_IMPL_RVV_EXTRACT(v_uint32, unsigned int, VTraits<v_uint32>::vlanes())
OPENCV_HAL_IMPL_RVV_EXTRACT(v_int32, int, VTraits<v_int32>::vlanes())
OPENCV_HAL_IMPL_RVV_EXTRACT(v_uint64, uint64, VTraits<v_uint64>::vlanes())
OPENCV_HAL_IMPL_RVV_EXTRACT(v_int64, int64, VTraits<v_int64>::vlanes())
OPENCV_HAL_IMPL_RVV_EXTRACT(v_float32, float, VTraits<v_float32>::vlanes())
#if CV_SIMD_SCALABLE_64F
OPENCV_HAL_IMPL_RVV_EXTRACT(v_float64, double, VTraits<v_float64>::vlanes())
#endif


////////////// Load/Store //////////////
#define OPENCV_HAL_IMPL_RVV_LOADSTORE_OP(_Tpvec, _nTpvec, _Tp, hvl, vl, width, suffix, vmv) \
inline _Tpvec v_load(const _Tp* ptr) \
{ \
    return vle##width##_v_##suffix##m1(ptr, vl); \
} \
inline _Tpvec v_load_aligned(const _Tp* ptr) \
{ \
    return vle##width##_v_##suffix##m1(ptr, vl); \
} \
inline void v_store(_Tp* ptr, const _Tpvec& a, hal::StoreMode /*mode*/) \
{ \
    vse##width##_v_##suffix##m1(ptr, a, vl); \
} \
inline _Tpvec v_load_low(const _Tp* ptr) \
{ \
    return vle##width##_v_##suffix##m1(ptr, hvl); \
} \
inline _Tpvec v_load_halves(const _Tp* ptr0, const _Tp* ptr1) \
{ \
    return vslideup(vle##width##_v_##suffix##m1(ptr0, hvl), vle##width##_v_##suffix##m1(ptr1, hvl), hvl, vl); \
} \
inline void v_store(_Tp* ptr, const _Tpvec& a) \
{ \
    vse##width(ptr, a, vl); \
} \
inline void v_store_aligned(_Tp* ptr, const _Tpvec& a) \
{ \
    vse##width(ptr, a, vl); \
} \
inline void v_store_aligned_nocache(_Tp* ptr, const _Tpvec& a) \
{ \
    vse##width(ptr, a, vl); \
} \
inline void v_store_low(_Tp* ptr, const _Tpvec& a) \
{ \
    vse##width(ptr, a, hvl); \
} \
inline void v_store_high(_Tp* ptr, const _Tpvec& a) \
{ \
    vse##width(ptr, vslidedown_vx_##suffix##m1(vmv(0, vl), a, hvl, vl), hvl); \
} \
inline _Tpvec v_load(std::initializer_list<_Tp> nScalars) \
{ \
    assert(nScalars.size() == vl); \
    return vle##width##_v_##suffix##m1(nScalars.begin(), nScalars.size()); \
} \
template<typename... Targs> \
_Tpvec v_load_##suffix(Targs... nScalars) \
{ \
    return v_load({nScalars...}); \
}


OPENCV_HAL_IMPL_RVV_LOADSTORE_OP(v_uint8, vuint8m1_t, uchar, VTraits<v_uint8>::vlanes() / 2, VTraits<v_uint8>::vlanes(), 8, u8, vmv_v_x_u8m1)
OPENCV_HAL_IMPL_RVV_LOADSTORE_OP(v_int8, vint8m1_t, schar, VTraits<v_int8>::vlanes() / 2, VTraits<v_int8>::vlanes(), 8, i8, vmv_v_x_i8m1)
OPENCV_HAL_IMPL_RVV_LOADSTORE_OP(v_uint16, vuint16m1_t, ushort, VTraits<v_uint16>::vlanes() / 2, VTraits<v_uint16>::vlanes(), 16, u16, vmv_v_x_u16m1)
OPENCV_HAL_IMPL_RVV_LOADSTORE_OP(v_int16, vint16m1_t, short, VTraits<v_int16>::vlanes() / 2, VTraits<v_int16>::vlanes(), 16, i16, vmv_v_x_i16m1)
OPENCV_HAL_IMPL_RVV_LOADSTORE_OP(v_uint32, vuint32m1_t, unsigned int, VTraits<v_uint32>::vlanes() / 2, VTraits<v_uint32>::vlanes(), 32, u32, vmv_v_x_u32m1)
OPENCV_HAL_IMPL_RVV_LOADSTORE_OP(v_int32, vint32m1_t, int, VTraits<v_int32>::vlanes() / 2, VTraits<v_int32>::vlanes(), 32, i32, vmv_v_x_i32m1)
OPENCV_HAL_IMPL_RVV_LOADSTORE_OP(v_uint64, vuint64m1_t, uint64, VTraits<v_uint64>::vlanes() / 2, VTraits<v_uint64>::vlanes(), 64, u64, vmv_v_x_u64m1)
OPENCV_HAL_IMPL_RVV_LOADSTORE_OP(v_int64, vint64m1_t, int64, VTraits<v_int64>::vlanes() / 2, VTraits<v_int64>::vlanes(), 64, i64, vmv_v_x_i64m1)
OPENCV_HAL_IMPL_RVV_LOADSTORE_OP(v_float32, vfloat32m1_t, float, VTraits<v_float32>::vlanes() /2 , VTraits<v_float32>::vlanes(), 32, f32, vfmv_v_f_f32m1)

#if CV_SIMD_SCALABLE_64F
OPENCV_HAL_IMPL_RVV_LOADSTORE_OP(v_float64, vfloat64m1_t, double, VTraits<v_float64>::vlanes() / 2, VTraits<v_float64>::vlanes(), 64, f64, vfmv_v_f_f64m1)
#endif

////////////// Lookup table access ////////////////////
#define OPENCV_HAL_IMPL_RVV_LUT(_Tpvec, _Tp, suffix) \
inline _Tpvec v_lut(const _Tp* tab, const int* idx) \
{ \
<<<<<<< HEAD
    vuint32##suffix##_t vidx = vmul(vreinterpret_u32##suffix(vle32_v_i32##suffix(idx, VTraits<_Tpvec>::vlanes())), sizeof(_Tp), VTraits<_Tpvec>::vlanes()); \
    return vloxei32(tab, vidx, VTraits<_Tpvec>::vlanes()); \
} \
inline _Tpvec v_lut_pairs(const _Tp* tab, const int* idx) \
{ \
    std::vector<uint> idx_; \
    for (int i = 0; i < VTraits<v_int16>::vlanes(); ++i) { \
        idx_.push_back(idx[i]); \
        idx_.push_back(idx[i]+1); \
    } \
    vuint32##suffix##_t vidx = vmul(vle32_v_u32##suffix(idx_.data(), VTraits<_Tpvec>::vlanes()), sizeof(_Tp), VTraits<_Tpvec>::vlanes()); \
    return vloxei32(tab, vidx, VTraits<_Tpvec>::vlanes()); \
} \
inline _Tpvec v_lut_quads(const _Tp* tab, const int* idx) \
{ \
    std::vector<uint> idx_; \
    for (int i = 0; i < VTraits<v_int32>::vlanes(); ++i) { \
        idx_.push_back(idx[i]); \
        idx_.push_back(idx[i]+1); \
        idx_.push_back(idx[i]+2); \
        idx_.push_back(idx[i]+3); \
    } \
    vuint32##suffix##_t vidx = vmul(vle32_v_u32##suffix(idx_.data(), VTraits<_Tpvec>::vlanes()), sizeof(_Tp), VTraits<_Tpvec>::vlanes()); \
=======
    auto vidx = vmul(vreinterpret_u32##suffix(vle32_v_i32##suffix(idx, VTraits<_Tpvec>::vlanes())), sizeof(_Tp), VTraits<_Tpvec>::vlanes()); \
>>>>>>> a8ec6586
    return vloxei32(tab, vidx, VTraits<_Tpvec>::vlanes()); \
}
OPENCV_HAL_IMPL_RVV_LUT(v_int8, schar, m4)
OPENCV_HAL_IMPL_RVV_LUT(v_int16, short, m2)
OPENCV_HAL_IMPL_RVV_LUT(v_int32, int, m1)
OPENCV_HAL_IMPL_RVV_LUT(v_int64, int64_t, mf2)
OPENCV_HAL_IMPL_RVV_LUT(v_float32, float, m1)
#if CV_SIMD_SCALABLE_64F
OPENCV_HAL_IMPL_RVV_LUT(v_float64, double, mf2)
#endif

<<<<<<< HEAD
=======
#define OPENCV_HAL_IMPL_RVV_LUT_PAIRS(_Tpvec, _Tp, suffix1, suffix2, v_trunc) \
inline _Tpvec v_lut_pairs(const _Tp* tab, const int* idx) \
{ \
    auto v0 = vle32_v_u32##suffix1((unsigned*)idx, VTraits<_Tpvec>::vlanes()/2); \
    auto v1 = vadd(v0, 1, VTraits<_Tpvec>::vlanes()/2); \
    auto w0 = vwcvtu_x(v0, VTraits<_Tpvec>::vlanes()/2); \
    auto w1 = vwcvtu_x(v1, VTraits<_Tpvec>::vlanes()/2); \
    auto sh1 = vslide1up(v_trunc(vreinterpret_u32##suffix2(w1)),0, VTraits<_Tpvec>::vlanes()); \
    auto vid = vor(sh1, v_trunc(vreinterpret_u32##suffix2(w0)), VTraits<_Tpvec>::vlanes()); \
    auto vidx = vmul(vid, sizeof(_Tp), VTraits<_Tpvec>::vlanes()); \
    return vloxei32(tab, vidx, VTraits<_Tpvec>::vlanes()); \
}
OPENCV_HAL_IMPL_RVV_LUT_PAIRS(v_int8, schar, m2, m4, OPENCV_HAL_NOP)
OPENCV_HAL_IMPL_RVV_LUT_PAIRS(v_int16, short, m1, m2, OPENCV_HAL_NOP)
OPENCV_HAL_IMPL_RVV_LUT_PAIRS(v_int32, int, mf2, m1, OPENCV_HAL_NOP)
OPENCV_HAL_IMPL_RVV_LUT_PAIRS(v_float32, float, mf2, m1, OPENCV_HAL_NOP)
OPENCV_HAL_IMPL_RVV_LUT_PAIRS(v_int64, int64_t, mf2, m1, vlmul_trunc_u32mf2)
#if CV_SIMD_SCALABLE_64F
OPENCV_HAL_IMPL_RVV_LUT_PAIRS(v_float64, double, mf2, m1, vlmul_trunc_u32mf2)
#endif


#define OPENCV_HAL_IMPL_RVV_LUT_QUADS(_Tpvec, _Tp, suffix0, suffix1, suffix2, v_trunc) \
inline _Tpvec v_lut_quads(const _Tp* tab, const int* idx) \
{ \
    auto v0 = vle32_v_u32##suffix0((unsigned*)idx, VTraits<_Tpvec>::vlanes()/4); \
    auto v1 = vadd(v0, 1, VTraits<_Tpvec>::vlanes()/4); \
    auto v2 = vadd(v0, 2, VTraits<_Tpvec>::vlanes()/4); \
    auto v3 = vadd(v0, 3, VTraits<_Tpvec>::vlanes()/4); \
    auto w0 = vwcvtu_x(v0, VTraits<_Tpvec>::vlanes()/4); \
    auto w1 = vwcvtu_x(v1, VTraits<_Tpvec>::vlanes()/4); \
    auto w2 = vwcvtu_x(v2, VTraits<_Tpvec>::vlanes()/4); \
    auto w3 = vwcvtu_x(v3, VTraits<_Tpvec>::vlanes()/4); \
    auto sh2 = vslide1up(vreinterpret_u32##suffix1(w2),0, VTraits<_Tpvec>::vlanes()/2); \
    auto sh3 = vslide1up(vreinterpret_u32##suffix1(w3),0, VTraits<_Tpvec>::vlanes()/2); \
    auto vid0 = vor(sh2, vreinterpret_u32##suffix1(w0), VTraits<_Tpvec>::vlanes()/2); \
    auto vid1 = vor(sh3, vreinterpret_u32##suffix1(w1), VTraits<_Tpvec>::vlanes()/2); \
    auto wid0 = vwcvtu_x(v_trunc(vid0), VTraits<_Tpvec>::vlanes()/2); \
    auto wid1 = vwcvtu_x(v_trunc(vid1), VTraits<_Tpvec>::vlanes()/2); \
    auto shwid1 = vslide1up(vreinterpret_u32##suffix2(wid1),0, VTraits<_Tpvec>::vlanes()); \
    auto vid = vor(shwid1, vreinterpret_u32##suffix2(wid0), VTraits<_Tpvec>::vlanes()); \
    auto vidx = vmul(vid, sizeof(_Tp), VTraits<_Tpvec>::vlanes()); \
    return vloxei32(tab, vidx, VTraits<_Tpvec>::vlanes()); \
}
OPENCV_HAL_IMPL_RVV_LUT_QUADS(v_int8, schar, m1, m2, m4, OPENCV_HAL_NOP)
OPENCV_HAL_IMPL_RVV_LUT_QUADS(v_int16, short, mf2 , m1, m2, OPENCV_HAL_NOP)
OPENCV_HAL_IMPL_RVV_LUT_QUADS(v_int32, int, mf2, m1, m1, vlmul_trunc_u32mf2)
OPENCV_HAL_IMPL_RVV_LUT_QUADS(v_float32, float, mf2, m1, m1, vlmul_trunc_u32mf2)

>>>>>>> a8ec6586
#define OPENCV_HAL_IMPL_RVV_LUT_VEC(_Tpvec, _Tp) \
inline _Tpvec v_lut(const _Tp* tab, const v_int32& vidx) \
{ \
    v_uint32 vidx_ = vmul(vreinterpret_u32m1(vidx), sizeof(_Tp), VTraits<v_int32>::vlanes()); \
    return vloxei32(tab, vidx_, VTraits<_Tpvec>::vlanes()); \
}
OPENCV_HAL_IMPL_RVV_LUT_VEC(v_float32, float)
OPENCV_HAL_IMPL_RVV_LUT_VEC(v_int32, int)
OPENCV_HAL_IMPL_RVV_LUT_VEC(v_uint32, unsigned)

#if CV_SIMD_SCALABLE_64F
inline v_float64 v_lut(const double* tab, const v_int32& vidx) \
{ \
    vuint32mf2_t vidx_ = vmul(vlmul_trunc_u32mf2(vreinterpret_u32m1(vidx)), sizeof(double), VTraits<v_float64>::vlanes()); \
    return vloxei32(tab, vidx_, VTraits<v_float64>::vlanes()); \
}
#endif


inline v_uint8 v_lut(const uchar* tab, const int* idx) { return v_reinterpret_as_u8(v_lut((schar*)tab, idx)); }
inline v_uint8 v_lut_pairs(const uchar* tab, const int* idx) { return v_reinterpret_as_u8(v_lut_pairs((schar*)tab, idx)); }
inline v_uint8 v_lut_quads(const uchar* tab, const int* idx) { return v_reinterpret_as_u8(v_lut_quads((schar*)tab, idx)); }
inline v_uint16 v_lut(const ushort* tab, const int* idx) { return v_reinterpret_as_u16(v_lut((short*)tab, idx)); }
inline v_uint16 v_lut_pairs(const ushort* tab, const int* idx) { return v_reinterpret_as_u16(v_lut_pairs((short*)tab, idx)); }
inline v_uint16 v_lut_quads(const ushort* tab, const int* idx) { return v_reinterpret_as_u16(v_lut_quads((short*)tab, idx)); }
inline v_uint32 v_lut(const unsigned* tab, const int* idx) { return v_reinterpret_as_u32(v_lut((int*)tab, idx)); }
inline v_uint32 v_lut_pairs(const unsigned* tab, const int* idx) { return v_reinterpret_as_u32(v_lut_pairs((int*)tab, idx)); }
inline v_uint32 v_lut_quads(const unsigned* tab, const int* idx) { return v_reinterpret_as_u32(v_lut_quads((int*)tab, idx)); }
inline v_uint64 v_lut(const uint64* tab, const int* idx) { return v_reinterpret_as_u64(v_lut((const int64_t *)tab, idx)); }
inline v_uint64 v_lut_pairs(const uint64* tab, const int* idx) { return v_reinterpret_as_u64(v_lut_pairs((const int64_t *)tab, idx)); }

////////////// Pack boolean ////////////////////
inline v_uint8 v_pack_b(const v_uint16& a, const v_uint16& b)
{
    return vnsrl(vset(vlmul_ext_v_u16m1_u16m2(a),1,b), 0, VTraits<v_uint8>::vlanes());
}

inline v_uint8 v_pack_b(const v_uint32& a, const v_uint32& b,
                           const v_uint32& c, const v_uint32& d)
{

    return vnsrl(vnsrl(vset(vset(vset(vlmul_ext_u32m4(a),1,b),2,c),3,d), 0, VTraits<v_uint8>::vlanes()), 0, VTraits<v_uint8>::vlanes());
}

inline v_uint8 v_pack_b(const v_uint64& a, const v_uint64& b, const v_uint64& c,
                           const v_uint64& d, const v_uint64& e, const v_uint64& f,
                           const v_uint64& g, const v_uint64& h)
{
    return vnsrl(vnsrl(vnsrl(
        vset(vset(vset(vset(vset(vset(vset(vlmul_ext_u64m8(a),
        1,b),2,c),3,d),4,e),5,f),6,g),7,h),
        0, VTraits<v_uint8>::vlanes()), 0, VTraits<v_uint8>::vlanes()), 0, VTraits<v_uint8>::vlanes());
}

////////////// Arithmetics //////////////
#define OPENCV_HAL_IMPL_RVV_BIN_OP(_Tpvec, ocv_intrin, rvv_intrin) \
inline _Tpvec v_##ocv_intrin(const _Tpvec& a, const _Tpvec& b) \
{ \
    return rvv_intrin(a, b, VTraits<_Tpvec>::vlanes()); \
}

OPENCV_HAL_IMPL_RVV_BIN_OP(v_uint8, add, vsaddu)
OPENCV_HAL_IMPL_RVV_BIN_OP(v_uint8, sub, vssubu)
OPENCV_HAL_IMPL_RVV_BIN_OP(v_int8, add, vsadd)
OPENCV_HAL_IMPL_RVV_BIN_OP(v_int8, sub, vssub)
OPENCV_HAL_IMPL_RVV_BIN_OP(v_uint16, add, vsaddu)
OPENCV_HAL_IMPL_RVV_BIN_OP(v_uint16, sub, vssubu)
OPENCV_HAL_IMPL_RVV_BIN_OP(v_int16, add, vsadd)
OPENCV_HAL_IMPL_RVV_BIN_OP(v_int16, sub, vssub)
OPENCV_HAL_IMPL_RVV_BIN_OP(v_uint32, add, vadd)
OPENCV_HAL_IMPL_RVV_BIN_OP(v_uint32, sub, vsub)
OPENCV_HAL_IMPL_RVV_BIN_OP(v_uint32, mul, vmul)
OPENCV_HAL_IMPL_RVV_BIN_OP(v_int32, add, vadd)
OPENCV_HAL_IMPL_RVV_BIN_OP(v_int32, sub, vsub)
OPENCV_HAL_IMPL_RVV_BIN_OP(v_int32, mul, vmul)
OPENCV_HAL_IMPL_RVV_BIN_OP(v_float32, add, vfadd)
OPENCV_HAL_IMPL_RVV_BIN_OP(v_float32, sub, vfsub)
OPENCV_HAL_IMPL_RVV_BIN_OP(v_float32, mul, vfmul)
OPENCV_HAL_IMPL_RVV_BIN_OP(v_float32, div, vfdiv)
OPENCV_HAL_IMPL_RVV_BIN_OP(v_uint64, add, vadd)
OPENCV_HAL_IMPL_RVV_BIN_OP(v_uint64, sub, vsub)
OPENCV_HAL_IMPL_RVV_BIN_OP(v_int64, add, vadd)
OPENCV_HAL_IMPL_RVV_BIN_OP(v_int64, sub, vsub)

#if CV_SIMD_SCALABLE_64F
OPENCV_HAL_IMPL_RVV_BIN_OP(v_float64, add, vfadd)
OPENCV_HAL_IMPL_RVV_BIN_OP(v_float64, sub, vfsub)
OPENCV_HAL_IMPL_RVV_BIN_OP(v_float64, mul, vfmul)
OPENCV_HAL_IMPL_RVV_BIN_OP(v_float64, div, vfdiv)
#endif

#define OPENCV_HAL_IMPL_RVV_BIN_MADD(_Tpvec, rvv_add) \
template<typename... Args> \
inline _Tpvec v_add(const _Tpvec& f1, const _Tpvec& f2, const Args&... vf) { \
    return v_add(rvv_add(f1, f2, VTraits<_Tpvec>::vlanes()), vf...); \
}
#define OPENCV_HAL_IMPL_RVV_BIN_MMUL(_Tpvec, rvv_mul) \
template<typename... Args> \
inline _Tpvec v_mul(const _Tpvec& f1, const _Tpvec& f2, const Args&... vf) { \
    return v_mul(rvv_mul(f1, f2, VTraits<_Tpvec>::vlanes()), vf...); \
}
OPENCV_HAL_IMPL_RVV_BIN_MADD(v_uint8, vsaddu)
OPENCV_HAL_IMPL_RVV_BIN_MADD(v_int8, vsadd)
OPENCV_HAL_IMPL_RVV_BIN_MADD(v_uint16, vsaddu)
OPENCV_HAL_IMPL_RVV_BIN_MADD(v_int16, vsadd)
OPENCV_HAL_IMPL_RVV_BIN_MADD(v_uint32, vadd)
OPENCV_HAL_IMPL_RVV_BIN_MADD(v_int32, vadd)
OPENCV_HAL_IMPL_RVV_BIN_MADD(v_float32, vfadd)
OPENCV_HAL_IMPL_RVV_BIN_MADD(v_uint64, vadd)
OPENCV_HAL_IMPL_RVV_BIN_MADD(v_int64, vadd)

OPENCV_HAL_IMPL_RVV_BIN_MMUL(v_uint32, vmul)
OPENCV_HAL_IMPL_RVV_BIN_MMUL(v_int32, vmul)
OPENCV_HAL_IMPL_RVV_BIN_MMUL(v_float32, vfmul)
#if CV_SIMD_SCALABLE_64F
OPENCV_HAL_IMPL_RVV_BIN_MADD(v_float64, vfadd)
OPENCV_HAL_IMPL_RVV_BIN_MMUL(v_float64, vfmul)
#endif

#define OPENCV_HAL_IMPL_RVV_MUL_EXPAND(_Tpvec, _Tpwvec, _TpwvecM2, suffix, wmul) \
inline void v_mul_expand(const _Tpvec& a, const _Tpvec& b, _Tpwvec& c, _Tpwvec& d) \
{ \
    _TpwvecM2 temp = wmul(a, b, VTraits<_Tpvec>::vlanes()); \
    c = vget_##suffix##m1(temp, 0); \
    d = vget_##suffix##m1(temp, 1); \
}

OPENCV_HAL_IMPL_RVV_MUL_EXPAND(v_uint8, v_uint16, vuint16m2_t, u16, vwmulu)
OPENCV_HAL_IMPL_RVV_MUL_EXPAND(v_int8, v_int16, vint16m2_t, i16, vwmul)
OPENCV_HAL_IMPL_RVV_MUL_EXPAND(v_uint16, v_uint32, vuint32m2_t, u32, vwmulu)
OPENCV_HAL_IMPL_RVV_MUL_EXPAND(v_int16, v_int32, vint32m2_t, i32, vwmul)
OPENCV_HAL_IMPL_RVV_MUL_EXPAND(v_uint32, v_uint64, vuint64m2_t, u64, vwmulu)

inline v_int16 v_mul_hi(const v_int16& a, const v_int16& b)
{
    return vmulh(a, b, VTraits<v_int16>::vlanes());
}
inline v_uint16 v_mul_hi(const v_uint16& a, const v_uint16& b)
{
    return vmulhu(a, b, VTraits<v_uint16>::vlanes());
}

////////////// Arithmetics (wrap)//////////////
OPENCV_HAL_IMPL_RVV_BIN_OP(v_uint8, add_wrap, vadd)
OPENCV_HAL_IMPL_RVV_BIN_OP(v_int8, add_wrap, vadd)
OPENCV_HAL_IMPL_RVV_BIN_OP(v_uint16, add_wrap, vadd)
OPENCV_HAL_IMPL_RVV_BIN_OP(v_int16, add_wrap, vadd)
OPENCV_HAL_IMPL_RVV_BIN_OP(v_uint8, sub_wrap, vsub)
OPENCV_HAL_IMPL_RVV_BIN_OP(v_int8, sub_wrap, vsub)
OPENCV_HAL_IMPL_RVV_BIN_OP(v_uint16, sub_wrap, vsub)
OPENCV_HAL_IMPL_RVV_BIN_OP(v_int16, sub_wrap, vsub)
OPENCV_HAL_IMPL_RVV_BIN_OP(v_uint8, mul_wrap, vmul)
OPENCV_HAL_IMPL_RVV_BIN_OP(v_int8, mul_wrap, vmul)
OPENCV_HAL_IMPL_RVV_BIN_OP(v_uint16, mul_wrap, vmul)
OPENCV_HAL_IMPL_RVV_BIN_OP(v_int16, mul_wrap, vmul)

//////// Saturating Multiply ////////
#define OPENCV_HAL_IMPL_RVV_MUL_SAT(_Tpvec, _clip, _wmul) \
inline _Tpvec v_mul(const _Tpvec& a, const _Tpvec& b) \
{ \
    return _clip(_wmul(a, b, VTraits<_Tpvec>::vlanes()), 0, VTraits<_Tpvec>::vlanes()); \
} \
template<typename... Args> \
inline _Tpvec v_mul(const _Tpvec& a1, const _Tpvec& a2, const Args&... va) { \
    return v_mul(_clip(_wmul(a1, a2, VTraits<_Tpvec>::vlanes()), 0, VTraits<_Tpvec>::vlanes()), va...); \
}

OPENCV_HAL_IMPL_RVV_MUL_SAT(v_uint8, vnclipu, vwmulu)
OPENCV_HAL_IMPL_RVV_MUL_SAT(v_int8, vnclip, vwmul)
OPENCV_HAL_IMPL_RVV_MUL_SAT(v_uint16, vnclipu, vwmulu)
OPENCV_HAL_IMPL_RVV_MUL_SAT(v_int16, vnclip, vwmul)

////////////// Bitwise logic //////////////

#define OPENCV_HAL_IMPL_RVV_LOGIC_OP(_Tpvec, vl) \
inline _Tpvec v_and(const _Tpvec& a, const _Tpvec& b) \
{ \
    return vand(a, b, vl); \
} \
inline _Tpvec v_or(const _Tpvec& a, const _Tpvec& b) \
{ \
    return vor(a, b, vl); \
} \
inline _Tpvec v_xor(const _Tpvec& a, const _Tpvec& b) \
{ \
    return vxor(a, b, vl); \
} \
inline _Tpvec v_not (const _Tpvec& a) \
{ \
    return vnot(a, vl); \
}

OPENCV_HAL_IMPL_RVV_LOGIC_OP(v_uint8, VTraits<v_uint8>::vlanes())
OPENCV_HAL_IMPL_RVV_LOGIC_OP(v_int8, VTraits<v_int8>::vlanes())
OPENCV_HAL_IMPL_RVV_LOGIC_OP(v_uint16, VTraits<v_uint16>::vlanes())
OPENCV_HAL_IMPL_RVV_LOGIC_OP(v_int16, VTraits<v_int16>::vlanes())
OPENCV_HAL_IMPL_RVV_LOGIC_OP(v_uint32, VTraits<v_uint32>::vlanes())
OPENCV_HAL_IMPL_RVV_LOGIC_OP(v_int32, VTraits<v_int32>::vlanes())
OPENCV_HAL_IMPL_RVV_LOGIC_OP(v_uint64, VTraits<v_uint64>::vlanes())
OPENCV_HAL_IMPL_RVV_LOGIC_OP(v_int64, VTraits<v_int64>::vlanes())

#define OPENCV_HAL_IMPL_RVV_FLT_BIT_OP(intrin) \
inline v_float32 intrin (const v_float32& a, const v_float32& b) \
{ \
    return vreinterpret_f32m1(intrin(vreinterpret_i32m1(a), vreinterpret_i32m1(b))); \
}
OPENCV_HAL_IMPL_RVV_FLT_BIT_OP(v_and)
OPENCV_HAL_IMPL_RVV_FLT_BIT_OP(v_or)
OPENCV_HAL_IMPL_RVV_FLT_BIT_OP(v_xor)

inline v_float32 v_not (const v_float32& a) \
{ \
    return vreinterpret_f32m1(v_not(vreinterpret_i32m1(a))); \
}

#if CV_SIMD_SCALABLE_64F
#define OPENCV_HAL_IMPL_RVV_FLT64_BIT_OP(intrin) \
inline v_float64 intrin (const v_float64& a, const v_float64& b) \
{ \
    return vreinterpret_f64m1(intrin(vreinterpret_i64m1(a), vreinterpret_i64m1(b))); \
}
OPENCV_HAL_IMPL_RVV_FLT64_BIT_OP(v_and)
OPENCV_HAL_IMPL_RVV_FLT64_BIT_OP(v_or)
OPENCV_HAL_IMPL_RVV_FLT64_BIT_OP(v_xor)

inline v_float64 v_not (const v_float64& a) \
{ \
    return vreinterpret_f64m1(v_not(vreinterpret_i64m1(a))); \
}
#endif


////////////// Bitwise shifts //////////////
/*  Usage
1. v_shl<N>(vec);
2. v_shl(vec, N); // instead of vec << N, when N is non-constant.
*/

#define OPENCV_HAL_IMPL_RVV_UNSIGNED_SHIFT_OP(_Tpvec, vl) \
template<int s = 0> inline _Tpvec v_shl(const _Tpvec& a, int n = s) \
{ \
    return _Tpvec(vsll(a, uint8_t(n), vl)); \
} \
template<int s = 0> inline _Tpvec v_shr(const _Tpvec& a, int n = s) \
{ \
    return _Tpvec(vsrl(a, uint8_t(n), vl)); \
}

#define OPENCV_HAL_IMPL_RVV_SIGNED_SHIFT_OP(_Tpvec, vl) \
template<int s = 0> inline _Tpvec v_shl(const _Tpvec& a, int n = s) \
{ \
    return _Tpvec(vsll(a, uint8_t(n), vl)); \
} \
template<int s = 0> inline _Tpvec v_shr(const _Tpvec& a, int n = s) \
{ \
    return _Tpvec(vsra(a, uint8_t(n), vl)); \
}

OPENCV_HAL_IMPL_RVV_UNSIGNED_SHIFT_OP(v_uint16, VTraits<v_uint16>::vlanes())
OPENCV_HAL_IMPL_RVV_UNSIGNED_SHIFT_OP(v_uint32, VTraits<v_uint32>::vlanes())
OPENCV_HAL_IMPL_RVV_UNSIGNED_SHIFT_OP(v_uint64, VTraits<v_uint64>::vlanes())
OPENCV_HAL_IMPL_RVV_SIGNED_SHIFT_OP(v_int16, VTraits<v_int16>::vlanes())
OPENCV_HAL_IMPL_RVV_SIGNED_SHIFT_OP(v_int32, VTraits<v_int32>::vlanes())
OPENCV_HAL_IMPL_RVV_SIGNED_SHIFT_OP(v_int64, VTraits<v_int64>::vlanes())

////////////// Comparison //////////////
#define OPENCV_HAL_IMPL_RVV_INT_CMP_OP(_Tpvec, op, intrin, suffix, vl) \
inline _Tpvec v_##op(const _Tpvec& a, const _Tpvec& b) \
{ \
    uint64_t ones = -1; \
    return vmerge(intrin(a, b, vl), vmv_v_x_##suffix##m1(0, vl), ones, vl); \
}

#define OPENCV_HAL_IMPL_RVV_FLOAT_CMP_OP(_Tpvec, op, intrin, suffix, vl) \
inline _Tpvec v_##op (const _Tpvec& a, const _Tpvec& b) \
{ \
    union { uint64 u; double d; } ones; ones.u = -1; \
    return _Tpvec(vfmerge(intrin(a, b, vl), vfmv_v_f_##suffix##m1(0, vl), ones.d, vl)); \
} //TODO

#define OPENCV_HAL_IMPL_RVV_UNSIGNED_CMP(_Tpvec, suffix, vl) \
OPENCV_HAL_IMPL_RVV_INT_CMP_OP(_Tpvec, eq, vmseq, suffix, vl) \
OPENCV_HAL_IMPL_RVV_INT_CMP_OP(_Tpvec, ne, vmsne, suffix, vl) \
OPENCV_HAL_IMPL_RVV_INT_CMP_OP(_Tpvec, lt, vmsltu, suffix, vl) \
OPENCV_HAL_IMPL_RVV_INT_CMP_OP(_Tpvec, gt, vmsgtu, suffix, vl) \
OPENCV_HAL_IMPL_RVV_INT_CMP_OP(_Tpvec, le, vmsleu, suffix, vl) \
OPENCV_HAL_IMPL_RVV_INT_CMP_OP(_Tpvec, ge, vmsgeu, suffix, vl)

#define OPENCV_HAL_IMPL_RVV_SIGNED_CMP(_Tpvec, suffix, vl) \
OPENCV_HAL_IMPL_RVV_INT_CMP_OP(_Tpvec, eq, vmseq, suffix, vl) \
OPENCV_HAL_IMPL_RVV_INT_CMP_OP(_Tpvec, ne, vmsne, suffix, vl) \
OPENCV_HAL_IMPL_RVV_INT_CMP_OP(_Tpvec, lt, vmslt, suffix, vl) \
OPENCV_HAL_IMPL_RVV_INT_CMP_OP(_Tpvec, gt, vmsgt, suffix, vl) \
OPENCV_HAL_IMPL_RVV_INT_CMP_OP(_Tpvec, le, vmsle, suffix, vl) \
OPENCV_HAL_IMPL_RVV_INT_CMP_OP(_Tpvec, ge, vmsge, suffix, vl)

#define OPENCV_HAL_IMPL_RVV_FLOAT_CMP(_Tpvec, suffix, vl) \
OPENCV_HAL_IMPL_RVV_FLOAT_CMP_OP(_Tpvec, eq, vmfeq, suffix, vl) \
OPENCV_HAL_IMPL_RVV_FLOAT_CMP_OP(_Tpvec, ne, vmfne, suffix, vl) \
OPENCV_HAL_IMPL_RVV_FLOAT_CMP_OP(_Tpvec, lt, vmflt, suffix, vl) \
OPENCV_HAL_IMPL_RVV_FLOAT_CMP_OP(_Tpvec, gt, vmfgt, suffix, vl) \
OPENCV_HAL_IMPL_RVV_FLOAT_CMP_OP(_Tpvec, le, vmfle, suffix, vl) \
OPENCV_HAL_IMPL_RVV_FLOAT_CMP_OP(_Tpvec, ge, vmfge, suffix, vl)


OPENCV_HAL_IMPL_RVV_UNSIGNED_CMP(v_uint8, u8, VTraits<v_uint8>::vlanes())
OPENCV_HAL_IMPL_RVV_UNSIGNED_CMP(v_uint16, u16, VTraits<v_uint16>::vlanes())
OPENCV_HAL_IMPL_RVV_UNSIGNED_CMP(v_uint32, u32, VTraits<v_uint32>::vlanes())
OPENCV_HAL_IMPL_RVV_UNSIGNED_CMP(v_uint64, u64, VTraits<v_uint64>::vlanes())
OPENCV_HAL_IMPL_RVV_SIGNED_CMP(v_int8, i8, VTraits<v_int8>::vlanes())
OPENCV_HAL_IMPL_RVV_SIGNED_CMP(v_int16, i16, VTraits<v_int16>::vlanes())
OPENCV_HAL_IMPL_RVV_SIGNED_CMP(v_int32, i32, VTraits<v_int32>::vlanes())
OPENCV_HAL_IMPL_RVV_SIGNED_CMP(v_int64, i64, VTraits<v_int64>::vlanes())
OPENCV_HAL_IMPL_RVV_FLOAT_CMP(v_float32, f32, VTraits<v_float32>::vlanes())
#if CV_SIMD_SCALABLE_64F
OPENCV_HAL_IMPL_RVV_FLOAT_CMP(v_float64, f64, VTraits<v_float64>::vlanes())
#endif

inline v_float32 v_not_nan(const v_float32& a)
{ return v_eq(a, a); }

#if CV_SIMD_SCALABLE_64F
inline v_float64 v_not_nan(const v_float64& a)
{ return v_eq(a, a); }
#endif

////////////// Min/Max //////////////

#define OPENCV_HAL_IMPL_RVV_BIN_FUNC(_Tpvec, func, intrin, vl) \
inline _Tpvec func(const _Tpvec& a, const _Tpvec& b) \
{ \
    return intrin(a, b, vl); \
}

OPENCV_HAL_IMPL_RVV_BIN_FUNC(v_uint8, v_min, vminu, VTraits<v_uint8>::vlanes())
OPENCV_HAL_IMPL_RVV_BIN_FUNC(v_uint8, v_max, vmaxu, VTraits<v_uint8>::vlanes())
OPENCV_HAL_IMPL_RVV_BIN_FUNC(v_int8, v_min, vmin, VTraits<v_int8>::vlanes())
OPENCV_HAL_IMPL_RVV_BIN_FUNC(v_int8, v_max, vmax, VTraits<v_int8>::vlanes())
OPENCV_HAL_IMPL_RVV_BIN_FUNC(v_uint16, v_min, vminu, VTraits<v_uint16>::vlanes())
OPENCV_HAL_IMPL_RVV_BIN_FUNC(v_uint16, v_max, vmaxu, VTraits<v_uint16>::vlanes())
OPENCV_HAL_IMPL_RVV_BIN_FUNC(v_int16, v_min, vmin, VTraits<v_int16>::vlanes())
OPENCV_HAL_IMPL_RVV_BIN_FUNC(v_int16, v_max, vmax, VTraits<v_int16>::vlanes())
OPENCV_HAL_IMPL_RVV_BIN_FUNC(v_uint32, v_min, vminu, VTraits<v_uint32>::vlanes())
OPENCV_HAL_IMPL_RVV_BIN_FUNC(v_uint32, v_max, vmaxu, VTraits<v_uint32>::vlanes())
OPENCV_HAL_IMPL_RVV_BIN_FUNC(v_int32, v_min, vmin, VTraits<v_int32>::vlanes())
OPENCV_HAL_IMPL_RVV_BIN_FUNC(v_int32, v_max, vmax, VTraits<v_int32>::vlanes())
OPENCV_HAL_IMPL_RVV_BIN_FUNC(v_float32, v_min, vfmin, VTraits<v_float32>::vlanes())
OPENCV_HAL_IMPL_RVV_BIN_FUNC(v_float32, v_max, vfmax, VTraits<v_float32>::vlanes())
#if CV_SIMD_SCALABLE_64F
OPENCV_HAL_IMPL_RVV_BIN_FUNC(v_float64, v_min, vfmin, VTraits<v_float64>::vlanes())
OPENCV_HAL_IMPL_RVV_BIN_FUNC(v_float64, v_max, vfmax, VTraits<v_float64>::vlanes())
#endif

////////////// Transpose4x4 //////////////
#define OPENCV_HAL_IMPL_RVV_ZIP4(_Tpvec, _wTpvec, suffix, convert2u, convert) \
inline void v_zip4(const _Tpvec& a0, const _Tpvec& a1, _Tpvec& b0, _Tpvec& b1) { \
    int vl = 4; \
    _wTpvec temp = vreinterpret_##suffix##m2(convert2u( \
        vor(vzext_vf2(convert(a0), vl), \
            vreinterpret_u64m2(vslide1up(vreinterpret_u32m2(vzext_vf2(convert(a1), vl)), 0, vl*2)), \
            vl))); \
    b0 = vget_##suffix##m1(temp, 0); \
    b1 = vget_##suffix##m1(vrgather(temp, vadd(vid_v_u32m2(vl), 4, vl)/*{4,5,6,7} */, vl) ,0); \
}

OPENCV_HAL_IMPL_RVV_ZIP4(v_uint32, vuint32m2_t, u32, OPENCV_HAL_NOP, OPENCV_HAL_NOP)
OPENCV_HAL_IMPL_RVV_ZIP4(v_int32, vint32m2_t, i32, vreinterpret_u32m2, vreinterpret_u32m1)
OPENCV_HAL_IMPL_RVV_ZIP4(v_float32, vfloat32m2_t, f32, vreinterpret_u32m2, vreinterpret_u32m1)

#if 0
// this is v_zip4 and v_tranpose4x4 for scalable VLEN, costs more instruction than current 128-bit only version.
inline void v_zip4(const v_float32& a0, const v_float32& a1, v_float32& b0, v_float32& b1) {
    vuint64m1_t vid1 = vid_v_u64m1(VTraits<vuint64m1_t>::vlanes());
    vuint16m1_t t1 = vreinterpret_u16m1(vid1);
    vuint16m1_t t2 = vslide1up(t1, 0, VTraits<vuint16m1_t>::vlanes());
    vuint16m1_t t3 = vslide1up(t2, 0, VTraits<vuint16m1_t>::vlanes());
    vuint16m1_t t4 = vslide1up(t3, 0, VTraits<vuint16m1_t>::vlanes());
    t1 = vor(
        vor(t1, t2, VTraits<vuint16m1_t>::vlanes()),
        vor(t3, t4, VTraits<vuint16m1_t>::vlanes()),
        VTraits<vuint16m1_t>::vlanes()
    );
    vuint32m2_t vidx0 = vwmulu(t1, 4, VTraits<vuint32m1_t>::vlanes());
    vidx0 = vadd(vidx0, vid_v_u32m2(VTraits<vuint32m1_t>::vlanes()), VTraits<vuint32m1_t>::vlanes());
    vuint32m2_t vidx1 = vadd(vidx0, 4, VTraits<vuint32m1_t>::vlanes());
    vfloat32m2_t temp = vreinterpret_f32m2(vreinterpret_u32m2(
        vor(vzext_vf2(vreinterpret_u32m1(a0), VTraits<vuint16m1_t>::vlanes()),
            vreinterpret_u64m2(vslide1up(vreinterpret_u32m2(vzext_vf2(vreinterpret_u32m1(a1), VTraits<vuint16m1_t>::vlanes())), 0, VTraits<vfloat32m1_t>::vlanes()*2)),
            VTraits<vfloat32m1_t>::vlanes())));
    b0 = vlmul_trunc_f32m1(vrgather(temp, vidx0, VTraits<vuint16m1_t>::vlanes()));
    b1 = vlmul_trunc_f32m1(vrgather(temp, vidx1, VTraits<vuint16m1_t>::vlanes()));
}

inline void v_transpose4x4(const v_float32& a0, const v_float32& a1, const v_float32& a2, const v_float32& a3,\
                            v_float32& b0, v_float32& b1, v_float32& b2, v_float32& b3) { \
    vuint64m2_t vid1 = vid_v_u64m2(VTraits<vuint32m1_t>::vlanes());
    vuint16m2_t t1 = vreinterpret_u16m2(vid1);
    vuint16m2_t t2 = vslide1up(t1, 0, VTraits<vuint8m1_t>::vlanes());
    vuint16m2_t t3 = vslide1up(t2, 0, VTraits<vuint8m1_t>::vlanes());
    vuint16m2_t t4 = vslide1up(t3, 0, VTraits<vuint8m1_t>::vlanes());
    t1 = vor(
        vor(t1, t2, VTraits<vuint8m1_t>::vlanes()),
        vor(t3, t4, VTraits<vuint8m1_t>::vlanes()),
        VTraits<vuint8m1_t>::vlanes()
    );
    vuint16m2_t vidx0 = vmul(t1, 12, VTraits<vuint8m1_t>::vlanes());
    vidx0 = vadd(vidx0, vid_v_u16m2(VTraits<vuint8m1_t>::vlanes()), VTraits<vuint8m1_t>::vlanes());
    vuint16m2_t vidx1 = vadd(vidx0, 4, VTraits<vuint8m1_t>::vlanes());
    vuint16m2_t vidx2 = vadd(vidx0, 8, VTraits<vuint8m1_t>::vlanes());
    vuint16m2_t vidx3 = vadd(vidx0, 12, VTraits<vuint8m1_t>::vlanes());
    vuint32m2_t tempA = vreinterpret_u32m2( \
        vor(vzext_vf2(vreinterpret_u32m1(a0), VTraits<vuint16m1_t>::vlanes()), \
            vreinterpret_u64m2(vslide1up(vreinterpret_u32m2(vzext_vf2(vreinterpret_u32m1(a2), VTraits<vuint16m1_t>::vlanes())), 0, VTraits<vuint16m1_t>::vlanes())), \
            VTraits<vuint32m1_t>::vlanes())); \
    vuint32m2_t tempB = vreinterpret_u32m2( \
        vor(vzext_vf2(vreinterpret_u32m1(a1), VTraits<vuint16m1_t>::vlanes()), \
            vreinterpret_u64m2(vslide1up(vreinterpret_u32m2(vzext_vf2(vreinterpret_u32m1(a3), VTraits<vuint16m1_t>::vlanes())), 0, VTraits<vuint16m1_t>::vlanes())), \
            VTraits<vuint32m1_t>::vlanes())); \
    vfloat32m4_t temp = vreinterpret_f32m4(vreinterpret_u32m4( \
        vor(vzext_vf2(tempA, VTraits<vuint8m1_t>::vlanes()), \
            vreinterpret_u64m4(vslide1up(vreinterpret_u32m4(vzext_vf2(tempB, VTraits<vuint8m1_t>::vlanes())), 0, VTraits<vuint8m1_t>::vlanes())), \
            VTraits<vuint16m1_t>::vlanes()))); \
    b0 = vlmul_trunc_f32m1(vrgatherei16(temp, vidx0, VTraits<vuint8m1_t>::vlanes()));
    b1 = vlmul_trunc_f32m1(vrgatherei16(temp, vidx1, VTraits<vuint8m1_t>::vlanes()));
    b2 = vlmul_trunc_f32m1(vrgatherei16(temp, vidx2, VTraits<vuint8m1_t>::vlanes()));
    b3 = vlmul_trunc_f32m1(vrgatherei16(temp, vidx3, VTraits<vuint8m1_t>::vlanes()));
}
#endif

#define OPENCV_HAL_IMPL_RVV_TRANSPOSE4x4(_Tpvec, suffix) \
inline void v_transpose4x4(const _Tpvec& a0, const _Tpvec& a1, const _Tpvec& a2, const _Tpvec& a3, _Tpvec& b0, _Tpvec& b1, _Tpvec& b2, _Tpvec& b3) { \
    _Tpvec t0,t1,t2,t3; \
    v_zip4(a0, a2, t0, t2); \
    v_zip4(a1, a3, t1, t3); \
    v_zip4(t0, t1, b0, b1); \
    v_zip4(t2, t3, b2, b3); \
}

OPENCV_HAL_IMPL_RVV_TRANSPOSE4x4(v_uint32, u32)
OPENCV_HAL_IMPL_RVV_TRANSPOSE4x4(v_int32, i32)
OPENCV_HAL_IMPL_RVV_TRANSPOSE4x4(v_float32, f32)

////////////// Reduce //////////////

#define OPENCV_HAL_IMPL_RVV_REDUCE_SUM(_Tpvec, _wTpvec, _nwTpvec, scalartype, wsuffix, vl, red) \
inline scalartype v_reduce_sum(const _Tpvec& a)  \
{ \
    _nwTpvec zero = vmv_v_x_##wsuffix##m1(0, vl); \
    _nwTpvec res = vmv_v_x_##wsuffix##m1(0, vl); \
    res = v##red(res, a, zero, vl); \
    return (scalartype)v_get0(res); \
}
OPENCV_HAL_IMPL_RVV_REDUCE_SUM(v_uint8, v_uint16, vuint16m1_t, unsigned, u16, VTraits<v_uint8>::vlanes(), wredsumu)
OPENCV_HAL_IMPL_RVV_REDUCE_SUM(v_int8, v_int16, vint16m1_t, int, i16, VTraits<v_int8>::vlanes(), wredsum)
OPENCV_HAL_IMPL_RVV_REDUCE_SUM(v_uint16, v_uint32, vuint32m1_t, unsigned, u32, VTraits<v_uint16>::vlanes(), wredsumu)
OPENCV_HAL_IMPL_RVV_REDUCE_SUM(v_int16, v_int32, vint32m1_t, int, i32, VTraits<v_int16>::vlanes(), wredsum)
OPENCV_HAL_IMPL_RVV_REDUCE_SUM(v_uint32, v_uint64, vuint64m1_t, unsigned, u64, VTraits<v_uint32>::vlanes(), wredsumu)
OPENCV_HAL_IMPL_RVV_REDUCE_SUM(v_int32, v_int64, vint64m1_t, int, i64, VTraits<v_int32>::vlanes(), wredsum)
OPENCV_HAL_IMPL_RVV_REDUCE_SUM(v_uint64, v_uint64, vuint64m1_t, uint64, u64, VTraits<v_uint64>::vlanes(), redsum)
OPENCV_HAL_IMPL_RVV_REDUCE_SUM(v_int64, v_int64, vint64m1_t, int64, i64, VTraits<v_int64>::vlanes(), redsum)


#define OPENCV_HAL_IMPL_RVV_REDUCE_SUM_FP(_Tpvec, _wTpvec, _nwTpvec, scalartype, wsuffix, vl) \
inline scalartype v_reduce_sum(const _Tpvec& a)  \
{ \
    _nwTpvec zero = vfmv_v_f_##wsuffix##m1(0, vl); \
    _nwTpvec res = vfmv_v_f_##wsuffix##m1(0, vl); \
    res = vfredosum(res, a, zero, vl); \
    return (scalartype)v_get0(res); \
}
OPENCV_HAL_IMPL_RVV_REDUCE_SUM_FP(v_float32, v_float32, vfloat32m1_t, float, f32, VTraits<v_float32>::vlanes())
#if CV_SIMD_SCALABLE_64F
OPENCV_HAL_IMPL_RVV_REDUCE_SUM_FP(v_float64, v_float64, vfloat64m1_t, float, f64, VTraits<v_float64>::vlanes())
#endif

#define OPENCV_HAL_IMPL_RVV_REDUCE(_Tpvec, func, scalartype, suffix, vl, red) \
inline scalartype v_reduce_##func(const _Tpvec& a)  \
{ \
    _Tpvec res = _Tpvec(v##red(a, a, a, vl)); \
    return (scalartype)v_get0(res); \
}

OPENCV_HAL_IMPL_RVV_REDUCE(v_uint8, min, uchar, u8, VTraits<v_uint8>::vlanes(), redminu)
OPENCV_HAL_IMPL_RVV_REDUCE(v_int8, min, schar, i8, VTraits<v_int8>::vlanes(), redmin)
OPENCV_HAL_IMPL_RVV_REDUCE(v_uint16, min, ushort, u16, VTraits<v_uint16>::vlanes(), redminu)
OPENCV_HAL_IMPL_RVV_REDUCE(v_int16, min, short, i16, VTraits<v_int16>::vlanes(), redmin)
OPENCV_HAL_IMPL_RVV_REDUCE(v_uint32, min, unsigned, u32, VTraits<v_uint32>::vlanes(), redminu)
OPENCV_HAL_IMPL_RVV_REDUCE(v_int32, min, int, i32, VTraits<v_int32>::vlanes(), redmin)
OPENCV_HAL_IMPL_RVV_REDUCE(v_float32, min, float, f32, VTraits<v_float32>::vlanes(), fredmin)
OPENCV_HAL_IMPL_RVV_REDUCE(v_uint8, max, uchar, u8, VTraits<v_uint8>::vlanes(), redmaxu)
OPENCV_HAL_IMPL_RVV_REDUCE(v_int8, max, schar, i8, VTraits<v_int8>::vlanes(), redmax)
OPENCV_HAL_IMPL_RVV_REDUCE(v_uint16, max, ushort, u16, VTraits<v_uint16>::vlanes(), redmaxu)
OPENCV_HAL_IMPL_RVV_REDUCE(v_int16, max, short, i16, VTraits<v_int16>::vlanes(), redmax)
OPENCV_HAL_IMPL_RVV_REDUCE(v_uint32, max, unsigned, u32, VTraits<v_uint32>::vlanes(), redmaxu)
OPENCV_HAL_IMPL_RVV_REDUCE(v_int32, max, int, i32, VTraits<v_int32>::vlanes(), redmax)
OPENCV_HAL_IMPL_RVV_REDUCE(v_float32, max, float, f32, VTraits<v_float32>::vlanes(), fredmax)

inline v_float32 v_reduce_sum4(const v_float32& a, const v_float32& b,
                                 const v_float32& c, const v_float32& d)
{
    // 0000 1111 2222 3333 ....
    vuint64m2_t vid1 = vid_v_u64m2(VTraits<vuint32m1_t>::vlanes());
    vuint16m2_t t1 = vreinterpret_u16m2(vid1);
    vuint16m2_t t2 = vslide1up(t1, 0, VTraits<vuint8m1_t>::vlanes());
    vuint16m2_t t3 = vslide1up(t2, 0, VTraits<vuint8m1_t>::vlanes());
    vuint16m2_t t4 = vslide1up(t3, 0, VTraits<vuint8m1_t>::vlanes());
    t1 = vor(
        vor(t1, t2, VTraits<vuint8m1_t>::vlanes()),
        vor(t3, t4, VTraits<vuint8m1_t>::vlanes()),
        VTraits<vuint8m1_t>::vlanes()
    );

    // index for transpose4X4
    vuint16m2_t vidx0 = vmul(t1, 12, VTraits<vuint8m1_t>::vlanes());
    vidx0 = vadd(vidx0, vid_v_u16m2(VTraits<vuint8m1_t>::vlanes()), VTraits<vuint8m1_t>::vlanes());
    vuint16m2_t vidx1 = vadd(vidx0, 4, VTraits<vuint8m1_t>::vlanes());
    vuint16m2_t vidx2 = vadd(vidx0, 8, VTraits<vuint8m1_t>::vlanes());
    vuint16m2_t vidx3 = vadd(vidx0, 12, VTraits<vuint8m1_t>::vlanes());

    // zip
    vuint32m2_t tempA = vreinterpret_u32m2( \
        vor(vzext_vf2(vreinterpret_u32m1(a), VTraits<vuint16m1_t>::vlanes()), \
            vreinterpret_u64m2(vslide1up(vreinterpret_u32m2(vzext_vf2(vreinterpret_u32m1(c), VTraits<vuint16m1_t>::vlanes())), 0, VTraits<vuint16m1_t>::vlanes())), \
            VTraits<vuint32m1_t>::vlanes())); \
    vuint32m2_t tempB = vreinterpret_u32m2( \
        vor(vzext_vf2(vreinterpret_u32m1(b), VTraits<vuint16m1_t>::vlanes()), \
            vreinterpret_u64m2(vslide1up(vreinterpret_u32m2(vzext_vf2(vreinterpret_u32m1(d), VTraits<vuint16m1_t>::vlanes())), 0, VTraits<vuint16m1_t>::vlanes())), \
            VTraits<vuint32m1_t>::vlanes())); \
    vfloat32m4_t temp = vreinterpret_f32m4(vreinterpret_u32m4( \
        vor(vzext_vf2(tempA, VTraits<vuint8m1_t>::vlanes()), \
            vreinterpret_u64m4(vslide1up(vreinterpret_u32m4(vzext_vf2(tempB, VTraits<vuint8m1_t>::vlanes())), 0, VTraits<vuint8m1_t>::vlanes())), \
            VTraits<vuint16m1_t>::vlanes())));

    // transpose
    vfloat32m1_t b0 = vlmul_trunc_f32m1(vrgatherei16(temp, vidx0, VTraits<vuint8m1_t>::vlanes()));
    vfloat32m1_t b1 = vlmul_trunc_f32m1(vrgatherei16(temp, vidx1, VTraits<vuint8m1_t>::vlanes()));
    vfloat32m1_t b2 = vlmul_trunc_f32m1(vrgatherei16(temp, vidx2, VTraits<vuint8m1_t>::vlanes()));
    vfloat32m1_t b3 = vlmul_trunc_f32m1(vrgatherei16(temp, vidx3, VTraits<vuint8m1_t>::vlanes()));

    // vector add
    v_float32 res = vfadd(
        vfadd(b0, b1, VTraits<vfloat32m1_t>::vlanes()),
        vfadd(b2, b3, VTraits<vfloat32m1_t>::vlanes()),
        VTraits<vfloat32m1_t>::vlanes()
    );
    return res;
}

////////////// Square-Root //////////////

inline v_float32 v_sqrt(const v_float32& x)
{
    return vfsqrt(x, VTraits<v_float32>::vlanes());
}

inline v_float32 v_invsqrt(const v_float32& x)
{
    v_float32 one = v_setall_f32(1.0f);
    return v_div(one, v_sqrt(x));
}

#if CV_SIMD_SCALABLE_64F
inline v_float64 v_sqrt(const v_float64& x)
{
    return vfsqrt(x, VTraits<v_float64>::vlanes());
}

inline v_float64 v_invsqrt(const v_float64& x)
{
    v_float64 one = v_setall_f64(1.0f);
    return v_div(one, v_sqrt(x));
}
#endif

inline v_float32 v_magnitude(const v_float32& a, const v_float32& b)
{
    v_float32 x = vfmacc(vfmul(a, a, VTraits<v_float32>::vlanes()), b, b, VTraits<v_float32>::vlanes());
    return v_sqrt(x);
}

inline v_float32 v_sqr_magnitude(const v_float32& a, const v_float32& b)
{
    return v_float32(vfmacc(vfmul(a, a, VTraits<v_float32>::vlanes()), b, b, VTraits<v_float32>::vlanes()));
}

#if CV_SIMD_SCALABLE_64F
inline v_float64 v_magnitude(const v_float64& a, const v_float64& b)
{
    v_float64 x = vfmacc(vfmul(a, a, VTraits<v_float64>::vlanes()), b, b, VTraits<v_float64>::vlanes());
    return v_sqrt(x);
}

inline v_float64 v_sqr_magnitude(const v_float64& a, const v_float64& b)
{
    return vfmacc(vfmul(a, a, VTraits<v_float64>::vlanes()), b, b, VTraits<v_float64>::vlanes());
}
#endif

////////////// Multiply-Add //////////////

inline v_float32 v_fma(const v_float32& a, const v_float32& b, const v_float32& c)
{
    return vfmacc(c, a, b, VTraits<v_float32>::vlanes());
}
inline v_int32 v_fma(const v_int32& a, const v_int32& b, const v_int32& c)
{
    return vmacc(c, a, b, VTraits<v_float32>::vlanes());
}

inline v_float32 v_muladd(const v_float32& a, const v_float32& b, const v_float32& c)
{
    return v_fma(a, b, c);
}

inline v_int32 v_muladd(const v_int32& a, const v_int32& b, const v_int32& c)
{
    return v_fma(a, b, c);
}

#if CV_SIMD_SCALABLE_64F
inline v_float64 v_fma(const v_float64& a, const v_float64& b, const v_float64& c)
{
    return vfmacc_vv_f64m1(c, a, b, VTraits<v_float64>::vlanes());
}

inline v_float64 v_muladd(const v_float64& a, const v_float64& b, const v_float64& c)
{
    return v_fma(a, b, c);
}
#endif

////////////// Check all/any //////////////

#define OPENCV_HAL_IMPL_RVV_CHECK_ALLANY(_Tpvec, vl) \
inline bool v_check_all(const _Tpvec& a) \
{ \
    return (int)vcpop(vmslt(a, 0, vl), vl) == vl; \
} \
inline bool v_check_any(const _Tpvec& a) \
{ \
    return (int)vcpop(vmslt(a, 0, vl), vl) != 0; \
}

OPENCV_HAL_IMPL_RVV_CHECK_ALLANY(v_int8, VTraits<v_int8>::vlanes())
OPENCV_HAL_IMPL_RVV_CHECK_ALLANY(v_int16, VTraits<v_int16>::vlanes())
OPENCV_HAL_IMPL_RVV_CHECK_ALLANY(v_int32, VTraits<v_int32>::vlanes())
OPENCV_HAL_IMPL_RVV_CHECK_ALLANY(v_int64, VTraits<v_int64>::vlanes())


inline bool v_check_all(const v_uint8& a)
{ return v_check_all(v_reinterpret_as_s8(a)); }
inline bool v_check_any(const v_uint8& a)
{ return v_check_any(v_reinterpret_as_s8(a)); }

inline bool v_check_all(const v_uint16& a)
{ return v_check_all(v_reinterpret_as_s16(a)); }
inline bool v_check_any(const v_uint16& a)
{ return v_check_any(v_reinterpret_as_s16(a)); }

inline bool v_check_all(const v_uint32& a)
{ return v_check_all(v_reinterpret_as_s32(a)); }
inline bool v_check_any(const v_uint32& a)
{ return v_check_any(v_reinterpret_as_s32(a)); }

inline bool v_check_all(const v_float32& a)
{ return v_check_all(v_reinterpret_as_s32(a)); }
inline bool v_check_any(const v_float32& a)
{ return v_check_any(v_reinterpret_as_s32(a)); }

inline bool v_check_all(const v_uint64& a)
{ return v_check_all(v_reinterpret_as_s64(a)); }
inline bool v_check_any(const v_uint64& a)
{ return v_check_any(v_reinterpret_as_s64(a)); }

#if CV_SIMD_SCALABLE_64F
inline bool v_check_all(const v_float64& a)
{ return v_check_all(v_reinterpret_as_s64(a)); }
inline bool v_check_any(const v_float64& a)
{ return v_check_any(v_reinterpret_as_s64(a)); }
#endif

////////////// abs //////////////

#define OPENCV_HAL_IMPL_RVV_ABSDIFF(_Tpvec, abs) \
inline _Tpvec v_##abs(const _Tpvec& a, const _Tpvec& b) \
{ \
    return v_sub(v_max(a, b), v_min(a, b)); \
}

OPENCV_HAL_IMPL_RVV_ABSDIFF(v_uint8, absdiff)
OPENCV_HAL_IMPL_RVV_ABSDIFF(v_uint16, absdiff)
OPENCV_HAL_IMPL_RVV_ABSDIFF(v_uint32, absdiff)
OPENCV_HAL_IMPL_RVV_ABSDIFF(v_float32, absdiff)
#if CV_SIMD_SCALABLE_64F
OPENCV_HAL_IMPL_RVV_ABSDIFF(v_float64, absdiff)
#endif
OPENCV_HAL_IMPL_RVV_ABSDIFF(v_int8, absdiffs)
OPENCV_HAL_IMPL_RVV_ABSDIFF(v_int16, absdiffs)

#define OPENCV_HAL_IMPL_RVV_ABSDIFF_S(_Tpvec, _rTpvec, width) \
inline _rTpvec v_absdiff(const _Tpvec& a, const _Tpvec& b) \
{ \
    return vnclipu(vreinterpret_u##width##m2(vwsub_vv(v_max(a, b), v_min(a, b), VTraits<_Tpvec>::vlanes())), 0, VTraits<_Tpvec>::vlanes()); \
}

OPENCV_HAL_IMPL_RVV_ABSDIFF_S(v_int8, v_uint8, 16)
OPENCV_HAL_IMPL_RVV_ABSDIFF_S(v_int16, v_uint16, 32)
OPENCV_HAL_IMPL_RVV_ABSDIFF_S(v_int32, v_uint32, 64)

#define OPENCV_HAL_IMPL_RVV_ABS(_Tprvec, _Tpvec, suffix) \
inline _Tprvec v_abs(const _Tpvec& a) \
{ \
    return v_absdiff(a, v_setzero_##suffix()); \
}

OPENCV_HAL_IMPL_RVV_ABS(v_uint8, v_int8, s8)
OPENCV_HAL_IMPL_RVV_ABS(v_uint16, v_int16, s16)
OPENCV_HAL_IMPL_RVV_ABS(v_uint32, v_int32, s32)
OPENCV_HAL_IMPL_RVV_ABS(v_float32, v_float32, f32)
#if CV_SIMD_SCALABLE_64F
OPENCV_HAL_IMPL_RVV_ABS(v_float64, v_float64, f64)
#endif


#define OPENCV_HAL_IMPL_RVV_REDUCE_SAD(_Tpvec, scalartype) \
inline scalartype v_reduce_sad(const _Tpvec& a, const _Tpvec& b) \
{ \
    return v_reduce_sum(v_absdiff(a, b)); \
}

OPENCV_HAL_IMPL_RVV_REDUCE_SAD(v_uint8, unsigned)
OPENCV_HAL_IMPL_RVV_REDUCE_SAD(v_int8, unsigned)
OPENCV_HAL_IMPL_RVV_REDUCE_SAD(v_uint16, unsigned)
OPENCV_HAL_IMPL_RVV_REDUCE_SAD(v_int16, unsigned)
OPENCV_HAL_IMPL_RVV_REDUCE_SAD(v_uint32, unsigned)
OPENCV_HAL_IMPL_RVV_REDUCE_SAD(v_int32, unsigned)
OPENCV_HAL_IMPL_RVV_REDUCE_SAD(v_float32, float)

////////////// Select //////////////

#define OPENCV_HAL_IMPL_RVV_SELECT(_Tpvec, vl) \
inline _Tpvec v_select(const _Tpvec& mask, const _Tpvec& a, const _Tpvec& b) \
{ \
    return vmerge(vmsne(mask, 0, vl), b, a, vl); \
}

OPENCV_HAL_IMPL_RVV_SELECT(v_uint8, VTraits<v_uint8>::vlanes())
OPENCV_HAL_IMPL_RVV_SELECT(v_uint16, VTraits<v_uint16>::vlanes())
OPENCV_HAL_IMPL_RVV_SELECT(v_uint32, VTraits<v_uint32>::vlanes())
OPENCV_HAL_IMPL_RVV_SELECT(v_int8, VTraits<v_int8>::vlanes())
OPENCV_HAL_IMPL_RVV_SELECT(v_int16, VTraits<v_int16>::vlanes())
OPENCV_HAL_IMPL_RVV_SELECT(v_int32, VTraits<v_int32>::vlanes())

inline v_float32 v_select(const v_float32& mask, const v_float32& a, const v_float32& b) \
{ \
    return vmerge(vmfne(mask, 0, VTraits<v_float32>::vlanes()), b, a, VTraits<v_float32>::vlanes()); \
}

#if CV_SIMD_SCALABLE_64F
inline v_float64 v_select(const v_float64& mask, const v_float64& a, const v_float64& b) \
{ \
    return vmerge(vmfne(mask, 0, VTraits<v_float64>::vlanes()), b, a, VTraits<v_float64>::vlanes()); \
}
#endif

////////////// Rotate shift //////////////

#define OPENCV_HAL_IMPL_RVV_ROTATE_INTEGER(_Tpvec, suffix, vl) \
template<int n> inline _Tpvec v_rotate_right(const _Tpvec& a) \
{ \
    return vslidedown(vmv_v_x_##suffix##m1(0, vl), a, n, vl); \
} \
template<int n> inline _Tpvec v_rotate_left(const _Tpvec& a) \
{ \
    return vslideup(vmv_v_x_##suffix##m1(0, vl), a, n, vl); \
} \
template<> inline _Tpvec v_rotate_left<0>(const _Tpvec& a) \
{ return a; } \
template<int n> inline _Tpvec v_rotate_right(const _Tpvec& a, const _Tpvec& b) \
{ \
    return vslideup(vslidedown(vmv_v_x_##suffix##m1(0, vl), a, n, vl), b, VTraits<_Tpvec>::vlanes() - n, vl); \
} \
template<int n> inline _Tpvec v_rotate_left(const _Tpvec& a, const _Tpvec& b) \
{ \
    return vslideup(vslidedown(vmv_v_x_##suffix##m1(0, vl), b, VTraits<_Tpvec>::vlanes() - n, vl), a, n, vl); \
} \
template<> inline _Tpvec v_rotate_left<0>(const _Tpvec& a, const _Tpvec& b) \
{ CV_UNUSED(b); return a; }

OPENCV_HAL_IMPL_RVV_ROTATE_INTEGER(v_uint8, u8, VTraits<v_uint8>::vlanes())
OPENCV_HAL_IMPL_RVV_ROTATE_INTEGER(v_int8, i8, VTraits<v_int8>::vlanes())
OPENCV_HAL_IMPL_RVV_ROTATE_INTEGER(v_uint16, u16, VTraits<v_uint16>::vlanes())
OPENCV_HAL_IMPL_RVV_ROTATE_INTEGER(v_int16, i16,  VTraits<v_int16>::vlanes())
OPENCV_HAL_IMPL_RVV_ROTATE_INTEGER(v_uint32, u32, VTraits<v_uint32>::vlanes())
OPENCV_HAL_IMPL_RVV_ROTATE_INTEGER(v_int32, i32, VTraits<v_int32>::vlanes())
OPENCV_HAL_IMPL_RVV_ROTATE_INTEGER(v_uint64, u64, VTraits<v_uint64>::vlanes())
OPENCV_HAL_IMPL_RVV_ROTATE_INTEGER(v_int64, i64, VTraits<v_int64>::vlanes())

#define OPENCV_HAL_IMPL_RVV_ROTATE_FP(_Tpvec, suffix, vl) \
template<int n> inline _Tpvec v_rotate_right(const _Tpvec& a) \
{ \
    return vslidedown(vfmv_v_f_##suffix##m1(0, vl), a, n, vl); \
} \
template<int n> inline _Tpvec v_rotate_left(const _Tpvec& a) \
{ \
    return vslideup(vfmv_v_f_##suffix##m1(0, vl), a, n, vl); \
} \
template<> inline _Tpvec v_rotate_left<0>(const _Tpvec& a) \
{ return a; } \
template<int n> inline _Tpvec v_rotate_right(const _Tpvec& a, const _Tpvec& b) \
{ \
    return vslideup(vslidedown(vfmv_v_f_##suffix##m1(0, vl), a, n, vl), b, VTraits<_Tpvec>::vlanes() - n, vl); \
} \
template<int n> inline _Tpvec v_rotate_left(const _Tpvec& a, const _Tpvec& b) \
{ \
    return vslideup(vslidedown(vfmv_v_f_##suffix##m1(0, vl), b, VTraits<_Tpvec>::vlanes() - n, vl), a, n, vl); \
} \
template<> inline _Tpvec v_rotate_left<0>(const _Tpvec& a, const _Tpvec& b) \
{ CV_UNUSED(b); return a; }

OPENCV_HAL_IMPL_RVV_ROTATE_FP(v_float32, f32, VTraits<v_float32>::vlanes())
#if CV_SIMD_SCALABLE_64F
OPENCV_HAL_IMPL_RVV_ROTATE_FP(v_float64, f64,  VTraits<v_float64>::vlanes())
#endif

////////////// Convert to float //////////////
inline v_float32 v_cvt_f32(const v_int32& a)
{
    return vfcvt_f_x_v_f32m1(a, VTraits<v_float32>::vlanes());
}

#if CV_SIMD_SCALABLE_64F
inline v_float32 v_cvt_f32(const v_float64& a)
{
    return vfncvt_f(vlmul_ext_f64m2(a), VTraits<v_float64>::vlanes());
}

inline v_float32 v_cvt_f32(const v_float64& a, const v_float64& b)
{
    return vfncvt_f(vset(vlmul_ext_f64m2(a),1,b), VTraits<v_float32>::vlanes());
}

inline v_float64 v_cvt_f64(const v_int32& a)
{
    return vget_f64m1(vfwcvt_f(a, VTraits<v_int32>::vlanes()), 0);
}

inline v_float64 v_cvt_f64_high(const v_int32& a)
{
    return vget_f64m1(vfwcvt_f(a, VTraits<v_int32>::vlanes()), 1);
}

inline v_float64 v_cvt_f64(const v_float32& a)
{
    return vget_f64m1(vfwcvt_f(a, VTraits<v_float32>::vlanes()), 0);
}

inline v_float64 v_cvt_f64_high(const v_float32& a)
{
    return vget_f64m1(vfwcvt_f(a, VTraits<v_float32>::vlanes()), 1);
}

inline v_float64 v_cvt_f64(const v_int64& a)
{
    return vfcvt_f(a, VTraits<v_int64>::vlanes());
}
#endif

//////////// Broadcast //////////////

#define OPENCV_HAL_IMPL_RVV_BROADCAST(_Tpvec, suffix) \
template<int s = 0> inline _Tpvec v_broadcast_element(_Tpvec v, int i = s) \
{ \
    return v_setall_##suffix(v_extract_n(v, i)); \
} \
inline _Tpvec v_broadcast_highest(_Tpvec v) \
{ \
    return v_setall_##suffix(v_extract_n(v, VTraits<_Tpvec>::vlanes()-1)); \
}

OPENCV_HAL_IMPL_RVV_BROADCAST(v_uint32, u32)
OPENCV_HAL_IMPL_RVV_BROADCAST(v_int32, s32)
OPENCV_HAL_IMPL_RVV_BROADCAST(v_float32, f32)


////////////// Reverse //////////////
#define OPENCV_HAL_IMPL_RVV_REVERSE(_Tpvec, width) \
inline _Tpvec v_reverse(const _Tpvec& a)  \
{ \
    vuint##width##m1_t vidx = vrsub(vid_v_u##width##m1(VTraits<_Tpvec>::vlanes()), VTraits<_Tpvec>::vlanes()-1, VTraits<_Tpvec>::vlanes()); \
    return vrgather(a, vidx, VTraits<_Tpvec>::vlanes()); \
}
OPENCV_HAL_IMPL_RVV_REVERSE(v_uint8, 8)
OPENCV_HAL_IMPL_RVV_REVERSE(v_int8, 8)
OPENCV_HAL_IMPL_RVV_REVERSE(v_uint16, 16)
OPENCV_HAL_IMPL_RVV_REVERSE(v_int16, 16)
OPENCV_HAL_IMPL_RVV_REVERSE(v_uint32, 32)
OPENCV_HAL_IMPL_RVV_REVERSE(v_int32, 32)
OPENCV_HAL_IMPL_RVV_REVERSE(v_float32, 32)
OPENCV_HAL_IMPL_RVV_REVERSE(v_uint64, 64)
OPENCV_HAL_IMPL_RVV_REVERSE(v_int64, 64)
#if CV_SIMD_SCALABLE_64F
OPENCV_HAL_IMPL_RVV_REVERSE(v_float64, 64)
#endif

//////////// Value reordering ////////////

#define OPENCV_HAL_IMPL_RVV_EXPAND(_Tp, _Tpwvec, _Tpwvec_m2, _Tpvec, width, suffix, suffix2, cvt) \
inline void v_expand(const _Tpvec& a, _Tpwvec& b0, _Tpwvec& b1) \
{ \
    _Tpwvec_m2 temp = cvt(a, VTraits<_Tpvec>::vlanes()); \
    b0 = vget_##suffix##m1(temp, 0); \
    b1 = vget_##suffix##m1(temp, 1); \
} \
inline _Tpwvec v_expand_low(const _Tpvec& a) \
{ \
    _Tpwvec_m2 temp = cvt(a, VTraits<_Tpvec>::vlanes()); \
    return vget_##suffix##m1(temp, 0); \
} \
inline _Tpwvec v_expand_high(const _Tpvec& a) \
{ \
    _Tpwvec_m2 temp = cvt(a, VTraits<_Tpvec>::vlanes()); \
    return vget_##suffix##m1(temp, 1); \
} \
inline _Tpwvec v_load_expand(const _Tp* ptr) \
{ \
    return cvt(vle##width##_v_##suffix2##mf2(ptr, VTraits<_Tpvec>::vlanes()), VTraits<_Tpvec>::vlanes()); \
}

OPENCV_HAL_IMPL_RVV_EXPAND(uchar, v_uint16, vuint16m2_t, v_uint8, 8, u16, u8, vwcvtu_x)
OPENCV_HAL_IMPL_RVV_EXPAND(schar, v_int16, vint16m2_t, v_int8, 8, i16, i8, vwcvt_x)
OPENCV_HAL_IMPL_RVV_EXPAND(ushort, v_uint32, vuint32m2_t, v_uint16, 16, u32, u16, vwcvtu_x)
OPENCV_HAL_IMPL_RVV_EXPAND(short, v_int32, vint32m2_t, v_int16, 16, i32, i16, vwcvt_x)
OPENCV_HAL_IMPL_RVV_EXPAND(uint, v_uint64, vuint64m2_t, v_uint32, 32, u64, u32, vwcvtu_x)
OPENCV_HAL_IMPL_RVV_EXPAND(int, v_int64, vint64m2_t, v_int32, 32, i64, i32, vwcvt_x)

inline v_uint32 v_load_expand_q(const uchar* ptr)
{
    return vwcvtu_x(vwcvtu_x(vle8_v_u8mf4(ptr, VTraits<v_uint32>::vlanes()), VTraits<v_uint32>::vlanes()), VTraits<v_uint32>::vlanes());
}

inline v_int32 v_load_expand_q(const schar* ptr)
{
    return vwcvt_x(vwcvt_x(vle8_v_i8mf4(ptr, VTraits<v_int32>::vlanes()), VTraits<v_int32>::vlanes()), VTraits<v_int32>::vlanes());
}

#define OPENCV_HAL_IMPL_RVV_PACK(_Tpvec, _Tp, _wTpvec, hwidth, hsuffix, suffix, rshr, shr) \
inline _Tpvec v_pack(const _wTpvec& a, const _wTpvec& b) \
{ \
    return shr(vset(vlmul_ext_##suffix##m2(a), 1, b), 0, VTraits<_Tpvec>::vlanes()); \
} \
inline void v_pack_store(_Tp* ptr, const _wTpvec& a) \
{ \
    vse##hwidth##_v_##hsuffix##mf2(ptr, shr(a, 0, VTraits<_Tpvec>::vlanes()), VTraits<_wTpvec>::vlanes()); \
} \
template<int n = 0> inline \
_Tpvec v_rshr_pack(const _wTpvec& a, const _wTpvec& b, int N = n) \
{ \
    return rshr(vset(vlmul_ext_##suffix##m2(a), 1, b), N, VTraits<_Tpvec>::vlanes()); \
} \
template<int n = 0> inline \
void v_rshr_pack_store(_Tp* ptr, const _wTpvec& a, int N = n) \
{ \
    vse##hwidth##_v_##hsuffix##mf2(ptr, rshr(a, N, VTraits<_Tpvec>::vlanes()), VTraits<_wTpvec>::vlanes()); \
}

OPENCV_HAL_IMPL_RVV_PACK(v_uint8, uchar, v_uint16, 8, u8, u16, vnclipu, vnclipu)
OPENCV_HAL_IMPL_RVV_PACK(v_int8, schar, v_int16, 8,  i8, i16, vnclip, vnclip)
OPENCV_HAL_IMPL_RVV_PACK(v_uint16, ushort, v_uint32, 16, u16, u32, vnclipu, vnclipu)
OPENCV_HAL_IMPL_RVV_PACK(v_int16, short, v_int32, 16, i16, i32, vnclip, vnclip)
OPENCV_HAL_IMPL_RVV_PACK(v_uint32, unsigned, v_uint64, 32, u32, u64, vnclipu, vnsrl)
OPENCV_HAL_IMPL_RVV_PACK(v_int32, int, v_int64, 32, i32, i64, vnclip, vnsra)

#define OPENCV_HAL_IMPL_RVV_PACK_U(_Tpvec, _Tp, _wTpvec, _wTp, hwidth, width, hsuffix, suffix, rshr, cast, hvl, vl) \
inline _Tpvec v_pack_u(const _wTpvec& a, const _wTpvec& b) \
{ \
    return vnclipu(cast(vmax(vset(vlmul_ext_##suffix##m2(a), 1, b), 0, vl)), 0, vl); \
} \
inline void v_pack_u_store(_Tp* ptr, const _wTpvec& a) \
{ \
    vse##hwidth##_v_##hsuffix##mf2(ptr, vnclipu(vreinterpret_u##width##m1(vmax(a, 0, vl)), 0, vl), hvl); \
} \
template<int N = 0> inline \
_Tpvec v_rshr_pack_u(const _wTpvec& a, const _wTpvec& b, int n = N) \
{ \
    return vnclipu(cast(vmax(vset(vlmul_ext_##suffix##m2(a), 1, b), 0, vl)), n, vl); \
} \
template<int N = 0> inline \
void v_rshr_pack_u_store(_Tp* ptr, const _wTpvec& a, int n = N) \
{ \
    vse##hwidth##_v_##hsuffix##mf2(ptr, vnclipu(vreinterpret_u##width##m1(vmax(a, 0, vl)), n, vl), hvl); \
}

OPENCV_HAL_IMPL_RVV_PACK_U(v_uint8, uchar, v_int16, short, 8, 16, u8, i16, vnclipu_wx_u8m1, vreinterpret_v_i16m2_u16m2, VTraits<v_int16>::vlanes(), VTraits<v_uint8>::vlanes())
OPENCV_HAL_IMPL_RVV_PACK_U(v_uint16, ushort, v_int32, int, 16, 32, u16, i32, vnclipu_wx_u16m1, vreinterpret_v_i32m2_u32m2, VTraits<v_int32>::vlanes(), VTraits<v_uint16>::vlanes())


/* void v_zip(const _Tpvec& a0, const _Tpvec& a1, _Tpvec& b0, _Tpvec& b1)
  a0 = {A1 A2 A3 A4}
  a1 = {B1 B2 B3 B4}
---------------
  {A1 B1 A2 B2} and {A3 B3 A4 B4}
*/

#define OPENCV_HAL_IMPL_RVV_ZIP(_Tpvec, _wTpvec, suffix, width, width2, convert2um2, convert2um1) \
inline void v_zip(const _Tpvec& a0, const _Tpvec& a1, _Tpvec& b0, _Tpvec& b1) { \
    _wTpvec temp = vreinterpret_##suffix##m2(convert2um2( \
        vor(vzext_vf2(convert2um1(a0), VTraits<_Tpvec>::vlanes()*2), \
            vreinterpret_u##width2##m2(vslide1up(vreinterpret_u##width##m2(vzext_vf2(convert2um1(a1), VTraits<_Tpvec>::vlanes()*2)), 0, VTraits<_Tpvec>::vlanes()*2)), \
            VTraits<_Tpvec>::vlanes()))); \
    b0 = vget_##suffix##m1(temp, 0); \
    b1 = vget_##suffix##m1(temp, 1); \
}
OPENCV_HAL_IMPL_RVV_ZIP(v_uint8, vuint8m2_t, u8, 8, 16, OPENCV_HAL_NOP, OPENCV_HAL_NOP)
OPENCV_HAL_IMPL_RVV_ZIP(v_int8, vint8m2_t, i8, 8, 16, vreinterpret_u8m2, vreinterpret_u8m1)
OPENCV_HAL_IMPL_RVV_ZIP(v_uint16, vuint16m2_t, u16, 16, 32, OPENCV_HAL_NOP, OPENCV_HAL_NOP)
OPENCV_HAL_IMPL_RVV_ZIP(v_int16, vint16m2_t, i16, 16, 32, vreinterpret_u16m2, vreinterpret_u16m1)
OPENCV_HAL_IMPL_RVV_ZIP(v_uint32, vuint32m2_t, u32, 32, 64, OPENCV_HAL_NOP, OPENCV_HAL_NOP)
OPENCV_HAL_IMPL_RVV_ZIP(v_int32, vint32m2_t, i32, 32, 64, vreinterpret_u32m2, vreinterpret_u32m1)
OPENCV_HAL_IMPL_RVV_ZIP(v_float32, vfloat32m2_t, f32, 32, 64, vreinterpret_u32m2, vreinterpret_u32m1)

#define OPENCV_HAL_IMPL_RVV_UNPACKS(_Tpvec, width) \
inline _Tpvec v_combine_low(const _Tpvec& a, const _Tpvec& b) \
{ \
    return vslideup(a, b, VTraits<_Tpvec>::vlanes()/2, VTraits<_Tpvec>::vlanes());\
} \
inline _Tpvec v_combine_high(const _Tpvec& a, const _Tpvec& b) \
{ \
    return vslideup( \
            vslidedown(a, a, VTraits<_Tpvec>::vlanes()/2, VTraits<_Tpvec>::vlanes()), \
            vslidedown(b, b, VTraits<_Tpvec>::vlanes()/2, VTraits<_Tpvec>::vlanes()), \
            VTraits<_Tpvec>::vlanes()/2, \
            VTraits<_Tpvec>::vlanes()); \
} \
inline void v_recombine(const _Tpvec& a, const _Tpvec& b, _Tpvec& c, _Tpvec& d) \
{ \
    c = v_combine_low(a, b); \
    d = v_combine_high(a, b); \
}

OPENCV_HAL_IMPL_RVV_UNPACKS(v_uint8, 8)
OPENCV_HAL_IMPL_RVV_UNPACKS(v_int8, 8)
OPENCV_HAL_IMPL_RVV_UNPACKS(v_uint16, 16)
OPENCV_HAL_IMPL_RVV_UNPACKS(v_int16, 16)
OPENCV_HAL_IMPL_RVV_UNPACKS(v_uint32, 32)
OPENCV_HAL_IMPL_RVV_UNPACKS(v_int32, 32)
OPENCV_HAL_IMPL_RVV_UNPACKS(v_float32, 32)
#if CV_SIMD_SCALABLE_64F
OPENCV_HAL_IMPL_RVV_UNPACKS(v_float64, 64)
#endif

#define OPENCV_HAL_IMPL_RVV_INTERLEAVED(_Tpvec, _Tp, suffix, width, hwidth, vl) \
inline void v_load_deinterleave(const _Tp* ptr, v_##_Tpvec& a, v_##_Tpvec& b) \
{ \
    a = vlse##width##_v_##suffix##m1(ptr  , sizeof(_Tp)*2, VTraits<v_##_Tpvec>::vlanes()); \
    b = vlse##width##_v_##suffix##m1(ptr+1, sizeof(_Tp)*2, VTraits<v_##_Tpvec>::vlanes()); \
}\
inline void v_load_deinterleave(const _Tp* ptr, v_##_Tpvec& a, v_##_Tpvec& b, v_##_Tpvec& c) \
{ \
    a = vlse##width##_v_##suffix##m1(ptr  , sizeof(_Tp)*3, VTraits<v_##_Tpvec>::vlanes()); \
    b = vlse##width##_v_##suffix##m1(ptr+1, sizeof(_Tp)*3, VTraits<v_##_Tpvec>::vlanes()); \
    c = vlse##width##_v_##suffix##m1(ptr+2, sizeof(_Tp)*3, VTraits<v_##_Tpvec>::vlanes()); \
} \
inline void v_load_deinterleave(const _Tp* ptr, v_##_Tpvec& a, v_##_Tpvec& b, \
                                v_##_Tpvec& c, v_##_Tpvec& d) \
{ \
    \
    a = vlse##width##_v_##suffix##m1(ptr  , sizeof(_Tp)*4, VTraits<v_##_Tpvec>::vlanes()); \
    b = vlse##width##_v_##suffix##m1(ptr+1, sizeof(_Tp)*4, VTraits<v_##_Tpvec>::vlanes()); \
    c = vlse##width##_v_##suffix##m1(ptr+2, sizeof(_Tp)*4, VTraits<v_##_Tpvec>::vlanes()); \
    d = vlse##width##_v_##suffix##m1(ptr+3, sizeof(_Tp)*4, VTraits<v_##_Tpvec>::vlanes()); \
} \
inline void v_store_interleave( _Tp* ptr, const v_##_Tpvec& a, const v_##_Tpvec& b, \
                                hal::StoreMode /*mode*/=hal::STORE_UNALIGNED) \
{ \
    vsse##width(ptr, sizeof(_Tp)*2, a, VTraits<v_##_Tpvec>::vlanes()); \
    vsse##width(ptr+1, sizeof(_Tp)*2, b, VTraits<v_##_Tpvec>::vlanes()); \
} \
inline void v_store_interleave( _Tp* ptr, const v_##_Tpvec& a, const v_##_Tpvec& b, \
                                const v_##_Tpvec& c, hal::StoreMode /*mode*/=hal::STORE_UNALIGNED) \
{ \
    vsse##width(ptr, sizeof(_Tp)*3, a, VTraits<v_##_Tpvec>::vlanes()); \
    vsse##width(ptr+1, sizeof(_Tp)*3, b, VTraits<v_##_Tpvec>::vlanes()); \
    vsse##width(ptr+2, sizeof(_Tp)*3, c, VTraits<v_##_Tpvec>::vlanes()); \
} \
inline void v_store_interleave( _Tp* ptr, const v_##_Tpvec& a, const v_##_Tpvec& b, \
                                const v_##_Tpvec& c, const v_##_Tpvec& d, \
                                hal::StoreMode /*mode*/=hal::STORE_UNALIGNED ) \
{ \
    vsse##width(ptr, sizeof(_Tp)*4, a, VTraits<v_##_Tpvec>::vlanes()); \
    vsse##width(ptr+1, sizeof(_Tp)*4, b, VTraits<v_##_Tpvec>::vlanes()); \
    vsse##width(ptr+2, sizeof(_Tp)*4, c, VTraits<v_##_Tpvec>::vlanes()); \
    vsse##width(ptr+3, sizeof(_Tp)*4, d, VTraits<v_##_Tpvec>::vlanes()); \
}

OPENCV_HAL_IMPL_RVV_INTERLEAVED(uint8, uchar, u8, 8, 4, VTraits<v_uint8>::vlanes())
OPENCV_HAL_IMPL_RVV_INTERLEAVED(int8, schar, i8, 8, 4, VTraits<v_int8>::vlanes())
OPENCV_HAL_IMPL_RVV_INTERLEAVED(uint16, ushort, u16, 16, 8, VTraits<v_uint16>::vlanes())
OPENCV_HAL_IMPL_RVV_INTERLEAVED(int16, short, i16, 16, 8, VTraits<v_int16>::vlanes())
OPENCV_HAL_IMPL_RVV_INTERLEAVED(uint32, unsigned, u32, 32, 16, VTraits<v_uint32>::vlanes())
OPENCV_HAL_IMPL_RVV_INTERLEAVED(int32, int, i32, 32, 16, VTraits<v_int32>::vlanes())
OPENCV_HAL_IMPL_RVV_INTERLEAVED(float32, float, f32, 32, 16, VTraits<v_float32>::vlanes())
OPENCV_HAL_IMPL_RVV_INTERLEAVED(uint64, uint64, u64, 64, 32, VTraits<v_uint64>::vlanes())
OPENCV_HAL_IMPL_RVV_INTERLEAVED(int64, int64, i64, 64, 32, VTraits<v_int64>::vlanes())
#if CV_SIMD_SCALABLE_64F
OPENCV_HAL_IMPL_RVV_INTERLEAVED(float64, double, f64, 64, 32, VTraits<v_float64>::vlanes())
#endif

static uint64_t idx_interleave_pairs[] = { \
    0x0705060403010200, 0x0f0d0e0c0b090a08, 0x1715161413111210, 0x1f1d1e1c1b191a18, \
    0x2725262423212220, 0x2f2d2e2c2b292a28, 0x3735363433313230, 0x3f3d3e3c3b393a38, \
    0x4745464443414240, 0x4f4d4e4c4b494a48, 0x5755565453515250, 0x5f5d5e5c5b595a58, \
    0x6765666463616260, 0x6f6d6e6c6b696a68, 0x7775767473717270, 0x7f7d7e7c7b797a78};

static uint64_t idx_interleave_quads[] = { \
    0x0703060205010400, 0x0f0b0e0a0d090c08, 0x1713161215111410, 0x1f1b1e1a1d191c18, \
    0x2723262225212420, 0x2f2b2e2a2d292c28, 0x3733363235313430, 0x3f3b3e3a3d393c38, \
    0x4743464245414440, 0x4f4b4e4a4d494c48, 0x5753565255515450, 0x5f5b5e5a5d595c58, \
    0x6763666265616460, 0x6f6b6e6a6d696c68, 0x7773767275717470, 0x7f7b7e7a7d797c78};

#define OPENCV_HAL_IMPL_RVV_INTERLEAVED_PQ_NOEXPEND(_Tpvec, func) \
inline _Tpvec v_interleave_##func(const _Tpvec& vec) { \
    CV_CheckLE(VTraits<_Tpvec>::vlanes(), VTraits<_Tpvec>::max_nlanes, "RVV implementation only supports VLEN in the range [128, 1024]"); \
    vuint8m1_t vidx = vundefined_u8m1();\
    vidx = vreinterpret_u8m1(vle64_v_u64m1(idx_interleave_##func, 16)); \
    return vrgather(vec, vidx, VTraits<v_uint8>::vlanes()); \
}
OPENCV_HAL_IMPL_RVV_INTERLEAVED_PQ_NOEXPEND(v_uint8, pairs)
OPENCV_HAL_IMPL_RVV_INTERLEAVED_PQ_NOEXPEND(v_int8, pairs)
OPENCV_HAL_IMPL_RVV_INTERLEAVED_PQ_NOEXPEND(v_uint8, quads)
OPENCV_HAL_IMPL_RVV_INTERLEAVED_PQ_NOEXPEND(v_int8, quads)

#define OPENCV_HAL_IMPL_RVV_INTERLEAVED_PQ(_Tpvec, width, vzext_vfx, func) \
inline _Tpvec v_interleave_##func(const _Tpvec& vec) { \
    CV_CheckLE(VTraits<_Tpvec>::vlanes(), VTraits<_Tpvec>::max_nlanes, "RVV implementation only supports VLEN in the range [128, 1024]"); \
    vuint##width##m1_t vidx = vundefined_u##width##m1();\
    vidx = vget_u##width##m1(vzext_vfx(vreinterpret_u8m1(vle64_v_u64m1(idx_interleave_##func, 16)), VTraits<v_uint8>::vlanes()), 0); \
    return vrgather(vec, vidx, VTraits<_Tpvec>::vlanes()); \
}

OPENCV_HAL_IMPL_RVV_INTERLEAVED_PQ(v_uint16, 16, vzext_vf2, pairs)
OPENCV_HAL_IMPL_RVV_INTERLEAVED_PQ(v_int16, 16, vzext_vf2, pairs)
OPENCV_HAL_IMPL_RVV_INTERLEAVED_PQ(v_uint32, 32, vzext_vf4, pairs)
OPENCV_HAL_IMPL_RVV_INTERLEAVED_PQ(v_int32, 32, vzext_vf4, pairs)
OPENCV_HAL_IMPL_RVV_INTERLEAVED_PQ(v_float32, 32, vzext_vf4, pairs)

OPENCV_HAL_IMPL_RVV_INTERLEAVED_PQ(v_uint16, 16, vzext_vf2, quads)
OPENCV_HAL_IMPL_RVV_INTERLEAVED_PQ(v_int16, 16, vzext_vf2, quads)
OPENCV_HAL_IMPL_RVV_INTERLEAVED_PQ(v_uint32, 32, vzext_vf4, quads)
OPENCV_HAL_IMPL_RVV_INTERLEAVED_PQ(v_int32, 32, vzext_vf4, quads)
OPENCV_HAL_IMPL_RVV_INTERLEAVED_PQ(v_float32, 32, vzext_vf4, quads)

//////////// PopCount //////////
static const unsigned char popCountTable[256] =
{
    0, 1, 1, 2, 1, 2, 2, 3, 1, 2, 2, 3, 2, 3, 3, 4,
    1, 2, 2, 3, 2, 3, 3, 4, 2, 3, 3, 4, 3, 4, 4, 5,
    1, 2, 2, 3, 2, 3, 3, 4, 2, 3, 3, 4, 3, 4, 4, 5,
    2, 3, 3, 4, 3, 4, 4, 5, 3, 4, 4, 5, 4, 5, 5, 6,
    1, 2, 2, 3, 2, 3, 3, 4, 2, 3, 3, 4, 3, 4, 4, 5,
    2, 3, 3, 4, 3, 4, 4, 5, 3, 4, 4, 5, 4, 5, 5, 6,
    2, 3, 3, 4, 3, 4, 4, 5, 3, 4, 4, 5, 4, 5, 5, 6,
    3, 4, 4, 5, 4, 5, 5, 6, 4, 5, 5, 6, 5, 6, 6, 7,
    1, 2, 2, 3, 2, 3, 3, 4, 2, 3, 3, 4, 3, 4, 4, 5,
    2, 3, 3, 4, 3, 4, 4, 5, 3, 4, 4, 5, 4, 5, 5, 6,
    2, 3, 3, 4, 3, 4, 4, 5, 3, 4, 4, 5, 4, 5, 5, 6,
    3, 4, 4, 5, 4, 5, 5, 6, 4, 5, 5, 6, 5, 6, 6, 7,
    2, 3, 3, 4, 3, 4, 4, 5, 3, 4, 4, 5, 4, 5, 5, 6,
    3, 4, 4, 5, 4, 5, 5, 6, 4, 5, 5, 6, 5, 6, 6, 7,
    3, 4, 4, 5, 4, 5, 5, 6, 4, 5, 5, 6, 5, 6, 6, 7,
    4, 5, 5, 6, 5, 6, 6, 7, 5, 6, 6, 7, 6, 7, 7, 8,
};
#define OPENCV_HAL_IMPL_RVV_HADD(_Tpvec, _Tpvec2, _Tm2, width, width2, suffix, add) \
static inline _Tpvec2 v_hadd(_Tpvec a) { \
    vuint##width2##m1_t oneX2 = vmv_v_x_u##width2##m1(1, VTraits<v_uint##width2>::vlanes()); \
    vuint##width##m1_t one = vreinterpret_u##width##m1(oneX2); \
    _Tm2 res = add(a, vslide1down(a, 0, VTraits<v_uint##width>::vlanes()), VTraits<v_uint##width>::vlanes()); \
    return vget_##suffix##m1(vcompress(vmseq(one, 1, VTraits<v_uint##width>::vlanes()), res, res, VTraits<v_uint##width>::vlanes()), 0); \
}
OPENCV_HAL_IMPL_RVV_HADD(v_uint8, v_uint16, vuint16m2_t, 8, 16, u16, vwaddu_vv)
OPENCV_HAL_IMPL_RVV_HADD(v_uint16, v_uint32, vuint32m2_t, 16, 32, u32, vwaddu_vv)
OPENCV_HAL_IMPL_RVV_HADD(v_uint32, v_uint64, vuint64m2_t, 32, 64, u64, vwaddu_vv)
OPENCV_HAL_IMPL_RVV_HADD(v_int8, v_int16, vint16m2_t, 8, 16, i16, vwadd_vv)
OPENCV_HAL_IMPL_RVV_HADD(v_int16, v_int32, vint32m2_t, 16, 32, i32, vwadd_vv)
OPENCV_HAL_IMPL_RVV_HADD(v_int32, v_int64, vint64m2_t, 32, 64, i64, vwadd_vv)

OPENCV_HAL_IMPL_RVV_HADD(vint32m2_t, v_int32, vint32m2_t, 16, 32, i32, vadd)
OPENCV_HAL_IMPL_RVV_HADD(vint64m2_t, v_int64, vint64m2_t, 32, 64, i64, vadd)

inline v_uint8 v_popcount(const v_uint8& a)
{
    return vloxei8(popCountTable, a, VTraits<v_uint8>::vlanes());
}
inline v_uint16 v_popcount(const v_uint16& a)
{
    return v_hadd(v_popcount(vreinterpret_u8m1(a)));
}
inline v_uint32 v_popcount(const v_uint32& a)
{
    return v_hadd(v_hadd(v_popcount(vreinterpret_u8m1(a))));
}
inline v_uint64 v_popcount(const v_uint64& a)
{
    return v_hadd(v_hadd(v_hadd(v_popcount(vreinterpret_u8m1(a)))));
}

inline v_uint8 v_popcount(const v_int8& a)
{
    return v_popcount(v_abs(a));\
}
inline v_uint16 v_popcount(const v_int16& a)
{
    return v_popcount(v_abs(a));\
}
inline v_uint32 v_popcount(const v_int32& a)
{
    return v_popcount(v_abs(a));\
}
inline v_uint64 v_popcount(const v_int64& a)
{
    // max(0 - a) is used, since v_abs does not support 64-bit integers.
    return v_popcount(v_reinterpret_as_u64(vmax(a, v_sub(v_setzero_s64(), a), VTraits<v_int64>::vlanes())));
}


//////////// SignMask ////////////
#define OPENCV_HAL_IMPL_RVV_SIGNMASK_OP(_Tpvec) \
inline int v_signmask(const _Tpvec& a) \
{ \
    uint8_t ans[4] = {0}; \
    vsm(ans, vmslt(a, 0, VTraits<_Tpvec>::vlanes()), VTraits<_Tpvec>::vlanes()); \
    return *(reinterpret_cast<int*>(ans)) & (((__int128_t)1 << VTraits<_Tpvec>::vlanes()) - 1); \
} \
inline int v_scan_forward(const _Tpvec& a) \
{ \
    return (int)vfirst(vmslt(a, 0, VTraits<_Tpvec>::vlanes()), VTraits<_Tpvec>::vlanes()); \
}

OPENCV_HAL_IMPL_RVV_SIGNMASK_OP(v_int8)
OPENCV_HAL_IMPL_RVV_SIGNMASK_OP(v_int16)
OPENCV_HAL_IMPL_RVV_SIGNMASK_OP(v_int32)
OPENCV_HAL_IMPL_RVV_SIGNMASK_OP(v_int64)

inline int64 v_signmask(const v_uint8& a)
{ return v_signmask(v_reinterpret_as_s8(a)); }
inline int64 v_signmask(const v_uint16& a)
{ return v_signmask(v_reinterpret_as_s16(a)); }
inline int v_signmask(const v_uint32& a)
{ return v_signmask(v_reinterpret_as_s32(a)); }
inline int v_signmask(const v_float32& a)
{ return v_signmask(v_reinterpret_as_s32(a)); }
inline int v_signmask(const v_uint64& a)
{ return v_signmask(v_reinterpret_as_s64(a)); }
#if CV_SIMD_SCALABLE_64F
inline int v_signmask(const v_float64& a)
{ return v_signmask(v_reinterpret_as_s64(a)); }
#endif

//////////// Scan forward ////////////
inline int v_scan_forward(const v_uint8& a)
{ return v_scan_forward(v_reinterpret_as_s8(a)); }
inline int v_scan_forward(const v_uint16& a)
{ return v_scan_forward(v_reinterpret_as_s16(a)); }
inline int v_scan_forward(const v_uint32& a)
{ return v_scan_forward(v_reinterpret_as_s32(a)); }
inline int v_scan_forward(const v_float32& a)
{ return v_scan_forward(v_reinterpret_as_s32(a)); }
inline int v_scan_forward(const v_uint64& a)
{ return v_scan_forward(v_reinterpret_as_s64(a)); }
#if CV_SIMD_SCALABLE_64F
inline int v_scan_forward(const v_float64& a)
{ return v_scan_forward(v_reinterpret_as_s64(a)); }
#endif

//////////// Pack triplets ////////////
// {A0, A1, A2, A3, B0, B1, B2, B3, C0 ...} --> {A0, A1, A2, B0, B1, B2, C0 ...}
// mask: {0,0,0,1, ...} -> {T,T,T,F, ...}
#define OPENCV_HAL_IMPL_RVV_PACK_TRIPLETS(_Tpvec, v_trunc) \
inline _Tpvec v_pack_triplets(const _Tpvec& vec) { \
    size_t vl = __cv_rvv_e8m1_nlanes; \
    vuint32m1_t one = vmv_v_x_u32m1(1, __cv_rvv_e32m1_nlanes); \
    vuint8m1_t zero = vmv_v_x_u8m1(0, vl); \
    vuint8m1_t mask = vreinterpret_u8m1(one); \
    return vcompress(vmseq(v_trunc(vslideup(zero, mask, 3, vl)), 0, vl), vec, vec, VTraits<_Tpvec>::vlanes()); \
}

OPENCV_HAL_IMPL_RVV_PACK_TRIPLETS(v_uint8, OPENCV_HAL_NOP)
OPENCV_HAL_IMPL_RVV_PACK_TRIPLETS(v_int8, OPENCV_HAL_NOP)
OPENCV_HAL_IMPL_RVV_PACK_TRIPLETS(v_uint16, vlmul_trunc_u8mf2)
OPENCV_HAL_IMPL_RVV_PACK_TRIPLETS(v_int16, vlmul_trunc_u8mf2)
OPENCV_HAL_IMPL_RVV_PACK_TRIPLETS(v_uint32, vlmul_trunc_u8mf4)
OPENCV_HAL_IMPL_RVV_PACK_TRIPLETS(v_int32, vlmul_trunc_u8mf4)
OPENCV_HAL_IMPL_RVV_PACK_TRIPLETS(v_float32, vlmul_trunc_u8mf4)
OPENCV_HAL_IMPL_RVV_PACK_TRIPLETS(v_uint64, vlmul_trunc_u8mf8)
OPENCV_HAL_IMPL_RVV_PACK_TRIPLETS(v_int64, vlmul_trunc_u8mf8)
#if CV_SIMD_SCALABLE_64F
OPENCV_HAL_IMPL_RVV_PACK_TRIPLETS(v_float64, vlmul_trunc_u8mf8)
#endif


////// FP16 support ///////

#if defined(__riscv_zfh) && __riscv_zfh
inline v_float32 v_load_expand(const float16_t* ptr)
{
    return vfwcvt_f(vle16_v_f16mf2((_Float16*)ptr, VTraits<v_float32>::vlanes()) ,VTraits<v_float32>::vlanes());;
}

inline void v_pack_store(float16_t* ptr, const v_float32& v)
{
    vse16_v_f16mf2((_Float16*)ptr, vfncvt_f_f_w_f16mf2(v, VTraits<v_float32>::vlanes()), VTraits<v_float32>::vlanes());
}
#else
inline v_float32 v_load_expand(const float16_t* ptr)
{
    float buf[32];
    for( int i = 0; i < VTraits<v_float32>::vlanes(); i++ ) buf[i] = (float)ptr[i];
    return v_load(buf);
}

inline void v_pack_store(float16_t* ptr, const v_float32& v)
{
    float buf[32];
    v_store(buf, v);
    for( int i = 0; i < VTraits<v_float32>::vlanes(); i++ ) ptr[i] = float16_t(buf[i]);
}
#endif
////////////// Rounding //////////////
inline v_int32 v_round(const v_float32& a)
{
    // return vfcvt_x(vfadd(a, 1e-6, VTraits<v_float32>::vlanes()), VTraits<v_float32>::vlanes());
    return vfcvt_x(a, VTraits<v_float32>::vlanes());
}

inline v_int32 v_floor(const v_float32& a)
{
    return vfcvt_x(vfsub(a, 0.5f - 1e-5, VTraits<v_float32>::vlanes()), VTraits<v_float32>::vlanes());
    // return vfcvt_x(a, VTraits<v_float32>::vlanes());
}

inline v_int32 v_ceil(const v_float32& a)
{
    return vfcvt_x(vfadd(a, 0.5f - 1e-5, VTraits<v_float32>::vlanes()), VTraits<v_float32>::vlanes());
}

inline v_int32 v_trunc(const v_float32& a)
{
    return vfcvt_rtz_x(a, VTraits<v_float32>::vlanes());
}
#if CV_SIMD_SCALABLE_64F
inline v_int32 v_round(const v_float64& a)
{
    return vfncvt_x(vlmul_ext_f64m2(vfadd(a, 1e-6, VTraits<v_float64>::vlanes())), VTraits<v_float32>::vlanes());
}

inline v_int32 v_round(const v_float64& a, const v_float64& b)
{
    return vfncvt_x(vset(vlmul_ext_f64m2(vfadd(a, 1e-6, VTraits<v_float64>::vlanes())), 1, b), VTraits<v_float32>::vlanes());
}

inline v_int32 v_floor(const v_float64& a)
{
    return vfncvt_x(vlmul_ext_f64m2(vfsub(a, 0.5f - 1e-6, VTraits<v_float64>::vlanes())), VTraits<v_float32>::vlanes());
}

inline v_int32 v_ceil(const v_float64& a)
{
    return vfncvt_x(vlmul_ext_f64m2(vfadd(a, 0.5f - 1e-6, VTraits<v_float64>::vlanes())), VTraits<v_float32>::vlanes());
}

inline v_int32 v_trunc(const v_float64& a)
{
    return vfncvt_rtz_x(vlmul_ext_f64m2(a), VTraits<v_float32>::vlanes());
}
#endif

//////// Dot Product ////////

// 16 >> 32
inline v_int32 v_dotprod(const v_int16& a, const v_int16& b)
{
    vint32m2_t temp1 = vwmul(a, b, VTraits<v_int16>::vlanes());
    return v_hadd(temp1);
}

inline v_int32 v_dotprod(const v_int16& a, const v_int16& b, const v_int32& c)
{
    vint32m2_t temp1 = vwmul(a, b, VTraits<v_int16>::vlanes());
    return vadd(v_hadd(temp1), c, VTraits<v_int32>::vlanes());
}

// 32 >> 64
inline v_int64 v_dotprod(const v_int32& a, const v_int32& b)
{
    vuint64m1_t one64 = vmv_v_x_u64m1(1, VTraits<v_uint64>::vlanes()); \
    vuint32m1_t one32 = vreinterpret_u32m1(one64); \
    vbool32_t mask = vmseq(one32, 1, VTraits<v_uint32>::vlanes()); \
    vint64m2_t temp1 = vwmul(a, b, VTraits<v_int32>::vlanes()); \
    vint64m2_t temp2 = vslide1down(temp1, 0, VTraits<v_int32>::vlanes());
    vint64m2_t res = vadd(temp1, temp2, VTraits<v_int32>::vlanes());
    res = vcompress(mask, res, res, VTraits<v_int32>::vlanes()); \
    return vlmul_trunc_i64m1(res); \
}
inline v_int64 v_dotprod(const v_int32& a, const v_int32& b, const v_int64& c)
{
    vuint64m1_t one64 = vmv_v_x_u64m1(1, VTraits<v_uint64>::vlanes()); \
    vuint32m1_t one32 = vreinterpret_u32m1(one64); \
    vbool32_t mask = vmseq(one32, 1, VTraits<v_uint32>::vlanes()); \
    vint64m2_t temp1 = vwmul(a, b, VTraits<v_int32>::vlanes()); \
    vint64m2_t temp2 = vslide1down(temp1, 0, VTraits<v_int32>::vlanes());
    vint64m2_t res = vadd(temp1, temp2, VTraits<v_int32>::vlanes());
    res = vcompress(mask, res, res, VTraits<v_int32>::vlanes()); \
    return vadd(vlmul_trunc_i64m1(res), c, VTraits<v_int64>::vlanes()); \
}

// 8 >> 32
inline v_uint32 v_dotprod_expand(const v_uint8& a, const v_uint8& b)
{
    vuint32m1_t one32 = vmv_v_x_u32m1(1, VTraits<v_uint32>::vlanes()); \
    vuint8m1_t one8 = vreinterpret_u8m1(one32); \
    vbool8_t mask = vmseq(one8, 1, VTraits<v_uint8>::vlanes()); \
    vuint16m2_t t0 = vwmulu(a, b, VTraits<v_uint8>::vlanes()); \
    vuint16m2_t t1= vslide1down(t0, 0, VTraits<v_uint8>::vlanes());
    vuint16m2_t t2= vslide1down(t1, 0, VTraits<v_uint8>::vlanes());
    vuint16m2_t t3= vslide1down(t2, 0, VTraits<v_uint8>::vlanes());
    vuint32m4_t res = vadd(vwaddu_vv(t2, t3, VTraits<v_uint8>::vlanes()), vwaddu_vv(t0, t1, VTraits<v_uint8>::vlanes()), VTraits<v_uint8>::vlanes());
    res = vcompress(mask, res, res, VTraits<v_uint8>::vlanes()); \
    return vlmul_trunc_u32m1(res);
}

inline v_uint32 v_dotprod_expand(const v_uint8& a, const v_uint8& b,
                                  const v_uint32& c)
{
    vuint32m1_t one32 = vmv_v_x_u32m1(1, VTraits<v_uint32>::vlanes()); \
    vuint8m1_t one8 = vreinterpret_u8m1(one32); \
    vbool8_t mask = vmseq(one8, 1, VTraits<v_uint8>::vlanes()); \
    vuint16m2_t t0 = vwmulu(a, b, VTraits<v_uint8>::vlanes()); \
    vuint16m2_t t1= vslide1down(t0, 0, VTraits<v_uint8>::vlanes());
    vuint16m2_t t2= vslide1down(t1, 0, VTraits<v_uint8>::vlanes());
    vuint16m2_t t3= vslide1down(t2, 0, VTraits<v_uint8>::vlanes());
    vuint32m4_t res = vadd(vwaddu_vv(t2, t3, VTraits<v_uint8>::vlanes()), vwaddu_vv(t0, t1, VTraits<v_uint8>::vlanes()), VTraits<v_uint8>::vlanes());
    res = vcompress(mask, res, res, VTraits<v_uint8>::vlanes()); \
    return vadd(vlmul_trunc_u32m1(res), c, VTraits<v_uint8>::vlanes());
}

inline v_int32 v_dotprod_expand(const v_int8& a, const v_int8& b)
{
    vuint32m1_t one32 = vmv_v_x_u32m1(1, VTraits<v_uint32>::vlanes()); \
    vuint8m1_t one8 = vreinterpret_u8m1(one32); \
    vbool8_t mask = vmseq(one8, 1, VTraits<v_uint8>::vlanes()); \
    vint16m2_t t0 = vwmul(a, b, VTraits<v_int8>::vlanes()); \
    vint16m2_t t1= vslide1down(t0, 0, VTraits<v_int8>::vlanes());
    vint16m2_t t2= vslide1down(t1, 0, VTraits<v_int8>::vlanes());
    vint16m2_t t3= vslide1down(t2, 0, VTraits<v_int8>::vlanes());
    vint32m4_t res = vadd(vwadd_vv(t2, t3, VTraits<v_int8>::vlanes()), vwadd_vv(t0, t1, VTraits<v_int8>::vlanes()), VTraits<v_int8>::vlanes());
    res = vcompress(mask, res, res, VTraits<v_int8>::vlanes()); \
    return vlmul_trunc_i32m1(res);
}

inline v_int32 v_dotprod_expand(const v_int8& a, const v_int8& b,
                                  const v_int32& c)
{
    vuint32m1_t one32 = vmv_v_x_u32m1(1, VTraits<v_uint32>::vlanes()); \
    vuint8m1_t one8 = vreinterpret_u8m1(one32); \
    vbool8_t mask = vmseq(one8, 1, VTraits<v_uint8>::vlanes()); \
    vint16m2_t t0 = vwmul(a, b, VTraits<v_int8>::vlanes()); \
    vint16m2_t t1= vslide1down(t0, 0, VTraits<v_int8>::vlanes());
    vint16m2_t t2= vslide1down(t1, 0, VTraits<v_int8>::vlanes());
    vint16m2_t t3= vslide1down(t2, 0, VTraits<v_int8>::vlanes());
    vint32m4_t res = vadd(vwadd_vv(t2, t3, VTraits<v_int8>::vlanes()), vwadd_vv(t0, t1, VTraits<v_int8>::vlanes()), VTraits<v_int8>::vlanes());
    res = vcompress(mask, res, res, VTraits<v_int8>::vlanes()); \
    return vadd(vlmul_trunc_i32m1(res), c, VTraits<v_int8>::vlanes());
}


// // 16 >> 64
inline v_uint64 v_dotprod_expand(const v_uint16& a, const v_uint16& b)
{
    vuint64m1_t one64 = vmv_v_x_u64m1(1, VTraits<v_uint64>::vlanes()); \
    vuint16m1_t one16 = vreinterpret_u16m1(one64); \
    vbool16_t mask = vmseq(one16, 1, VTraits<v_uint16>::vlanes()); \
    vuint32m2_t t0 = vwmulu(a, b, VTraits<v_uint16>::vlanes()); \
    vuint32m2_t t1= vslide1down(t0, 0, VTraits<v_uint16>::vlanes());
    vuint32m2_t t2= vslide1down(t1, 0, VTraits<v_uint16>::vlanes());
    vuint32m2_t t3= vslide1down(t2, 0, VTraits<v_uint16>::vlanes());
    vuint64m4_t res = vadd(vwaddu_vv(t2, t3, VTraits<v_uint16>::vlanes()), vwaddu_vv(t0, t1, VTraits<v_uint16>::vlanes()), VTraits<v_uint16>::vlanes());
    res = vcompress(mask, res, res, VTraits<v_uint16>::vlanes()); \
    return vlmul_trunc_u64m1(res);
}
inline v_uint64 v_dotprod_expand(const v_uint16& a, const v_uint16& b, const v_uint64& c)
{
    vuint64m1_t one64 = vmv_v_x_u64m1(1, VTraits<v_uint64>::vlanes()); \
    vuint16m1_t one16 = vreinterpret_u16m1(one64); \
    vbool16_t mask = vmseq(one16, 1, VTraits<v_uint16>::vlanes()); \
    vuint32m2_t t0 = vwmulu(a, b, VTraits<v_uint16>::vlanes()); \
    vuint32m2_t t1= vslide1down(t0, 0, VTraits<v_uint16>::vlanes());
    vuint32m2_t t2= vslide1down(t1, 0, VTraits<v_uint16>::vlanes());
    vuint32m2_t t3= vslide1down(t2, 0, VTraits<v_uint16>::vlanes());
    vuint64m4_t res = vadd(vwaddu_vv(t2, t3, VTraits<v_uint16>::vlanes()), vwaddu_vv(t0, t1, VTraits<v_uint16>::vlanes()), VTraits<v_uint16>::vlanes());
    res = vcompress(mask, res, res, VTraits<v_uint16>::vlanes()); \
    return vadd(vlmul_trunc_u64m1(res), c, VTraits<v_uint16>::vlanes());
}

inline v_int64 v_dotprod_expand(const v_int16& a, const v_int16& b)
{
    vuint64m1_t one64 = vmv_v_x_u64m1(1, VTraits<v_uint64>::vlanes()); \
    vuint16m1_t one16 = vreinterpret_u16m1(one64); \
    vbool16_t mask = vmseq(one16, 1, VTraits<v_uint16>::vlanes()); \
    vint32m2_t t0 = vwmul(a, b, VTraits<v_int16>::vlanes()); \
    vint32m2_t t1= vslide1down(t0, 0, VTraits<v_int16>::vlanes());
    vint32m2_t t2= vslide1down(t1, 0, VTraits<v_int16>::vlanes());
    vint32m2_t t3= vslide1down(t2, 0, VTraits<v_int16>::vlanes());
    vint64m4_t res = vadd(vwadd_vv(t2, t3, VTraits<v_int16>::vlanes()), vwadd_vv(t0, t1, VTraits<v_int16>::vlanes()), VTraits<v_int16>::vlanes());
    res = vcompress(mask, res, res, VTraits<v_int16>::vlanes()); \
    return vlmul_trunc_i64m1(res);
}
inline v_int64 v_dotprod_expand(const v_int16& a, const v_int16& b,
                                  const v_int64& c)
{
    vuint64m1_t one64 = vmv_v_x_u64m1(1, VTraits<v_uint64>::vlanes()); \
    vuint16m1_t one16 = vreinterpret_u16m1(one64); \
    vbool16_t mask = vmseq(one16, 1, VTraits<v_uint16>::vlanes()); \
    vint32m2_t t0 = vwmul(a, b, VTraits<v_int16>::vlanes()); \
    vint32m2_t t1= vslide1down(t0, 0, VTraits<v_int16>::vlanes());
    vint32m2_t t2= vslide1down(t1, 0, VTraits<v_int16>::vlanes());
    vint32m2_t t3= vslide1down(t2, 0, VTraits<v_int16>::vlanes());
    vint64m4_t res = vadd(vwadd_vv(t2, t3, VTraits<v_int16>::vlanes()), vwadd_vv(t0, t1, VTraits<v_int16>::vlanes()), VTraits<v_int16>::vlanes());
    res = vcompress(mask, res, res, VTraits<v_int16>::vlanes()); \
    return vadd(vlmul_trunc_i64m1(res), c, VTraits<v_int16>::vlanes());
}

// // 32 >> 64f
#if CV_SIMD_SCALABLE_64F
inline v_float64 v_dotprod_expand(const v_int32& a, const v_int32& b)
{ return v_cvt_f64(v_dotprod(a, b)); }
inline v_float64 v_dotprod_expand(const v_int32& a,   const v_int32& b,
                                    const v_float64& c)
{ return v_add(v_dotprod_expand(a, b) , c); }
#endif

//////// Fast Dot Product ////////
// 16 >> 32
inline v_int32 v_dotprod_fast(const v_int16& a, const v_int16& b)
{
    v_int32 zero = v_setzero_s32();
    return vredsum(zero, vwmul(a, b, VTraits<v_int16>::vlanes()), zero,  VTraits<v_int16>::vlanes());
}
inline v_int32 v_dotprod_fast(const v_int16& a, const v_int16& b, const v_int32& c)
{
    v_int32 zero = v_setzero_s32();
    return vredsum(zero, vwmul(a, b, VTraits<v_int16>::vlanes()), vredsum(zero, c, zero, VTraits<v_int32>::vlanes()),  VTraits<v_int16>::vlanes());
}

// 32 >> 64
inline v_int64 v_dotprod_fast(const v_int32& a, const v_int32& b)
{
    v_int64 zero = v_setzero_s64();
    return vredsum(zero, vwmul(a, b, VTraits<v_int32>::vlanes()), zero,  VTraits<v_int32>::vlanes());
}
inline v_int64 v_dotprod_fast(const v_int32& a, const v_int32& b, const v_int64& c)
{
    v_int64 zero = v_setzero_s64();
    return vadd(vredsum(zero, vwmul(a, b, VTraits<v_int32>::vlanes()), zero,  VTraits<v_int32>::vlanes()) , vredsum(zero, c, zero, VTraits<v_int64>::vlanes()), VTraits<v_int64>::vlanes());
}


// 8 >> 32
inline v_uint32 v_dotprod_expand_fast(const v_uint8& a, const v_uint8& b)
{
    v_uint32 zero = v_setzero_u32();
    return vwredsumu(zero, vwmulu(a, b, VTraits<v_uint8>::vlanes()), zero,  VTraits<v_uint8>::vlanes());
}
inline v_uint32 v_dotprod_expand_fast(const v_uint8& a, const v_uint8& b, const v_uint32& c)
{
    v_uint32 zero = v_setzero_u32();
    return vadd(vwredsumu(zero, vwmulu(a, b, VTraits<v_uint8>::vlanes()), zero,  VTraits<v_uint8>::vlanes()) , vredsum(zero, c, zero, VTraits<v_uint32>::vlanes()), VTraits<v_uint32>::vlanes());
}
inline v_int32 v_dotprod_expand_fast(const v_int8& a, const v_int8& b)
{
    v_int32 zero = v_setzero_s32();
    return vwredsum(zero, vwmul(a, b, VTraits<v_int8>::vlanes()), zero,  VTraits<v_int8>::vlanes());
}
inline v_int32 v_dotprod_expand_fast(const v_int8& a, const v_int8& b, const v_int32& c)
{
    v_int32 zero = v_setzero_s32();
    return vadd(vwredsum(zero, vwmul(a, b, VTraits<v_int8>::vlanes()), zero,  VTraits<v_int8>::vlanes()) , vredsum(zero, c, zero, VTraits<v_int32>::vlanes()), VTraits<v_int32>::vlanes());
}

// 16 >> 64
inline v_uint64 v_dotprod_expand_fast(const v_uint16& a, const v_uint16& b)
{
    v_uint64 zero = v_setzero_u64();
    return vwredsumu(zero, vwmulu(a, b, VTraits<v_uint16>::vlanes()), zero,  VTraits<v_uint16>::vlanes());
}
inline v_uint64 v_dotprod_expand_fast(const v_uint16& a, const v_uint16& b, const v_uint64& c)
{
    v_uint64 zero = v_setzero_u64();
    return vadd(vwredsumu(zero, vwmulu(a, b, VTraits<v_uint16>::vlanes()), zero,  VTraits<v_uint16>::vlanes()), vredsum(zero, c, zero, VTraits<v_uint64>::vlanes()), VTraits<v_uint64>::vlanes());
}
inline v_int64 v_dotprod_expand_fast(const v_int16& a, const v_int16& b)
{
    v_int64 zero = v_setzero_s64();
    return vwredsum(zero, vwmul(a, b, VTraits<v_int16>::vlanes()), zero,  VTraits<v_int16>::vlanes());
}
inline v_int64 v_dotprod_expand_fast(const v_int16& a, const v_int16& b, const v_int64& c)
{
    v_int64 zero = v_setzero_s64();
    return vadd(vwredsum(zero, vwmul(a, b, VTraits<v_int16>::vlanes()), zero,  VTraits<v_int16>::vlanes()), vredsum(zero, c, zero, VTraits<v_int64>::vlanes()), VTraits<v_int64>::vlanes());
}

// 32 >> 64f
#if CV_SIMD_SCALABLE_64F
inline v_float64 v_dotprod_expand_fast(const v_int32& a, const v_int32& b)
{ return v_cvt_f64(v_dotprod_fast(a, b)); }
inline v_float64 v_dotprod_expand_fast(const v_int32& a, const v_int32& b, const v_float64& c)
{ return v_add(v_dotprod_expand_fast(a, b) , c); }
#endif

// TODO: only 128 bit now.
inline v_float32 v_matmul(const v_float32& v, const v_float32& m0,
                            const v_float32& m1, const v_float32& m2,
                            const v_float32& m3)
{
    vfloat32m1_t res;
    res = vfmul_vf_f32m1(m0, v_extract_n(v, 0), VTraits<v_float32>::vlanes());
    res = vfmacc_vf_f32m1(res, v_extract_n(v, 1), m1, VTraits<v_float32>::vlanes());
    res = vfmacc_vf_f32m1(res, v_extract_n(v, 2), m2, VTraits<v_float32>::vlanes());
    res = vfmacc_vf_f32m1(res, v_extract_n(v, 3), m3, VTraits<v_float32>::vlanes());
    return res;
}

// TODO: only 128 bit now.
inline v_float32 v_matmuladd(const v_float32& v, const v_float32& m0,
                               const v_float32& m1, const v_float32& m2,
                               const v_float32& a)
{
    vfloat32m1_t res = vfmul_vf_f32m1(m0, v_extract_n(v,0), VTraits<v_float32>::vlanes());
    res = vfmacc_vf_f32m1(res, v_extract_n(v,1), m1, VTraits<v_float32>::vlanes());
    res = vfmacc_vf_f32m1(res, v_extract_n(v,2), m2, VTraits<v_float32>::vlanes());
    return vfadd(res, a, VTraits<v_float32>::vlanes());
}

inline void v_cleanup() {}

CV_CPU_OPTIMIZATION_HAL_NAMESPACE_END

//! @endcond

} //namespace cv

#endif //OPENCV_HAL_INTRIN_RVV_SCALABLE_HPP<|MERGE_RESOLUTION|>--- conflicted
+++ resolved
@@ -448,33 +448,7 @@
 #define OPENCV_HAL_IMPL_RVV_LUT(_Tpvec, _Tp, suffix) \
 inline _Tpvec v_lut(const _Tp* tab, const int* idx) \
 { \
-<<<<<<< HEAD
-    vuint32##suffix##_t vidx = vmul(vreinterpret_u32##suffix(vle32_v_i32##suffix(idx, VTraits<_Tpvec>::vlanes())), sizeof(_Tp), VTraits<_Tpvec>::vlanes()); \
-    return vloxei32(tab, vidx, VTraits<_Tpvec>::vlanes()); \
-} \
-inline _Tpvec v_lut_pairs(const _Tp* tab, const int* idx) \
-{ \
-    std::vector<uint> idx_; \
-    for (int i = 0; i < VTraits<v_int16>::vlanes(); ++i) { \
-        idx_.push_back(idx[i]); \
-        idx_.push_back(idx[i]+1); \
-    } \
-    vuint32##suffix##_t vidx = vmul(vle32_v_u32##suffix(idx_.data(), VTraits<_Tpvec>::vlanes()), sizeof(_Tp), VTraits<_Tpvec>::vlanes()); \
-    return vloxei32(tab, vidx, VTraits<_Tpvec>::vlanes()); \
-} \
-inline _Tpvec v_lut_quads(const _Tp* tab, const int* idx) \
-{ \
-    std::vector<uint> idx_; \
-    for (int i = 0; i < VTraits<v_int32>::vlanes(); ++i) { \
-        idx_.push_back(idx[i]); \
-        idx_.push_back(idx[i]+1); \
-        idx_.push_back(idx[i]+2); \
-        idx_.push_back(idx[i]+3); \
-    } \
-    vuint32##suffix##_t vidx = vmul(vle32_v_u32##suffix(idx_.data(), VTraits<_Tpvec>::vlanes()), sizeof(_Tp), VTraits<_Tpvec>::vlanes()); \
-=======
     auto vidx = vmul(vreinterpret_u32##suffix(vle32_v_i32##suffix(idx, VTraits<_Tpvec>::vlanes())), sizeof(_Tp), VTraits<_Tpvec>::vlanes()); \
->>>>>>> a8ec6586
     return vloxei32(tab, vidx, VTraits<_Tpvec>::vlanes()); \
 }
 OPENCV_HAL_IMPL_RVV_LUT(v_int8, schar, m4)
@@ -486,8 +460,6 @@
 OPENCV_HAL_IMPL_RVV_LUT(v_float64, double, mf2)
 #endif
 
-<<<<<<< HEAD
-=======
 #define OPENCV_HAL_IMPL_RVV_LUT_PAIRS(_Tpvec, _Tp, suffix1, suffix2, v_trunc) \
 inline _Tpvec v_lut_pairs(const _Tp* tab, const int* idx) \
 { \
@@ -537,7 +509,6 @@
 OPENCV_HAL_IMPL_RVV_LUT_QUADS(v_int32, int, mf2, m1, m1, vlmul_trunc_u32mf2)
 OPENCV_HAL_IMPL_RVV_LUT_QUADS(v_float32, float, mf2, m1, m1, vlmul_trunc_u32mf2)
 
->>>>>>> a8ec6586
 #define OPENCV_HAL_IMPL_RVV_LUT_VEC(_Tpvec, _Tp) \
 inline _Tpvec v_lut(const _Tp* tab, const v_int32& vidx) \
 { \
