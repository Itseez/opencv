--- conflicted
+++ resolved
@@ -10,8 +10,6 @@
 
 #include <algorithm>
 
-<<<<<<< HEAD
-=======
 // RVV intrinsics have been renamed in version 0.11, so we need to include
 // compatibility headers:
 // https://github.com/riscv-non-isa/rvv-intrinsic-doc/tree/master/auto-generated/rvv-v0p10-compatible-headers
@@ -21,7 +19,6 @@
 #endif
 
 
->>>>>>> d0f51972
 // Building for T-Head C906 core with RVV 0.7.1 using toolchain
 // https://github.com/T-head-Semi/xuantie-gnu-toolchain
 // with option '-march=rv64gcv0p7'
