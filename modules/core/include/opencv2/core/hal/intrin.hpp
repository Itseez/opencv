--- conflicted
+++ resolved
@@ -81,7 +81,7 @@
             return v.i; \
         } \
     \
-        static inline int_type reinterpret_from_int(int x) \
+        static inline type reinterpret_from_int(int_type x) \
         { \
             union { type l; int_type i; } v; \
             v.i = x; \
@@ -150,6 +150,14 @@
 
 #endif
 
+// AVX2 can be used together with SSE2, so
+// we define those two sets of intrinsics at once.
+// Most of the intrinsics do not conflict (the proper overloaded variant is
+// resolved by the argument types, e.g. v_float32x4 ~ SSE2, v_float32x8 ~ AVX2),
+// but some of AVX2 intrinsics get v256_ prefix instead of v_, e.g. v256_load() vs v_load().
+// Correspondingly, the wide intrinsics (which are mapped to the "widest"
+// available instruction set) will get vx_ prefix
+// (and will be mapped to v256_ counterparts) (e.g. vx_load() => v245_load())
 #if CV_AVX2
 
 #include "opencv2/core/hal/intrin_avx.hpp"
@@ -158,47 +166,21 @@
 
 //! @addtogroup core_hal_intrin
 //! @{
-
-<<<<<<< HEAD
-#ifdef CV_SIMD128
-#if CV_SIMD128
-#undef CV_SIMD
-#define CV_SIMD 1
-#endif
-#else
-=======
+namespace cv {
+
 #ifndef CV_SIMD128
-//! Set to 1 if current compiler supports vector extensions (NEON or SSE or VSX is enabled)
->>>>>>> 8b2a2b7d
 #define CV_SIMD128 0
 #endif
 
-#ifdef CV_SIMD128_64F
-#if CV_SIMD128_64F
-#undef CV_SIMD_64F
-#define CV_SIMD_64F 1
-#endif
-#else
+#ifndef CV_SIMD128_64F
 #define CV_SIMD128_64F 0
 #endif
 
-<<<<<<< HEAD
-#ifdef CV_SIMD256
-#if CV_SIMD256
-#undef CV_SIMD
-#define CV_SIMD 1
-#endif
-#else
+#ifndef CV_SIMD256
 #define CV_SIMD256 0
 #endif
-=======
-#ifndef CV_SIMD256
-//! Set to 1 if current compiler supports vector extensions (AVX2 is enabled)
-#define CV_SIMD256 0
-#endif
 
 #ifndef CV_SIMD256_64F
-//! Set to 1 if current intrinsics implementation supports 64-bit float vectors
 #define CV_SIMD256_64F 0
 #endif
 
@@ -214,48 +196,18 @@
     #define CV_SIMD 1
     #define CV_SIMD_64F CV_SIMD512_64F
     #define CV_SIMD_WIDTH 64
-    #define OPENCV_HAL_SIMD_CALL_SFX(fnc, ...) v512_##fnc(__VA_ARGS__)
 #elif CV_SIMD256
     #define CV_SIMD 1
     #define CV_SIMD_64F CV_SIMD256_64F
     #define CV_SIMD_WIDTH 32
-    #define OPENCV_HAL_SIMD_CALL_SFX(fnc, ...) v256_##fnc(__VA_ARGS__)
 #else
     #define CV_SIMD CV_SIMD128
     #define CV_SIMD_64F CV_SIMD128_64F
     #define CV_SIMD_WIDTH 16
-    #define OPENCV_HAL_SIMD_CALL_SFX(fnc, ...) v_##fnc(__VA_ARGS__)
 #endif
 
 //! @}
->>>>>>> 8b2a2b7d
-
-#ifdef CV_SIMD256_64F
-#if CV_SIMD256_64F
-#undef CV_SIMD_64F
-#define CV_SIMD_64F 1
-#endif
-#else
-#define CV_SIMD256_64F 0
-#endif
-
-#ifndef CV_SIMD128_CPP
-#define CV_SIMD128_CPP 0
-#endif
-
-#ifndef CV_SIMD
-//! Set to 1 if current compiler supports vector extensions (AVX2 is enabled)
-#define CV_SIMD 0
-#endif
-
-#ifndef CV_SIMD_64F
-//! Set to 1 if current intrinsics implementation supports 64-bit float vectors
-#define CV_SIMD_64F 0
-#endif
-
-<<<<<<< HEAD
-//! @}
-=======
+
 #if CV_SIMD512
     typedef v_uint8x64   vx_uint8;
     typedef v_int8x64    vx_int8;
@@ -286,7 +238,7 @@
     typedef v_float64x4 vx_float64;
     #endif
     #if CV_FP16
-    typedef v_float16x8 vx_float16;
+    typedef v_float16x16 vx_float16;
     #endif
 #else
     typedef v_uint8x16  vx_uint8;
@@ -306,55 +258,6 @@
     #endif
 #endif
 
-#define OPENCV_HAL_IMPL_INTRIN_WRAP(_Tpvec, _Tp, suffix)           \
-    inline _Tpvec vx_load(const _Tp* ptr)                          \
-    { return OPENCV_HAL_SIMD_CALL_SFX(load, ptr); }                \
-    inline _Tpvec vx_load_aligned(const _Tp* ptr)                  \
-    { return OPENCV_HAL_SIMD_CALL_SFX(load_aligned, ptr); }        \
-    inline _Tpvec vx_load_low(const _Tp* ptr)                      \
-    { return OPENCV_HAL_SIMD_CALL_SFX(load_low, ptr); }            \
-    inline _Tpvec vx_load_halves(const _Tp* ptr0, const _Tp* ptr1) \
-    { return OPENCV_HAL_SIMD_CALL_SFX(load_halves, ptr0, ptr1); }  \
-    inline _Tpvec vx_setzero_##suffix()                            \
-    { return OPENCV_HAL_SIMD_CALL_SFX(setzero_##suffix); }         \
-    inline _Tpvec vx_setall_##suffix(_Tp v)                        \
-    { return OPENCV_HAL_SIMD_CALL_SFX(setall_##suffix, v); }
-
-OPENCV_HAL_IMPL_INTRIN_WRAP(vx_uint8,   uchar,    u8)
-OPENCV_HAL_IMPL_INTRIN_WRAP(vx_int8,    schar,    s8)
-OPENCV_HAL_IMPL_INTRIN_WRAP(vx_uint16,  ushort,   u16)
-OPENCV_HAL_IMPL_INTRIN_WRAP(vx_int16,   short,    s16)
-OPENCV_HAL_IMPL_INTRIN_WRAP(vx_uint32,  unsigned, u32)
-OPENCV_HAL_IMPL_INTRIN_WRAP(vx_int32,   int,      s32)
-OPENCV_HAL_IMPL_INTRIN_WRAP(vx_uint64,  uint64,   u64)
-OPENCV_HAL_IMPL_INTRIN_WRAP(vx_int64,   int64,    s64)
-OPENCV_HAL_IMPL_INTRIN_WRAP(vx_float32, float,    f32)
-#if CV_SIMD_64F
-OPENCV_HAL_IMPL_INTRIN_WRAP(vx_float64, double,   f64)
-#endif
-
-#define OPENCV_HAL_IMPL_INTRIN_WRAP_EXPAND(_Tpwvec, _Tp)   \
-    inline _Tpwvec vx_load_expand(const _Tp* ptr)          \
-    { return OPENCV_HAL_SIMD_CALL_SFX(load_expand, ptr); }
-
-OPENCV_HAL_IMPL_INTRIN_WRAP_EXPAND(vx_uint16, uchar)
-OPENCV_HAL_IMPL_INTRIN_WRAP_EXPAND(vx_int16,  schar)
-OPENCV_HAL_IMPL_INTRIN_WRAP_EXPAND(vx_uint32, ushort)
-OPENCV_HAL_IMPL_INTRIN_WRAP_EXPAND(vx_int32,  short)
-OPENCV_HAL_IMPL_INTRIN_WRAP_EXPAND(vx_uint64, unsigned)
-OPENCV_HAL_IMPL_INTRIN_WRAP_EXPAND(vx_int64,  int)
-
-inline vx_uint32 vx_load_expand_q(const uchar* ptr)
-{ return OPENCV_HAL_SIMD_CALL_SFX(load_expand_q, ptr); }
-
-inline vx_int32 vx_load_expand_q(const schar* ptr)
-{ return OPENCV_HAL_SIMD_CALL_SFX(load_expand_q, ptr); }
-
-#if CV_FP16
-    inline vx_float16 vx_load_f16(const short* ptr)
-    { return OPENCV_HAL_SIMD_CALL_SFX(load_f16, ptr); }
-#endif
-
 template <typename R> struct VX_RegTrait;
 
 template <> struct VX_RegTrait<uchar> {
@@ -362,8 +265,6 @@
     typedef vx_uint16 w_reg;
     typedef vx_uint32 q_reg;
     typedef vx_uint8 u_reg;
-    static vx_uint8 zero() { return vx_setzero_u8(); }
-    static vx_uint8 all(uchar val) { return vx_setall_u8(val); }
 };
 
 template <> struct VX_RegTrait<schar> {
@@ -371,8 +272,6 @@
     typedef vx_int16 w_reg;
     typedef vx_int32 q_reg;
     typedef vx_uint8 u_reg;
-    static vx_int8 zero() { return vx_setzero_s8(); }
-    static vx_int8 all(schar val) { return vx_setall_s8(val); }
 };
 
 template <> struct VX_RegTrait<ushort> {
@@ -380,16 +279,12 @@
     typedef vx_uint32 w_reg;
     typedef vx_int16 int_reg;
     typedef vx_uint16 u_reg;
-    static vx_uint16 zero() { return vx_setzero_u16(); }
-    static vx_uint16 all(ushort val) { return vx_setall_u16(val); }
 };
 
 template <> struct VX_RegTrait<short> {
     typedef vx_int16 reg;
     typedef vx_int32 w_reg;
     typedef vx_uint16 u_reg;
-    static vx_int16 zero() { return vx_setzero_s16(); }
-    static vx_int16 all(short val) { return vx_setall_s16(val); }
 };
 
 template <> struct VX_RegTrait<unsigned> {
@@ -397,36 +292,26 @@
     typedef vx_uint64 w_reg;
     typedef vx_int32 int_reg;
     typedef vx_uint32 u_reg;
-    static vx_uint32 zero() { return vx_setzero_u32(); }
-    static vx_uint32 all(unsigned val) { return vx_setall_u32(val); }
 };
 
 template <> struct VX_RegTrait<int> {
     typedef vx_int32 reg;
     typedef vx_int64 w_reg;
     typedef vx_uint32 u_reg;
-    static vx_int32 zero() { return vx_setzero_s32(); }
-    static vx_int32 all(int val) { return vx_setall_s32(val); }
 };
 
 template <> struct VX_RegTrait<uint64> {
     typedef vx_uint64 reg;
-    static vx_uint64 zero() { return vx_setzero_u64(); }
-    static vx_uint64 all(uint64 val) { return vx_setall_u64(val); }
 };
 
 template <> struct VX_RegTrait<int64> {
     typedef vx_int64 reg;
-    static vx_int64 zero() { return vx_setzero_s64(); }
-    static vx_int64 all(int64 val) { return vx_setall_s64(val); }
 };
 
 template <> struct VX_RegTrait<float> {
     typedef vx_float32 reg;
     typedef vx_int32 int_reg;
     typedef vx_float32 u_reg;
-    static vx_float32 zero() { return vx_setzero_f32(); }
-    static vx_float32 all(float val) { return vx_setall_f32(val); }
 };
 
 #if CV_SIMD_64F
@@ -434,13 +319,8 @@
     typedef vx_float64 reg;
     typedef vx_int32 int_reg;
     typedef vx_float64 u_reg;
-    static vx_float64 zero() { return vx_setzero_f64(); }
-    static vx_float64 all(double val) { return vx_setall_f64(val); }
-};
-#endif
-
-template <typename R> struct V_RegTrait128;
->>>>>>> 8b2a2b7d
+};
+#endif
 
 //==================================================================================================
 
@@ -454,18 +334,31 @@
     inline void vx_store(typ* ptr, vtyp v) { return v_store(ptr, v); } \
     inline void vx_store_aligned(typ* ptr, vtyp v) { return v_store_aligned(ptr, v); }
 
+#define CV_INTRIN_DEFINE_WIDE_LOAD_EXPAND(typ, wtyp, prefix) \
+inline wtyp vx_load_expand(const typ* ptr) { return prefix##_load_expand(ptr); }
+
+#define CV_INTRIN_DEFINE_WIDE_LOAD_EXPAND_Q(typ, qtyp, prefix) \
+inline qtyp vx_load_expand_q(const typ* ptr) { return prefix##_load_expand_q(ptr); }
+
+#define CV_INTRIN_DEFINE_WIDE_INTRIN_WITH_EXPAND(typ, vtyp, short_typ, wtyp, qtyp, prefix, loadsfx) \
+    CV_INTRIN_DEFINE_WIDE_INTRIN(typ, vtyp, short_typ, prefix, loadsfx) \
+    CV_INTRIN_DEFINE_WIDE_LOAD_EXPAND(typ, wtyp, prefix) \
+    CV_INTRIN_DEFINE_WIDE_LOAD_EXPAND_Q(typ, qtyp, prefix)
+
 #define CV_INTRIN_DEFINE_WIDE_INTRIN_ALL_TYPES(prefix) \
-    CV_INTRIN_DEFINE_WIDE_INTRIN(uchar, v_uint8, u8, prefix, load) \
-    CV_INTRIN_DEFINE_WIDE_INTRIN(schar, v_int8, s8, prefix, load) \
+    CV_INTRIN_DEFINE_WIDE_INTRIN_WITH_EXPAND(uchar, v_uint8, u8, v_uint16, v_uint32, prefix, load) \
+    CV_INTRIN_DEFINE_WIDE_INTRIN_WITH_EXPAND(schar, v_int8, s8, v_int16, v_int32, prefix, load) \
     CV_INTRIN_DEFINE_WIDE_INTRIN(ushort, v_uint16, u16, prefix, load) \
+    CV_INTRIN_DEFINE_WIDE_LOAD_EXPAND(ushort, v_uint32, prefix) \
     CV_INTRIN_DEFINE_WIDE_INTRIN(short, v_int16, s16, prefix, load) \
+    CV_INTRIN_DEFINE_WIDE_LOAD_EXPAND(short, v_int32, prefix) \
     CV_INTRIN_DEFINE_WIDE_INTRIN(int, v_int32, s32, prefix, load) \
+    CV_INTRIN_DEFINE_WIDE_LOAD_EXPAND(int, v_int64, prefix) \
     CV_INTRIN_DEFINE_WIDE_INTRIN(unsigned, v_uint32, u32, prefix, load) \
+    CV_INTRIN_DEFINE_WIDE_LOAD_EXPAND(unsigned, v_uint64, prefix) \
     CV_INTRIN_DEFINE_WIDE_INTRIN(float, v_float32, f32, prefix, load) \
     CV_INTRIN_DEFINE_WIDE_INTRIN(int64, v_int64, s64, prefix, load) \
     CV_INTRIN_DEFINE_WIDE_INTRIN(uint64, v_uint64, u64, prefix, load)
-
-namespace cv {
 
 #ifndef CV_DOXYGEN
 CV_CPU_OPTIMIZATION_HAL_NAMESPACE_BEGIN
