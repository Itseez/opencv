--- conflicted
+++ resolved
@@ -1022,23 +1022,12 @@
 */
 CV_EXPORTS_W void flip(InputArray src, OutputArray dst, int flipCode);
 
-<<<<<<< HEAD
-
-enum RotateFlags {
-    ROTATE_90 = 0, //Rotate 90 degrees clockwise
-    ROTATE_180 = 1, //Rotate 180 degrees clockwise
-    ROTATE_270 = 2, //Rotate 270 degrees clockwise
-};
-/** @brief Rotates a 2D array in multiples of 90 degrees.
-
-=======
 enum RotateFlags {
     ROTATE_90_CLOCKWISE = 0, //Rotate 90 degrees clockwise
     ROTATE_180 = 1, //Rotate 180 degrees clockwise
     ROTATE_90_COUNTERCLOCKWISE = 2, //Rotate 270 degrees clockwise
 };
 /** @brief Rotates a 2D array in multiples of 90 degrees.
->>>>>>> 7dd3723a
 The function rotate rotates the array in one of three different ways:
 *   Rotate by 90 degrees clockwise (rotateCode = ROTATE_90).
 *   Rotate by 180 degrees clockwise (rotateCode = ROTATE_180).
