--- conflicted
+++ resolved
@@ -219,35 +219,11 @@
     KMEANS_USE_INITIAL_LABELS = 1
 };
 
-<<<<<<< HEAD
-=======
 //! @} core_cluster
-
-//! type of line
-enum LineTypes {
-    FILLED  = -1,
-    LINE_4  = 4, //!< 4-connected line
-    LINE_8  = 8, //!< 8-connected line
-    LINE_AA = 16 //!< antialiased line
-};
-
-//! Only a subset of Hershey fonts <https://en.wikipedia.org/wiki/Hershey_fonts> are supported
-enum HersheyFonts {
-    FONT_HERSHEY_SIMPLEX        = 0, //!< normal size sans-serif font
-    FONT_HERSHEY_PLAIN          = 1, //!< small size sans-serif font
-    FONT_HERSHEY_DUPLEX         = 2, //!< normal size sans-serif font (more complex than FONT_HERSHEY_SIMPLEX)
-    FONT_HERSHEY_COMPLEX        = 3, //!< normal size serif font
-    FONT_HERSHEY_TRIPLEX        = 4, //!< normal size serif font (more complex than FONT_HERSHEY_COMPLEX)
-    FONT_HERSHEY_COMPLEX_SMALL  = 5, //!< smaller version of FONT_HERSHEY_COMPLEX
-    FONT_HERSHEY_SCRIPT_SIMPLEX = 6, //!< hand-writing style font
-    FONT_HERSHEY_SCRIPT_COMPLEX = 7, //!< more complex variant of FONT_HERSHEY_SCRIPT_SIMPLEX
-    FONT_ITALIC                 = 16 //!< flag for italic font
-};
 
 //! @addtogroup core_array
 //! @{
 
->>>>>>> 2255973b
 enum ReduceTypes { REDUCE_SUM = 0, //!< the output is the sum of all rows/columns of the matrix.
                    REDUCE_AVG = 1, //!< the output is the mean vector of all rows/columns of the matrix.
                    REDUCE_MAX = 2, //!< the output is the maximum (column/row-wise) of all rows/columns of the matrix.
