/***********************************************************************
 * Software License Agreement (BSD License)
 *
 * Copyright 2008-2011  Marius Muja (mariusm@cs.ubc.ca). All rights reserved.
 * Copyright 2008-2011  David G. Lowe (lowe@cs.ubc.ca). All rights reserved.
 *
 * THE BSD LICENSE
 *
 * Redistribution and use in source and binary forms, with or without
 * modification, are permitted provided that the following conditions
 * are met:
 *
 * 1. Redistributions of source code must retain the above copyright
 *    notice, this list of conditions and the following disclaimer.
 * 2. Redistributions in binary form must reproduce the above copyright
 *    notice, this list of conditions and the following disclaimer in the
 *    documentation and/or other materials provided with the distribution.
 *
 * THIS SOFTWARE IS PROVIDED BY THE AUTHOR ``AS IS'' AND ANY EXPRESS OR
 * IMPLIED WARRANTIES, INCLUDING, BUT NOT LIMITED TO, THE IMPLIED WARRANTIES
 * OF MERCHANTABILITY AND FITNESS FOR A PARTICULAR PURPOSE ARE DISCLAIMED.
 * IN NO EVENT SHALL THE AUTHOR BE LIABLE FOR ANY DIRECT, INDIRECT,
 * INCIDENTAL, SPECIAL, EXEMPLARY, OR CONSEQUENTIAL DAMAGES (INCLUDING, BUT
 * NOT LIMITED TO, PROCUREMENT OF SUBSTITUTE GOODS OR SERVICES; LOSS OF USE,
 * DATA, OR PROFITS; OR BUSINESS INTERRUPTION) HOWEVER CAUSED AND ON ANY
 * THEORY OF LIABILITY, WHETHER IN CONTRACT, STRICT LIABILITY, OR TORT
 * (INCLUDING NEGLIGENCE OR OTHERWISE) ARISING IN ANY WAY OUT OF THE USE OF
 * THIS SOFTWARE, EVEN IF ADVISED OF THE POSSIBILITY OF SUCH DAMAGE.
 *************************************************************************/

#ifndef OPENCV_FLANN_HIERARCHICAL_CLUSTERING_INDEX_H_
#define OPENCV_FLANN_HIERARCHICAL_CLUSTERING_INDEX_H_

//! @cond IGNORED

#include <algorithm>
#include <map>
#include <limits>
#include <cmath>

#include "general.h"
#include "nn_index.h"
#include "dist.h"
#include "matrix.h"
#include "result_set.h"
#include "heap.h"
#include "allocator.h"
#include "random.h"
#include "saving.h"


namespace cvflann
{

struct HierarchicalClusteringIndexParams : public IndexParams
{
    HierarchicalClusteringIndexParams(int branching = 32,
                                      flann_centers_init_t centers_init = FLANN_CENTERS_RANDOM,
                                      int trees = 4, int leaf_size = 100)
    {
        (*this)["algorithm"] = FLANN_INDEX_HIERARCHICAL;
        // The branching factor used in the hierarchical clustering
        (*this)["branching"] = branching;
        // Algorithm used for picking the initial cluster centers
        (*this)["centers_init"] = centers_init;
        // number of parallel trees to build
        (*this)["trees"] = trees;
        // maximum leaf size
        (*this)["leaf_size"] = leaf_size;
    }
};


/**
 * Hierarchical index
 *
 * Contains a tree constructed through a hierarchical clustering
 * and other information for indexing a set of points for nearest-neighbour matching.
 */
template <typename Distance>
class HierarchicalClusteringIndex : public NNIndex<Distance>
{
public:
    typedef typename Distance::ElementType ElementType;
    typedef typename Distance::ResultType DistanceType;

private:


    typedef void (HierarchicalClusteringIndex::* centersAlgFunction)(int, int*, int, int*, int&);

    /**
     * The function used for choosing the cluster centers.
     */
    centersAlgFunction chooseCenters;



    /**
     * Chooses the initial centers in the k-means clustering in a random manner.
     *
     * Params:
     *     k = number of centers
     *     vecs = the dataset of points
     *     indices = indices in the dataset
     *     indices_length = length of indices vector
     *
     */
    void chooseCentersRandom(int k, int* dsindices, int indices_length, int* centers, int& centers_length)
    {
        UniqueRandom r(indices_length);

        int index;
        for (index=0; index<k; ++index) {
            bool duplicate = true;
            int rnd;
            while (duplicate) {
                duplicate = false;
                rnd = r.next();
                if (rnd<0) {
                    centers_length = index;
                    return;
                }

                centers[index] = dsindices[rnd];

                for (int j=0; j<index; ++j) {
                    DistanceType sq = distance(dataset[centers[index]], dataset[centers[j]], dataset.cols);
                    if (sq<1e-16) {
                        duplicate = true;
                    }
                }
            }
        }

        centers_length = index;
    }


    /**
     * Chooses the initial centers in the k-means using Gonzales' algorithm
     * so that the centers are spaced apart from each other.
     *
     * Params:
     *     k = number of centers
     *     vecs = the dataset of points
     *     indices = indices in the dataset
     * Returns:
     */
    void chooseCentersGonzales(int k, int* dsindices, int indices_length, int* centers, int& centers_length)
    {
        int n = indices_length;

        int rnd = rand_int(n);
        CV_DbgAssert(rnd >=0 && rnd < n);

        centers[0] = dsindices[rnd];

        int index;
        for (index=1; index<k; ++index) {

            int best_index = -1;
            DistanceType best_val = 0;
            for (int j=0; j<n; ++j) {
                DistanceType dist = distance(dataset[centers[0]],dataset[dsindices[j]],dataset.cols);
                for (int i=1; i<index; ++i) {
                    DistanceType tmp_dist = distance(dataset[centers[i]],dataset[dsindices[j]],dataset.cols);
                    if (tmp_dist<dist) {
                        dist = tmp_dist;
                    }
                }
                if (dist>best_val) {
                    best_val = dist;
                    best_index = j;
                }
            }
            if (best_index!=-1) {
                centers[index] = dsindices[best_index];
            }
            else {
                break;
            }
        }
        centers_length = index;
    }


    /**
     * Chooses the initial centers in the k-means using the algorithm
     * proposed in the KMeans++ paper:
     * Arthur, David; Vassilvitskii, Sergei - k-means++: The Advantages of Careful Seeding
     *
     * Implementation of this function was converted from the one provided in Arthur's code.
     *
     * Params:
     *     k = number of centers
     *     vecs = the dataset of points
     *     indices = indices in the dataset
     * Returns:
     */
    void chooseCentersKMeanspp(int k, int* dsindices, int indices_length, int* centers, int& centers_length)
    {
        int n = indices_length;

        double currentPot = 0;
        DistanceType* closestDistSq = new DistanceType[n];

        // Choose one random center and set the closestDistSq values
        int index = rand_int(n);
        CV_DbgAssert(index >=0 && index < n);
        centers[0] = dsindices[index];

        // Computing distance^2 will have the advantage of even higher probability further to pick new centers
        // far from previous centers (and this complies to "k-means++: the advantages of careful seeding" article)
        for (int i = 0; i < n; i++) {
            closestDistSq[i] = distance(dataset[dsindices[i]], dataset[dsindices[index]], dataset.cols);
            closestDistSq[i] = ensureSquareDistance<Distance>( closestDistSq[i] );
            currentPot += closestDistSq[i];
        }


        const int numLocalTries = 1;

        // Choose each center
        int centerCount;
        for (centerCount = 1; centerCount < k; centerCount++) {

            // Repeat several trials
            double bestNewPot = -1;
            int bestNewIndex = 0;
            for (int localTrial = 0; localTrial < numLocalTries; localTrial++) {

                // Choose our center - have to be slightly careful to return a valid answer even accounting
                // for possible rounding errors
                double randVal = rand_double(currentPot);
                for (index = 0; index < n-1; index++) {
                    if (randVal <= closestDistSq[index]) break;
                    else randVal -= closestDistSq[index];
                }

                // Compute the new potential
                double newPot = 0;
                for (int i = 0; i < n; i++) {
                    DistanceType dist = distance(dataset[dsindices[i]], dataset[dsindices[index]], dataset.cols);
                    newPot += std::min( ensureSquareDistance<Distance>(dist), closestDistSq[i] );
                }

                // Store the best result
                if ((bestNewPot < 0)||(newPot < bestNewPot)) {
                    bestNewPot = newPot;
                    bestNewIndex = index;
                }
            }

            // Add the appropriate center
            centers[centerCount] = dsindices[bestNewIndex];
            currentPot = bestNewPot;
            for (int i = 0; i < n; i++) {
                DistanceType dist = distance(dataset[dsindices[i]], dataset[dsindices[bestNewIndex]], dataset.cols);
                closestDistSq[i] = std::min( ensureSquareDistance<Distance>(dist), closestDistSq[i] );
            }
        }

        centers_length = centerCount;

        delete[] closestDistSq;
    }


    /**
     * Chooses the initial centers in a way inspired by Gonzales (by Pierre-Emmanuel Viel):
     * select the first point of the list as a candidate, then parse the points list. If another
     * point is further than current candidate from the other centers, test if it is a good center
     * of a local aggregation. If it is, replace current candidate by this point. And so on...
     *
     * Used with KMeansIndex that computes centers coordinates by averaging positions of clusters points,
     * this doesn't make a real difference with previous methods. But used with HierarchicalClusteringIndex
     * class that pick centers among existing points instead of computing the barycenters, there is a real
     * improvement.
     *
     * Params:
     *     k = number of centers
     *     vecs = the dataset of points
     *     indices = indices in the dataset
     * Returns:
     */
    void GroupWiseCenterChooser(int k, int* dsindices, int indices_length, int* centers, int& centers_length)
    {
        const float kSpeedUpFactor = 1.3f;

        int n = indices_length;

        DistanceType* closestDistSq = new DistanceType[n];

        // Choose one random center and set the closestDistSq values
        int index = rand_int(n);
        CV_DbgAssert(index >=0 && index < n);
        centers[0] = dsindices[index];

        for (int i = 0; i < n; i++) {
            closestDistSq[i] = distance(dataset[dsindices[i]], dataset[dsindices[index]], dataset.cols);
        }


        // Choose each center
        int centerCount;
        for (centerCount = 1; centerCount < k; centerCount++) {

            // Repeat several trials
            double bestNewPot = -1;
            int bestNewIndex = 0;
            DistanceType furthest = 0;
            for (index = 0; index < n; index++) {

                // We will test only the potential of the points further than current candidate
                if( closestDistSq[index] > kSpeedUpFactor * (float)furthest ) {

                    // Compute the new potential
                    double newPot = 0;
                    for (int i = 0; i < n; i++) {
                        newPot += std::min( distance(dataset[dsindices[i]], dataset[dsindices[index]], dataset.cols)
                                            , closestDistSq[i] );
                    }

                    // Store the best result
                    if ((bestNewPot < 0)||(newPot <= bestNewPot)) {
                        bestNewPot = newPot;
                        bestNewIndex = index;
                        furthest = closestDistSq[index];
                    }
                }
            }

            // Add the appropriate center
            centers[centerCount] = dsindices[bestNewIndex];
            for (int i = 0; i < n; i++) {
                closestDistSq[i] = std::min( distance(dataset[dsindices[i]], dataset[dsindices[bestNewIndex]], dataset.cols)
                                             , closestDistSq[i] );
            }
        }

        centers_length = centerCount;

        delete[] closestDistSq;
    }


public:


    /**
     * Index constructor
     *
     * Params:
     *          inputData = dataset with the input features
     *          params = parameters passed to the hierarchical k-means algorithm
     */
    HierarchicalClusteringIndex(const Matrix<ElementType>& inputData, const IndexParams& index_params = HierarchicalClusteringIndexParams(),
                                Distance d = Distance())
        : dataset(inputData), params(index_params), root(NULL), indices(NULL), distance(d)
    {
        memoryCounter = 0;

        size_ = dataset.rows;
        veclen_ = dataset.cols;

        branching_ = get_param(params,"branching",32);
        centers_init_ = get_param(params,"centers_init", FLANN_CENTERS_RANDOM);
        trees_ = get_param(params,"trees",4);
        leaf_size_ = get_param(params,"leaf_size",100);

        if (centers_init_==FLANN_CENTERS_RANDOM) {
            chooseCenters = &HierarchicalClusteringIndex::chooseCentersRandom;
        }
        else if (centers_init_==FLANN_CENTERS_GONZALES) {
            chooseCenters = &HierarchicalClusteringIndex::chooseCentersGonzales;
        }
        else if (centers_init_==FLANN_CENTERS_KMEANSPP) {
            chooseCenters = &HierarchicalClusteringIndex::chooseCentersKMeanspp;
        }
        else if (centers_init_==FLANN_CENTERS_GROUPWISE) {
            chooseCenters = &HierarchicalClusteringIndex::GroupWiseCenterChooser;
        }
        else {
            throw FLANNException("Unknown algorithm for choosing initial centers.");
        }

        root = new NodePtr[trees_];
        indices = new int*[trees_];

        for (int i=0; i<trees_; ++i) {
            root[i] = NULL;
            indices[i] = NULL;
        }
    }

    HierarchicalClusteringIndex(const HierarchicalClusteringIndex&);
    HierarchicalClusteringIndex& operator=(const HierarchicalClusteringIndex&);

    /**
     * Index destructor.
     *
     * Release the memory used by the index.
     */
    virtual ~HierarchicalClusteringIndex()
    {
        free_elements();

        if (root!=NULL) {
            delete[] root;
        }

        if (indices!=NULL) {
            delete[] indices;
        }
    }


    /**
     * Release the inner elements of indices[]
     */
    void free_elements()
    {
        if (indices!=NULL) {
            for(int i=0; i<trees_; ++i) {
                if (indices[i]!=NULL) {
                    delete[] indices[i];
                    indices[i] = NULL;
                }
            }
        }
    }


    /**
     *  Returns size of index.
     */
    size_t size() const CV_OVERRIDE
    {
        return size_;
    }

    /**
     * Returns the length of an index feature.
     */
    size_t veclen() const CV_OVERRIDE
    {
        return veclen_;
    }


    /**
     * Computes the inde memory usage
     * Returns: memory used by the index
     */
    int usedMemory() const CV_OVERRIDE
    {
        return pool.usedMemory+pool.wastedMemory+memoryCounter;
    }

    /**
     * Builds the index
     */
    void buildIndex() CV_OVERRIDE
    {
        if (branching_<2) {
            throw FLANNException("Branching factor must be at least 2");
        }

        free_elements();

        for (int i=0; i<trees_; ++i) {
            indices[i] = new int[size_];
            for (size_t j=0; j<size_; ++j) {
                indices[i][j] = (int)j;
            }
            root[i] = pool.allocate<Node>();
            computeClustering(root[i], indices[i], (int)size_, branching_,0);
        }
    }


    flann_algorithm_t getType() const CV_OVERRIDE
    {
        return FLANN_INDEX_HIERARCHICAL;
    }


    void saveIndex(FILE* stream) CV_OVERRIDE
    {
        save_value(stream, branching_);
        save_value(stream, trees_);
        save_value(stream, centers_init_);
        save_value(stream, leaf_size_);
        save_value(stream, memoryCounter);
        for (int i=0; i<trees_; ++i) {
            save_value(stream, *indices[i], size_);
            save_tree(stream, root[i], i);
        }

    }


    void loadIndex(FILE* stream) CV_OVERRIDE
    {
        free_elements();

        if (root!=NULL) {
            delete[] root;
        }

        if (indices!=NULL) {
            delete[] indices;
        }

        load_value(stream, branching_);
        load_value(stream, trees_);
        load_value(stream, centers_init_);
        load_value(stream, leaf_size_);
        load_value(stream, memoryCounter);

        indices = new int*[trees_];
        root = new NodePtr[trees_];
        for (int i=0; i<trees_; ++i) {
            indices[i] = new int[size_];
            load_value(stream, *indices[i], size_);
            load_tree(stream, root[i], i);
        }

        params["algorithm"] = getType();
        params["branching"] = branching_;
        params["trees"] = trees_;
        params["centers_init"] = centers_init_;
        params["leaf_size"] = leaf_size_;
    }


    /**
     * Find set of nearest neighbors to vec. Their indices are stored inside
     * the result object.
     *
     * Params:
     *     result = the result object in which the indices of the nearest-neighbors are stored
     *     vec = the vector for which to search the nearest neighbors
     *     searchParams = parameters that influence the search algorithm (checks)
     */
    void findNeighbors(ResultSet<DistanceType>& result, const ElementType* vec, const SearchParams& searchParams) CV_OVERRIDE
    {

        const int maxChecks = get_param(searchParams,"checks",32);
<<<<<<< HEAD
        const bool explore_all_trees = get_param(searchParams,"explore_all_trees",false);
=======
>>>>>>> a9f5c192

        // Priority queue storing intermediate branches in the best-bin-first search
        Heap<BranchSt>* heap = new Heap<BranchSt>((int)size_);

        std::vector<bool> checked(size_,false);
        int checks = 0;
        for (int i=0; i<trees_; ++i) {
<<<<<<< HEAD
            findNN(root[i], result, vec, checks, maxChecks, heap, checked, explore_all_trees);
            if (!explore_all_trees && (checks >= maxChecks) && result.full())
=======
            findNN(root[i], result, vec, checks, maxChecks, heap, checked);
            if ((checks >= maxChecks) && result.full())
>>>>>>> a9f5c192
                break;
        }

        BranchSt branch;
        while (heap->popMin(branch) && (checks<maxChecks || !result.full())) {
            NodePtr node = branch.node;
            findNN(node, result, vec, checks, maxChecks, heap, checked, false);
        }

        delete heap;

        CV_Assert(result.full());
    }

    IndexParams getParameters() const CV_OVERRIDE
    {
        return params;
    }


private:

    /**
     * Structure representing a node in the hierarchical k-means tree.
     */
    struct Node
    {
        /**
         * The cluster center index
         */
        int pivot;
        /**
         * The cluster size (number of points in the cluster)
         */
        int size;
        /**
         * Child nodes (only for non-terminal nodes)
         */
        Node** childs;
        /**
         * Node points (only for terminal nodes)
         */
        int* indices;
        /**
         * Level
         */
        int level;
    };
    typedef Node* NodePtr;



    /**
     * Alias definition for a nicer syntax.
     */
    typedef BranchStruct<NodePtr, DistanceType> BranchSt;



    void save_tree(FILE* stream, NodePtr node, int num)
    {
        save_value(stream, *node);
        if (node->childs==NULL) {
            int indices_offset = (int)(node->indices - indices[num]);
            save_value(stream, indices_offset);
        }
        else {
            for(int i=0; i<branching_; ++i) {
                save_tree(stream, node->childs[i], num);
            }
        }
    }


    void load_tree(FILE* stream, NodePtr& node, int num)
    {
        node = pool.allocate<Node>();
        load_value(stream, *node);
        if (node->childs==NULL) {
            int indices_offset;
            load_value(stream, indices_offset);
            node->indices = indices[num] + indices_offset;
        }
        else {
            node->childs = pool.allocate<NodePtr>(branching_);
            for(int i=0; i<branching_; ++i) {
                load_tree(stream, node->childs[i], num);
            }
        }
    }




    void computeLabels(int* dsindices, int indices_length,  int* centers, int centers_length, int* labels, DistanceType& cost)
    {
        cost = 0;
        for (int i=0; i<indices_length; ++i) {
            ElementType* point = dataset[dsindices[i]];
            DistanceType dist = distance(point, dataset[centers[0]], veclen_);
            labels[i] = 0;
            for (int j=1; j<centers_length; ++j) {
                DistanceType new_dist = distance(point, dataset[centers[j]], veclen_);
                if (dist>new_dist) {
                    labels[i] = j;
                    dist = new_dist;
                }
            }
            cost += dist;
        }
    }

    /**
     * The method responsible with actually doing the recursive hierarchical
     * clustering
     *
     * Params:
     *     node = the node to cluster
     *     indices = indices of the points belonging to the current node
     *     branching = the branching factor to use in the clustering
     *
     * TODO: for 1-sized clusters don't store a cluster center (it's the same as the single cluster point)
     */
    void computeClustering(NodePtr node, int* dsindices, int indices_length, int branching, int level)
    {
        node->size = indices_length;
        node->level = level;

        if (indices_length < leaf_size_) { // leaf node
            node->indices = dsindices;
            std::sort(node->indices,node->indices+indices_length);
            node->childs = NULL;
            return;
        }

        std::vector<int> centers(branching);
        std::vector<int> labels(indices_length);

        int centers_length;
        (this->*chooseCenters)(branching, dsindices, indices_length, &centers[0], centers_length);

        if (centers_length<branching) {
            node->indices = dsindices;
            std::sort(node->indices,node->indices+indices_length);
            node->childs = NULL;
            return;
        }


        //	assign points to clusters
        DistanceType cost;
        computeLabels(dsindices, indices_length, &centers[0], centers_length, &labels[0], cost);

        node->childs = pool.allocate<NodePtr>(branching);
        int start = 0;
        int end = start;
        for (int i=0; i<branching; ++i) {
            for (int j=0; j<indices_length; ++j) {
                if (labels[j]==i) {
                    std::swap(dsindices[j],dsindices[end]);
                    std::swap(labels[j],labels[end]);
                    end++;
                }
            }

            node->childs[i] = pool.allocate<Node>();
            node->childs[i]->pivot = centers[i];
            node->childs[i]->indices = NULL;
            computeClustering(node->childs[i],dsindices+start, end-start, branching, level+1);
            start=end;
        }
    }



    /**
     * Performs one descent in the hierarchical k-means tree. The branches not
     * visited are stored in a priority queue.
     *
     * Params:
     *      node = node to explore
     *      result = container for the k-nearest neighbors found
     *      vec = query points
     *      checks = how many points in the dataset have been checked so far
     *      maxChecks = maximum dataset points to checks
     */


    void findNN(NodePtr node, ResultSet<DistanceType>& result, const ElementType* vec, int& checks, int maxChecks,
                Heap<BranchSt>* heap, std::vector<bool>& checked, bool explore_all_trees = false)
    {
        if (node->childs==NULL) {
<<<<<<< HEAD
            if (!explore_all_trees && (checks>=maxChecks) && result.full()) {
=======
            if ((checks>=maxChecks) && result.full()) {
>>>>>>> a9f5c192
                return;
            }
            for (int i=0; i<node->size; ++i) {
                int index = node->indices[i];
                if (!checked[index]) {
                    DistanceType dist = distance(dataset[index], vec, veclen_);
                    result.addPoint(dist, index);
                    checked[index] = true;
                    ++checks;
                }
            }
        }
        else {
            DistanceType* domain_distances = new DistanceType[branching_];
            int best_index = 0;
            domain_distances[best_index] = distance(vec, dataset[node->childs[best_index]->pivot], veclen_);
            for (int i=1; i<branching_; ++i) {
                domain_distances[i] = distance(vec, dataset[node->childs[i]->pivot], veclen_);
                if (domain_distances[i]<domain_distances[best_index]) {
                    best_index = i;
                }
            }
            for (int i=0; i<branching_; ++i) {
                if (i!=best_index) {
                    heap->insert(BranchSt(node->childs[i],domain_distances[i]));
                }
            }
            delete[] domain_distances;
            findNN(node->childs[best_index],result,vec, checks, maxChecks, heap, checked, explore_all_trees);
        }
    }

private:


    /**
     * The dataset used by this index
     */
    const Matrix<ElementType> dataset;

    /**
     * Parameters used by this index
     */
    IndexParams params;


    /**
     * Number of features in the dataset.
     */
    size_t size_;

    /**
     * Length of each feature.
     */
    size_t veclen_;

    /**
     * The root node in the tree.
     */
    NodePtr* root;

    /**
     *  Array of indices to vectors in the dataset.
     */
    int** indices;


    /**
     * The distance
     */
    Distance distance;

    /**
     * Pooled memory allocator.
     *
     * Using a pooled memory allocator is more efficient
     * than allocating memory directly when there is a large
     * number small of memory allocations.
     */
    PooledAllocator pool;

    /**
     * Memory occupied by the index.
     */
    int memoryCounter;

    /** index parameters */
    int branching_;
    int trees_;
    flann_centers_init_t centers_init_;
    int leaf_size_;


};

}

//! @endcond

#endif /* OPENCV_FLANN_HIERARCHICAL_CLUSTERING_INDEX_H_ */<|MERGE_RESOLUTION|>--- conflicted
+++ resolved
@@ -548,10 +548,7 @@
     {
 
         const int maxChecks = get_param(searchParams,"checks",32);
-<<<<<<< HEAD
         const bool explore_all_trees = get_param(searchParams,"explore_all_trees",false);
-=======
->>>>>>> a9f5c192
 
         // Priority queue storing intermediate branches in the best-bin-first search
         Heap<BranchSt>* heap = new Heap<BranchSt>((int)size_);
@@ -559,13 +556,8 @@
         std::vector<bool> checked(size_,false);
         int checks = 0;
         for (int i=0; i<trees_; ++i) {
-<<<<<<< HEAD
             findNN(root[i], result, vec, checks, maxChecks, heap, checked, explore_all_trees);
             if (!explore_all_trees && (checks >= maxChecks) && result.full())
-=======
-            findNN(root[i], result, vec, checks, maxChecks, heap, checked);
-            if ((checks >= maxChecks) && result.full())
->>>>>>> a9f5c192
                 break;
         }
 
@@ -758,11 +750,7 @@
                 Heap<BranchSt>* heap, std::vector<bool>& checked, bool explore_all_trees = false)
     {
         if (node->childs==NULL) {
-<<<<<<< HEAD
             if (!explore_all_trees && (checks>=maxChecks) && result.full()) {
-=======
-            if ((checks>=maxChecks) && result.full()) {
->>>>>>> a9f5c192
                 return;
             }
             for (int i=0; i<node->size; ++i) {
