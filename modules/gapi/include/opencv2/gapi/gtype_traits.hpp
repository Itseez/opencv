--- conflicted
+++ resolved
@@ -41,7 +41,6 @@
         GOPAQUE,      // a cv::GOpaqueU (note - exactly GOpaqueU, not GOpaque<T>!)
     };
 
-<<<<<<< HEAD
     // This enum captures some information about T in GArray<T> and GOpaque<T>
     enum class ArgSpec: int
     {
@@ -67,7 +66,7 @@
     {
         static constexpr const ArgSpec spec = ArgSpec::RECT;
     };
-=======
+
     enum class OpaqueKind: int
     {
         CV_UNKNOWN,    // Unknown, generic, opaque-to-GAPI data type unsupported in graph seriallization
@@ -91,7 +90,6 @@
     template<> struct GOpaqueTraits<cv::Point>   { static constexpr const OpaqueKind kind = OpaqueKind::CV_POINT; };
     template<> struct GOpaqueTraits<cv::Mat>     { static constexpr const OpaqueKind kind = OpaqueKind::CV_MAT; };
     template<> struct GOpaqueTraits<cv::Rect>    { static constexpr const OpaqueKind kind = OpaqueKind::CV_RECT; };
->>>>>>> 44d473fb
 
     // Describe G-API types (G-types) with traits.  Mostly used by
     // cv::GArg to store meta information about types passed into
