// This file is part of OpenCV project.
// It is subject to the license terms in the LICENSE file found in the top-level directory
// of this distribution and at http://opencv.org/license.html.
//
// Copyright (C) 2018-2019 Intel Corporation


#ifndef OPENCV_GAPI_RENDER_HPP
#define OPENCV_GAPI_RENDER_HPP

#include <string>
#include <vector>

#include <opencv2/gapi.hpp>

#include <opencv2/gapi/opencv_includes.hpp>
#include <opencv2/gapi/util/variant.hpp>
#include <opencv2/gapi/own/exports.hpp>
#include <opencv2/gapi/own/scalar.hpp>


/** \defgroup gapi_draw G-API Drawing and composition functionality
 *  @{
 *
 *  @brief Functions for in-graph drawing.
 *
 *  @note This is a Work in Progress functionality and APIs may
 *  change in the future releases.
 *
 *  G-API can do some in-graph drawing with a generic operations and a
 *  set of [rendering primitives](@ref gapi_draw_prims).
 *  In contrast with traditional OpenCV, in G-API user need to form a
 *  *rendering list* of primitives to draw. This list can be built
 *  manually or generated within a graph. This list is passed to
 *  [special operations or functions](@ref gapi_draw_api) where all
 *  primitives are interpreted and applied to the image.
 *
 *  For example, in a complex pipeline a list of detected objects
 *  can be translated in-graph to a list of cv::gapi::wip::draw::Rect
 *  primitives to highlight those with bounding boxes, or a list of
 *  detected faces can be translated in-graph to a list of
 *  cv::gapi::wip::draw::Mosaic primitives to hide sensitive content
 *  or protect privacy.
 *
 *  Like any other operations, rendering in G-API can be reimplemented
 *  by different backends. Currently only an OpenCV-based backend is
 *  available.
 *
 *  In addition to the graph-level operations, there are also regular
 *  (immediate) OpenCV-like functions are available -- see
 *  cv::gapi::wip::draw::render(). These functions are just wrappers
 *  over regular G-API and build the rendering graphs on the fly, so
 *  take compilation arguments as parameters.
 *
 *  Currently this API is more machine-oriented than human-oriented.
 *  The main purpose is to translate a set of domain-specific objects
 *  to a list of primitives to draw. For example, in order to generate
 *  a picture like this:
 *
 *  ![](modules/gapi/doc/pics/render_example.png)
 *
 *  Rendering list needs to be generated as follows:
 *
 *  @include modules/gapi/samples/draw_example.cpp
 *
 *  @defgroup gapi_draw_prims Drawing primitives
 *  @defgroup gapi_draw_api Drawing operations and functions
 *  @}
 */

namespace cv
{
namespace gapi
{
namespace wip
{
namespace draw
{

/**
 * @brief This structure enables freetype library for text rendering
 */
struct freetype_font
{
    /*@{*/
    std::string path; //!< The path to the font file (.ttf)
    /*@{*/
};

//! @addtogroup gapi_draw_prims
//! @{
/**
 * @brief This structure represents a text string to draw.
 *
 * Parameters match cv::putText().
 */
struct Text
{
    /*@{*/
    std::string text;               //!< The text string to be drawn
    cv::Point   org;                //!< The bottom-left corner of the text string in the image
    int         ff;                 //!< The font type, see #HersheyFonts
    double      fs;                 //!< The font scale factor that is multiplied by the font-specific base size
    cv::Scalar  color;              //!< The text color
    int         thick;              //!< The thickness of the lines used to draw a text
    int         lt;                 //!< The line type. See #LineTypes
    bool        bottom_left_origin; //!< When true, the image data origin is at the bottom-left corner. Otherwise, it is at the top-left corner
    /*@{*/
};

/**
<<<<<<< HEAD
 * @brief This structure represents a rectangle to draw.
 *
 * Parameters match cv::rectangle().
=======
 * A structure to represent parameters for drawing a text string using FreeType library
 */
struct FText
{
    /*@{*/
    std::wstring text;              //!< The text string to be drawn
    cv::Point    org;               //!< The bottom-left corner of the text string in the image
    int          fh;                //!< The height of text
    cv::Scalar   color;             //!< The text color
    /*@{*/
};

/**
 * A structure to represent parameters for drawing a rectangle
>>>>>>> 529a241a
 */
struct Rect
{
    cv::Rect   rect;  //!< Coordinates of the rectangle
    cv::Scalar color; //!< The rectangle color or brightness (grayscale image)
    int        thick; //!< The thickness of lines that make up the rectangle. Negative values, like #FILLED, mean that the function has to draw a filled rectangle
    int        lt;    //!< The type of the line. See #LineTypes
    int        shift; //!< The number of fractional bits in the point coordinates
};

/**
 * @brief This structure represents a circle to draw.
 *
 * Parameters match cv::circle().
 */
struct Circle
{
    cv::Point  center; //!< The center of the circle
    int        radius; //!< The radius of the circle
    cv::Scalar color;  //!< The color of the  circle
    int        thick;  //!< The thickness of the circle outline, if positive. Negative values, like #FILLED, mean that a filled circle is to be drawn
    int        lt;     //!< The Type of the circle boundary. See #LineTypes
    int        shift;  //!< The Number of fractional bits in the coordinates of the center and in the radius value
};

/**
 * @brief This structure represents a line to draw.
 *
 * Parameters match cv::line().
 */
struct Line
{
    cv::Point  pt1;    //!< The first point of the line segment
    cv::Point  pt2;    //!< The second point of the line segment
    cv::Scalar color;  //!< The line color
    int        thick;  //!< The thickness of line
    int        lt;     //!< The Type of the line. See #LineTypes
    int        shift;  //!< The number of fractional bits in the point coordinates
};

/**
 * @brief This structure represents a mosaicing operation.
 *
 * Mosaicing is a very basic method to obfuscate regions in the image.
 */
struct Mosaic
{
    cv::Rect   mos;    //!< Coordinates of the mosaic
    int        cellSz; //!< Cell size (same for X, Y). Note: mosaic size must be a multiple of cell size
    int        decim;  //!< Decimation (0 stands for no decimation)
};

/**
 * @brief This structure represents an image to draw.
 *
 * Image is blended on a frame using the specified mask.
 */
struct Image
{
    cv::Point org;   //!< The bottom-left corner of the image
    cv::Mat   img;   //!< Image to draw
    cv::Mat   alpha; //!< Alpha channel for image to draw (same size and number of channels)
};

/**
 * @brief This structure represents a polygon to draw.
 */
struct Poly
{
    std::vector<cv::Point> points;  //!< Points to connect
    cv::Scalar             color;   //!< The line color
    int                    thick;   //!< The thickness of line
    int                    lt;      //!< The Type of the line. See #LineTypes
    int                    shift;   //!< The number of fractional bits in the point coordinate
};

using Prim  = util::variant
    < Text
    , FText
    , Rect
    , Circle
    , Line
    , Mosaic
    , Image
    , Poly
    >;

using Prims     = std::vector<Prim>;
//! @} gapi_draw_prims

using GMat2     = std::tuple<cv::GMat,cv::GMat>;
using GMatDesc2 = std::tuple<cv::GMatDesc,cv::GMatDesc>;


//! @addtogroup gapi_draw_api
//! @{
/** @brief The function renders on the input image passed drawing primitivies

@param bgr input image: 8-bit unsigned 3-channel image @ref CV_8UC3.
@param prims vector of drawing primitivies
@param args graph compile time parameters
*/
void GAPI_EXPORTS render(cv::Mat& bgr,
                         const Prims& prims,
                         cv::GCompileArgs&& args = {});

/** @brief The function renders on two NV12 planes passed drawing primitivies

@param y_plane input image: 8-bit unsigned 1-channel image @ref CV_8UC1.
@param uv_plane input image: 8-bit unsigned 2-channel image @ref CV_8UC2.
@param prims vector of drawing primitivies
@param args graph compile time parameters
*/
void GAPI_EXPORTS render(cv::Mat& y_plane,
                         cv::Mat& uv_plane,
                         const Prims& prims,
                         cv::GCompileArgs&& args = {});

G_TYPED_KERNEL_M(GRenderNV12, <GMat2(cv::GMat,cv::GMat,cv::GArray<wip::draw::Prim>)>, "org.opencv.render.nv12")
{
     static GMatDesc2 outMeta(GMatDesc y_plane, GMatDesc uv_plane, GArrayDesc)
     {
         return std::make_tuple(y_plane, uv_plane);
     }
};

G_TYPED_KERNEL(GRenderBGR, <cv::GMat(cv::GMat,cv::GArray<wip::draw::Prim>)>, "org.opencv.render.bgr")
{
     static GMatDesc outMeta(GMatDesc bgr, GArrayDesc)
     {
         return bgr;
     }
};

/** @brief Renders on 3 channels input

Output image must be 8-bit unsigned planar 3-channel image

@param src input image: 8-bit unsigned 3-channel image @ref CV_8UC3
@param prims draw primitives
*/
GAPI_EXPORTS GMat render3ch(const GMat& src, const GArray<Prim>& prims);

/** @brief Renders on two planes

Output y image must be 8-bit unsigned planar 1-channel image @ref CV_8UC1
uv image must be 8-bit unsigned planar 2-channel image @ref CV_8UC2

@param y  input image: 8-bit unsigned 1-channel image @ref CV_8UC1
@param uv input image: 8-bit unsigned 2-channel image @ref CV_8UC2
@param prims draw primitives
*/
GAPI_EXPORTS GMat2 renderNV12(const GMat& y,
                              const GMat& uv,
                              const GArray<Prim>& prims);
//! @} gapi_draw_api

} // namespace draw
} // namespace wip

namespace render
{
namespace ocv
{
    GAPI_EXPORTS cv::gapi::GKernelPackage kernels();

} // namespace ocv
} // namespace render
} // namespace gapi
} // namespace cv

#endif // OPENCV_GAPI_RENDER_HPP<|MERGE_RESOLUTION|>--- conflicted
+++ resolved
@@ -78,7 +78,7 @@
 {
 
 /**
- * @brief This structure enables freetype library for text rendering
+ * @brief This structure specifies which FreeType font to use by FText primitives.
  */
 struct freetype_font
 {
@@ -109,12 +109,11 @@
 };
 
 /**
-<<<<<<< HEAD
- * @brief This structure represents a rectangle to draw.
- *
- * Parameters match cv::rectangle().
-=======
- * A structure to represent parameters for drawing a text string using FreeType library
+ * @brief This structure represents a text string to draw using
+ * FreeType renderer.
+ *
+ * If OpenCV is built without FreeType support, this primitive will
+ * fail at the execution stage.
  */
 struct FText
 {
@@ -127,8 +126,9 @@
 };
 
 /**
- * A structure to represent parameters for drawing a rectangle
->>>>>>> 529a241a
+ * @brief This structure represents a rectangle to draw.
+ *
+ * Parameters match cv::rectangle().
  */
 struct Rect
 {
