--- conflicted
+++ resolved
@@ -45,8 +45,12 @@
     /*@{*/
     std::string text;               //!< The text string to be drawn
     cv::Point   org;                //!< The bottom-left corner of the text string in the image
+    int         ff;                 //!< The font type, see #HersheyFonts
     double      fs;                 //!< The font scale factor that is multiplied by the font-specific base size
     cv::Scalar  color;              //!< The text color
+    int         thick;              //!< The thickness of the lines used to draw a text
+    int         lt;                 //!< The line type. See #LineTypes
+    bool        bottom_left_origin; //!< When true, the image data origin is at the bottom-left corner. Otherwise, it is at the top-left corner
     /*@{*/
 };
 
@@ -58,6 +62,8 @@
     cv::Rect   rect;  //!< Coordinates of the rectangle
     cv::Scalar color; //!< The rectangle color or brightness (grayscale image)
     int        thick; //!< The thickness of lines that make up the rectangle. Negative values, like #FILLED, mean that the function has to draw a filled rectangle
+    int        lt;    //!< The type of the line. See #LineTypes
+    int        shift; //!< The number of fractional bits in the point coordinates
 };
 
 /**
@@ -69,6 +75,8 @@
     int        radius; //!< The radius of the circle
     cv::Scalar color;  //!< The color of the  circle
     int        thick;  //!< The thickness of the circle outline, if positive. Negative values, like #FILLED, mean that a filled circle is to be drawn
+    int        lt;     //!< The Type of the circle boundary. See #LineTypes
+    int        shift;  //!< The Number of fractional bits in the coordinates of the center and in the radius value
 };
 
 /**
@@ -80,6 +88,8 @@
     cv::Point  pt2;    //!< The second point of the line segment
     cv::Scalar color;  //!< The line color
     int        thick;  //!< The thickness of line
+    int        lt;     //!< The Type of the line. See #LineTypes
+    int        shift;  //!< The number of fractional bits in the point coordinates
 };
 
 /**
@@ -110,11 +120,8 @@
     std::vector<cv::Point> points;  //!< Points to connect
     cv::Scalar             color;   //!< The line color
     int                    thick;   //!< The thickness of line
-<<<<<<< HEAD
-=======
     int                    lt;      //!< The Type of the line. See #LineTypes
     int                    shift;   //!< The number of fractional bits in the point coordinate
->>>>>>> ea64bb58
 };
 
 using Prim  = util::variant
