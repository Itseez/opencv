// This file is part of OpenCV project.
// It is subject to the license terms in the LICENSE file found in the top-level directory
// of this distribution and at http://opencv.org/license.html.
//
// Copyright (C) 2020-2021 Intel Corporation

#ifndef OPENCV_GAPI_S11N_HPP
#define OPENCV_GAPI_S11N_HPP

#include <vector>
#include <map>
#include <unordered_map>
#include <opencv2/gapi/s11n/base.hpp>
#include <opencv2/gapi/gcomputation.hpp>
#include <opencv2/gapi/rmat.hpp>
#include <opencv2/gapi/media.hpp>
#include <opencv2/gapi/util/util.hpp>

// FIXME: caused by deserialize_runarg
#if (defined _WIN32 || defined _WIN64) && defined _MSC_VER
#pragma warning(disable: 4702)
#endif

namespace cv {
namespace gapi {

namespace detail {
    GAPI_EXPORTS cv::GComputation getGraph(const std::vector<char> &p);

    GAPI_EXPORTS cv::GMetaArgs getMetaArgs(const std::vector<char> &p);

    GAPI_EXPORTS cv::GRunArgs getRunArgs(const std::vector<char> &p);

    GAPI_EXPORTS std::vector<std::string> getVectorOfStrings(const std::vector<char> &p);

    template<typename... Types>
    cv::GCompileArgs getCompileArgs(const std::vector<char> &p);

<<<<<<< HEAD
    template<typename RMatAdapterType>
    cv::GRunArgs getRunArgsWithRMats(const std::vector<char> &p);
=======
    template<typename... AdapterType>
    cv::GRunArgs getRunArgsWithAdapters(const std::vector<char> &bytes);
>>>>>>> 4dd3ab8f
} // namespace detail

GAPI_EXPORTS std::vector<char> serialize(const cv::GComputation &c);
//namespace{

template<typename T> static inline
T deserialize(const std::vector<char> &p);

//} //ananymous namespace

GAPI_EXPORTS std::vector<char> serialize(const cv::GCompileArgs&);
GAPI_EXPORTS std::vector<char> serialize(const cv::GMetaArgs&);
GAPI_EXPORTS std::vector<char> serialize(const cv::GRunArgs&);
GAPI_EXPORTS std::vector<char> serialize(const std::vector<std::string>&);

template<> inline
cv::GComputation deserialize(const std::vector<char> &p) {
    return detail::getGraph(p);
}

template<> inline
cv::GMetaArgs deserialize(const std::vector<char> &p) {
    return detail::getMetaArgs(p);
}

template<> inline
cv::GRunArgs deserialize(const std::vector<char> &p) {
    return detail::getRunArgs(p);
}

template<> inline
std::vector<std::string> deserialize(const std::vector<char> &p) {
    return detail::getVectorOfStrings(p);
}

template<typename T, typename... Types> inline
typename std::enable_if<std::is_same<T, GCompileArgs>::value, GCompileArgs>::
type deserialize(const std::vector<char> &p) {
    return detail::getCompileArgs<Types...>(p);
}

<<<<<<< HEAD
template<typename T, typename RMatAdapterType> inline
typename std::enable_if<std::is_same<T, GRunArgs>::value, GRunArgs>::
type deserialize(const std::vector<char> &p) {
    return detail::getRunArgsWithRMats<RMatAdapterType>(p);
=======
/**
 * @brief Deserialize GRunArgs including RMat and MediaFrame objects if any from a byte array.
 *
 * Adapter types are specified in the template.
 * @note To be used properly specified adapter types must overload their deserialize() method.
 * @param bytes vector of bytes to deserialize GRunArgs object from.
 * @return GRunArgs including RMat and MediaFrame objects if any.
 * @see RMat MediaFrame
 */
template<typename T, typename AtLeastOneAdapterT, typename... AdapterTypes> inline
typename std::enable_if<std::is_same<T, GRunArgs>::value, GRunArgs>::
type deserialize(const std::vector<char> &bytes) {
    return detail::getRunArgsWithAdapters<AtLeastOneAdapterT, AdapterTypes...>(bytes);
>>>>>>> 4dd3ab8f
}
} // namespace gapi
} // namespace cv

namespace cv {
namespace gapi {
namespace s11n {
struct GAPI_EXPORTS IOStream {
    virtual ~IOStream() = default;
    // Define the native support for basic C++ types at the API level:
    virtual IOStream& operator<< (bool) = 0;
    virtual IOStream& operator<< (char) = 0;
    virtual IOStream& operator<< (unsigned char) = 0;
    virtual IOStream& operator<< (short) = 0;
    virtual IOStream& operator<< (unsigned short) = 0;
    virtual IOStream& operator<< (int) = 0;
    virtual IOStream& operator<< (uint32_t) = 0;
    virtual IOStream& operator<< (uint64_t) = 0;
    virtual IOStream& operator<< (float) = 0;
    virtual IOStream& operator<< (double) = 0;
    virtual IOStream& operator<< (const std::string&) = 0;
};

struct GAPI_EXPORTS IIStream {
    virtual ~IIStream() = default;
    virtual IIStream& operator>> (bool &) = 0;
    virtual IIStream& operator>> (std::vector<bool>::reference) = 0;
    virtual IIStream& operator>> (char &) = 0;
    virtual IIStream& operator>> (unsigned char &) = 0;
    virtual IIStream& operator>> (short &) = 0;
    virtual IIStream& operator>> (unsigned short &) = 0;
    virtual IIStream& operator>> (int &) = 0;
    virtual IIStream& operator>> (float &) = 0;
    virtual IIStream& operator>> (double &) = 0;
    virtual IIStream& operator >> (uint32_t &) = 0;
    virtual IIStream& operator >> (uint64_t &) = 0;
    virtual IIStream& operator>> (std::string &) = 0;
};

namespace detail {
GAPI_EXPORTS std::unique_ptr<IIStream> getInStream(const std::vector<char> &p);
} // namespace detail

////////////////////////////////////////////////////////////////////////////////
////////////////////////////////////////////////////////////////////////////////
// S11N operators
// Note: operators for basic types are defined in IIStream/IOStream

// OpenCV types ////////////////////////////////////////////////////////////////

GAPI_EXPORTS IOStream& operator<< (IOStream& os, const cv::Point &pt);
GAPI_EXPORTS IIStream& operator>> (IIStream& is,       cv::Point &pt);

GAPI_EXPORTS IOStream& operator<< (IOStream& os, const cv::Point2f &pt);
GAPI_EXPORTS IIStream& operator>> (IIStream& is,       cv::Point2f &pt);

GAPI_EXPORTS IOStream& operator<< (IOStream& os, const cv::Size &sz);
GAPI_EXPORTS IIStream& operator>> (IIStream& is,       cv::Size &sz);

GAPI_EXPORTS IOStream& operator<< (IOStream& os, const cv::Rect &rc);
GAPI_EXPORTS IIStream& operator>> (IIStream& is,       cv::Rect &rc);

GAPI_EXPORTS IOStream& operator<< (IOStream& os, const cv::Scalar &s);
GAPI_EXPORTS IIStream& operator>> (IIStream& is,       cv::Scalar &s);

GAPI_EXPORTS IOStream& operator<< (IOStream& os, const cv::Mat &m);
GAPI_EXPORTS IIStream& operator>> (IIStream& is,       cv::Mat &m);

// FIXME: for GRunArgs serailization
#if !defined(GAPI_STANDALONE)
GAPI_EXPORTS IOStream& operator<< (IOStream& os, const cv::UMat &);
GAPI_EXPORTS IIStream& operator>> (IIStream& is,       cv::UMat &);
#endif // !defined(GAPI_STANDALONE)

GAPI_EXPORTS IOStream& operator<< (IOStream& os, const cv::RMat &r);
GAPI_EXPORTS IIStream& operator>> (IIStream& is,       cv::RMat &r);

GAPI_EXPORTS IOStream& operator<< (IOStream& os, const cv::gapi::wip::IStreamSource::Ptr &);
GAPI_EXPORTS IIStream& operator>> (IIStream& is,       cv::gapi::wip::IStreamSource::Ptr &);

GAPI_EXPORTS IOStream& operator<< (IOStream& os, const cv::detail::VectorRef &);
GAPI_EXPORTS IIStream& operator>> (IIStream& is,       cv::detail::VectorRef &);

GAPI_EXPORTS IOStream& operator<< (IOStream& os, const cv::detail::OpaqueRef &);
GAPI_EXPORTS IIStream& operator>> (IIStream& is,       cv::detail::OpaqueRef &);

GAPI_EXPORTS IOStream& operator<< (IOStream& os, const cv::MediaFrame &);
GAPI_EXPORTS IIStream& operator>> (IIStream& is,       cv::MediaFrame &);

// Generic STL types ////////////////////////////////////////////////////////////////
template<typename K, typename V>
IOStream& operator<< (IOStream& os, const std::map<K, V> &m) {
    const uint32_t sz = static_cast<uint32_t>(m.size());
    os << sz;
    for (const auto& it : m) os << it.first << it.second;
    return os;
}
template<typename K, typename V>
IIStream& operator>> (IIStream& is, std::map<K, V> &m) {
    m.clear();
    uint32_t sz = 0u;
    is >> sz;
    for (std::size_t i = 0; i < sz; ++i) {
        K k{};
        V v{};
        is >> k >> v;
        m[k] = v;
    }
    return is;
}
template<typename K, typename V>
IOStream& operator<< (IOStream& os, const std::unordered_map<K, V> &m) {
    const uint32_t sz = static_cast<uint32_t>(m.size());
    os << sz;
    for (auto &&it : m) os << it.first << it.second;
    return os;
}
template<typename K, typename V>
IIStream& operator>> (IIStream& is, std::unordered_map<K, V> &m) {
    m.clear();
    uint32_t sz = 0u;
    is >> sz;
    for (std::size_t i = 0; i < sz; ++i) {
        K k{};
        V v{};
        is >> k >> v;
        m[k] = v;
    }
    return is;
}
template<typename T>
IOStream& operator<< (IOStream& os, const std::vector<T> &ts) {
    const uint32_t sz = static_cast<uint32_t>(ts.size());
    os << sz;
    for (auto &&v : ts) os << v;
    return os;
}
template<typename T>
IIStream& operator>> (IIStream& is, std::vector<T> &ts) {
    uint32_t sz = 0u;
    is >> sz;
    if (sz == 0u) {
        ts.clear();
    }
    else {
        ts.resize(sz);
        for (std::size_t i = 0; i < sz; ++i) is >> ts[i];
    }
    return is;
}

// Generic: variant serialization
namespace detail {
template<typename V>
IOStream& put_v(IOStream&, const V&, std::size_t) {
    GAPI_Assert(false && "variant>>: requested index is invalid");
};
template<typename V, typename X, typename... Xs>
IOStream& put_v(IOStream& os, const V& v, std::size_t x) {
    return (x == 0u)
        ? os << cv::util::get<X>(v)
        : put_v<V, Xs...>(os, v, x-1);
}
template<typename V>
IIStream& get_v(IIStream&, V&, std::size_t, std::size_t) {
    GAPI_Assert(false && "variant<<: requested index is invalid");
}
template<typename V, typename X, typename... Xs>
IIStream& get_v(IIStream& is, V& v, std::size_t i, std::size_t gi) {
    if (i == gi) {
        X x{};
        is >> x;
        v = V{std::move(x)};
        return is;
    } else return get_v<V, Xs...>(is, v, i+1, gi);
}
} // namespace detail

template<typename... Ts>
IOStream& operator<< (IOStream& os, const cv::util::variant<Ts...> &v) {
    os << static_cast<uint32_t>(v.index());
    return detail::put_v<cv::util::variant<Ts...>, Ts...>(os, v, v.index());
}
template<typename... Ts>
IIStream& operator>> (IIStream& is, cv::util::variant<Ts...> &v) {
    int idx = -1;
    is >> idx;
    GAPI_Assert(idx >= 0 && idx < (int)sizeof...(Ts));
    return detail::get_v<cv::util::variant<Ts...>, Ts...>(is, v, 0u, idx);
}

// FIXME: consider a better solution
template<typename... Ts>
void getRunArgByIdx (IIStream& is, cv::util::variant<Ts...> &v, uint32_t idx) {
    is = detail::get_v<cv::util::variant<Ts...>, Ts...>(is, v, 0u, idx);
}
} // namespace s11n

namespace detail
{
template<typename T> struct try_deserialize_comparg;

template<> struct try_deserialize_comparg<std::tuple<>> {
static cv::util::optional<GCompileArg> exec(const std::string&, cv::gapi::s11n::IIStream&) {
        return { };
    }
};

template<typename T, typename... Types>
struct try_deserialize_comparg<std::tuple<T, Types...>> {
static cv::util::optional<GCompileArg> exec(const std::string& tag, cv::gapi::s11n::IIStream& is) {
    if (tag == cv::detail::CompileArgTag<T>::tag()) {
        static_assert(cv::gapi::s11n::detail::has_S11N_spec<T>::value,
            "cv::gapi::deserialize<GCompileArgs, Types...> expects Types to have S11N "
            "specializations with deserialization callbacks!");
        return cv::util::optional<GCompileArg>(
            GCompileArg { cv::gapi::s11n::detail::S11N<T>::deserialize(is) });
    }
    return try_deserialize_comparg<std::tuple<Types...>>::exec(tag, is);
}
};

template<typename ...T>
struct deserialize_arg_with_adapter;

template<typename RA, typename TA>
struct deserialize_arg_with_adapter<RA, TA> {
static GRunArg exec(cv::gapi::s11n::IIStream& is) {
    std::unique_ptr<TA> ptr(new TA);
    ptr->deserialize(is);
    return GRunArg { RA(std::move(ptr)) };
}
};

template<typename RA>
struct deserialize_arg_with_adapter<RA, void> {
static GRunArg exec(cv::gapi::s11n::IIStream&) {
    GAPI_Assert(false && "No suitable adapter class found during RMat/MediaFrame deserialization. "
                         "Please, make sure you've passed them in cv::gapi::deserialize() template");
    return GRunArg{};
}
};

template<typename... Types>
struct deserialize_runarg {
static GRunArg exec(cv::gapi::s11n::IIStream& is, uint32_t idx) {
    if (idx == GRunArg::index_of<RMat>()) {
        // Type or void (if not found)
        using TA = typename cv::util::find_adapter_impl<RMat::Adapter, Types...>::type;
        return deserialize_arg_with_adapter<RMat, TA>::exec(is);
    } else if (idx == GRunArg::index_of<MediaFrame>()) {
        // Type or void (if not found)
        using TA = typename cv::util::find_adapter_impl<MediaFrame::IAdapter, Types...>::type;
        return deserialize_arg_with_adapter<MediaFrame, TA>::exec(is);
    } else { // not an adapter holding type runarg - use default deserialization
        GRunArg arg;
        getRunArgByIdx(is, arg, idx);
        return arg;
    }
}
};

template<typename... Types>
inline cv::util::optional<GCompileArg> tryDeserializeCompArg(const std::string& tag,
                                                             const std::vector<char>& sArg) {
    std::unique_ptr<cv::gapi::s11n::IIStream> pArgIs = cv::gapi::s11n::detail::getInStream(sArg);
    return try_deserialize_comparg<std::tuple<Types...>>::exec(tag, *pArgIs);
}

template<typename... Types>
cv::GCompileArgs getCompileArgs(const std::vector<char> &sArgs) {
    cv::GCompileArgs args;

    std::unique_ptr<cv::gapi::s11n::IIStream> pIs = cv::gapi::s11n::detail::getInStream(sArgs);
    cv::gapi::s11n::IIStream& is = *pIs;

    uint32_t sz = 0;
    is >> sz;
    for (uint32_t i = 0; i < sz; ++i) {
        std::string tag;
        is >> tag;

        std::vector<char> sArg;
        is >> sArg;

        cv::util::optional<GCompileArg> dArg =
            cv::gapi::detail::tryDeserializeCompArg<Types...>(tag, sArg);

        if (dArg.has_value())
        {
            args.push_back(dArg.value());
        }
    }

    return args;
}

<<<<<<< HEAD
template<typename RMatAdapterType>
cv::GRunArgs getRunArgsWithRMats(const std::vector<char> &p) {
    std::unique_ptr<cv::gapi::s11n::IIStream> pIs = cv::gapi::s11n::detail::getInStream(p);
=======
template<typename... AdapterTypes>
cv::GRunArgs getRunArgsWithAdapters(const std::vector<char> &bytes) {
    std::unique_ptr<cv::gapi::s11n::IIStream> pIs = cv::gapi::s11n::detail::getInStream(bytes);
>>>>>>> 4dd3ab8f
    cv::gapi::s11n::IIStream& is = *pIs;
    cv::GRunArgs args;

    uint32_t sz = 0;
    is >> sz;
    for (uint32_t i = 0; i < sz; ++i) {
        uint32_t idx = 0;
        is >> idx;
        args.push_back(cv::gapi::detail::deserialize_runarg<AdapterTypes...>::exec(is, idx));
    }

    return args;
}
} // namespace detail
} // namespace gapi
} // namespace cv

#endif // OPENCV_GAPI_S11N_HPP<|MERGE_RESOLUTION|>--- conflicted
+++ resolved
@@ -24,72 +24,121 @@
 namespace cv {
 namespace gapi {
 
+/**
+* \addtogroup gapi_serialization
+* @{
+*/
+
 namespace detail {
-    GAPI_EXPORTS cv::GComputation getGraph(const std::vector<char> &p);
-
-    GAPI_EXPORTS cv::GMetaArgs getMetaArgs(const std::vector<char> &p);
-
-    GAPI_EXPORTS cv::GRunArgs getRunArgs(const std::vector<char> &p);
-
-    GAPI_EXPORTS std::vector<std::string> getVectorOfStrings(const std::vector<char> &p);
+    GAPI_EXPORTS cv::GComputation getGraph(const std::vector<char> &bytes);
+
+    GAPI_EXPORTS cv::GMetaArgs getMetaArgs(const std::vector<char> &bytes);
+
+    GAPI_EXPORTS cv::GRunArgs getRunArgs(const std::vector<char> &bytes);
+
+    GAPI_EXPORTS std::vector<std::string> getVectorOfStrings(const std::vector<char> &bytes);
 
     template<typename... Types>
-    cv::GCompileArgs getCompileArgs(const std::vector<char> &p);
-
-<<<<<<< HEAD
-    template<typename RMatAdapterType>
-    cv::GRunArgs getRunArgsWithRMats(const std::vector<char> &p);
-=======
+    cv::GCompileArgs getCompileArgs(const std::vector<char> &bytes);
+
     template<typename... AdapterType>
     cv::GRunArgs getRunArgsWithAdapters(const std::vector<char> &bytes);
->>>>>>> 4dd3ab8f
 } // namespace detail
 
+/** @brief Serialize a graph represented by GComputation into an array of bytes.
+ *
+ * Check different overloads for more examples.
+ * @param c GComputation to serialize.
+ * @return serialized vector of bytes.
+ */
 GAPI_EXPORTS std::vector<char> serialize(const cv::GComputation &c);
-//namespace{
-
+
+/** @overload
+ * @param ca GCompileArgs to serialize.
+ */
+GAPI_EXPORTS std::vector<char> serialize(const cv::GCompileArgs& ca);
+
+/** @overload
+ * @param ma GMetaArgs to serialize.
+ */
+GAPI_EXPORTS std::vector<char> serialize(const cv::GMetaArgs& ma);
+
+/** @overload
+ * @param ra GRunArgs to serialize.
+ */
+GAPI_EXPORTS std::vector<char> serialize(const cv::GRunArgs& ra);
+
+/** @overload
+ * @param vs std::vector<std::string> to serialize.
+ */
+GAPI_EXPORTS std::vector<char> serialize(const std::vector<std::string>& vs);
+
+/**
+ * @private
+ */
 template<typename T> static inline
-T deserialize(const std::vector<char> &p);
-
-//} //ananymous namespace
-
-GAPI_EXPORTS std::vector<char> serialize(const cv::GCompileArgs&);
-GAPI_EXPORTS std::vector<char> serialize(const cv::GMetaArgs&);
-GAPI_EXPORTS std::vector<char> serialize(const cv::GRunArgs&);
-GAPI_EXPORTS std::vector<char> serialize(const std::vector<std::string>&);
-
+T deserialize(const std::vector<char> &bytes);
+
+/** @brief Deserialize GComputation from a byte array.
+ *
+ * Check different overloads for more examples.
+ * @param bytes serialized vector of bytes.
+ * @return deserialized GComputation object.
+ */
 template<> inline
-cv::GComputation deserialize(const std::vector<char> &p) {
-    return detail::getGraph(p);
-}
-
+cv::GComputation deserialize(const std::vector<char> &bytes) {
+    return detail::getGraph(bytes);
+}
+
+/** @brief Deserialize GMetaArgs from a byte array.
+ *
+ * Check different overloads for more examples.
+ * @param bytes serialized vector of bytes.
+ * @return deserialized GMetaArgs object.
+ */
 template<> inline
-cv::GMetaArgs deserialize(const std::vector<char> &p) {
-    return detail::getMetaArgs(p);
-}
-
+cv::GMetaArgs deserialize(const std::vector<char> &bytes) {
+    return detail::getMetaArgs(bytes);
+}
+
+/** @brief Deserialize GRunArgs from a byte array.
+ *
+ * Check different overloads for more examples.
+ * @param bytes serialized vector of bytes.
+ * @return deserialized GRunArgs object.
+ */
 template<> inline
-cv::GRunArgs deserialize(const std::vector<char> &p) {
-    return detail::getRunArgs(p);
-}
-
+cv::GRunArgs deserialize(const std::vector<char> &bytes) {
+    return detail::getRunArgs(bytes);
+}
+
+/** @brief Deserialize std::vector<std::string> from a byte array.
+ *
+ * Check different overloads for more examples.
+ * @param bytes serialized vector of bytes.
+ * @return deserialized std::vector<std::string> object.
+ */
 template<> inline
-std::vector<std::string> deserialize(const std::vector<char> &p) {
-    return detail::getVectorOfStrings(p);
-}
-
+std::vector<std::string> deserialize(const std::vector<char> &bytes) {
+    return detail::getVectorOfStrings(bytes);
+}
+
+/**
+ * @brief Deserialize GCompileArgs which types were specified in the template from a byte array.
+ *
+ * @note cv::gapi::s11n::detail::S11N template specialization must be provided to make a custom type
+ * in GCompileArgs deserializable.
+ *
+ * @param bytes vector of bytes to deserialize GCompileArgs object from.
+ * @return GCompileArgs object.
+ * @see GCompileArgs cv::gapi::s11n::detail::S11N
+ */
 template<typename T, typename... Types> inline
 typename std::enable_if<std::is_same<T, GCompileArgs>::value, GCompileArgs>::
-type deserialize(const std::vector<char> &p) {
-    return detail::getCompileArgs<Types...>(p);
-}
-
-<<<<<<< HEAD
-template<typename T, typename RMatAdapterType> inline
-typename std::enable_if<std::is_same<T, GRunArgs>::value, GRunArgs>::
-type deserialize(const std::vector<char> &p) {
-    return detail::getRunArgsWithRMats<RMatAdapterType>(p);
-=======
+type deserialize(const std::vector<char> &bytes) {
+    return detail::getCompileArgs<Types...>(bytes);
+}
+
 /**
  * @brief Deserialize GRunArgs including RMat and MediaFrame objects if any from a byte array.
  *
@@ -103,7 +152,6 @@
 typename std::enable_if<std::is_same<T, GRunArgs>::value, GRunArgs>::
 type deserialize(const std::vector<char> &bytes) {
     return detail::getRunArgsWithAdapters<AtLeastOneAdapterT, AdapterTypes...>(bytes);
->>>>>>> 4dd3ab8f
 }
 } // namespace gapi
 } // namespace cv
@@ -111,6 +159,17 @@
 namespace cv {
 namespace gapi {
 namespace s11n {
+
+/** @brief This structure is an interface for serialization routines.
+ *
+ * It's main purpose is to provide multiple overloads for operator<<()
+ * with basic C++ in addition to OpenCV/G-API types.
+ *
+ * This sctructure can be inherited and further extended with additional types.
+ *
+ * For example, it is utilized in cv::gapi::s11n::detail::S11N as input parameter
+ * in serialize() method.
+ */
 struct GAPI_EXPORTS IOStream {
     virtual ~IOStream() = default;
     // Define the native support for basic C++ types at the API level:
@@ -127,6 +186,16 @@
     virtual IOStream& operator<< (const std::string&) = 0;
 };
 
+/** @brief This structure is an interface for deserialization routines.
+ *
+ * It's main purpose is to provide multiple overloads for operator>>()
+ * with basic C++ in addition to OpenCV/G-API types.
+ *
+ * This structure can be inherited and further extended with additional types.
+ *
+ * For example, it is utilized in cv::gapi::s11n::detail::S11N as input parameter
+ * in deserialize() method.
+ */
 struct GAPI_EXPORTS IIStream {
     virtual ~IIStream() = default;
     virtual IIStream& operator>> (bool &) = 0;
@@ -144,7 +213,7 @@
 };
 
 namespace detail {
-GAPI_EXPORTS std::unique_ptr<IIStream> getInStream(const std::vector<char> &p);
+GAPI_EXPORTS std::unique_ptr<IIStream> getInStream(const std::vector<char> &bytes);
 } // namespace detail
 
 ////////////////////////////////////////////////////////////////////////////////
@@ -174,24 +243,26 @@
 
 // FIXME: for GRunArgs serailization
 #if !defined(GAPI_STANDALONE)
-GAPI_EXPORTS IOStream& operator<< (IOStream& os, const cv::UMat &);
-GAPI_EXPORTS IIStream& operator>> (IIStream& is,       cv::UMat &);
+GAPI_EXPORTS IOStream& operator<< (IOStream& os, const cv::UMat & um);
+GAPI_EXPORTS IIStream& operator>> (IIStream& is,       cv::UMat & um);
 #endif // !defined(GAPI_STANDALONE)
 
 GAPI_EXPORTS IOStream& operator<< (IOStream& os, const cv::RMat &r);
 GAPI_EXPORTS IIStream& operator>> (IIStream& is,       cv::RMat &r);
 
-GAPI_EXPORTS IOStream& operator<< (IOStream& os, const cv::gapi::wip::IStreamSource::Ptr &);
-GAPI_EXPORTS IIStream& operator>> (IIStream& is,       cv::gapi::wip::IStreamSource::Ptr &);
-
-GAPI_EXPORTS IOStream& operator<< (IOStream& os, const cv::detail::VectorRef &);
-GAPI_EXPORTS IIStream& operator>> (IIStream& is,       cv::detail::VectorRef &);
-
-GAPI_EXPORTS IOStream& operator<< (IOStream& os, const cv::detail::OpaqueRef &);
-GAPI_EXPORTS IIStream& operator>> (IIStream& is,       cv::detail::OpaqueRef &);
-
-GAPI_EXPORTS IOStream& operator<< (IOStream& os, const cv::MediaFrame &);
-GAPI_EXPORTS IIStream& operator>> (IIStream& is,       cv::MediaFrame &);
+GAPI_EXPORTS IOStream& operator<< (IOStream& os, const cv::gapi::wip::IStreamSource::Ptr &issptr);
+GAPI_EXPORTS IIStream& operator>> (IIStream& is,       cv::gapi::wip::IStreamSource::Ptr &issptr);
+
+GAPI_EXPORTS IOStream& operator<< (IOStream& os, const cv::detail::VectorRef &vr);
+GAPI_EXPORTS IIStream& operator>> (IIStream& is,       cv::detail::VectorRef &vr);
+
+GAPI_EXPORTS IOStream& operator<< (IOStream& os, const cv::detail::OpaqueRef &opr);
+GAPI_EXPORTS IIStream& operator>> (IIStream& is,       cv::detail::OpaqueRef &opr);
+
+/// @private -- Exclude this function from OpenCV documentation
+GAPI_EXPORTS IOStream& operator<< (IOStream& os, const cv::MediaFrame &mf);
+/// @private -- Exclude this function from OpenCV documentation
+GAPI_EXPORTS IIStream& operator>> (IIStream& is,       cv::MediaFrame &mf);
 
 // Generic STL types ////////////////////////////////////////////////////////////////
 template<typename K, typename V>
@@ -214,6 +285,7 @@
     }
     return is;
 }
+
 template<typename K, typename V>
 IOStream& operator<< (IOStream& os, const std::unordered_map<K, V> &m) {
     const uint32_t sz = static_cast<uint32_t>(m.size());
@@ -234,6 +306,7 @@
     }
     return is;
 }
+
 template<typename T>
 IOStream& operator<< (IOStream& os, const std::vector<T> &ts) {
     const uint32_t sz = static_cast<uint32_t>(ts.size());
@@ -261,16 +334,19 @@
 IOStream& put_v(IOStream&, const V&, std::size_t) {
     GAPI_Assert(false && "variant>>: requested index is invalid");
 };
+
 template<typename V, typename X, typename... Xs>
 IOStream& put_v(IOStream& os, const V& v, std::size_t x) {
     return (x == 0u)
         ? os << cv::util::get<X>(v)
         : put_v<V, Xs...>(os, v, x-1);
 }
+
 template<typename V>
 IIStream& get_v(IIStream&, V&, std::size_t, std::size_t) {
     GAPI_Assert(false && "variant<<: requested index is invalid");
 }
+
 template<typename V, typename X, typename... Xs>
 IIStream& get_v(IIStream& is, V& v, std::size_t i, std::size_t gi) {
     if (i == gi) {
@@ -282,11 +358,13 @@
 }
 } // namespace detail
 
+//! @overload
 template<typename... Ts>
 IOStream& operator<< (IOStream& os, const cv::util::variant<Ts...> &v) {
     os << static_cast<uint32_t>(v.index());
     return detail::put_v<cv::util::variant<Ts...>, Ts...>(os, v, v.index());
 }
+//! @overload
 template<typename... Ts>
 IIStream& operator>> (IIStream& is, cv::util::variant<Ts...> &v) {
     int idx = -1;
@@ -296,6 +374,7 @@
 }
 
 // FIXME: consider a better solution
+/// @private -- Exclude this function from OpenCV documentation
 template<typename... Ts>
 void getRunArgByIdx (IIStream& is, cv::util::variant<Ts...> &v, uint32_t idx) {
     is = detail::get_v<cv::util::variant<Ts...>, Ts...>(is, v, 0u, idx);
@@ -401,15 +480,9 @@
     return args;
 }
 
-<<<<<<< HEAD
-template<typename RMatAdapterType>
-cv::GRunArgs getRunArgsWithRMats(const std::vector<char> &p) {
-    std::unique_ptr<cv::gapi::s11n::IIStream> pIs = cv::gapi::s11n::detail::getInStream(p);
-=======
 template<typename... AdapterTypes>
 cv::GRunArgs getRunArgsWithAdapters(const std::vector<char> &bytes) {
     std::unique_ptr<cv::gapi::s11n::IIStream> pIs = cv::gapi::s11n::detail::getInStream(bytes);
->>>>>>> 4dd3ab8f
     cv::gapi::s11n::IIStream& is = *pIs;
     cv::GRunArgs args;
 
@@ -424,6 +497,8 @@
     return args;
 }
 } // namespace detail
+/** @} */
+
 } // namespace gapi
 } // namespace cv
 
