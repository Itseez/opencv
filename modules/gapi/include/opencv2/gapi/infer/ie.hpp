// This file is part of OpenCV project.
// It is subject to the license terms in the LICENSE file found in the top-level directory
// of this distribution and at http://opencv.org/license.html.
//
// Copyright (C) 2019 Intel Corporation

#ifndef OPENCV_GAPI_INFER_IE_HPP
#define OPENCV_GAPI_INFER_IE_HPP

#include <unordered_map>
#include <string>
#include <array>
#include <tuple> // tuple, tuple_size

#include <opencv2/gapi/opencv_includes.hpp>
#include <opencv2/gapi/util/any.hpp>

#include <opencv2/core/cvdef.h>     // GAPI_EXPORTS
#include <opencv2/gapi/gkernel.hpp> // GKernelPackage
#include <opencv2/gapi/infer.hpp>   // Generic

namespace cv {
namespace gapi {
// FIXME: introduce a new sub-namespace for NN?
namespace ie {

GAPI_EXPORTS cv::gapi::GBackend backend();

/**
 * Specify how G-API and IE should trait input data
 *
 * In OpenCV, the same cv::Mat is used to represent both
 * image and tensor data. Sometimes those are hardly distinguishable,
 * so this extra parameter is used to give G-API a hint.
 *
 * This hint controls how G-API reinterprets the data when converting
 * it to IE Blob format (and which layout/etc is assigned to this data).
 */
enum class TraitAs: int
{
    TENSOR, //!< G-API traits an associated cv::Mat as a raw tensor and passes dimensions as-is
    IMAGE   //!< G-API traits an associated cv::Mat as an image so creates an "image" blob (NCHW/NHWC, etc)
};

namespace detail {
    struct ParamDesc {
        std::string model_path;
        std::string weights_path;
        std::string device_id;

        // NB: Here order follows the `Net` API
        std::vector<std::string> input_names;
        std::vector<std::string> output_names;

        using ConstInput = std::pair<cv::Mat, TraitAs>;
        std::unordered_map<std::string, ConstInput> const_inputs;

        // NB: nun_* may differ from topology's real input/output port numbers
        // (e.g. topology's partial execution)
        std::size_t num_in;  // How many inputs are defined in the operation
        std::size_t num_out; // How many outputs are defined in the operation

        enum class Kind { Load, Import };
        Kind kind;
        bool is_generic;
    };
} // namespace detail

// FIXME: this is probably a shared (reusable) thing
template<typename Net>
struct PortCfg {
    using In = std::array
        < std::string
        , std::tuple_size<typename Net::InArgs>::value >;
    using Out = std::array
        < std::string
        , std::tuple_size<typename Net::OutArgs>::value >;
};

template<typename Net> class Params {
public:
    Params(const std::string &model,
           const std::string &weights,
           const std::string &device)
        : desc{ model, weights, device, {}, {}, {}
              , std::tuple_size<typename Net::InArgs>::value  // num_in
              , std::tuple_size<typename Net::OutArgs>::value // num_out
              , detail::ParamDesc::Kind::Load
              , false} {
    };

    Params(const std::string &model,
           const std::string &device)
        : desc{ model, {}, device, {}, {}, {}
              , std::tuple_size<typename Net::InArgs>::value  // num_in
              , std::tuple_size<typename Net::OutArgs>::value // num_out
              , detail::ParamDesc::Kind::Import
              , false} {
    };

    Params<Net>& cfgInputLayers(const typename PortCfg<Net>::In &ll) {
        desc.input_names.clear();
        desc.input_names.reserve(ll.size());
        std::copy(ll.begin(), ll.end(),
                  std::back_inserter(desc.input_names));
        return *this;
    }

    Params<Net>& cfgOutputLayers(const typename PortCfg<Net>::Out &ll) {
        desc.output_names.clear();
        desc.output_names.reserve(ll.size());
        std::copy(ll.begin(), ll.end(),
                  std::back_inserter(desc.output_names));
        return *this;
    }

    Params<Net>& constInput(const std::string &layer_name,
                            const cv::Mat &data,
                            TraitAs hint = TraitAs::TENSOR) {
        desc.const_inputs[layer_name] = {data, hint};
        return *this;
    }

    // BEGIN(G-API's network parametrization API)
    GBackend      backend()    const { return cv::gapi::ie::backend();  }
    std::string   tag()        const { return Net::tag(); }
    cv::util::any params()     const { return { desc }; }
    // END(G-API's network parametrization API)

protected:
    detail::ParamDesc desc;
};

template<>
class Params<cv::gapi::Generic> {
public:
<<<<<<< HEAD
    Params() = default;
=======
>>>>>>> 8bf451a3
    Params(const std::string &tag,
           const std::string &model,
           const std::string &weights,
           const std::string &device)
        : desc{ model, weights, device, {}, {}, {}, 0u, 0u, detail::ParamDesc::Kind::Load, true}, m_tag(tag) {
    };

    Params(const std::string &tag,
           const std::string &model,
           const std::string &device)
        : desc{ model, {}, device, {}, {}, {}, 0u, 0u, detail::ParamDesc::Kind::Import, true}, m_tag(tag) {
    };

    // BEGIN(G-API's network parametrization API)
    GBackend      backend()    const { return cv::gapi::ie::backend();  }
    std::string   tag()        const { return m_tag; }
    cv::util::any params()     const { return { desc }; }
    // END(G-API's network parametrization API)

protected:
    detail::ParamDesc desc;
    std::string m_tag;
};

// NB: Used by python wrapper
// This class can be marked as SIMPLE, because it's implemented as pimpl
class GAPI_EXPORTS_W_SIMPLE PyParams {
public:
    PyParams() = default;

    PyParams(const std::string &tag,
             const std::string &model,
             const std::string &weights,
             const std::string &device)
        : m_priv(std::make_shared<Params<cv::gapi::Generic>>(tag, model, weights, device)) {
    }

    GBackend      backend()    const { return m_priv->backend(); }
    std::string   tag()        const { return m_priv->tag();     }
    cv::util::any params()     const { return m_priv->params();  }

private:
    std::shared_ptr<Params<cv::gapi::Generic>> m_priv;
};

GAPI_EXPORTS_W inline PyParams params(const std::string &tag,
                                      const std::string &model,
                                      const std::string &weights,
                                      const std::string &device) {
    return {tag, model, weights, device};
}

} // namespace ie
} // namespace gapi
} // namespace cv

#endif // OPENCV_GAPI_INFER_HPP<|MERGE_RESOLUTION|>--- conflicted
+++ resolved
@@ -134,10 +134,6 @@
 template<>
 class Params<cv::gapi::Generic> {
 public:
-<<<<<<< HEAD
-    Params() = default;
-=======
->>>>>>> 8bf451a3
     Params(const std::string &tag,
            const std::string &model,
            const std::string &weights,
@@ -173,6 +169,12 @@
              const std::string &weights,
              const std::string &device)
         : m_priv(std::make_shared<Params<cv::gapi::Generic>>(tag, model, weights, device)) {
+    }
+
+    PyParams(const std::string &tag,
+             const std::string &model,
+             const std::string &device)
+        : m_priv(std::make_shared<Params<cv::gapi::Generic>>(tag, model, device)) {
     }
 
     GBackend      backend()    const { return m_priv->backend(); }
@@ -190,6 +192,12 @@
     return {tag, model, weights, device};
 }
 
+GAPI_EXPORTS_W inline PyParams params(const std::string &tag,
+                                      const std::string &model,
+                                      const std::string &device) {
+    return {tag, model, device};
+}
+
 } // namespace ie
 } // namespace gapi
 } // namespace cv
