--- conflicted
+++ resolved
@@ -101,14 +101,6 @@
 
     // FIXME: design a better solution
     // Should be used only if the actual adapter provides implementation
-<<<<<<< HEAD
-    cv::util::any blobParams() const;
-
-    // Cast underlying MediaFrame adapter to the particular adapter type,
-    // return nullptr if underlying type is different
-    template<typename T> T* get() const
-    {
-=======
     /// @private -- exclude from the OpenCV documentation for now.
     cv::util::any blobParams() const;
 
@@ -126,7 +118,6 @@
      * type is different.
      */
     template<typename T> T* get() const {
->>>>>>> 25f908b3
         static_assert(std::is_base_of<IAdapter, T>::value,
                       "T is not derived from cv::MediaFrame::IAdapter!");
         auto* adapter = getAdapter();
