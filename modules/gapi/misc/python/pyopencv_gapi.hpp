#ifndef OPENCV_GAPI_PYOPENCV_GAPI_HPP
#define OPENCV_GAPI_PYOPENCV_GAPI_HPP

#ifdef HAVE_OPENCV_GAPI

// NB: Python wrapper replaces :: with _ for classes
using gapi_GKernelPackage = cv::gapi::GKernelPackage;
<<<<<<< HEAD
using gapi_GNetPackage = cv::gapi::GNetPackage;
using gapi_ie_PyParams = cv::gapi::ie::PyParams;
=======
using gapi_wip_IStreamSource_Ptr = cv::Ptr<cv::gapi::wip::IStreamSource>;
>>>>>>> 8bf451a3

// FIXME: Python wrapper generate code without namespace std,
// so it cause error: "string wasn't declared"
// WA: Create using
using std::string;

template<>
bool pyopencv_to(PyObject* obj, std::vector<GCompileArg>& value, const ArgInfo& info)
{
    return pyopencv_to_generic_vec(obj, value, info);
}

template<>
PyObject* pyopencv_from(const std::vector<GCompileArg>& value)
{
    return pyopencv_from_generic_vec(value);
}

template<>
bool pyopencv_to(PyObject* obj, GRunArgs& value, const ArgInfo& info)
{
    return pyopencv_to_generic_vec(obj, value, info);
}

static PyObject* from_grunarg(const GRunArg& v)
{
    switch (v.index())
    {
        case GRunArg::index_of<cv::Mat>():
        {
            const auto& m = util::get<cv::Mat>(v);
            return pyopencv_from(m);
        }

        case GRunArg::index_of<cv::Scalar>():
        {
            const auto& s = util::get<cv::Scalar>(v);
            return pyopencv_from(s);
        }

        default:
            return NULL;
    }
    GAPI_Assert(false);
}

template<>
PyObject* pyopencv_from(const GRunArgs& value)
{
    size_t i, n = value.size();

    // NB: It doesn't make sense to return list with a single element
    if (n == 1)
    {
        PyObject* item = from_grunarg(value[0]);
        if(!item)
        {
            PyErr_SetString(PyExc_TypeError, "Failed to unpack GRunArgs");
            return NULL;
        }
        return item;
    }

    PyObject* list = PyList_New(n);
    for(i = 0; i < n; ++i)
    {
        PyObject* item = from_grunarg(value[i]);
        if(!item)
        {
            Py_DECREF(list);
            PyErr_SetString(PyExc_TypeError, "Failed to unpack GRunArgs");
            return NULL;
        }
        PyList_SetItem(list, i, item);
    }

    return list;
}

template<>
bool pyopencv_to(PyObject* obj, GMetaArgs& value, const ArgInfo& info)
{
    return pyopencv_to_generic_vec(obj, value, info);
}

template<>
PyObject* pyopencv_from(const GMetaArgs& value)
{
    return pyopencv_from_generic_vec(value);
}

template <typename T>
static PyObject* extract_proto_args(PyObject* py_args, PyObject* kw)
{
    using namespace cv;

    GProtoArgs args;
    Py_ssize_t size = PyTuple_Size(py_args);
    for (int i = 0; i < size; ++i)
    {
        PyObject* item = PyTuple_GetItem(py_args, i);
        if (PyObject_TypeCheck(item, reinterpret_cast<PyTypeObject*>(pyopencv_GScalar_TypePtr)))
        {
            args.emplace_back(reinterpret_cast<pyopencv_GScalar_t*>(item)->v);
        }
        else if (PyObject_TypeCheck(item, reinterpret_cast<PyTypeObject*>(pyopencv_GMat_TypePtr)))
        {
            args.emplace_back(reinterpret_cast<pyopencv_GMat_t*>(item)->v);
        }
        else
        {
            PyErr_SetString(PyExc_TypeError, "cv.GIn() supports only cv.GMat and cv.GScalar");
            return NULL;
        }
    }

    return pyopencv_from<T>(T{std::move(args)});
}

static PyObject* pyopencv_cv_GIn(PyObject* , PyObject* py_args, PyObject* kw)
{
    return extract_proto_args<GProtoInputArgs>(py_args, kw);
}

static PyObject* pyopencv_cv_GOut(PyObject* , PyObject* py_args, PyObject* kw)
{
    return extract_proto_args<GProtoOutputArgs>(py_args, kw);
}

static PyObject* pyopencv_cv_gin(PyObject* , PyObject* py_args, PyObject* kw)
{
    using namespace cv;

    GRunArgs args;
    Py_ssize_t size = PyTuple_Size(py_args);
    for (int i = 0; i < size; ++i)
    {
        PyObject* item = PyTuple_GetItem(py_args, i);
        if (PyTuple_Check(item))
        {
            cv::Scalar s;
            if (pyopencv_to(item, s, ArgInfo("scalar", false)))
            {
                args.emplace_back(s);
            }
            else
            {
                PyErr_SetString(PyExc_TypeError, "Failed convert tuple to cv::Scalar");
                return NULL;
            }
        }
        else if (PyArray_Check(item))
        {
            cv::Mat m;
            if (pyopencv_to(item, m, ArgInfo("mat", false)))
            {
                args.emplace_back(m);
            }
            else
            {
                PyErr_SetString(PyExc_TypeError, "Failed convert array to cv::Mat");
                return NULL;
            }
        }
        else if (PyObject_TypeCheck(item,
                    reinterpret_cast<PyTypeObject*>(pyopencv_gapi_wip_IStreamSource_TypePtr)))
        {
            cv::gapi::wip::IStreamSource::Ptr source =
                reinterpret_cast<pyopencv_gapi_wip_IStreamSource_t*>(item)->v;
            args.emplace_back(source);
        }
        else
        {
            PyErr_SetString(PyExc_TypeError, "cv.gin can works only with cv::Mat,"
                                             "cv::Scalar, cv::gapi::wip::IStreamSource::Ptr");
            return NULL;
        }
    }

    return pyopencv_from_generic_vec(args);
}

static PyObject* pyopencv_cv_gout(PyObject* o, PyObject* py_args, PyObject* kw)
{
    return pyopencv_cv_gin(o, py_args, kw);
}

#endif  // HAVE_OPENCV_GAPI
#endif  // OPENCV_GAPI_PYOPENCV_GAPI_HPP<|MERGE_RESOLUTION|>--- conflicted
+++ resolved
@@ -5,12 +5,9 @@
 
 // NB: Python wrapper replaces :: with _ for classes
 using gapi_GKernelPackage = cv::gapi::GKernelPackage;
-<<<<<<< HEAD
 using gapi_GNetPackage = cv::gapi::GNetPackage;
 using gapi_ie_PyParams = cv::gapi::ie::PyParams;
-=======
 using gapi_wip_IStreamSource_Ptr = cv::Ptr<cv::gapi::wip::IStreamSource>;
->>>>>>> 8bf451a3
 
 // FIXME: Python wrapper generate code without namespace std,
 // so it cause error: "string wasn't declared"
