--- conflicted
+++ resolved
@@ -12,13 +12,13 @@
 
 
 @register('cv2.gapi')
-<<<<<<< HEAD
 def networks(*args):
     return cv.gapi_GNetPackage(list(map(cv.detail.strip, args)))
-=======
+
+
+@register('cv2.gapi')
 def compile_args(*args):
     return list(map(cv.GCompileArg, args))
->>>>>>> 25f908b3
 
 
 @register('cv2')
