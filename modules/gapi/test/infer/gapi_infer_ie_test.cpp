// This file is part of OpenCV project.
// It is subject to the license terms in the LICENSE file found in the top-level directory
// of this distribution and at http://opencv.org/license.html.
//
// Copyright (C) 2019-2020 Intel Corporation

#include "../test_precomp.hpp"

#ifdef HAVE_INF_ENGINE

#include <stdexcept>

#include <inference_engine.hpp>

#include <ade/util/iota_range.hpp>

#include <opencv2/gapi/infer/ie.hpp>

#include "backends/ie/util.hpp"
#include "backends/ie/giebackend/giewrapper.hpp"

namespace opencv_test
{
namespace {

class TestMediaBGR final: public cv::MediaFrame::IAdapter {
    cv::Mat m_mat;
    using Cb = cv::MediaFrame::View::Callback;
    Cb m_cb;

public:
    explicit TestMediaBGR(cv::Mat m, Cb cb = [](){})
        : m_mat(m), m_cb(cb) {
    }
    cv::GFrameDesc meta() const override {
        return cv::GFrameDesc{cv::MediaFormat::BGR, cv::Size(m_mat.cols, m_mat.rows)};
    }
    cv::MediaFrame::View access(cv::MediaFrame::Access) override {
        cv::MediaFrame::View::Ptrs pp = { m_mat.ptr(), nullptr, nullptr, nullptr };
        cv::MediaFrame::View::Strides ss = { m_mat.step, 0u, 0u, 0u };
        return cv::MediaFrame::View(std::move(pp), std::move(ss), Cb{m_cb});
    }
};

class TestMediaNV12 final: public cv::MediaFrame::IAdapter {
    cv::Mat m_y;
    cv::Mat m_uv;
public:
    TestMediaNV12(cv::Mat y, cv::Mat uv) : m_y(y), m_uv(uv) {
    }
    cv::GFrameDesc meta() const override {
        return cv::GFrameDesc{cv::MediaFormat::NV12, cv::Size(m_y.cols, m_y.rows)};
    }
    cv::MediaFrame::View access(cv::MediaFrame::Access) override {
        cv::MediaFrame::View::Ptrs pp = {
            m_y.ptr(), m_uv.ptr(), nullptr, nullptr
        };
        cv::MediaFrame::View::Strides ss = {
            m_y.step, m_uv.step, 0u, 0u
        };
        return cv::MediaFrame::View(std::move(pp), std::move(ss));
    }
};

// FIXME: taken from DNN module
static void initDLDTDataPath()
{
#ifndef WINRT
    static bool initialized = false;
    if (!initialized)
    {
        const char* omzDataPath = getenv("OPENCV_OPEN_MODEL_ZOO_DATA_PATH");
        if (omzDataPath)
            cvtest::addDataSearchPath(omzDataPath);
        const char* dnnDataPath = getenv("OPENCV_DNN_TEST_DATA_PATH");
        if (dnnDataPath) {
            // Add the dnnDataPath itself - G-API is using some images there directly
            cvtest::addDataSearchPath(dnnDataPath);
            cvtest::addDataSearchPath(dnnDataPath + std::string("/omz_intel_models"));
        }
        initialized = true;
    }
#endif // WINRT
}

#if INF_ENGINE_RELEASE >= 2020010000
static const std::string SUBDIR = "intel/age-gender-recognition-retail-0013/FP32/";
#else
static const std::string SUBDIR = "Retail/object_attributes/age_gender/dldt/";
#endif

// FIXME: taken from the DNN module
void normAssert(cv::InputArray ref, cv::InputArray test,
                const char *comment /*= ""*/,
                double l1 = 0.00001, double lInf = 0.0001)
{
    double normL1 = cvtest::norm(ref, test, cv::NORM_L1) / ref.getMat().total();
    EXPECT_LE(normL1, l1) << comment;

    double normInf = cvtest::norm(ref, test, cv::NORM_INF);
    EXPECT_LE(normInf, lInf) << comment;
}

namespace IE = InferenceEngine;

<<<<<<< HEAD
void setNetParameters(IE::CNNNetwork& net) {
=======
void setNetParameters(IE::CNNNetwork& net, bool is_nv12 = false) {
>>>>>>> de385009
    auto ii = net.getInputsInfo().at("data");
    ii->setPrecision(IE::Precision::U8);
    ii->getPreProcess().setResizeAlgorithm(IE::RESIZE_BILINEAR);
    if (is_nv12) {
        ii->getPreProcess().setColorFormat(IE::ColorFormat::NV12);
    }
}

} // anonymous namespace

// TODO: Probably DNN/IE part can be further parametrized with a template
// NOTE: here ".." is used to leave the default "gapi/" search scope
TEST(TestAgeGenderIE, InferBasicTensor)
{
    initDLDTDataPath();

    cv::gapi::ie::detail::ParamDesc params;
    params.model_path = findDataFile(SUBDIR + "age-gender-recognition-retail-0013.xml");
    params.weights_path = findDataFile(SUBDIR + "age-gender-recognition-retail-0013.bin");
    params.device_id = "CPU";

    // Load IE network, initialize input data using that.
    cv::Mat in_mat;
    cv::Mat gapi_age, gapi_gender;

    IE::Blob::Ptr ie_age, ie_gender;
    {
        auto plugin        = cv::gimpl::ie::wrap::getPlugin(params);
        auto net           = cv::gimpl::ie::wrap::readNetwork(params);
        auto this_network  = cv::gimpl::ie::wrap::loadNetwork(plugin, net, params);
        auto infer_request = this_network.CreateInferRequest();

        const auto &iedims = net.getInputsInfo().begin()->second->getTensorDesc().getDims();
              auto  cvdims = cv::gapi::ie::util::to_ocv(iedims);
        in_mat.create(cvdims, CV_32F);
        cv::randu(in_mat, -1, 1);

        infer_request.SetBlob("data", cv::gapi::ie::util::to_ie(in_mat));
        infer_request.Infer();
        ie_age    = infer_request.GetBlob("age_conv3");
        ie_gender = infer_request.GetBlob("prob");
    }

    // Configure & run G-API
    using AGInfo = std::tuple<cv::GMat, cv::GMat>;
    G_API_NET(AgeGender, <AGInfo(cv::GMat)>, "test-age-gender");

    cv::GMat in;
    cv::GMat age, gender;
    std::tie(age, gender) = cv::gapi::infer<AgeGender>(in);
    cv::GComputation comp(cv::GIn(in), cv::GOut(age, gender));

    auto pp = cv::gapi::ie::Params<AgeGender> {
        params.model_path, params.weights_path, params.device_id
    }.cfgOutputLayers({ "age_conv3", "prob" });
    comp.apply(cv::gin(in_mat), cv::gout(gapi_age, gapi_gender),
               cv::compile_args(cv::gapi::networks(pp)));

    // Validate with IE itself (avoid DNN module dependency here)
    normAssert(cv::gapi::ie::util::to_ocv(ie_age),    gapi_age,    "Test age output"   );
    normAssert(cv::gapi::ie::util::to_ocv(ie_gender), gapi_gender, "Test gender output");
}

TEST(TestAgeGenderIE, InferBasicImage)
{
    initDLDTDataPath();

    cv::gapi::ie::detail::ParamDesc params;
    params.model_path = findDataFile(SUBDIR + "age-gender-recognition-retail-0013.xml");
    params.weights_path = findDataFile(SUBDIR + "age-gender-recognition-retail-0013.bin");
    params.device_id = "CPU";

    // FIXME: Ideally it should be an image from disk
    // cv::Mat in_mat = cv::imread(findDataFile("grace_hopper_227.png"));
    cv::Mat in_mat(cv::Size(320, 240), CV_8UC3);
    cv::randu(in_mat, 0, 255);

    cv::Mat gapi_age, gapi_gender;

    // Load & run IE network
    IE::Blob::Ptr ie_age, ie_gender;
    {
        auto plugin        = cv::gimpl::ie::wrap::getPlugin(params);
        auto net           = cv::gimpl::ie::wrap::readNetwork(params);
        setNetParameters(net);
        auto this_network  = cv::gimpl::ie::wrap::loadNetwork(plugin, net, params);
        auto infer_request = this_network.CreateInferRequest();
        infer_request.SetBlob("data", cv::gapi::ie::util::to_ie(in_mat));
        infer_request.Infer();
        ie_age    = infer_request.GetBlob("age_conv3");
        ie_gender = infer_request.GetBlob("prob");
    }

    // Configure & run G-API
    using AGInfo = std::tuple<cv::GMat, cv::GMat>;
    G_API_NET(AgeGender, <AGInfo(cv::GMat)>, "test-age-gender");

    cv::GMat in;
    cv::GMat age, gender;
    std::tie(age, gender) = cv::gapi::infer<AgeGender>(in);
    cv::GComputation comp(cv::GIn(in), cv::GOut(age, gender));

    auto pp = cv::gapi::ie::Params<AgeGender> {
        params.model_path, params.weights_path, params.device_id
    }.cfgOutputLayers({ "age_conv3", "prob" });
    comp.apply(cv::gin(in_mat), cv::gout(gapi_age, gapi_gender),
               cv::compile_args(cv::gapi::networks(pp)));

    // Validate with IE itself (avoid DNN module dependency here)
    normAssert(cv::gapi::ie::util::to_ocv(ie_age),    gapi_age,    "Test age output"   );
    normAssert(cv::gapi::ie::util::to_ocv(ie_gender), gapi_gender, "Test gender output");
}

struct ROIList: public ::testing::Test {
    cv::gapi::ie::detail::ParamDesc params;

    cv::Mat m_in_mat;
    std::vector<cv::Rect> m_roi_list;

    std::vector<cv::Mat> m_out_ie_ages;
    std::vector<cv::Mat> m_out_ie_genders;

    std::vector<cv::Mat> m_out_gapi_ages;
    std::vector<cv::Mat> m_out_gapi_genders;

    using AGInfo = std::tuple<cv::GMat, cv::GMat>;
    G_API_NET(AgeGender, <AGInfo(cv::GMat)>, "test-age-gender");

    void SetUp() {
        initDLDTDataPath();
        params.model_path = findDataFile(SUBDIR + "age-gender-recognition-retail-0013.xml");
        params.weights_path = findDataFile(SUBDIR + "age-gender-recognition-retail-0013.bin");
        params.device_id = "CPU";

        // FIXME: it must be cv::imread(findDataFile("../dnn/grace_hopper_227.png", false));
        m_in_mat = cv::Mat(cv::Size(320, 240), CV_8UC3);
        cv::randu(m_in_mat, 0, 255);

        // both ROIs point to the same face, with a slightly changed geometry
        m_roi_list = {
            cv::Rect(cv::Point{64, 60}, cv::Size{ 96,  96}),
            cv::Rect(cv::Point{50, 32}, cv::Size{128, 160}),
        };

        // Load & run IE network
        {
            auto plugin        = cv::gimpl::ie::wrap::getPlugin(params);
            auto net           = cv::gimpl::ie::wrap::readNetwork(params);
            setNetParameters(net);
            auto this_network  = cv::gimpl::ie::wrap::loadNetwork(plugin, net, params);
            auto infer_request = this_network.CreateInferRequest();
            auto frame_blob = cv::gapi::ie::util::to_ie(m_in_mat);

            for (auto &&rc : m_roi_list) {
                const auto ie_rc = IE::ROI {
                    0u
                    , static_cast<std::size_t>(rc.x)
                    , static_cast<std::size_t>(rc.y)
                    , static_cast<std::size_t>(rc.width)
                    , static_cast<std::size_t>(rc.height)
                };
                infer_request.SetBlob("data", IE::make_shared_blob(frame_blob, ie_rc));
                infer_request.Infer();

                using namespace cv::gapi::ie::util;
                m_out_ie_ages.push_back(to_ocv(infer_request.GetBlob("age_conv3")).clone());
                m_out_ie_genders.push_back(to_ocv(infer_request.GetBlob("prob")).clone());
            }
        } // namespace IE = ..
    } // ROIList()

    void validate() {
        // Validate with IE itself (avoid DNN module dependency here)
        ASSERT_EQ(2u, m_out_ie_ages.size());
        ASSERT_EQ(2u, m_out_ie_genders.size());
        ASSERT_EQ(2u, m_out_gapi_ages.size());
        ASSERT_EQ(2u, m_out_gapi_genders.size());

        normAssert(m_out_ie_ages   [0], m_out_gapi_ages   [0], "0: Test age output");
        normAssert(m_out_ie_genders[0], m_out_gapi_genders[0], "0: Test gender output");
        normAssert(m_out_ie_ages   [1], m_out_gapi_ages   [1], "1: Test age output");
        normAssert(m_out_ie_genders[1], m_out_gapi_genders[1], "1: Test gender output");
    }
}; // ROIList

struct ROIListNV12: public ::testing::Test {
    cv::gapi::ie::detail::ParamDesc params;

    cv::Mat m_in_uv;
    cv::Mat m_in_y;
    std::vector<cv::Rect> m_roi_list;

    std::vector<cv::Mat> m_out_ie_ages;
    std::vector<cv::Mat> m_out_ie_genders;

    std::vector<cv::Mat> m_out_gapi_ages;
    std::vector<cv::Mat> m_out_gapi_genders;

    using AGInfo = std::tuple<cv::GMat, cv::GMat>;
    G_API_NET(AgeGender, <AGInfo(cv::GMat)>, "test-age-gender");

    void SetUp() {
        initDLDTDataPath();
        params.model_path = findDataFile(SUBDIR + "age-gender-recognition-retail-0013.xml");
        params.weights_path = findDataFile(SUBDIR + "age-gender-recognition-retail-0013.bin");
        params.device_id = "CPU";

        cv::Size sz{320, 240};
        m_in_y = cv::Mat{sz, CV_8UC1};
        cv::randu(m_in_y, 0, 255);
        m_in_uv = cv::Mat{sz / 2, CV_8UC2};
        cv::randu(m_in_uv, 0, 255);

        // both ROIs point to the same face, with a slightly changed geometry
        m_roi_list = {
            cv::Rect(cv::Point{64, 60}, cv::Size{ 96,  96}),
            cv::Rect(cv::Point{50, 32}, cv::Size{128, 160}),
        };

        // Load & run IE network
        {
            auto plugin        = cv::gimpl::ie::wrap::getPlugin(params);
            auto net           = cv::gimpl::ie::wrap::readNetwork(params);
            setNetParameters(net, true);
            auto this_network  = cv::gimpl::ie::wrap::loadNetwork(plugin, net, params);
            auto infer_request = this_network.CreateInferRequest();
            auto frame_blob = cv::gapi::ie::util::to_ie(m_in_y, m_in_uv);

            for (auto &&rc : m_roi_list) {
                const auto ie_rc = IE::ROI {
                    0u
                        , static_cast<std::size_t>(rc.x)
                        , static_cast<std::size_t>(rc.y)
                        , static_cast<std::size_t>(rc.width)
                        , static_cast<std::size_t>(rc.height)
                };
                infer_request.SetBlob("data", IE::make_shared_blob(frame_blob, ie_rc));
                infer_request.Infer();

                using namespace cv::gapi::ie::util;
                m_out_ie_ages.push_back(to_ocv(infer_request.GetBlob("age_conv3")).clone());
                m_out_ie_genders.push_back(to_ocv(infer_request.GetBlob("prob")).clone());
            }
        } // namespace IE = ..
    } // ROIList()

    void validate() {
        // Validate with IE itself (avoid DNN module dependency here)
        ASSERT_EQ(2u, m_out_ie_ages.size());
        ASSERT_EQ(2u, m_out_ie_genders.size());
        ASSERT_EQ(2u, m_out_gapi_ages.size());
        ASSERT_EQ(2u, m_out_gapi_genders.size());

        normAssert(m_out_ie_ages   [0], m_out_gapi_ages   [0], "0: Test age output");
        normAssert(m_out_ie_genders[0], m_out_gapi_genders[0], "0: Test gender output");
        normAssert(m_out_ie_ages   [1], m_out_gapi_ages   [1], "1: Test age output");
        normAssert(m_out_ie_genders[1], m_out_gapi_genders[1], "1: Test gender output");
    }
};

TEST_F(ROIList, TestInfer)
{
    cv::GArray<cv::Rect> rr;
    cv::GMat in;
    cv::GArray<cv::GMat> age, gender;
    std::tie(age, gender) = cv::gapi::infer<AgeGender>(rr, in);
    cv::GComputation comp(cv::GIn(in, rr), cv::GOut(age, gender));

    auto pp = cv::gapi::ie::Params<AgeGender> {
        params.model_path, params.weights_path, params.device_id
    }.cfgOutputLayers({ "age_conv3", "prob" });
    comp.apply(cv::gin(m_in_mat, m_roi_list),
               cv::gout(m_out_gapi_ages, m_out_gapi_genders),
               cv::compile_args(cv::gapi::networks(pp)));
    validate();
}

TEST_F(ROIList, TestInfer2)
{
    cv::GArray<cv::Rect> rr;
    cv::GMat in;
    cv::GArray<cv::GMat> age, gender;
    std::tie(age, gender) = cv::gapi::infer2<AgeGender>(in, rr);
    cv::GComputation comp(cv::GIn(in, rr), cv::GOut(age, gender));

    auto pp = cv::gapi::ie::Params<AgeGender> {
        params.model_path, params.weights_path, params.device_id
    }.cfgOutputLayers({ "age_conv3", "prob" });
    comp.apply(cv::gin(m_in_mat, m_roi_list),
               cv::gout(m_out_gapi_ages, m_out_gapi_genders),
               cv::compile_args(cv::gapi::networks(pp)));
    validate();
}

TEST(DISABLED_TestTwoIENNPipeline, InferBasicImage)
{
    initDLDTDataPath();

    cv::gapi::ie::detail::ParamDesc AGparams;
    AGparams.model_path = findDataFile(SUBDIR + "age-gender-recognition-retail-0013.xml", false);
    AGparams.weights_path = findDataFile(SUBDIR + "age-gender-recognition-retail-0013.bin", false);
    AGparams.device_id = "MYRIAD";

    // FIXME: Ideally it should be an image from disk
    // cv::Mat in_mat = cv::imread(findDataFile("grace_hopper_227.png"));
    cv::Mat in_mat(cv::Size(320, 240), CV_8UC3);
    cv::randu(in_mat, 0, 255);

    cv::Mat gapi_age1, gapi_gender1, gapi_age2, gapi_gender2;

    // Load & run IE network
    IE::Blob::Ptr ie_age1, ie_gender1, ie_age2, ie_gender2;
    {
        auto AGplugin1         = cv::gimpl::ie::wrap::getPlugin(AGparams);
        auto AGnet1            = cv::gimpl::ie::wrap::readNetwork(AGparams);
        setNetParameters(AGnet1);
        auto AGplugin_network1 = cv::gimpl::ie::wrap::loadNetwork(AGplugin1, AGnet1, AGparams);
        auto AGinfer_request1  = AGplugin_network1.CreateInferRequest();
        AGinfer_request1.SetBlob("data", cv::gapi::ie::util::to_ie(in_mat));
        AGinfer_request1.Infer();
        ie_age1    = AGinfer_request1.GetBlob("age_conv3");
        ie_gender1 = AGinfer_request1.GetBlob("prob");

        auto AGplugin2         = cv::gimpl::ie::wrap::getPlugin(AGparams);
        auto AGnet2            = cv::gimpl::ie::wrap::readNetwork(AGparams);
        setNetParameters(AGnet2);
        auto AGplugin_network2 = cv::gimpl::ie::wrap::loadNetwork(AGplugin2, AGnet2, AGparams);
        auto AGinfer_request2     = AGplugin_network2.CreateInferRequest();
        AGinfer_request2.SetBlob("data", cv::gapi::ie::util::to_ie(in_mat));
        AGinfer_request2.Infer();
        ie_age2    = AGinfer_request2.GetBlob("age_conv3");
        ie_gender2 = AGinfer_request2.GetBlob("prob");
    }

    // Configure & run G-API
    using AGInfo = std::tuple<cv::GMat, cv::GMat>;
    G_API_NET(AgeGender1, <AGInfo(cv::GMat)>,   "test-age-gender1");
    G_API_NET(AgeGender2, <AGInfo(cv::GMat)>,   "test-age-gender2");
    cv::GMat in;
    cv::GMat age1, gender1;
    std::tie(age1, gender1) = cv::gapi::infer<AgeGender1>(in);

    cv::GMat age2, gender2;
    // FIXME: "Multi-node inference is not supported!", workarounded 'till enabling proper tools
    std::tie(age2, gender2) = cv::gapi::infer<AgeGender2>(cv::gapi::copy(in));
    cv::GComputation comp(cv::GIn(in), cv::GOut(age1, gender1, age2, gender2));

    auto age_net1 = cv::gapi::ie::Params<AgeGender1> {
        AGparams.model_path, AGparams.weights_path, AGparams.device_id
    }.cfgOutputLayers({ "age_conv3", "prob" });
    auto age_net2 = cv::gapi::ie::Params<AgeGender2> {
        AGparams.model_path, AGparams.weights_path, AGparams.device_id
    }.cfgOutputLayers({ "age_conv3", "prob" });

    comp.apply(cv::gin(in_mat), cv::gout(gapi_age1, gapi_gender1, gapi_age2, gapi_gender2),
               cv::compile_args(cv::gapi::networks(age_net1, age_net2)));

    // Validate with IE itself (avoid DNN module dependency here)
    normAssert(cv::gapi::ie::util::to_ocv(ie_age1),    gapi_age1,    "Test age output 1");
    normAssert(cv::gapi::ie::util::to_ocv(ie_gender1), gapi_gender1, "Test gender output 1");
    normAssert(cv::gapi::ie::util::to_ocv(ie_age2),    gapi_age2,    "Test age output 2");
    normAssert(cv::gapi::ie::util::to_ocv(ie_gender2), gapi_gender2, "Test gender output 2");
}

TEST(TestAgeGenderIE, GenericInfer)
{
    initDLDTDataPath();

    cv::gapi::ie::detail::ParamDesc params;
    params.model_path = findDataFile(SUBDIR + "age-gender-recognition-retail-0013.xml");
    params.weights_path = findDataFile(SUBDIR + "age-gender-recognition-retail-0013.bin");
    params.device_id = "CPU";

    cv::Mat in_mat(cv::Size(320, 240), CV_8UC3);
    cv::randu(in_mat, 0, 255);

    cv::Mat gapi_age, gapi_gender;

    // Load & run IE network
    IE::Blob::Ptr ie_age, ie_gender;
    {
        auto plugin = cv::gimpl::ie::wrap::getPlugin(params);
        auto net    = cv::gimpl::ie::wrap::readNetwork(params);
        setNetParameters(net);
        auto this_network  = cv::gimpl::ie::wrap::loadNetwork(plugin, net, params);
        auto infer_request = this_network.CreateInferRequest();
        infer_request.SetBlob("data", cv::gapi::ie::util::to_ie(in_mat));
        infer_request.Infer();
        ie_age    = infer_request.GetBlob("age_conv3");
        ie_gender = infer_request.GetBlob("prob");
    }

    // Configure & run G-API
    cv::GMat in;
    GInferInputs inputs;
    inputs["data"] = in;

    auto outputs = cv::gapi::infer<cv::gapi::Generic>("age-gender-generic", inputs);

    auto age    = outputs.at("age_conv3");
    auto gender = outputs.at("prob");

    cv::GComputation comp(cv::GIn(in), cv::GOut(age, gender));

    cv::gapi::ie::Params<cv::gapi::Generic> pp{"age-gender-generic",
                                                params.model_path,
                                                params.weights_path,
                                                params.device_id};

    comp.apply(cv::gin(in_mat), cv::gout(gapi_age, gapi_gender),
               cv::compile_args(cv::gapi::networks(pp)));

    // Validate with IE itself (avoid DNN module dependency here)
    normAssert(cv::gapi::ie::util::to_ocv(ie_age),    gapi_age,    "Test age output"   );
    normAssert(cv::gapi::ie::util::to_ocv(ie_gender), gapi_gender, "Test gender output");
}

TEST(TestAgeGenderIE, InvalidConfigGeneric)
{
    initDLDTDataPath();

    std::string model_path   = findDataFile(SUBDIR + "age-gender-recognition-retail-0013.xml");
    std::string weights_path = findDataFile(SUBDIR + "age-gender-recognition-retail-0013.bin");
    std::string device_id    = "CPU";

    // Configure & run G-API
    cv::GMat in;
    GInferInputs inputs;
    inputs["data"] = in;

    auto outputs = cv::gapi::infer<cv::gapi::Generic>("age-gender-generic", inputs);
    auto age     = outputs.at("age_conv3");
    auto gender  = outputs.at("prob");
    cv::GComputation comp(cv::GIn(in), cv::GOut(age, gender));

    auto pp = cv::gapi::ie::Params<cv::gapi::Generic>{"age-gender-generic",
                                                       model_path,
                                                       weights_path,
                                                       device_id}.pluginConfig({{"unsupported_config", "some_value"}});

    EXPECT_ANY_THROW(comp.compile(cv::GMatDesc{CV_8U,3,cv::Size{320, 240}},
                     cv::compile_args(cv::gapi::networks(pp))));
}

TEST(TestAgeGenderIE, CPUConfigGeneric)
{
    initDLDTDataPath();

    std::string model_path   = findDataFile(SUBDIR + "age-gender-recognition-retail-0013.xml");
    std::string weights_path = findDataFile(SUBDIR + "age-gender-recognition-retail-0013.bin");
    std::string device_id    = "CPU";

    // Configure & run G-API
    cv::GMat in;
    GInferInputs inputs;
    inputs["data"] = in;

    auto outputs = cv::gapi::infer<cv::gapi::Generic>("age-gender-generic", inputs);
    auto age     = outputs.at("age_conv3");
    auto gender  = outputs.at("prob");
    cv::GComputation comp(cv::GIn(in), cv::GOut(age, gender));

    auto pp = cv::gapi::ie::Params<cv::gapi::Generic>{"age-gender-generic",
                                                       model_path,
                                                       weights_path,
                                                       device_id}.pluginConfig({{"ENFORCE_BF16", "NO"}});

    EXPECT_NO_THROW(comp.compile(cv::GMatDesc{CV_8U,3,cv::Size{320, 240}},
                    cv::compile_args(cv::gapi::networks(pp))));
}

TEST(TestAgeGenderIE, InvalidConfig)
{
    initDLDTDataPath();

    std::string model_path   = findDataFile(SUBDIR + "age-gender-recognition-retail-0013.xml");
    std::string weights_path = findDataFile(SUBDIR + "age-gender-recognition-retail-0013.bin");
    std::string device_id    = "CPU";

    using AGInfo = std::tuple<cv::GMat, cv::GMat>;
    G_API_NET(AgeGender, <AGInfo(cv::GMat)>, "test-age-gender");

    cv::GMat in;
    cv::GMat age, gender;
    std::tie(age, gender) = cv::gapi::infer<AgeGender>(in);
    cv::GComputation comp(cv::GIn(in), cv::GOut(age, gender));

    auto pp = cv::gapi::ie::Params<AgeGender> {
        model_path, weights_path, device_id
    }.cfgOutputLayers({ "age_conv3", "prob" }).pluginConfig({{"unsupported_config", "some_value"}});

    EXPECT_ANY_THROW(comp.compile(cv::GMatDesc{CV_8U,3,cv::Size{320, 240}},
                     cv::compile_args(cv::gapi::networks(pp))));
}

TEST(TestAgeGenderIE, CPUConfig)
{
    initDLDTDataPath();

    std::string model_path   = findDataFile(SUBDIR + "age-gender-recognition-retail-0013.xml");
    std::string weights_path = findDataFile(SUBDIR + "age-gender-recognition-retail-0013.bin");
    std::string device_id    = "CPU";

    using AGInfo = std::tuple<cv::GMat, cv::GMat>;
    G_API_NET(AgeGender, <AGInfo(cv::GMat)>, "test-age-gender");

    cv::GMat in;
    cv::GMat age, gender;
    std::tie(age, gender) = cv::gapi::infer<AgeGender>(in);
    cv::GComputation comp(cv::GIn(in), cv::GOut(age, gender));

    auto pp = cv::gapi::ie::Params<AgeGender> {
        model_path, weights_path, device_id
    }.cfgOutputLayers({ "age_conv3", "prob" }).pluginConfig({{"ENFORCE_BF16", "NO"}});

    EXPECT_NO_THROW(comp.compile(cv::GMatDesc{CV_8U,3,cv::Size{320, 240}},
                    cv::compile_args(cv::gapi::networks(pp))));
}

TEST_F(ROIList, MediaInputBGR)
{
    initDLDTDataPath();

    cv::GFrame in;
    cv::GArray<cv::Rect> rr;
    cv::GArray<cv::GMat> age, gender;
    std::tie(age, gender) = cv::gapi::infer<AgeGender>(rr, in);
    cv::GComputation comp(cv::GIn(in, rr), cv::GOut(age, gender));

    auto frame = MediaFrame::Create<TestMediaBGR>(m_in_mat);

    auto pp = cv::gapi::ie::Params<AgeGender> {
        params.model_path, params.weights_path, params.device_id
    }.cfgOutputLayers({ "age_conv3", "prob" });
    comp.apply(cv::gin(frame, m_roi_list),
               cv::gout(m_out_gapi_ages, m_out_gapi_genders),
               cv::compile_args(cv::gapi::networks(pp)));

    validate();
}

TEST_F(ROIListNV12, MediaInputNV12)
{
    initDLDTDataPath();

    cv::GFrame in;
    cv::GArray<cv::Rect> rr;
    cv::GArray<cv::GMat> age, gender;
    std::tie(age, gender) = cv::gapi::infer<AgeGender>(rr, in);
    cv::GComputation comp(cv::GIn(in, rr), cv::GOut(age, gender));

    auto frame = MediaFrame::Create<TestMediaNV12>(m_in_y, m_in_uv);

    auto pp = cv::gapi::ie::Params<AgeGender> {
        params.model_path, params.weights_path, params.device_id
    }.cfgOutputLayers({ "age_conv3", "prob" });
    comp.apply(cv::gin(frame, m_roi_list),
               cv::gout(m_out_gapi_ages, m_out_gapi_genders),
               cv::compile_args(cv::gapi::networks(pp)));

    validate();
}

TEST(TestAgeGenderIE, MediaInputNV12)
{
    initDLDTDataPath();

    cv::gapi::ie::detail::ParamDesc params;
    params.model_path = findDataFile(SUBDIR + "age-gender-recognition-retail-0013.xml");
    params.weights_path = findDataFile(SUBDIR + "age-gender-recognition-retail-0013.bin");
    params.device_id = "CPU";

    cv::Size sz{320, 240};
    cv::Mat in_y_mat(sz, CV_8UC1);
    cv::randu(in_y_mat, 0, 255);
    cv::Mat in_uv_mat(sz / 2, CV_8UC2);
    cv::randu(in_uv_mat, 0, 255);

    cv::Mat gapi_age, gapi_gender;

    // Load & run IE network
    IE::Blob::Ptr ie_age, ie_gender;
    {
        auto plugin        = cv::gimpl::ie::wrap::getPlugin(params);
        auto net           = cv::gimpl::ie::wrap::readNetwork(params);
        setNetParameters(net, true);
        auto this_network  = cv::gimpl::ie::wrap::loadNetwork(plugin, net, params);
        auto infer_request = this_network.CreateInferRequest();
        infer_request.SetBlob("data", cv::gapi::ie::util::to_ie(in_y_mat, in_uv_mat));
        infer_request.Infer();
        ie_age    = infer_request.GetBlob("age_conv3");
        ie_gender = infer_request.GetBlob("prob");
    }

    // Configure & run G-API
    using AGInfo = std::tuple<cv::GMat, cv::GMat>;
    G_API_NET(AgeGender, <AGInfo(cv::GMat)>, "test-age-gender");

    cv::GFrame in;
    cv::GMat age, gender;
    std::tie(age, gender) = cv::gapi::infer<AgeGender>(in);
    cv::GComputation comp(cv::GIn(in), cv::GOut(age, gender));

    auto frame = MediaFrame::Create<TestMediaNV12>(in_y_mat, in_uv_mat);

    auto pp = cv::gapi::ie::Params<AgeGender> {
        params.model_path, params.weights_path, params.device_id
    }.cfgOutputLayers({ "age_conv3", "prob" });
    comp.apply(cv::gin(frame), cv::gout(gapi_age, gapi_gender),
               cv::compile_args(cv::gapi::networks(pp)));


    // Validate with IE itself (avoid DNN module dependency here)
    normAssert(cv::gapi::ie::util::to_ocv(ie_age),    gapi_age,    "Test age output"   );
    normAssert(cv::gapi::ie::util::to_ocv(ie_gender), gapi_gender, "Test gender output");
}

TEST(TestAgeGenderIE, MediaInputBGR)
{
    initDLDTDataPath();

    cv::gapi::ie::detail::ParamDesc params;
    params.model_path = findDataFile(SUBDIR + "age-gender-recognition-retail-0013.xml");
    params.weights_path = findDataFile(SUBDIR + "age-gender-recognition-retail-0013.bin");
    params.device_id = "CPU";

    cv::Size sz{320, 240};
    cv::Mat in_mat(sz, CV_8UC3);
    cv::randu(in_mat, 0, 255);

    cv::Mat gapi_age, gapi_gender;

    // Load & run IE network
    IE::Blob::Ptr ie_age, ie_gender;
    {
        auto plugin        = cv::gimpl::ie::wrap::getPlugin(params);
        auto net           = cv::gimpl::ie::wrap::readNetwork(params);
        setNetParameters(net);
        auto this_network  = cv::gimpl::ie::wrap::loadNetwork(plugin, net, params);
        auto infer_request = this_network.CreateInferRequest();
        infer_request.SetBlob("data", cv::gapi::ie::util::to_ie(in_mat));
        infer_request.Infer();
        ie_age    = infer_request.GetBlob("age_conv3");
        ie_gender = infer_request.GetBlob("prob");
    }

    // Configure & run G-API
    using AGInfo = std::tuple<cv::GMat, cv::GMat>;
    G_API_NET(AgeGender, <AGInfo(cv::GMat)>, "test-age-gender");

    cv::GFrame in;
    cv::GMat age, gender;
    std::tie(age, gender) = cv::gapi::infer<AgeGender>(in);
    cv::GComputation comp(cv::GIn(in), cv::GOut(age, gender));

    auto frame = MediaFrame::Create<TestMediaBGR>(in_mat);

    auto pp = cv::gapi::ie::Params<AgeGender> {
        params.model_path, params.weights_path, params.device_id
    }.cfgOutputLayers({ "age_conv3", "prob" });
    comp.apply(cv::gin(frame), cv::gout(gapi_age, gapi_gender),
               cv::compile_args(cv::gapi::networks(pp)));


    // Validate with IE itself (avoid DNN module dependency here)
    normAssert(cv::gapi::ie::util::to_ocv(ie_age),    gapi_age,    "Test age output"   );
    normAssert(cv::gapi::ie::util::to_ocv(ie_gender), gapi_gender, "Test gender output");
}

TEST(InferROI, MediaInputBGR)
{
    initDLDTDataPath();

    cv::gapi::ie::detail::ParamDesc params;
    params.model_path = findDataFile(SUBDIR + "age-gender-recognition-retail-0013.xml");
    params.weights_path = findDataFile(SUBDIR + "age-gender-recognition-retail-0013.bin");
    params.device_id = "CPU";

    cv::Size sz{320, 240};
    cv::Mat in_mat(sz, CV_8UC3);
    cv::randu(in_mat, 0, 255);

    cv::Mat gapi_age, gapi_gender;
    cv::Rect rect(cv::Point{64, 60}, cv::Size{96, 96});

    // Load & run IE network
    IE::Blob::Ptr ie_age, ie_gender;
    {
        auto plugin        = cv::gimpl::ie::wrap::getPlugin(params);
        auto net           = cv::gimpl::ie::wrap::readNetwork(params);
        setNetParameters(net);
        auto this_network  = cv::gimpl::ie::wrap::loadNetwork(plugin, net, params);
        auto infer_request = this_network.CreateInferRequest();
        const auto ie_rc = IE::ROI {
            0u
            , static_cast<std::size_t>(rect.x)
            , static_cast<std::size_t>(rect.y)
            , static_cast<std::size_t>(rect.width)
            , static_cast<std::size_t>(rect.height)
        };
        IE::Blob::Ptr roi_blob = IE::make_shared_blob(cv::gapi::ie::util::to_ie(in_mat), ie_rc);
        infer_request.SetBlob("data", roi_blob);
        infer_request.Infer();
        ie_age    = infer_request.GetBlob("age_conv3");
        ie_gender = infer_request.GetBlob("prob");
    }

    // Configure & run G-API
    using AGInfo = std::tuple<cv::GMat, cv::GMat>;
    G_API_NET(AgeGender, <AGInfo(cv::GMat)>, "test-age-gender");

    cv::GFrame in;
    cv::GOpaque<cv::Rect> roi;
    cv::GMat age, gender;
    std::tie(age, gender) = cv::gapi::infer<AgeGender>(roi, in);
    cv::GComputation comp(cv::GIn(in, roi), cv::GOut(age, gender));

    auto frame = MediaFrame::Create<TestMediaBGR>(in_mat);

    auto pp = cv::gapi::ie::Params<AgeGender> {
        params.model_path, params.weights_path, params.device_id
    }.cfgOutputLayers({ "age_conv3", "prob" });
    comp.apply(cv::gin(frame, rect), cv::gout(gapi_age, gapi_gender),
               cv::compile_args(cv::gapi::networks(pp)));


    // Validate with IE itself (avoid DNN module dependency here)
    normAssert(cv::gapi::ie::util::to_ocv(ie_age),    gapi_age,    "Test age output"   );
    normAssert(cv::gapi::ie::util::to_ocv(ie_gender), gapi_gender, "Test gender output");
}

TEST(InferROI, MediaInputNV12)
{
    initDLDTDataPath();

    cv::gapi::ie::detail::ParamDesc params;
    params.model_path = findDataFile(SUBDIR + "age-gender-recognition-retail-0013.xml");
    params.weights_path = findDataFile(SUBDIR + "age-gender-recognition-retail-0013.bin");
    params.device_id = "CPU";

    cv::Size sz{320, 240};
    auto in_y_mat = cv::Mat{sz, CV_8UC1};
    cv::randu(in_y_mat, 0, 255);
    auto in_uv_mat = cv::Mat{sz / 2, CV_8UC2};
    cv::randu(in_uv_mat, 0, 255);

    cv::Mat gapi_age, gapi_gender;
    cv::Rect rect(cv::Point{64, 60}, cv::Size{96, 96});

    // Load & run IE network
    IE::Blob::Ptr ie_age, ie_gender;
    {
        auto plugin        = cv::gimpl::ie::wrap::getPlugin(params);
        auto net           = cv::gimpl::ie::wrap::readNetwork(params);
        setNetParameters(net, true);
        auto this_network  = cv::gimpl::ie::wrap::loadNetwork(plugin, net, params);
        auto infer_request = this_network.CreateInferRequest();
        const auto ie_rc = IE::ROI {
            0u
            , static_cast<std::size_t>(rect.x)
            , static_cast<std::size_t>(rect.y)
            , static_cast<std::size_t>(rect.width)
            , static_cast<std::size_t>(rect.height)
        };
        IE::Blob::Ptr roi_blob = IE::make_shared_blob(cv::gapi::ie::util::to_ie(in_y_mat, in_uv_mat), ie_rc);
        infer_request.SetBlob("data", roi_blob);
        infer_request.Infer();
        ie_age    = infer_request.GetBlob("age_conv3");
        ie_gender = infer_request.GetBlob("prob");
    }

    // Configure & run G-API
    using AGInfo = std::tuple<cv::GMat, cv::GMat>;
    G_API_NET(AgeGender, <AGInfo(cv::GMat)>, "test-age-gender");

    cv::GFrame in;
    cv::GOpaque<cv::Rect> roi;
    cv::GMat age, gender;
    std::tie(age, gender) = cv::gapi::infer<AgeGender>(roi, in);
    cv::GComputation comp(cv::GIn(in, roi), cv::GOut(age, gender));

    auto frame = MediaFrame::Create<TestMediaNV12>(in_y_mat, in_uv_mat);

    auto pp = cv::gapi::ie::Params<AgeGender> {
        params.model_path, params.weights_path, params.device_id
    }.cfgOutputLayers({ "age_conv3", "prob" });
    comp.apply(cv::gin(frame, rect), cv::gout(gapi_age, gapi_gender),
               cv::compile_args(cv::gapi::networks(pp)));


    // Validate with IE itself (avoid DNN module dependency here)
    normAssert(cv::gapi::ie::util::to_ocv(ie_age),    gapi_age,    "Test age output"   );
    normAssert(cv::gapi::ie::util::to_ocv(ie_gender), gapi_gender, "Test gender output");
}

TEST_F(ROIList, Infer2MediaInputBGR)
{
    cv::GArray<cv::Rect> rr;
    cv::GFrame in;
    cv::GArray<cv::GMat> age, gender;
    std::tie(age, gender) = cv::gapi::infer2<AgeGender>(in, rr);
    cv::GComputation comp(cv::GIn(in, rr), cv::GOut(age, gender));

    auto frame = MediaFrame::Create<TestMediaBGR>(m_in_mat);

    auto pp = cv::gapi::ie::Params<AgeGender> {
        params.model_path, params.weights_path, params.device_id
    }.cfgOutputLayers({ "age_conv3", "prob" });
    comp.apply(cv::gin(frame, m_roi_list),
               cv::gout(m_out_gapi_ages, m_out_gapi_genders),
               cv::compile_args(cv::gapi::networks(pp)));
    validate();
}

TEST_F(ROIListNV12, Infer2MediaInputNV12)
{
    cv::GArray<cv::Rect> rr;
    cv::GFrame in;
    cv::GArray<cv::GMat> age, gender;
    std::tie(age, gender) = cv::gapi::infer2<AgeGender>(in, rr);
    cv::GComputation comp(cv::GIn(in, rr), cv::GOut(age, gender));

    auto frame = MediaFrame::Create<TestMediaNV12>(m_in_y, m_in_uv);

    auto pp = cv::gapi::ie::Params<AgeGender> {
        params.model_path, params.weights_path, params.device_id
    }.cfgOutputLayers({ "age_conv3", "prob" });
    comp.apply(cv::gin(frame, m_roi_list),
               cv::gout(m_out_gapi_ages, m_out_gapi_genders),
               cv::compile_args(cv::gapi::networks(pp)));
    validate();
}

} // namespace opencv_test

#endif //  HAVE_INF_ENGINE<|MERGE_RESOLUTION|>--- conflicted
+++ resolved
@@ -103,11 +103,7 @@
 
 namespace IE = InferenceEngine;
 
-<<<<<<< HEAD
-void setNetParameters(IE::CNNNetwork& net) {
-=======
 void setNetParameters(IE::CNNNetwork& net, bool is_nv12 = false) {
->>>>>>> de385009
     auto ii = net.getInputsInfo().at("data");
     ii->setPrecision(IE::Precision::U8);
     ii->getPreProcess().setResizeAlgorithm(IE::RESIZE_BILINEAR);
