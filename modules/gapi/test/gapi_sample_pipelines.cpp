// This file is part of OpenCV project.
// It is subject to the license terms in the LICENSE file found in the top-level directory
// of this distribution and at http://opencv.org/license.html.
//
// Copyright (C) 2018 Intel Corporation


#include "test_precomp.hpp"

#include <stdexcept>
#include <ade/util/iota_range.hpp>
#include "logger.hpp"

<<<<<<< HEAD
#include <opencv2/gapi/core.hpp>

=======
>>>>>>> 55f2370f
namespace opencv_test
{

namespace
{
    G_TYPED_KERNEL(GInvalidResize, <GMat(GMat,Size,double,double,int)>, "org.opencv.test.invalid_resize")
    {
         static GMatDesc outMeta(GMatDesc in, Size, double, double, int) { return in; }
    };

    GAPI_OCV_KERNEL(GOCVInvalidResize, GInvalidResize)
    {
        static void run(const cv::Mat& in, cv::Size sz, double fx, double fy, int interp, cv::Mat &out)
        {
            cv::resize(in, out, sz, fx, fy, interp);
        }
    };

    G_TYPED_KERNEL(GReallocatingCopy, <GMat(GMat)>, "org.opencv.test.reallocating_copy")
    {
         static GMatDesc outMeta(GMatDesc in) { return in; }
    };

    GAPI_OCV_KERNEL(GOCVReallocatingCopy, GReallocatingCopy)
    {
        static void run(const cv::Mat& in, cv::Mat &out)
        {
            out = in.clone();
        }
    };

<<<<<<< HEAD
    G_TYPED_KERNEL(GCustom, <GMat(GMat)>, "org.opencv.test.custom")
    {
         static GMatDesc outMeta(GMatDesc in) { return in; }
    };
=======
    // These definitons test the correct macro work if the kernel has multiple output values
    G_TYPED_KERNEL(GRetGArrayTupleOfGMat2Kernel,  <GArray<std::tuple<GMat, GMat>>(GMat, Scalar)>,                                         "org.opencv.test.retarrayoftupleofgmat2kernel")  {};
    G_TYPED_KERNEL(GRetGArraTupleyOfGMat3Kernel,  <GArray<std::tuple<GMat, GMat, GMat>>(GMat)>,                                           "org.opencv.test.retarrayoftupleofgmat3kernel")  {};
    G_TYPED_KERNEL(GRetGArraTupleyOfGMat4Kernel,  <GArray<std::tuple<GMat, GMat, GMat, GMat>>(GMat)>,                                     "org.opencv.test.retarrayoftupleofgmat4kernel")  {};
    G_TYPED_KERNEL(GRetGArraTupleyOfGMat5Kernel,  <GArray<std::tuple<GMat, GMat, GMat, GMat, GMat>>(GMat)>,                               "org.opencv.test.retarrayoftupleofgmat5kernel")  {};
    G_TYPED_KERNEL(GRetGArraTupleyOfGMat6Kernel,  <GArray<std::tuple<GMat, GMat, GMat, GMat, GMat, GMat>>(GMat)>,                         "org.opencv.test.retarrayoftupleofgmat6kernel")  {};
    G_TYPED_KERNEL(GRetGArraTupleyOfGMat7Kernel,  <GArray<std::tuple<GMat, GMat, GMat, GMat, GMat, GMat, GMat>>(GMat)>,                   "org.opencv.test.retarrayoftupleofgmat7kernel")  {};
    G_TYPED_KERNEL(GRetGArraTupleyOfGMat8Kernel,  <GArray<std::tuple<GMat, GMat, GMat, GMat, GMat, GMat, GMat, GMat>>(GMat)>,             "org.opencv.test.retarrayoftupleofgmat8kernel")  {};
    G_TYPED_KERNEL(GRetGArraTupleyOfGMat9Kernel,  <GArray<std::tuple<GMat, GMat, GMat, GMat, GMat, GMat, GMat, GMat, GMat>>(GMat)>,       "org.opencv.test.retarrayoftupleofgmat9kernel")  {};
    G_TYPED_KERNEL(GRetGArraTupleyOfGMat10Kernel, <GArray<std::tuple<GMat, GMat, GMat, GMat, GMat, GMat, GMat, GMat, GMat, GMat>>(GMat)>, "org.opencv.test.retarrayoftupleofgmat10kernel") {};

    G_TYPED_KERNEL_M(GRetGMat2Kernel,     <std::tuple<GMat, GMat>(GMat, GMat, GMat)>,                                     "org.opencv.test.retgmat2kernel")      {};
    G_TYPED_KERNEL_M(GRetGMat3Kernel,     <std::tuple<GMat, GMat, GMat>(GMat, GScalar)>,                                  "org.opencv.test.retgmat3kernel")      {};
    G_TYPED_KERNEL_M(GRetGMat4Kernel,     <std::tuple<GMat, GMat, GMat, GMat>(GMat, GArray<int>, GScalar)>,               "org.opencv.test.retgmat4kernel")      {};
    G_TYPED_KERNEL_M(GRetGMat5Kernel,     <std::tuple<GMat, GMat, GMat, GMat, GMat>(GMat)>,                               "org.opencv.test.retgmat5kernel")      {};
    G_TYPED_KERNEL_M(GRetGMat6Kernel,     <std::tuple<GMat, GMat, GMat, GMat, GMat, GMat>(GMat)>,                         "org.opencv.test.retgmat6kernel")      {};
    G_TYPED_KERNEL_M(GRetGMat7Kernel,     <std::tuple<GMat, GMat, GMat, GMat, GMat, GMat, GMat>(GMat)>,                   "org.opencv.test.retgmat7kernel")      {};
    G_TYPED_KERNEL_M(GRetGMat8Kernel,     <std::tuple<GMat, GMat, GMat, GMat, GMat, GMat, GMat, GMat>(GMat)>,             "org.opencv.test.retgmat8kernel")      {};
    G_TYPED_KERNEL_M(GRetGMat9Kernel,     <std::tuple<GMat, GMat, GMat, GMat, GMat, GMat, GMat, GMat, GMat>(GMat)>,       "org.opencv.test.retgmat9kernel")      {};
    G_TYPED_KERNEL_M(GRetGMat10Kernel,    <std::tuple<GMat, GMat, GMat, GMat, GMat, GMat, GMat, GMat, GMat, GMat>(GMat)>, "org.opencv.test.retgmat10kernel")     {};
>>>>>>> 55f2370f
}

TEST(GAPI_Pipeline, OverloadUnary_MatMat)
{
    cv::GMat in;
    cv::GComputation comp(in, cv::gapi::bitwise_not(in));

    cv::Mat in_mat = cv::Mat::eye(32, 32, CV_8UC1);
    cv::Mat ref_mat = ~in_mat;

    cv::Mat out_mat;
    comp.apply(in_mat, out_mat);
    EXPECT_EQ(0, cv::countNonZero(out_mat != ref_mat));

    out_mat = cv::Mat();
    auto cc = comp.compile(cv::descr_of(in_mat));
    cc(in_mat, out_mat);
    EXPECT_EQ(0, cv::countNonZero(out_mat != ref_mat));
}

TEST(GAPI_Pipeline, OverloadUnary_MatScalar)
{
    cv::GMat in;
    cv::GComputation comp(in, cv::gapi::sum(in));

    cv::Mat in_mat = cv::Mat::eye(32, 32, CV_8UC1);
    cv::Scalar ref_scl = cv::sum(in_mat);

    cv::Scalar out_scl;
    comp.apply(in_mat, out_scl);
    EXPECT_EQ(out_scl, ref_scl);

    out_scl = cv::Scalar();
    auto cc = comp.compile(cv::descr_of(in_mat));
    cc(in_mat, out_scl);
    EXPECT_EQ(out_scl, ref_scl);
}

TEST(GAPI_Pipeline, OverloadBinary_Mat)
{
    cv::GMat a, b;
    cv::GComputation comp(a, b, cv::gapi::add(a, b));

    cv::Mat in_mat = cv::Mat::eye(32, 32, CV_8UC1);
    cv::Mat ref_mat = (in_mat+in_mat);

    cv::Mat out_mat;
    comp.apply(in_mat, in_mat, out_mat);
    EXPECT_EQ(0, cv::countNonZero(out_mat != ref_mat));

    out_mat = cv::Mat();
    auto cc = comp.compile(cv::descr_of(in_mat), cv::descr_of(in_mat));
    cc(in_mat, in_mat, out_mat);
    EXPECT_EQ(0, cv::countNonZero(out_mat != ref_mat));
}

TEST(GAPI_Pipeline, OverloadBinary_Scalar)
{
    cv::GMat a, b;
    cv::GComputation comp(a, b, cv::gapi::sum(a + b));

    cv::Mat in_mat = cv::Mat::eye(32, 32, CV_8UC1);
    cv::Scalar ref_scl = cv::sum(in_mat+in_mat);

    cv::Scalar out_scl;
    comp.apply(in_mat, in_mat, out_scl);
    EXPECT_EQ(out_scl, ref_scl);

    out_scl = cv::Scalar();
    auto cc = comp.compile(cv::descr_of(in_mat), cv::descr_of(in_mat));
    cc(in_mat, in_mat, out_scl);
    EXPECT_EQ(out_scl, ref_scl);
}

TEST(GAPI_Pipeline, Sharpen)
{
    const cv::Size sz_in (1280, 720);
    const cv::Size sz_out( 640, 480);
    cv::Mat in_mat (sz_in,  CV_8UC3);
    in_mat = cv::Scalar(128, 33, 53);

    cv::Mat out_mat(sz_out, CV_8UC3);
    cv::Mat out_mat_y;
    cv::Mat out_mat_ocv(sz_out, CV_8UC3);

    float sharpen_coeffs[] = {
         0.0f, -1.f,  0.0f,
        -1.0f,  5.f, -1.0f,
         0.0f, -1.f,  0.0f
    };
    cv::Mat sharpen_kernel(3, 3, CV_32F, sharpen_coeffs);

    // G-API code //////////////////////////////////////////////////////////////

    cv::GMat in;
    auto vga     = cv::gapi::resize(in, sz_out);
    auto yuv     = cv::gapi::RGB2YUV(vga);
    auto yuv_p   = cv::gapi::split3(yuv);
    auto y_sharp = cv::gapi::filter2D(std::get<0>(yuv_p), -1, sharpen_kernel);
    auto yuv_new = cv::gapi::merge3(y_sharp, std::get<1>(yuv_p), std::get<2>(yuv_p));
    auto out     = cv::gapi::YUV2RGB(yuv_new);

    cv::GComputation c(cv::GIn(in), cv::GOut(y_sharp, out));
    c.apply(cv::gin(in_mat), cv::gout(out_mat_y, out_mat));

    // OpenCV code /////////////////////////////////////////////////////////////
    {
        cv::Mat smaller;
        cv::resize(in_mat, smaller, sz_out);

        cv::Mat yuv_mat;
        cv::cvtColor(smaller, yuv_mat, cv::COLOR_RGB2YUV);
        std::vector<cv::Mat> yuv_planar(3);
        cv::split(yuv_mat, yuv_planar);
        cv::filter2D(yuv_planar[0], yuv_planar[0], -1, sharpen_kernel);
        cv::merge(yuv_planar, yuv_mat);
        cv::cvtColor(yuv_mat, out_mat_ocv, cv::COLOR_YUV2RGB);
    }

    // Comparison //////////////////////////////////////////////////////////////
    {
        cv::Mat diff = out_mat_ocv != out_mat;
        std::vector<cv::Mat> diffBGR(3);
        cv::split(diff, diffBGR);
        EXPECT_EQ(0, cv::countNonZero(diffBGR[0]));
        EXPECT_EQ(0, cv::countNonZero(diffBGR[1]));
        EXPECT_EQ(0, cv::countNonZero(diffBGR[2]));
    }

    // Metadata check /////////////////////////////////////////////////////////
    {
        auto cc    = c.compile(cv::descr_of(in_mat));
        auto metas = cc.outMetas();
        ASSERT_EQ(2u, metas.size());

        auto out_y_meta = cv::util::get<cv::GMatDesc>(metas[0]);
        auto out_meta   = cv::util::get<cv::GMatDesc>(metas[1]);

        // Y-output
        EXPECT_EQ(CV_8U,   out_y_meta.depth);
        EXPECT_EQ(1,       out_y_meta.chan);
        EXPECT_EQ(640,     out_y_meta.size.width);
        EXPECT_EQ(480,     out_y_meta.size.height);

        // Final output
        EXPECT_EQ(CV_8U,   out_meta.depth);
        EXPECT_EQ(3,       out_meta.chan);
        EXPECT_EQ(640,     out_meta.size.width);
        EXPECT_EQ(480,     out_meta.size.height);
    }
}

TEST(GAPI_Pipeline, CustomRGB2YUV)
{
    const cv::Size sz(1280, 720);

    // BEWARE:
    //
    //    std::vector<cv::Mat> out_mats_cv(3, cv::Mat(sz, CV_8U))
    //
    // creates a vector of 3 elements pointing to the same Mat!
    // FIXME: Make a G-API check for that
    const int INS = 3;
    std::vector<cv::Mat> in_mats(INS);
    for (auto i : ade::util::iota(INS))
    {
        in_mats[i].create(sz, CV_8U);
        cv::randu(in_mats[i], cv::Scalar::all(0), cv::Scalar::all(255));
    }

    const int OUTS = 3;
    std::vector<cv::Mat> out_mats_cv(OUTS);
    std::vector<cv::Mat> out_mats_gapi(OUTS);
    for (auto i : ade::util::iota(OUTS))
    {
        out_mats_cv  [i].create(sz, CV_8U);
        out_mats_gapi[i].create(sz, CV_8U);
    }

    // G-API code //////////////////////////////////////////////////////////////
    {
        cv::GMat r, g, b;
        cv::GMat y = 0.299f*r + 0.587f*g + 0.114f*b;
        cv::GMat u = 0.492f*(b - y);
        cv::GMat v = 0.877f*(r - y);

        cv::GComputation customCvt({r, g, b}, {y, u, v});
        customCvt.apply(in_mats, out_mats_gapi);
    }

    // OpenCV code /////////////////////////////////////////////////////////////
    {
        cv::Mat r = in_mats[0], g = in_mats[1], b = in_mats[2];
        cv::Mat y = 0.299f*r + 0.587f*g + 0.114f*b;
        cv::Mat u = 0.492f*(b - y);
        cv::Mat v = 0.877f*(r - y);

        out_mats_cv[0] = y;
        out_mats_cv[1] = u;
        out_mats_cv[2] = v;
    }

    // Comparison //////////////////////////////////////////////////////////////
    {
        const auto diff = [](cv::Mat m1, cv::Mat m2, int t) {
            return cv::abs(m1-m2) > t;
        };

        // FIXME: Not bit-accurate even now!
        cv::Mat
            diff_y = diff(out_mats_cv[0], out_mats_gapi[0], 2),
            diff_u = diff(out_mats_cv[1], out_mats_gapi[1], 2),
            diff_v = diff(out_mats_cv[2], out_mats_gapi[2], 2);

        EXPECT_EQ(0, cv::countNonZero(diff_y));
        EXPECT_EQ(0, cv::countNonZero(diff_u));
        EXPECT_EQ(0, cv::countNonZero(diff_v));
    }
}

TEST(GAPI_Pipeline, PipelineWithInvalidKernel)
{
    cv::GMat in, out;
    cv::Mat in_mat(500, 500, CV_8UC1), out_mat;
    out = GInvalidResize::on(in, cv::Size(300, 300), 0.0, 0.0, cv::INTER_LINEAR);

    const auto pkg = cv::gapi::kernels<GOCVInvalidResize>();
    cv::GComputation comp(cv::GIn(in), cv::GOut(out));

    EXPECT_THROW(comp.apply(in_mat, out_mat, cv::compile_args(pkg)), std::logic_error);
}

TEST(GAPI_Pipeline, InvalidOutputComputation)
{
    cv::GMat in1, out1, out2, out3;

    std::tie(out1, out2, out2) = cv::gapi::split3(in1);
    cv::GComputation c({in1}, {out1, out2, out3});
    cv::Mat in_mat;
    cv::Mat out_mat1, out_mat2, out_mat3, out_mat4;
    std::vector<cv::Mat> u_outs = {out_mat1, out_mat2, out_mat3, out_mat4};
    std::vector<cv::Mat> u_ins = {in_mat};

    EXPECT_THROW(c.apply(u_ins, u_outs), std::logic_error);
}

TEST(GAPI_Pipeline, PipelineAllocatingKernel)
{
    cv::GMat in, out;
    cv::Mat in_mat(500, 500, CV_8UC1), out_mat;
    out = GReallocatingCopy::on(in);

    const auto pkg = cv::gapi::kernels<GOCVReallocatingCopy>();
    cv::GComputation comp(cv::GIn(in), cv::GOut(out));

    EXPECT_THROW(comp.apply(in_mat, out_mat, cv::compile_args(pkg)), std::logic_error);
}

TEST(GAPI_Pipeline, CanUseOwnMatAsOutput)
{
    cv::GMat in;
    cv::GComputation comp(in, cv::gapi::bitwise_not(in));

    cv::Mat in_mat(3, 3, CV_8UC1);
    cv::Mat out_mat(3, 3, CV_8UC1);

    cv::gapi::own::Mat in_own_mat(in_mat.rows, in_mat.cols, CV_8UC1, in_mat.data);
    cv::gapi::own::Mat out_own_mat(out_mat.rows, out_mat.cols, CV_8UC1, out_mat.data);

    // FIXME add overload for apply(cv::gapi::own::Mat in, cv::gapi::own::Mat& out)
    EXPECT_NO_THROW(comp.apply({in_own_mat}, {out_own_mat}));
}

TEST(GAPI_Pipeline, CreateKernelImplFromLambda)
{
    cv::Size size(300, 300);
    int type = CV_8UC3;
    cv::Mat in_mat(size, type);
    cv::randu(in_mat, cv::Scalar::all(0), cv::Scalar::all(255));
    int value = 5;

    cv::GMat in;
    cv::GMat out = GCustom::on(in);
    cv::GComputation comp(in, out);

    // OpenCV //////////////////////////////////////////////////////////////////////////
    auto ref_mat = in_mat + value;

    // G-API //////////////////////////////////////////////////////////////////////////
    auto impl = cv::make_ocv_functor<GCustom>([&value](const cv::Mat& src, cv::Mat& dst)
                {
                    dst = src + value;
                });

    cv::Mat out_mat;
    auto pkg = cv::gapi::kernels(impl);
    comp.apply(in_mat, out_mat, cv::compile_args(pkg));

    EXPECT_EQ(0, cv::norm(out_mat, ref_mat));
}

TEST(GAPI_Pipeline, ReplaceDefaultByFunctor)
{
    cv::Size size(300, 300);
    int type = CV_8UC3;
    cv::Mat in_mat1(size, type);
    cv::Mat in_mat2(size, type);
    cv::randu(in_mat2, cv::Scalar::all(0), cv::Scalar::all(255));
    cv::randu(in_mat1, cv::Scalar::all(0), cv::Scalar::all(255));

    cv::GMat in1, in2;
    cv::GMat out = cv::gapi::add(in1, in2);
    cv::GComputation comp(cv::GIn(in1, in2), cv::GOut(out));

    // OpenCV //////////////////////////////////////////////////////////////////////////
    cv::Mat ref_mat = in_mat1 + in_mat2;


    // G-API //////////////////////////////////////////////////////////////////////////
    bool is_called = false;
    auto impl = cv::make_ocv_functor<cv::gapi::core::GAdd>([&is_called]
                (const cv::Mat& src1, const cv::Mat& src2, int, cv::Mat& dst)
                {
                    is_called = true;
                    dst = src1 + src2;
                });

    cv::Mat out_mat;
    auto pkg = cv::gapi::kernels(impl);
    comp.apply(cv::gin(in_mat1, in_mat2), cv::gout(out_mat), cv::compile_args(pkg));

    EXPECT_EQ(0, cv::norm(out_mat, ref_mat));
    EXPECT_TRUE(is_called);
}

} // namespace opencv_test<|MERGE_RESOLUTION|>--- conflicted
+++ resolved
@@ -11,11 +11,8 @@
 #include <ade/util/iota_range.hpp>
 #include "logger.hpp"
 
-<<<<<<< HEAD
 #include <opencv2/gapi/core.hpp>
 
-=======
->>>>>>> 55f2370f
 namespace opencv_test
 {
 
@@ -47,12 +44,12 @@
         }
     };
 
-<<<<<<< HEAD
+
     G_TYPED_KERNEL(GCustom, <GMat(GMat)>, "org.opencv.test.custom")
     {
          static GMatDesc outMeta(GMatDesc in) { return in; }
     };
-=======
+
     // These definitons test the correct macro work if the kernel has multiple output values
     G_TYPED_KERNEL(GRetGArrayTupleOfGMat2Kernel,  <GArray<std::tuple<GMat, GMat>>(GMat, Scalar)>,                                         "org.opencv.test.retarrayoftupleofgmat2kernel")  {};
     G_TYPED_KERNEL(GRetGArraTupleyOfGMat3Kernel,  <GArray<std::tuple<GMat, GMat, GMat>>(GMat)>,                                           "org.opencv.test.retarrayoftupleofgmat3kernel")  {};
@@ -73,7 +70,6 @@
     G_TYPED_KERNEL_M(GRetGMat8Kernel,     <std::tuple<GMat, GMat, GMat, GMat, GMat, GMat, GMat, GMat>(GMat)>,             "org.opencv.test.retgmat8kernel")      {};
     G_TYPED_KERNEL_M(GRetGMat9Kernel,     <std::tuple<GMat, GMat, GMat, GMat, GMat, GMat, GMat, GMat, GMat>(GMat)>,       "org.opencv.test.retgmat9kernel")      {};
     G_TYPED_KERNEL_M(GRetGMat10Kernel,    <std::tuple<GMat, GMat, GMat, GMat, GMat, GMat, GMat, GMat, GMat, GMat>(GMat)>, "org.opencv.test.retgmat10kernel")     {};
->>>>>>> 55f2370f
 }
 
 TEST(GAPI_Pipeline, OverloadUnary_MatMat)
