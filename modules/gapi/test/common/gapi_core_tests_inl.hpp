--- conflicted
+++ resolved
@@ -1268,7 +1268,217 @@
     }
 }
 
-<<<<<<< HEAD
+TEST_P(BackendOutputAllocationTest, EmptyOutput)
+{
+    // G-API code //////////////////////////////////////////////////////////////
+    cv::GMat in1, in2, out;
+    out = cv::gapi::mul(in1, in2);
+    cv::GComputation c(cv::GIn(in1, in2), cv::GOut(out));
+
+    EXPECT_TRUE(out_mat_gapi.empty());
+    c.apply(cv::gin(in_mat1, in_mat2), cv::gout(out_mat_gapi), getCompileArgs());
+    EXPECT_FALSE(out_mat_gapi.empty());
+
+    // OpenCV code /////////////////////////////////////////////////////////////
+    cv::multiply(in_mat1, in_mat2, out_mat_ocv);
+
+    // Comparison //////////////////////////////////////////////////////////////
+    // Expected: output is allocated to the needed size
+    EXPECT_EQ(0, cv::countNonZero(out_mat_gapi != out_mat_ocv));
+    EXPECT_EQ(sz, out_mat_gapi.size());
+}
+
+TEST_P(BackendOutputAllocationTest, CorrectlyPreallocatedOutput)
+{
+    out_mat_gapi = cv::Mat(sz, type);
+    auto out_mat_gapi_ref = out_mat_gapi;  // shallow copy to ensure previous data is not deleted
+
+    // G-API code //////////////////////////////////////////////////////////////
+    cv::GMat in1, in2, out;
+    out = cv::gapi::add(in1, in2);
+    cv::GComputation c(cv::GIn(in1, in2), cv::GOut(out));
+    c.apply(cv::gin(in_mat1, in_mat2), cv::gout(out_mat_gapi), getCompileArgs());
+
+    // OpenCV code /////////////////////////////////////////////////////////////
+    cv::add(in_mat1, in_mat2, out_mat_ocv);
+
+    // Comparison //////////////////////////////////////////////////////////////
+    // Expected: output is not reallocated
+    EXPECT_EQ(0, cv::countNonZero(out_mat_gapi != out_mat_ocv));
+    EXPECT_EQ(sz, out_mat_gapi.size());
+
+    EXPECT_EQ(out_mat_gapi_ref.data, out_mat_gapi.data);
+}
+
+// FIXME: known issue with OCL backend - PR #14985
+TEST_P(BackendOutputAllocationTest, DISABLED_IncorrectOutputMeta)
+{
+    // G-API code //////////////////////////////////////////////////////////////
+    cv::GMat in1, in2, out;
+    out = cv::gapi::add(in1, in2);
+    cv::GComputation c(cv::GIn(in1, in2), cv::GOut(out));
+
+    const auto run_and_compare = [&c, this] ()
+    {
+        auto out_mat_gapi_ref = out_mat_gapi; // shallow copy to ensure previous data is not deleted
+
+        // G-API code //////////////////////////////////////////////////////////////
+        c.apply(cv::gin(in_mat1, in_mat2), cv::gout(out_mat_gapi), getCompileArgs());
+
+        // OpenCV code /////////////////////////////////////////////////////////////
+        cv::add(in_mat1, in_mat2, out_mat_ocv, cv::noArray());
+
+        // Comparison //////////////////////////////////////////////////////////////
+        // Expected: size is changed, type is changed, output is reallocated
+        EXPECT_EQ(0, cv::countNonZero(out_mat_gapi != out_mat_ocv));
+        EXPECT_EQ(sz, out_mat_gapi.size());
+        EXPECT_EQ(type, out_mat_gapi.type());
+
+        EXPECT_NE(out_mat_gapi_ref.data, out_mat_gapi.data);
+    };
+
+    const auto chan = CV_MAT_CN(type);
+
+    out_mat_gapi = cv::Mat(sz, CV_MAKE_TYPE(CV_64F, chan));
+    run_and_compare();
+
+    out_mat_gapi = cv::Mat(sz, CV_MAKE_TYPE(CV_MAT_DEPTH(type), chan + 1));
+    run_and_compare();
+}
+
+TEST_P(BackendOutputAllocationTest, SmallerPreallocatedSize)
+{
+    out_mat_gapi = cv::Mat(sz / 2, type);
+    auto out_mat_gapi_ref = out_mat_gapi; // shallow copy to ensure previous data is not deleted
+
+    // G-API code //////////////////////////////////////////////////////////////
+    cv::GMat in1, in2, out;
+    out = cv::gapi::mul(in1, in2);
+    cv::GComputation c(cv::GIn(in1, in2), cv::GOut(out));
+    c.apply(cv::gin(in_mat1, in_mat2), cv::gout(out_mat_gapi), getCompileArgs());
+
+    // OpenCV code /////////////////////////////////////////////////////////////
+    cv::multiply(in_mat1, in_mat2, out_mat_ocv);
+
+    // Comparison //////////////////////////////////////////////////////////////
+    // Expected: size is changed, output is reallocated due to original size < curr size
+    EXPECT_EQ(0, cv::countNonZero(out_mat_gapi != out_mat_ocv));
+    EXPECT_EQ(sz, out_mat_gapi.size());
+
+    EXPECT_NE(out_mat_gapi_ref.data, out_mat_gapi.data);
+}
+
+TEST_P(BackendOutputAllocationTest, SmallerPreallocatedSizeWithSubmatrix)
+{
+    out_mat_gapi = cv::Mat(sz / 2, type);
+
+    cv::Mat out_mat_gapi_submat = out_mat_gapi(cv::Rect({10, 0}, sz / 5));
+    EXPECT_EQ(out_mat_gapi.data, out_mat_gapi_submat.datastart);
+
+    auto out_mat_gapi_submat_ref = out_mat_gapi_submat; // shallow copy to ensure previous data is not deleted
+
+    // G-API code //////////////////////////////////////////////////////////////
+    cv::GMat in1, in2, out;
+    out = cv::gapi::mul(in1, in2);
+    cv::GComputation c(cv::GIn(in1, in2), cv::GOut(out));
+    c.apply(cv::gin(in_mat1, in_mat2), cv::gout(out_mat_gapi_submat), getCompileArgs());
+
+    // OpenCV code /////////////////////////////////////////////////////////////
+    cv::multiply(in_mat1, in_mat2, out_mat_ocv);
+
+    // Comparison //////////////////////////////////////////////////////////////
+    // Expected: submatrix is reallocated and is "detached", original matrix is unchanged
+    EXPECT_EQ(0, cv::countNonZero(out_mat_gapi_submat != out_mat_ocv));
+    EXPECT_EQ(sz, out_mat_gapi_submat.size());
+    EXPECT_EQ(sz / 2, out_mat_gapi.size());
+
+    EXPECT_NE(out_mat_gapi_submat_ref.data, out_mat_gapi_submat.data);
+    EXPECT_NE(out_mat_gapi.data, out_mat_gapi_submat.datastart);
+}
+
+TEST_P(BackendOutputAllocationTest, LargerPreallocatedSize)
+{
+    out_mat_gapi = cv::Mat(sz * 2, type);
+    auto out_mat_gapi_ref = out_mat_gapi; // shallow copy to ensure previous data is not deleted
+
+    // G-API code //////////////////////////////////////////////////////////////
+    cv::GMat in1, in2, out;
+    out = cv::gapi::mul(in1, in2);
+    cv::GComputation c(cv::GIn(in1, in2), cv::GOut(out));
+    c.apply(cv::gin(in_mat1, in_mat2), cv::gout(out_mat_gapi), getCompileArgs());
+
+    // OpenCV code /////////////////////////////////////////////////////////////
+    cv::multiply(in_mat1, in_mat2, out_mat_ocv);
+
+    // Comparison //////////////////////////////////////////////////////////////
+    // Expected: size is changed, output is reallocated
+    EXPECT_EQ(0, cv::countNonZero(out_mat_gapi != out_mat_ocv));
+    EXPECT_EQ(sz, out_mat_gapi.size());
+
+    EXPECT_NE(out_mat_gapi_ref.data, out_mat_gapi.data);
+}
+
+TEST_P(BackendOutputAllocationLargeSizeWithCorrectSubmatrixTest,
+    LargerPreallocatedSizeWithCorrectSubmatrix)
+{
+    out_mat_gapi = cv::Mat(sz * 2, type);
+    auto out_mat_gapi_ref = out_mat_gapi; // shallow copy to ensure previous data is not deleted
+
+    cv::Mat out_mat_gapi_submat = out_mat_gapi(cv::Rect({5, 8}, sz));
+    EXPECT_EQ(out_mat_gapi.data, out_mat_gapi_submat.datastart);
+
+    auto out_mat_gapi_submat_ref = out_mat_gapi_submat;
+
+    // G-API code //////////////////////////////////////////////////////////////
+    cv::GMat in1, in2, out;
+    out = cv::gapi::mul(in1, in2);
+    cv::GComputation c(cv::GIn(in1, in2), cv::GOut(out));
+    c.apply(cv::gin(in_mat1, in_mat2), cv::gout(out_mat_gapi_submat), getCompileArgs());
+
+    // OpenCV code /////////////////////////////////////////////////////////////
+    cv::multiply(in_mat1, in_mat2, out_mat_ocv);
+
+    // Comparison //////////////////////////////////////////////////////////////
+    // Expected: submatrix is not reallocated, original matrix is not reallocated
+    EXPECT_EQ(0, cv::countNonZero(out_mat_gapi_submat != out_mat_ocv));
+    EXPECT_EQ(sz, out_mat_gapi_submat.size());
+    EXPECT_EQ(sz * 2, out_mat_gapi.size());
+
+    EXPECT_EQ(out_mat_gapi_ref.data, out_mat_gapi.data);
+    EXPECT_EQ(out_mat_gapi_submat_ref.data, out_mat_gapi_submat.data);
+    EXPECT_EQ(out_mat_gapi.data, out_mat_gapi_submat.datastart);
+}
+
+TEST_P(BackendOutputAllocationTest, LargerPreallocatedSizeWithSmallSubmatrix)
+{
+    out_mat_gapi = cv::Mat(sz * 2, type);
+    auto out_mat_gapi_ref = out_mat_gapi; // shallow copy to ensure previous data is not deleted
+
+    cv::Mat out_mat_gapi_submat = out_mat_gapi(cv::Rect({5, 8}, sz / 2));
+    EXPECT_EQ(out_mat_gapi.data, out_mat_gapi_submat.datastart);
+
+    auto out_mat_gapi_submat_ref = out_mat_gapi_submat;
+
+    // G-API code //////////////////////////////////////////////////////////////
+    cv::GMat in1, in2, out;
+    out = cv::gapi::mul(in1, in2);
+    cv::GComputation c(cv::GIn(in1, in2), cv::GOut(out));
+    c.apply(cv::gin(in_mat1, in_mat2), cv::gout(out_mat_gapi_submat), getCompileArgs());
+
+    // OpenCV code /////////////////////////////////////////////////////////////
+    cv::multiply(in_mat1, in_mat2, out_mat_ocv);
+
+    // Comparison //////////////////////////////////////////////////////////////
+    // Expected: submatrix is reallocated and is "detached", original matrix is unchanged
+    EXPECT_EQ(0, cv::countNonZero(out_mat_gapi_submat != out_mat_ocv));
+    EXPECT_EQ(sz, out_mat_gapi_submat.size());
+    EXPECT_EQ(sz * 2, out_mat_gapi.size());
+
+    EXPECT_EQ(out_mat_gapi_ref.data, out_mat_gapi.data);
+    EXPECT_NE(out_mat_gapi_submat_ref.data, out_mat_gapi_submat.data);
+    EXPECT_NE(out_mat_gapi.data, out_mat_gapi_submat.datastart);
+}
+
 TEST_P(ReInitOutTest, TestWithAdd)
 {
     in_mat1 = cv::Mat(sz, type);
@@ -1279,65 +1489,10 @@
     // G-API code //////////////////////////////////////////////////////////////
     cv::GMat in1, in2, out;
     out = cv::gapi::add(in1, in2, dtype);
-=======
-TEST_P(BackendOutputAllocationTest, EmptyOutput)
-{
-    // G-API code //////////////////////////////////////////////////////////////
-    cv::GMat in1, in2, out;
-    out = cv::gapi::mul(in1, in2);
     cv::GComputation c(cv::GIn(in1, in2), cv::GOut(out));
 
-    EXPECT_TRUE(out_mat_gapi.empty());
-    c.apply(cv::gin(in_mat1, in_mat2), cv::gout(out_mat_gapi), getCompileArgs());
-    EXPECT_FALSE(out_mat_gapi.empty());
-
-    // OpenCV code /////////////////////////////////////////////////////////////
-    cv::multiply(in_mat1, in_mat2, out_mat_ocv);
-
-    // Comparison //////////////////////////////////////////////////////////////
-    // Expected: output is allocated to the needed size
-    EXPECT_EQ(0, cv::countNonZero(out_mat_gapi != out_mat_ocv));
-    EXPECT_EQ(sz, out_mat_gapi.size());
-}
-
-TEST_P(BackendOutputAllocationTest, CorrectlyPreallocatedOutput)
-{
-    out_mat_gapi = cv::Mat(sz, type);
-    auto out_mat_gapi_ref = out_mat_gapi;  // shallow copy to ensure previous data is not deleted
-
-    // G-API code //////////////////////////////////////////////////////////////
-    cv::GMat in1, in2, out;
-    out = cv::gapi::add(in1, in2);
-    cv::GComputation c(cv::GIn(in1, in2), cv::GOut(out));
-    c.apply(cv::gin(in_mat1, in_mat2), cv::gout(out_mat_gapi), getCompileArgs());
-
-    // OpenCV code /////////////////////////////////////////////////////////////
-    cv::add(in_mat1, in_mat2, out_mat_ocv);
-
-    // Comparison //////////////////////////////////////////////////////////////
-    // Expected: output is not reallocated
-    EXPECT_EQ(0, cv::countNonZero(out_mat_gapi != out_mat_ocv));
-    EXPECT_EQ(sz, out_mat_gapi.size());
-
-    EXPECT_EQ(out_mat_gapi_ref.data, out_mat_gapi.data);
-}
-
-// FIXME: known issue with OCL backend - PR #14985
-TEST_P(BackendOutputAllocationTest, DISABLED_IncorrectOutputMeta)
-{
-    // G-API code //////////////////////////////////////////////////////////////
-    cv::GMat in1, in2, out;
-    out = cv::gapi::add(in1, in2);
->>>>>>> f6ec0cd8
-    cv::GComputation c(cv::GIn(in1, in2), cv::GOut(out));
-
     const auto run_and_compare = [&c, this] ()
     {
-<<<<<<< HEAD
-=======
-        auto out_mat_gapi_ref = out_mat_gapi; // shallow copy to ensure previous data is not deleted
-
->>>>>>> f6ec0cd8
         // G-API code //////////////////////////////////////////////////////////////
         c.apply(cv::gin(in_mat1, in_mat2), cv::gout(out_mat_gapi), getCompileArgs());
 
@@ -1345,7 +1500,6 @@
         cv::add(in_mat1, in_mat2, out_mat_ocv, cv::noArray());
 
         // Comparison //////////////////////////////////////////////////////////////
-<<<<<<< HEAD
         EXPECT_EQ(0, cv::countNonZero(out_mat_gapi != out_mat_ocv));
         EXPECT_EQ(out_mat_gapi.size(), sz);
     };
@@ -1358,158 +1512,6 @@
     run_and_compare();
 }
 
-=======
-        // Expected: size is changed, type is changed, output is reallocated
-        EXPECT_EQ(0, cv::countNonZero(out_mat_gapi != out_mat_ocv));
-        EXPECT_EQ(sz, out_mat_gapi.size());
-        EXPECT_EQ(type, out_mat_gapi.type());
-
-        EXPECT_NE(out_mat_gapi_ref.data, out_mat_gapi.data);
-    };
-
-    const auto chan = CV_MAT_CN(type);
-
-    out_mat_gapi = cv::Mat(sz, CV_MAKE_TYPE(CV_64F, chan));
-    run_and_compare();
-
-    out_mat_gapi = cv::Mat(sz, CV_MAKE_TYPE(CV_MAT_DEPTH(type), chan + 1));
-    run_and_compare();
-}
-
-TEST_P(BackendOutputAllocationTest, SmallerPreallocatedSize)
-{
-    out_mat_gapi = cv::Mat(sz / 2, type);
-    auto out_mat_gapi_ref = out_mat_gapi; // shallow copy to ensure previous data is not deleted
-
-    // G-API code //////////////////////////////////////////////////////////////
-    cv::GMat in1, in2, out;
-    out = cv::gapi::mul(in1, in2);
-    cv::GComputation c(cv::GIn(in1, in2), cv::GOut(out));
-    c.apply(cv::gin(in_mat1, in_mat2), cv::gout(out_mat_gapi), getCompileArgs());
-
-    // OpenCV code /////////////////////////////////////////////////////////////
-    cv::multiply(in_mat1, in_mat2, out_mat_ocv);
-
-    // Comparison //////////////////////////////////////////////////////////////
-    // Expected: size is changed, output is reallocated due to original size < curr size
-    EXPECT_EQ(0, cv::countNonZero(out_mat_gapi != out_mat_ocv));
-    EXPECT_EQ(sz, out_mat_gapi.size());
-
-    EXPECT_NE(out_mat_gapi_ref.data, out_mat_gapi.data);
-}
-
-TEST_P(BackendOutputAllocationTest, SmallerPreallocatedSizeWithSubmatrix)
-{
-    out_mat_gapi = cv::Mat(sz / 2, type);
-
-    cv::Mat out_mat_gapi_submat = out_mat_gapi(cv::Rect({10, 0}, sz / 5));
-    EXPECT_EQ(out_mat_gapi.data, out_mat_gapi_submat.datastart);
-
-    auto out_mat_gapi_submat_ref = out_mat_gapi_submat; // shallow copy to ensure previous data is not deleted
-
-    // G-API code //////////////////////////////////////////////////////////////
-    cv::GMat in1, in2, out;
-    out = cv::gapi::mul(in1, in2);
-    cv::GComputation c(cv::GIn(in1, in2), cv::GOut(out));
-    c.apply(cv::gin(in_mat1, in_mat2), cv::gout(out_mat_gapi_submat), getCompileArgs());
-
-    // OpenCV code /////////////////////////////////////////////////////////////
-    cv::multiply(in_mat1, in_mat2, out_mat_ocv);
-
-    // Comparison //////////////////////////////////////////////////////////////
-    // Expected: submatrix is reallocated and is "detached", original matrix is unchanged
-    EXPECT_EQ(0, cv::countNonZero(out_mat_gapi_submat != out_mat_ocv));
-    EXPECT_EQ(sz, out_mat_gapi_submat.size());
-    EXPECT_EQ(sz / 2, out_mat_gapi.size());
-
-    EXPECT_NE(out_mat_gapi_submat_ref.data, out_mat_gapi_submat.data);
-    EXPECT_NE(out_mat_gapi.data, out_mat_gapi_submat.datastart);
-}
-
-TEST_P(BackendOutputAllocationTest, LargerPreallocatedSize)
-{
-    out_mat_gapi = cv::Mat(sz * 2, type);
-    auto out_mat_gapi_ref = out_mat_gapi; // shallow copy to ensure previous data is not deleted
-
-    // G-API code //////////////////////////////////////////////////////////////
-    cv::GMat in1, in2, out;
-    out = cv::gapi::mul(in1, in2);
-    cv::GComputation c(cv::GIn(in1, in2), cv::GOut(out));
-    c.apply(cv::gin(in_mat1, in_mat2), cv::gout(out_mat_gapi), getCompileArgs());
-
-    // OpenCV code /////////////////////////////////////////////////////////////
-    cv::multiply(in_mat1, in_mat2, out_mat_ocv);
-
-    // Comparison //////////////////////////////////////////////////////////////
-    // Expected: size is changed, output is reallocated
-    EXPECT_EQ(0, cv::countNonZero(out_mat_gapi != out_mat_ocv));
-    EXPECT_EQ(sz, out_mat_gapi.size());
-
-    EXPECT_NE(out_mat_gapi_ref.data, out_mat_gapi.data);
-}
-
-TEST_P(BackendOutputAllocationLargeSizeWithCorrectSubmatrixTest,
-    LargerPreallocatedSizeWithCorrectSubmatrix)
-{
-    out_mat_gapi = cv::Mat(sz * 2, type);
-    auto out_mat_gapi_ref = out_mat_gapi; // shallow copy to ensure previous data is not deleted
-
-    cv::Mat out_mat_gapi_submat = out_mat_gapi(cv::Rect({5, 8}, sz));
-    EXPECT_EQ(out_mat_gapi.data, out_mat_gapi_submat.datastart);
-
-    auto out_mat_gapi_submat_ref = out_mat_gapi_submat;
-
-    // G-API code //////////////////////////////////////////////////////////////
-    cv::GMat in1, in2, out;
-    out = cv::gapi::mul(in1, in2);
-    cv::GComputation c(cv::GIn(in1, in2), cv::GOut(out));
-    c.apply(cv::gin(in_mat1, in_mat2), cv::gout(out_mat_gapi_submat), getCompileArgs());
-
-    // OpenCV code /////////////////////////////////////////////////////////////
-    cv::multiply(in_mat1, in_mat2, out_mat_ocv);
-
-    // Comparison //////////////////////////////////////////////////////////////
-    // Expected: submatrix is not reallocated, original matrix is not reallocated
-    EXPECT_EQ(0, cv::countNonZero(out_mat_gapi_submat != out_mat_ocv));
-    EXPECT_EQ(sz, out_mat_gapi_submat.size());
-    EXPECT_EQ(sz * 2, out_mat_gapi.size());
-
-    EXPECT_EQ(out_mat_gapi_ref.data, out_mat_gapi.data);
-    EXPECT_EQ(out_mat_gapi_submat_ref.data, out_mat_gapi_submat.data);
-    EXPECT_EQ(out_mat_gapi.data, out_mat_gapi_submat.datastart);
-}
-
-TEST_P(BackendOutputAllocationTest, LargerPreallocatedSizeWithSmallSubmatrix)
-{
-    out_mat_gapi = cv::Mat(sz * 2, type);
-    auto out_mat_gapi_ref = out_mat_gapi; // shallow copy to ensure previous data is not deleted
-
-    cv::Mat out_mat_gapi_submat = out_mat_gapi(cv::Rect({5, 8}, sz / 2));
-    EXPECT_EQ(out_mat_gapi.data, out_mat_gapi_submat.datastart);
-
-    auto out_mat_gapi_submat_ref = out_mat_gapi_submat;
-
-    // G-API code //////////////////////////////////////////////////////////////
-    cv::GMat in1, in2, out;
-    out = cv::gapi::mul(in1, in2);
-    cv::GComputation c(cv::GIn(in1, in2), cv::GOut(out));
-    c.apply(cv::gin(in_mat1, in_mat2), cv::gout(out_mat_gapi_submat), getCompileArgs());
-
-    // OpenCV code /////////////////////////////////////////////////////////////
-    cv::multiply(in_mat1, in_mat2, out_mat_ocv);
-
-    // Comparison //////////////////////////////////////////////////////////////
-    // Expected: submatrix is reallocated and is "detached", original matrix is unchanged
-    EXPECT_EQ(0, cv::countNonZero(out_mat_gapi_submat != out_mat_ocv));
-    EXPECT_EQ(sz, out_mat_gapi_submat.size());
-    EXPECT_EQ(sz * 2, out_mat_gapi.size());
-
-    EXPECT_EQ(out_mat_gapi_ref.data, out_mat_gapi.data);
-    EXPECT_NE(out_mat_gapi_submat_ref.data, out_mat_gapi_submat.data);
-    EXPECT_NE(out_mat_gapi.data, out_mat_gapi_submat.datastart);
-}
-
->>>>>>> f6ec0cd8
 } // opencv_test
 
 #endif //OPENCV_GAPI_CORE_TESTS_INL_HPP