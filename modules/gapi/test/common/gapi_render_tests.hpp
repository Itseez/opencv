--- conflicted
+++ resolved
@@ -12,39 +12,6 @@
 #include "api/render_priv.hpp"
 #include "api/render_ocv.hpp"
 
-<<<<<<< HEAD
-#define rect1 Prim{cv::gapi::wip::draw::Rect{cv::Rect{101, 101, 199, 199}, cv::Scalar{153, 172, 58},  1, LINE_8, 0}}
-#define rect2 Prim{cv::gapi::wip::draw::Rect{cv::Rect{100, 100, 199, 199}, cv::Scalar{153, 172, 58},  1, LINE_8, 0}}
-#define rect3 Prim{cv::gapi::wip::draw::Rect{cv::Rect{0  , 0  , 199, 199}, cv::Scalar{153, 172, 58},  1, LINE_8, 0}}
-#define rect4 Prim{cv::gapi::wip::draw::Rect{cv::Rect{100, 100, 0, 199  }, cv::Scalar{153, 172, 58},  1,  LINE_8, 0}}
-#define rect5 Prim{cv::gapi::wip::draw::Rect{cv::Rect{0  , -1 , 199, 199}, cv::Scalar{153, 172, 58},  1,  LINE_8, 0}}
-#define rect6 Prim{cv::gapi::wip::draw::Rect{cv::Rect{100, 100, 199, 199}, cv::Scalar{153, 172, 58},  10, LINE_8, 0}}
-#define rect7 Prim{cv::gapi::wip::draw::Rect{cv::Rect{100, 100, 200, 200}, cv::Scalar{153, 172, 58},  1, LINE_8, 0}}
-#define box1  Prim{cv::gapi::wip::draw::Rect{cv::Rect{101, 101, 200, 200}, cv::Scalar{153, 172, 58}, -1, LINE_8, 0}}
-#define box2  Prim{cv::gapi::wip::draw::Rect{cv::Rect{100, 100, 199, 199}, cv::Scalar{153, 172, 58},  -1, LINE_8, 0}}
-#define rects Prims{rect1, rect2, rect3, rect4, rect5, rect6, rect7, box1, box2}
-
-#define circle1 Prim{cv::gapi::wip::draw::Circle{cv::Point{200, 200}, 100, cv::Scalar{153, 172, 58}, 1, LINE_8, 0}}
-#define circle2 Prim{cv::gapi::wip::draw::Circle{cv::Point{10, 30}  , 2  , cv::Scalar{153, 172, 58}, 1, LINE_8, 0}}
-#define circle3 Prim{cv::gapi::wip::draw::Circle{cv::Point{75, 100} , 50 , cv::Scalar{153, 172, 58}, 5, LINE_8, 0}}
-#define circles Prims{circle1, circle2, circle3}
-
-#define line1 Prim{cv::gapi::wip::draw::Line{cv::Point{50, 50}, cv::Point{250, 200}, cv::Scalar{153, 172, 58}, 1, LINE_8, 0}}
-#define line2 Prim{cv::gapi::wip::draw::Line{cv::Point{51, 51}, cv::Point{51, 100}, cv::Scalar{153, 172, 58}, 1, LINE_8, 0}}
-#define lines Prims{line1, line2}
-
-#define mosaic1 Prim{cv::gapi::wip::draw::Mosaic{cv::Rect{100, 100, 200, 200}, 5, 0}}
-#define mosaics Prims{mosaic1}
-
-#define image1 Prim{cv::gapi::wip::draw::Image{cv::Point(100, 100), cv::Mat(cv::Size(200, 200), CV_8UC3, cv::Scalar::all(255)),\
-                                                                    cv::Mat(cv::Size(200, 200), CV_32FC1, cv::Scalar::all(1))}}
-
-#define image2 Prim{cv::gapi::wip::draw::Image{cv::Point(200, 200), cv::Mat(cv::Size(200, 200), CV_8UC3, cv::Scalar::all(255)),\
-                                                                    cv::Mat(cv::Size(200, 200), CV_32FC1, cv::Scalar::all(0.5))}}
-
-#define image3 Prim{cv::gapi::wip::draw::Image{cv::Point(300, 200), cv::Mat(cv::Size(200, 200), CV_8UC3, cv::Scalar::all(255)),\
-                                                                    cv::Mat(cv::Size(200, 200), CV_32FC1, cv::Scalar::all(0.0))}}
-=======
 namespace opencv_test
 {
 
@@ -54,7 +21,6 @@
     using common_params_t = std::tuple<cv::Size>;
     using specific_params_t = std::tuple<SpecificParams...>;
     using params_t = std::tuple<cv::Size, SpecificParams...>;
->>>>>>> 74f48c0a
 
     static constexpr const size_t common_params_size = std::tuple_size<common_params_t>::value;
     static constexpr const size_t specific_params_size = std::tuple_size<specific_params_t>::value;
@@ -67,16 +33,6 @@
         return std::get<I>(t);
     }
 
-<<<<<<< HEAD
-#define text1 Prim{cv::gapi::wip::draw::Text{"TheBrownFoxJump", cv::Point{100, 100}, FONT_HERSHEY_COMPLEX, 1.3, cv::Scalar{102, 178, 240}, 5, LINE_8, \
-                                             cv::gapi::wip::draw::BackendT::OpenCV} }
-
-#define text2 Prim{cv::gapi::wip::draw::Text{"qwertyuiopasdfghjklzxcvbnm", cv::Point{50, 50},   FONT_HERSHEY_COMPLEX, 1.0, cv::Scalar{255, 178, 240}, 2 } }
-#define text3 Prim{cv::gapi::wip::draw::Text{"TheBrolnFoxJqmp",            cv::Point{100, 100}, FONT_HERSHEY_COMPLEX, 1.5, cv::Scalar{200, 150, 100}, 5 } }
-#define text4 Prim{cv::gapi::wip::draw::Text{"txgbvJqmp",                  cv::Point{100, 100}, FONT_HERSHEY_COMPLEX, 2.0, cv::Scalar{150, 50, 75},   7 } }
-
-#define texts Prims{text1}
-=======
     template<size_t I>
     static const typename std::tuple_element<I, specific_params_t>::type&
     getSpecific(const params_t& t)
@@ -87,7 +43,6 @@
         return std::get<common_params_size + I>(t);
     }
 };
->>>>>>> 74f48c0a
 
 template<typename ...SpecificParams>
 struct RenderTestBase : public TestWithParam<typename RenderParams<SpecificParams...>::params_t>
@@ -121,12 +76,8 @@
     {
         MatType type = CV_8UC3;
 
-<<<<<<< HEAD
-        //cv::gapi::wip::draw::drawPrimitivesOCVYUV(yuv, prims);
-=======
         ref_mat.create(sz, type);
         gapi_mat.create(sz, type);
->>>>>>> 74f48c0a
 
         cv::randu(ref_mat, cv::Scalar::all(0), cv::Scalar::all(255));
         ref_mat.copyTo(gapi_mat);
@@ -141,9 +92,6 @@
 protected:
     void Init(const cv::Size& sz)
     {
-<<<<<<< HEAD
-        //cv::gapi::wip::draw::drawPrimitivesOCVBGR(mat_ocv, prims);
-=======
         auto create_rand_mats = [](const cv::Size& size, MatType type, cv::Mat& ref_mat, cv::Mat& gapi_mat) {
             ref_mat.create(size, type);
             cv::randu(ref_mat, cv::Scalar::all(0), cv::Scalar::all(255));
@@ -152,7 +100,6 @@
 
         create_rand_mats(sz,     CV_8UC1, y_ref_mat  , y_gapi_mat);
         create_rand_mats(sz / 2, CV_8UC2, uv_ref_mat , uv_gapi_mat);
->>>>>>> 74f48c0a
     }
 
     cv::Mat y_ref_mat, uv_ref_mat, y_gapi_mat, uv_gapi_mat;
@@ -174,10 +121,6 @@
     };                                                            \
 };
 
-<<<<<<< HEAD
-struct RenderTextTestBGR : public TestWithParam<std::tuple<cv::Size, cv::gapi::wip::draw::Prim>> {};
-struct RenderTextTestNV12 : public TestWithParam<std::tuple<cv::Size, cv::gapi::wip::draw::Prim>> {};
-=======
 #define GET_VA_ARGS(...) __VA_ARGS__
 #define GAPI_RENDER_TEST_FIXTURES(Fixture, API, Number, ...)                    \
     GAPI_RENDER_TEST_FIXTURE_BGR(RenderBGR##Fixture,   GET_VA_ARGS(API), Number, __VA_ARGS__) \
@@ -191,7 +134,6 @@
 GAPI_RENDER_TEST_FIXTURES(TestMosaics,   FIXTURE_API(cv::Rect, int, int),                         3, mos, cellsz, decim)
 GAPI_RENDER_TEST_FIXTURES(TestImages,    FIXTURE_API(cv::Rect, cv::Scalar, double),               3, rect, color, transparency)
 GAPI_RENDER_TEST_FIXTURES(TestPolylines, FIXTURE_API(Points, cv::Scalar, int),                    3, points, color, thick)
->>>>>>> 74f48c0a
 
 } // opencv_test
 
