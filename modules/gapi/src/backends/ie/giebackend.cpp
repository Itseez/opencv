--- conflicted
+++ resolved
@@ -76,10 +76,7 @@
         {"NCDHW", IE::Layout::NCDHW},
         {"NDHWC", IE::Layout::NDHWC},
         {"NHWC" , IE::Layout::NHWC },
-<<<<<<< HEAD
-=======
         {"NCHW" , IE::Layout::NCHW },
->>>>>>> 19f4f2eb
         {"CHW"  , IE::Layout::CHW  },
         {"HWC"  , IE::Layout::HWC  },
         {"HW"   , IE::Layout::HW   },
@@ -199,10 +196,7 @@
     return map;
 }
 
-<<<<<<< HEAD
-=======
 // TODO: Move it to some common place
->>>>>>> 19f4f2eb
 template <typename K, typename V>
 cv::optional<V> lookUp(const std::map<K, V> &map, const K& key) {
     const auto it = map.find(key);
@@ -1387,7 +1381,6 @@
     if (cv::util::holds_alternative<cv::GFrameDesc>(mm)) {
         const auto &meta = util::get<cv::GFrameDesc>(mm);
         if (meta.fmt == cv::MediaFormat::NV12) {
-<<<<<<< HEAD
 #if INF_ENGINE_RELEASE > 2023000000
             cv::util::throw_error(std::logic_error(
                         "IE Backend: cv::MediaFrame with NV12 format is no longer supported"
@@ -1396,9 +1389,6 @@
 #else
             ii->getPreProcess().setColorFormat(IE::ColorFormat::NV12);
 #endif
-=======
-            ii->getPreProcess().setColorFormat(IE::ColorFormat::NV12);
->>>>>>> 19f4f2eb
         }
     }
 }
@@ -1430,7 +1420,6 @@
     } else {
         // NB: Tensor case - preprocessing is configured only if user asked.
         GAPI_LOG_DEBUG(NULL, "IE Backend: Input: \"" <<
-<<<<<<< HEAD
                        layer_name << " " << mm <<  "\" is tensor.");
         if (explicit_input_layout) {
             ii->setLayout(toIE(*explicit_input_layout));
@@ -1465,38 +1454,6 @@
     return info;
 }
 
-=======
-                       layer_name << "\" " << mm << " is tensor.");
-        if (explicit_input_layout) {
-            GAPI_LOG_DEBUG(NULL, "IE Backend: Set input layout \"" <<
-                *explicit_input_layout << "\" for layer \"" << layer_name << "\"");
-            ii->setLayout(toIE(*explicit_input_layout));
-        }
-        if (explicit_resize) {
-            GAPI_LOG_DEBUG(NULL, "IE Backend: Set resize for layer \"" << layer_name << "\"");
-            ii->getPreProcess().setResizeAlgorithm(toIEInterp(*explicit_resize));
-        }
-    }
-}
-
-static IE::PreProcessInfo createImagePreProcInfo(const cv::GMetaArg         &mm,
-                                                 const IE::ResizeAlgorithm  interp) {
-    if (!cv::util::holds_alternative<cv::GMatDesc>(mm) &&
-        !cv::util::holds_alternative<cv::GFrameDesc>(mm)) {
-        util::throw_error(std::runtime_error("Unsupported input meta for IE backend"));
-    }
-    IE::PreProcessInfo info;
-    info.setResizeAlgorithm(interp);
-    if (cv::util::holds_alternative<cv::GFrameDesc>(mm)) {
-        const auto &meta = util::get<cv::GFrameDesc>(mm);
-        if (meta.fmt == cv::MediaFormat::NV12) {
-            info.setColorFormat(IE::ColorFormat::NV12);
-        }
-    }
-    return info;
-}
-
->>>>>>> 19f4f2eb
 // NB: This function is used in order to create
 // preprocessing for "Import" case networks.
 static IE::PreProcessInfo createPreProcInfo(const cv::gapi::ie::TraitAs trait,
@@ -1765,10 +1722,7 @@
                         for (auto i : ade::util::iota(ctx->uu.params.num_in)) {
                             const auto& layer_name = ctx->uu.params.input_names[i];
                             const auto hint = ctx->getInputType(layer_name);
-<<<<<<< HEAD
-=======
                             const auto layout = req.GetBlob(layer_name)->getTensorDesc().getLayout();
->>>>>>> 19f4f2eb
                             IE::Blob::Ptr this_blob = extractBlob(*ctx, i, hint,
                                                                   layout, layer_name,
                                                                   cv::util::optional<cv::Rect>{});
@@ -1828,15 +1782,7 @@
                                                      uu.params.input_names);
         const auto interpolation = broadcastLayerAttr(uu.params.interpolation,
                                                       uu.params.input_names);
-<<<<<<< HEAD
-        // FIXME: This is the only place where information about input type
-        // can be stored for the futher execution.
         const auto trait = cv::gapi::ie::TraitAs::IMAGE;
-        const_cast<IEUnit&>(uu)
-            .inputs_type.emplace(input_name, trait);
-=======
-        const auto trait = cv::gapi::ie::TraitAs::IMAGE;
->>>>>>> 19f4f2eb
         if (uu.params.kind == cv::gapi::ie::detail::ParamDesc::Kind::Load) {
             // 0th is ROI, 1st is input image
             auto inputs = uu.net.getInputsInfo();
@@ -1991,13 +1937,6 @@
                     uu.params.layer_names_to_reshape.end()) {
                     configureInputReshapeByImage(ii, mm, input_reshape_table);
                 }
-<<<<<<< HEAD
-                // FIXME: This is the only place where information about input type
-                // can be stored for the futher execution.
-                const_cast<IEUnit&>(uu)
-                    .inputs_type.emplace(input_name, input_trait);
-=======
->>>>>>> 19f4f2eb
                 cfgInputPreprocessing(input_trait, ii, mm,
                                       input_name, input_layout, interpolation);
             }
@@ -2176,13 +2115,6 @@
                         uu.params.layer_names_to_reshape.end()) {
                         configureInputReshapeByImage(ii, mm_0, input_reshape_table);
                     }
-<<<<<<< HEAD
-                    // FIXME: This is the only place where information about input type
-                    // can be stored for the futher execution.
-                    const_cast<IEUnit&>(uu)
-                        .inputs_type.emplace(input_name, input_trait);
-=======
->>>>>>> 19f4f2eb
                     cfgInputPreprocessing(input_trait, ii, mm_0,
                                           input_name, input_layout, interpolation);
 
