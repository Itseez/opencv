--- conflicted
+++ resolved
@@ -45,11 +45,7 @@
 #endif
     }
 
-<<<<<<< HEAD
-    class RMatOnMat : public RMat::Adapter {
-=======
-    class RMatAdapter : public RMat::IAdapter {
->>>>>>> da634429
+    class RMatOnMat : public RMat::IAdapter {
         cv::Mat m_mat;
     public:
         const void* data() const { return m_mat.data; }
