// This file is part of OpenCV project.
// It is subject to the license terms in the LICENSE file found in the top-level directory
// of this distribution and at http://opencv.org/license.html.
//
// Copyright (C) 2018 Intel Corporation


#ifndef GAPI_API_GBACKEND_PRIV_HPP
#define GAPI_API_GBACKEND_PRIV_HPP

#include <memory>
#include <unordered_set>

#include <ade/graph.hpp>
#include <ade/passes/pass_base.hpp> // passes::PassContext
#include <ade/execution_engine/execution_engine.hpp> // ..SetupContext

#include "opencv2/gapi/gcommon.hpp"
#include "opencv2/gapi/gkernel.hpp"

#include "compiler/gmodel.hpp"


namespace cv
{
namespace gimpl
{
    class GBackend;
    class GIslandExecutable;
} // namespace gimpl
} // namespace cv

// GAPI_EXPORTS is here to make tests build on Windows
class GAPI_EXPORTS cv::gapi::GBackend::Priv
{
public:
    using EPtr = std::unique_ptr<cv::gimpl::GIslandExecutable>;

    virtual void unpackKernel(ade::Graph            &graph,
                              const ade::NodeHandle &op_node,
                              const GKernelImpl     &impl);

    // FIXME: since backends are not passed to ADE anymore,
    // there's no need in having both cv::gimpl::GBackend
    // and cv::gapi::GBackend - these two things can be unified
    // NOTE - nodes are guaranteed to be topologically sorted.

    // NB: This method is deprecated
    virtual EPtr compile(const ade::Graph   &graph,
                         const GCompileArgs &args,
                         const std::vector<ade::NodeHandle> &nodes) const;

<<<<<<< HEAD
    // Ask backend to provide general backend-specific compiler passes
=======
    virtual EPtr compile(const ade::Graph   &graph,
                         const GCompileArgs &args,
                         const std::vector<ade::NodeHandle> &nodes,
                         const std::vector<cv::gimpl::Data>& ins_data,
                         const std::vector<cv::gimpl::Data>& outs_data) const;

>>>>>>> 78c5e41c
    virtual void addBackendPasses(ade::ExecutionEngineSetupContext &);

    // Ask compiler to put extra meta-sensitive backend passes Since
    // the inception of Streaming API one can compile graph without
    // meta information, so if some passes depend on this information,
    // they are called when meta information becomes available.
    virtual void addMetaSensitiveBackendPasses(ade::ExecutionEngineSetupContext &);

    virtual cv::gapi::GKernelPackage auxiliaryKernels() const;

    virtual ~Priv() = default;
};

#endif // GAPI_API_GBACKEND_PRIV_HPP<|MERGE_RESOLUTION|>--- conflicted
+++ resolved
@@ -50,16 +50,14 @@
                          const GCompileArgs &args,
                          const std::vector<ade::NodeHandle> &nodes) const;
 
-<<<<<<< HEAD
-    // Ask backend to provide general backend-specific compiler passes
-=======
+
     virtual EPtr compile(const ade::Graph   &graph,
                          const GCompileArgs &args,
                          const std::vector<ade::NodeHandle> &nodes,
                          const std::vector<cv::gimpl::Data>& ins_data,
                          const std::vector<cv::gimpl::Data>& outs_data) const;
-
->>>>>>> 78c5e41c
+    
+    // Ask backend to provide general backend-specific compiler passes
     virtual void addBackendPasses(ade::ExecutionEngineSetupContext &);
 
     // Ask compiler to put extra meta-sensitive backend passes Since
