// This file is part of OpenCV project.
// It is subject to the license terms in the LICENSE file found in the top-level directory
// of this distribution and at http://opencv.org/license.html.
//
// Copyright (C) 2018 Intel Corporation


#include "precomp.hpp"

#include <ade/util/algorithm.hpp>
#include <opencv2/gapi/util/throw.hpp>
#include <opencv2/gapi/garg.hpp>
#include <opencv2/gapi/gproto.hpp>

#include "api/gorigin.hpp"
#include "api/gproto_priv.hpp"

// FIXME: it should be a visitor!
// FIXME: Reimplement with traits?

const cv::GOrigin& cv::gimpl::proto::origin_of(const cv::GProtoArg &arg)
{
    switch (arg.index())
    {
    case cv::GProtoArg::index_of<cv::GMat>():
        return util::get<cv::GMat>(arg).priv();

    case cv::GProtoArg::index_of<cv::GMatP>():
        return util::get<cv::GMatP>(arg).priv();

    case cv::GProtoArg::index_of<cv::GFrame>():
        return util::get<cv::GFrame>(arg).priv();

    case cv::GProtoArg::index_of<cv::GScalar>():
        return util::get<cv::GScalar>(arg).priv();

    case cv::GProtoArg::index_of<cv::detail::GArrayU>():
        return util::get<cv::detail::GArrayU>(arg).priv();

    case cv::GProtoArg::index_of<cv::detail::GOpaqueU>():
        return util::get<cv::detail::GOpaqueU>(arg).priv();

    default:
        util::throw_error(std::logic_error("Unsupported GProtoArg type"));
    }
}

const cv::GOrigin& cv::gimpl::proto::origin_of(const cv::GArg &arg)
{
    // Generic, but not very efficient implementation
    // FIXME: Walking a thin line here!!! Here we rely that GArg and
    // GProtoArg share the same object and this is true while objects
    // are reference-counted, so return value is not a reference to a tmp.
    return origin_of(rewrap(arg));
}

bool cv::gimpl::proto::is_dynamic(const cv::GArg& arg)
{
    // FIXME: refactor this method to be auto-generated from
    // - GProtoArg variant parameter pack, and
    // - traits over every type
    switch (arg.kind)
    {
    case detail::ArgKind::GMAT:
    case detail::ArgKind::GMATP:
    case detail::ArgKind::GFRAME:
    case detail::ArgKind::GSCALAR:
    case detail::ArgKind::GARRAY:
    case detail::ArgKind::GOPAQUE:
        return true;

    default:
        return false;
    }
}

cv::GRunArg cv::value_of(const cv::GOrigin &origin)
{
    switch (origin.shape)
    {
    case GShape::GSCALAR: return GRunArg(util::get<cv::Scalar>(origin.value));
    default: util::throw_error(std::logic_error("Unsupported shape for constant"));
    }
}

cv::GProtoArg cv::gimpl::proto::rewrap(const cv::GArg &arg)
{
    // FIXME: replace with a more generic any->variant
    // (or variant<T> -> variant<U>) conversion?
    switch (arg.kind)
    {
    case detail::ArgKind::GMAT:    return GProtoArg(arg.get<cv::GMat>());
    case detail::ArgKind::GMATP:   return GProtoArg(arg.get<cv::GMatP>());
    case detail::ArgKind::GFRAME:  return GProtoArg(arg.get<cv::GFrame>());
    case detail::ArgKind::GSCALAR: return GProtoArg(arg.get<cv::GScalar>());
    case detail::ArgKind::GARRAY:  return GProtoArg(arg.get<cv::detail::GArrayU>());
    case detail::ArgKind::GOPAQUE: return GProtoArg(arg.get<cv::detail::GOpaqueU>());
    default: util::throw_error(std::logic_error("Unsupported GArg type"));
    }
}

cv::GMetaArg cv::descr_of(const cv::GRunArg &arg)
{
    switch (arg.index())
    {
#if !defined(GAPI_STANDALONE)
        case GRunArg::index_of<cv::Mat>():
            return cv::GMetaArg(descr_of(util::get<cv::Mat>(arg)));

#endif // !defined(GAPI_STANDALONE)

        case GRunArg::index_of<cv::gapi::own::Mat>():
            return cv::GMetaArg(descr_of(util::get<cv::gapi::own::Mat>(arg)));

        case GRunArg::index_of<cv::Scalar>():
            return cv::GMetaArg(descr_of(util::get<cv::Scalar>(arg)));

        case GRunArg::index_of<cv::detail::VectorRef>():
            return cv::GMetaArg(util::get<cv::detail::VectorRef>(arg).descr_of());

        case GRunArg::index_of<cv::detail::OpaqueRef>():
            return cv::GMetaArg(util::get<cv::detail::OpaqueRef>(arg).descr_of());

        case GRunArg::index_of<cv::gapi::wip::IStreamSource::Ptr>():
            return cv::util::get<cv::gapi::wip::IStreamSource::Ptr>(arg)->descr_of();

        default: util::throw_error(std::logic_error("Unsupported GRunArg type"));
    }
}

cv::GMetaArgs cv::descr_of(const cv::GRunArgs &args)
{
    cv::GMetaArgs metas;
    ade::util::transform(args, std::back_inserter(metas), [](const cv::GRunArg &arg){ return descr_of(arg); });
    return metas;
}

cv::GMetaArg cv::descr_of(const cv::GRunArgP &argp)
{
    switch (argp.index())
    {
#if !defined(GAPI_STANDALONE)
    case GRunArgP::index_of<cv::Mat*>():               return GMetaArg(descr_of(*util::get<cv::Mat*>(argp)));
    case GRunArgP::index_of<cv::UMat*>():              return GMetaArg(descr_of(*util::get<cv::UMat*>(argp)));
#endif //  !defined(GAPI_STANDALONE)
    case GRunArgP::index_of<cv::gapi::own::Mat*>():    return GMetaArg(descr_of(*util::get<cv::gapi::own::Mat*>(argp)));
    case GRunArgP::index_of<cv::Scalar*>():            return GMetaArg(descr_of(*util::get<cv::Scalar*>(argp)));
    case GRunArgP::index_of<cv::detail::VectorRef>():  return GMetaArg(util::get<cv::detail::VectorRef>(argp).descr_of());
    case GRunArgP::index_of<cv::detail::OpaqueRef>():  return GMetaArg(util::get<cv::detail::OpaqueRef>(argp).descr_of());
    default: util::throw_error(std::logic_error("Unsupported GRunArgP type"));
    }
}

bool cv::can_describe(const GMetaArg& meta, const GRunArgP& argp)
{
    switch (argp.index())
    {
#if !defined(GAPI_STANDALONE)
    case GRunArgP::index_of<cv::Mat*>():               return util::holds_alternative<GMatDesc>(meta) &&
                                                              util::get<GMatDesc>(meta).canDescribe(*util::get<cv::Mat*>(argp));
    case GRunArgP::index_of<cv::UMat*>():              return meta == GMetaArg(descr_of(*util::get<cv::UMat*>(argp)));
#endif //  !defined(GAPI_STANDALONE)
    case GRunArgP::index_of<cv::gapi::own::Mat*>():    return util::holds_alternative<GMatDesc>(meta) &&
                                                              util::get<GMatDesc>(meta).canDescribe(*util::get<cv::gapi::own::Mat*>(argp));
    case GRunArgP::index_of<cv::Scalar*>():            return meta == GMetaArg(descr_of(*util::get<cv::Scalar*>(argp)));
    case GRunArgP::index_of<cv::detail::VectorRef>():  return meta == GMetaArg(util::get<cv::detail::VectorRef>(argp).descr_of());
    case GRunArgP::index_of<cv::detail::OpaqueRef>():  return meta == GMetaArg(util::get<cv::detail::OpaqueRef>(argp).descr_of());
    default: util::throw_error(std::logic_error("Unsupported GRunArgP type"));
    }
}

bool cv::can_describe(const GMetaArg& meta, const GRunArg& arg)
{
    switch (arg.index())
    {
#if !defined(GAPI_STANDALONE)
    case GRunArg::index_of<cv::Mat>():               return util::holds_alternative<GMatDesc>(meta) &&
                                                            util::get<GMatDesc>(meta).canDescribe(util::get<cv::Mat>(arg));
    case GRunArg::index_of<cv::UMat>():              return meta == cv::GMetaArg(descr_of(util::get<cv::UMat>(arg)));
#endif //  !defined(GAPI_STANDALONE)
    case GRunArg::index_of<cv::gapi::own::Mat>():    return util::holds_alternative<GMatDesc>(meta) &&
                                                            util::get<GMatDesc>(meta).canDescribe(util::get<cv::gapi::own::Mat>(arg));
    case GRunArg::index_of<cv::Scalar>():            return meta == cv::GMetaArg(descr_of(util::get<cv::Scalar>(arg)));
    case GRunArg::index_of<cv::detail::VectorRef>(): return meta == cv::GMetaArg(util::get<cv::detail::VectorRef>(arg).descr_of());
    case GRunArg::index_of<cv::detail::OpaqueRef>(): return meta == cv::GMetaArg(util::get<cv::detail::OpaqueRef>(arg).descr_of());
    case GRunArg::index_of<cv::gapi::wip::IStreamSource::Ptr>(): return util::holds_alternative<GMatDesc>(meta); // FIXME(?) may be not the best option
    default: util::throw_error(std::logic_error("Unsupported GRunArg type"));
    }
}

bool cv::can_describe(const GMetaArgs &metas, const GRunArgs &args)
{
    return metas.size() == args.size() &&
           std::equal(metas.begin(), metas.end(), args.begin(),
                     [](const GMetaArg& meta, const GRunArg& arg) {
                         return can_describe(meta, arg);
                     });
}

void cv::validate_input_arg(const GRunArg& arg)
{
    // FIXME: It checks only Mat argument
    switch (arg.index())
    {
#if !defined(GAPI_STANDALONE)
    case GRunArg::index_of<cv::Mat>():
    {
        const auto desc = descr_of(util::get<cv::Mat>(arg));
        GAPI_Assert(desc.size.height != 0 && desc.size.width != 0 && "incorrect dimensions of cv::Mat!"); break;
    }
    case GRunArg::index_of<cv::UMat>():
    {
        const auto desc = descr_of(util::get<cv::UMat>(arg));
        GAPI_Assert(desc.size.height != 0 && desc.size.width != 0 && "incorrect dimensions of cv::UMat!"); break;
    }
#endif //  !defined(GAPI_STANDALONE)
    case GRunArg::index_of<cv::gapi::own::Mat>():
    {
        const auto desc = descr_of(util::get<cv::gapi::own::Mat>(arg));
        GAPI_Assert(desc.size.height != 0 && desc.size.width != 0 && "incorrect dimensions of own::Mat!"); break;
    }
    default:
        // No extra handling
        break;
    }
}

void cv::validate_input_args(const GRunArgs& args)
{
    for (const auto& arg : args)
    {
        validate_input_arg(arg);
    }
}

namespace cv {
std::ostream& operator<<(std::ostream& os, const cv::GMetaArg &arg)
{
    // FIXME: Implement via variant visitor
    switch (arg.index())
    {
    case cv::GMetaArg::index_of<util::monostate>():
        os << "(unresolved)";
        break;

    case cv::GMetaArg::index_of<cv::GMatDesc>():
        os << util::get<cv::GMatDesc>(arg);
        break;

    case cv::GMetaArg::index_of<cv::GScalarDesc>():
        os << util::get<cv::GScalarDesc>(arg);
        break;

    case cv::GMetaArg::index_of<cv::GArrayDesc>():
        os << util::get<cv::GArrayDesc>(arg);
        break;

    case cv::GMetaArg::index_of<cv::GOpaqueDesc>():
        os << util::get<cv::GOpaqueDesc>(arg);
        break;
    default:
        GAPI_Assert(false);
    }

    return os;
}
} // namespace cv

<<<<<<< HEAD
// TODO: This function requires thorough testing
=======
>>>>>>> 2cef1003
const void* cv::gimpl::proto::ptr(const GRunArgP &arg)
{
    switch (arg.index())
    {
#if !defined(GAPI_STANDALONE)
    case GRunArgP::index_of<cv::Mat*>():
        return static_cast<const void*>(cv::util::get<cv::Mat*>(arg));
    case GRunArgP::index_of<cv::Scalar*>():
        return static_cast<const void*>(cv::util::get<cv::Scalar*>(arg));
    case GRunArgP::index_of<cv::UMat*>():
        return static_cast<const void*>(cv::util::get<cv::UMat*>(arg));
#endif
    case GRunArgP::index_of<cv::gapi::own::Mat*>():
        return static_cast<const void*>(cv::util::get<cv::gapi::own::Mat*>(arg));
    case GRunArgP::index_of<cv::detail::VectorRef>():
        return cv::util::get<cv::detail::VectorRef>(arg).ptr();
    case GRunArgP::index_of<cv::detail::OpaqueRef>():
        return cv::util::get<cv::detail::OpaqueRef>(arg).ptr();
    default:
        util::throw_error(std::logic_error("Unknown GRunArgP type!"));
    }
}<|MERGE_RESOLUTION|>--- conflicted
+++ resolved
@@ -266,10 +266,6 @@
 }
 } // namespace cv
 
-<<<<<<< HEAD
-// TODO: This function requires thorough testing
-=======
->>>>>>> 2cef1003
 const void* cv::gimpl::proto::ptr(const GRunArgP &arg)
 {
     switch (arg.index())
