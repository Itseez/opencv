# FIXME: Rework standalone build in more generic maner
# (Restructure directories, add common pass, etc)
if(NOT DEFINED OPENCV_INITIAL_PASS)
    cmake_minimum_required(VERSION 3.3)
    project(gapi_standalone)
    include("cmake/standalone.cmake")
    return()
endif()

if(NOT TARGET ade)
  # can't build G-API because of the above reasons
  ocv_module_disable(gapi)
  return()
endif()

if(TARGET ocv.3rdparty.openvino)
  # TODO: remove OPENCV_GAPI_INF_ENGINE option
  set(initial_value ON)
  if(DEFINED OPENCV_GAPI_INF_ENGINE)
    set(initial_value ${OPENCV_GAPI_INF_ENGINE})
    message(WARNING "OPENCV_GAPI_INF_ENGINE option is deprecated. Use OPENCV_GAPI_WITH_OPENVINO option instead.")
  endif()
  ocv_option(OPENCV_GAPI_WITH_OPENVINO "G-API: Enable OpenVINO Toolkit support" ${initial_value})
endif()

set(the_description "OpenCV G-API Core Module")

ocv_add_module(gapi
    REQUIRED
      opencv_imgproc
    OPTIONAL
      opencv_video opencv_calib3d
    WRAP
      python
)

if(MSVC)
  if(MSVC_VERSION LESS 1910)
    # Disable obsolete warning C4503 popping up on MSVC << 15 2017
    # https://docs.microsoft.com/en-us/cpp/error-messages/compiler-warnings/compiler-warning-level-1-c4503?view=vs-2019
    # and IE deprecated code warning C4996
    ocv_warnings_disable(CMAKE_CXX_FLAGS /wd4503 /wd4996)
  endif()
  if(MSVC_VERSION LESS 1920)  # MSVS 2015/2017
    ocv_warnings_disable(CMAKE_CXX_FLAGS /wd4702)  # 'unreachable code'
  endif()
endif()

file(GLOB gapi_ext_hdrs
    "${CMAKE_CURRENT_LIST_DIR}/include/opencv2/*.hpp"
    "${CMAKE_CURRENT_LIST_DIR}/include/opencv2/${name}/*.hpp"
    "${CMAKE_CURRENT_LIST_DIR}/include/opencv2/${name}/*.h"
    "${CMAKE_CURRENT_LIST_DIR}/include/opencv2/${name}/cpu/*.hpp"
    "${CMAKE_CURRENT_LIST_DIR}/include/opencv2/${name}/fluid/*.hpp"
    "${CMAKE_CURRENT_LIST_DIR}/include/opencv2/${name}/gpu/*.hpp"
    "${CMAKE_CURRENT_LIST_DIR}/include/opencv2/${name}/infer/*.hpp"
    "${CMAKE_CURRENT_LIST_DIR}/include/opencv2/${name}/oak/*.hpp"
    "${CMAKE_CURRENT_LIST_DIR}/include/opencv2/${name}/ocl/*.hpp"
    "${CMAKE_CURRENT_LIST_DIR}/include/opencv2/${name}/own/*.hpp"
    "${CMAKE_CURRENT_LIST_DIR}/include/opencv2/${name}/plaidml/*.hpp"
    "${CMAKE_CURRENT_LIST_DIR}/include/opencv2/${name}/python/*.hpp"
    "${CMAKE_CURRENT_LIST_DIR}/include/opencv2/${name}/render/*.hpp"
    "${CMAKE_CURRENT_LIST_DIR}/include/opencv2/${name}/s11n/*.hpp"
    "${CMAKE_CURRENT_LIST_DIR}/include/opencv2/${name}/streaming/*.hpp"
    "${CMAKE_CURRENT_LIST_DIR}/include/opencv2/${name}/streaming/gstreamer/*.hpp"
    "${CMAKE_CURRENT_LIST_DIR}/include/opencv2/${name}/streaming/onevpl/*.hpp"
    "${CMAKE_CURRENT_LIST_DIR}/include/opencv2/${name}/plaidml/*.hpp"
    "${CMAKE_CURRENT_LIST_DIR}/include/opencv2/${name}/util/*.hpp"
    )

set(gapi_srcs
    # Front-end part
    src/api/grunarg.cpp
    src/api/gorigin.cpp
    src/api/gmat.cpp
    src/api/garray.cpp
    src/api/gopaque.cpp
    src/api/gscalar.cpp
    src/api/gframe.cpp
    src/api/gkernel.cpp
    src/api/gbackend.cpp
    src/api/gproto.cpp
    src/api/gnode.cpp
    src/api/gcall.cpp
    src/api/gcomputation.cpp
    src/api/operators.cpp
    src/api/kernels_core.cpp
    src/api/kernels_imgproc.cpp
    src/api/kernels_video.cpp
    src/api/kernels_nnparsers.cpp
    src/api/kernels_ot.cpp
    src/api/kernels_streaming.cpp
    src/api/kernels_stereo.cpp
    src/api/render.cpp
    src/api/render_ocv.cpp
    src/api/ginfer.cpp
    src/api/media.cpp
    src/api/rmat.cpp

    # Compiler part
    src/compiler/gmodel.cpp
    src/compiler/gmodelbuilder.cpp
    src/compiler/gislandmodel.cpp
    src/compiler/gcompiler.cpp
    src/compiler/gcompiled.cpp
    src/compiler/gstreaming.cpp
    src/compiler/passes/helpers.cpp
    src/compiler/passes/dump_dot.cpp
    src/compiler/passes/islands.cpp
    src/compiler/passes/meta.cpp
    src/compiler/passes/kernels.cpp
    src/compiler/passes/exec.cpp
    src/compiler/passes/transformations.cpp
    src/compiler/passes/pattern_matching.cpp
    src/compiler/passes/perform_substitution.cpp
    src/compiler/passes/streaming.cpp
    src/compiler/passes/intrin.cpp

    # Executor
    src/executor/gabstractexecutor.cpp
    src/executor/gabstractstreamingexecutor.cpp
    src/executor/gexecutor.cpp
    src/executor/gtbbexecutor.cpp
    src/executor/gstreamingexecutor.cpp
    src/executor/gasync.cpp

    # CPU Backend (currently built-in)
    src/backends/cpu/gcpubackend.cpp
    src/backends/cpu/gcpukernel.cpp
    src/backends/cpu/gcpuimgproc.cpp
    src/backends/cpu/gcpustereo.cpp
    src/backends/cpu/gcpuvideo.cpp
    src/backends/cpu/gcpucore.cpp
    src/backends/cpu/gcpuot.cpp
    src/backends/cpu/gnnparsers.cpp

    # Fluid Backend (also built-in, FIXME:move away)
    src/backends/fluid/gfluidbuffer.cpp
    src/backends/fluid/gfluidbackend.cpp
    src/backends/fluid/gfluidimgproc.cpp
    src/backends/fluid/gfluidimgproc_func.dispatch.cpp
    src/backends/fluid/gfluidcore.cpp
    src/backends/fluid/gfluidcore_func.dispatch.cpp

    # OAK Backend (optional)
    src/backends/oak/goak.cpp
    src/backends/oak/goakbackend.cpp
    src/backends/oak/goak_memory_adapters.cpp

    # OCL Backend (currently built-in)
    src/backends/ocl/goclbackend.cpp
    src/backends/ocl/goclkernel.cpp
    src/backends/ocl/goclimgproc.cpp
    src/backends/ocl/goclcore.cpp

    # IE Backend. FIXME: should be included by CMake
    # if and only if IE support is enabled
    src/backends/ie/giebackend.cpp
    src/backends/ie/giebackend/giewrapper.cpp

    # OV Backend. FIXME: should be included by CMake
    # if and only if OV support is enabled
    src/backends/ov/govbackend.cpp

    # ONNX backend
    src/backends/onnx/gonnxbackend.cpp
    src/backends/onnx/dml_ep.cpp
<<<<<<< HEAD
=======
    src/backends/onnx/coreml_ep.cpp
>>>>>>> a8ec6586

    # Render backend
    src/backends/render/grenderocv.cpp
    src/backends/render/ft_render.cpp

    # PlaidML Backend
    src/backends/plaidml/gplaidmlcore.cpp
    src/backends/plaidml/gplaidmlbackend.cpp

    # Common backend code
    src/backends/common/gmetabackend.cpp
    src/backends/common/gcompoundbackend.cpp
    src/backends/common/gcompoundkernel.cpp

    # Serialization API and routines
    src/api/s11n.cpp
    src/backends/common/serialization.cpp

    # Streaming backend
    src/backends/streaming/gstreamingbackend.cpp

    # Python bridge
    src/backends/ie/bindings_ie.cpp
    src/backends/onnx/bindings_onnx.cpp
    src/backends/ov/bindings_ov.cpp
    src/backends/python/gpythonbackend.cpp

    # Queue Streaming source
    src/streaming/queue_source.cpp

    # OpenVPL Streaming source
    src/streaming/onevpl/source.cpp
    src/streaming/onevpl/source_priv.cpp
    src/streaming/onevpl/file_data_provider.cpp
    src/streaming/onevpl/cfg_params.cpp
    src/streaming/onevpl/cfg_params_parser.cpp
    src/streaming/onevpl/utils.cpp
    src/streaming/onevpl/default.cpp
    src/streaming/onevpl/data_provider_interface_exception.cpp
    src/streaming/onevpl/accelerators/surface/base_frame_adapter.cpp
    src/streaming/onevpl/accelerators/surface/cpu_frame_adapter.cpp
    src/streaming/onevpl/accelerators/surface/dx11_frame_adapter.cpp
    src/streaming/onevpl/accelerators/surface/surface.cpp
    src/streaming/onevpl/accelerators/surface/surface_pool.cpp
    src/streaming/onevpl/accelerators/utils/shared_lock.cpp
    src/streaming/onevpl/accelerators/accel_policy_cpu.cpp
    src/streaming/onevpl/accelerators/accel_policy_dx11.cpp
    src/streaming/onevpl/accelerators/accel_policy_va_api.cpp
    src/streaming/onevpl/accelerators/dx11_alloc_resource.cpp
    src/streaming/onevpl/engine/engine_session.cpp
    src/streaming/onevpl/engine/processing_engine_base.cpp
    src/streaming/onevpl/engine/decode/decode_engine_legacy.cpp
    src/streaming/onevpl/engine/decode/decode_session.cpp
    src/streaming/onevpl/engine/transcode/transcode_engine_legacy.cpp
    src/streaming/onevpl/engine/transcode/transcode_session.cpp
    src/streaming/onevpl/engine/preproc/preproc_engine.cpp
    src/streaming/onevpl/engine/preproc/preproc_session.cpp
    src/streaming/onevpl/engine/preproc/preproc_dispatcher.cpp
    src/streaming/onevpl/engine/preproc_engine_interface.cpp
    src/streaming/onevpl/demux/async_mfp_demux_data_provider.cpp
    src/streaming/onevpl/data_provider_dispatcher.cpp

    src/streaming/onevpl/cfg_param_device_selector.cpp
    src/streaming/onevpl/device_selector_interface.cpp

    # GStreamer Streaming source
    src/streaming/gstreamer/gstreamer_pipeline_facade.cpp
    src/streaming/gstreamer/gstreamerpipeline.cpp
    src/streaming/gstreamer/gstreamersource.cpp
    src/streaming/gstreamer/gstreamer_buffer_utils.cpp
    src/streaming/gstreamer/gstreamer_media_adapter.cpp
    src/streaming/gstreamer/gstreamerenv.cpp

    # Utils (ITT tracing)
    src/utils/itt.cpp
    )

file(GLOB_RECURSE gapi_3rdparty_srcs
    "${CMAKE_CURRENT_LIST_DIR}/src/3rdparty/vasot/src/*.cpp"
)

ocv_add_dispatched_file(backends/fluid/gfluidimgproc_func SSE4_1 AVX2)
ocv_add_dispatched_file(backends/fluid/gfluidcore_func SSE4_1 AVX2)

ocv_list_add_prefix(gapi_srcs "${CMAKE_CURRENT_LIST_DIR}/")

# For IDE users
ocv_source_group("Src"     FILES ${gapi_srcs} ${gapi_3rdparty_srcs})
ocv_source_group("Include" FILES ${gapi_ext_hdrs})

ocv_set_module_sources(HEADERS ${gapi_ext_hdrs} SOURCES ${gapi_srcs} ${gapi_3rdparty_srcs})
ocv_module_include_directories("${CMAKE_CURRENT_LIST_DIR}/src")

# VAS Object Tracking includes
ocv_module_include_directories(${CMAKE_CURRENT_LIST_DIR}/src/3rdparty/vasot/include)

ocv_create_module()

ocv_target_link_libraries(${the_module} PRIVATE ade)

if(TARGET ocv.3rdparty.openvino AND OPENCV_GAPI_WITH_OPENVINO)
  ocv_target_link_libraries(${the_module} PRIVATE ocv.3rdparty.openvino)
  ocv_install_used_external_targets(ocv.3rdparty.openvino)
endif()

if(HAVE_TBB)
  ocv_target_link_libraries(${the_module} PRIVATE tbb)
endif()

# TODO: Consider support of ITT in G-API standalone mode.
if(CV_TRACE AND HAVE_ITT)
  ocv_target_compile_definitions(${the_module} PRIVATE -DOPENCV_WITH_ITT=1)
  ocv_module_include_directories(${ITT_INCLUDE_DIRS})
  ocv_target_link_libraries(${the_module} PRIVATE ${ITT_LIBRARIES})
endif()

set(__test_extra_deps "")
if(TARGET ocv.3rdparty.openvino AND OPENCV_GAPI_WITH_OPENVINO)
  list(APPEND __test_extra_deps ocv.3rdparty.openvino)
endif()
ocv_add_accuracy_tests(${__test_extra_deps})

# FIXME: test binary is linked with ADE directly since ADE symbols
# are not exported from libopencv_gapi.so in any form - thus
# there're two copies of ADE code in memory when tests run (!)
# src/ is specified to include dirs for INTERNAL tests only.
if(TARGET opencv_test_gapi)
  target_include_directories(opencv_test_gapi PRIVATE "${CMAKE_CURRENT_LIST_DIR}/src")
  target_link_libraries(opencv_test_gapi PRIVATE ade)
endif()

if(HAVE_TBB AND TARGET opencv_test_gapi)
  ocv_target_link_libraries(opencv_test_gapi PRIVATE tbb)
endif()

if(HAVE_FREETYPE)
  ocv_target_compile_definitions(${the_module} PRIVATE -DHAVE_FREETYPE)
  if(TARGET opencv_test_gapi)
    ocv_target_compile_definitions(opencv_test_gapi PRIVATE -DHAVE_FREETYPE)
  endif()
  ocv_target_link_libraries(${the_module} PRIVATE ${FREETYPE_LIBRARIES})
  ocv_target_include_directories(${the_module} PRIVATE ${FREETYPE_INCLUDE_DIRS})
endif()

if(HAVE_OAK)
  ocv_target_compile_definitions(${the_module} PRIVATE -DHAVE_OAK)
  if(TARGET opencv_test_gapi)
    ocv_target_compile_definitions(opencv_test_gapi PRIVATE -DHAVE_OAK)
  endif()
  ocv_target_link_libraries(${the_module} PRIVATE depthai::core)
endif()

if(HAVE_PLAIDML)
  ocv_target_compile_definitions(${the_module} PRIVATE -DHAVE_PLAIDML)
  if(TARGET opencv_test_gapi)
    ocv_target_compile_definitions(opencv_test_gapi PRIVATE -DHAVE_PLAIDML)
  endif()
  ocv_target_link_libraries(${the_module} PRIVATE ${PLAIDML_LIBRARIES})
  ocv_target_include_directories(${the_module} SYSTEM PRIVATE ${PLAIDML_INCLUDE_DIRS})
endif()

if(HAVE_GAPI_ONEVPL)
  if(TARGET opencv_test_gapi)
    ocv_target_compile_definitions(opencv_test_gapi PRIVATE -DHAVE_ONEVPL)
    ocv_target_link_libraries(opencv_test_gapi PRIVATE ${VPL_IMPORTED_TARGETS})
    if(MSVC)
        target_compile_options(opencv_test_gapi PUBLIC "/wd4201")
    endif()
    if(HAVE_D3D11 AND HAVE_OPENCL)
        ocv_target_include_directories(opencv_test_gapi SYSTEM PRIVATE ${OPENCL_INCLUDE_DIRS})
    endif()
  endif()

  ocv_target_compile_definitions(${the_module} PRIVATE -DHAVE_ONEVPL)
  ocv_target_link_libraries(${the_module} PRIVATE ${VPL_IMPORTED_TARGETS})

  if(HAVE_DIRECTX AND HAVE_D3D11)
    ocv_target_link_libraries(${the_module} PRIVATE d3d11 dxgi)
  endif()
  if(WIN32)
    ocv_target_link_libraries(${the_module} PRIVATE mf mfuuid mfplat shlwapi mfreadwrite)
  endif()
  if(HAVE_D3D11 AND HAVE_OPENCL)
    ocv_target_include_directories(${the_module} SYSTEM PRIVATE ${OPENCL_INCLUDE_DIRS})
  endif()

  if(UNIX AND HAVE_VA)
    ocv_target_include_directories(${the_module} SYSTEM PRIVATE ${VA_INCLUDE_DIR})
    ocv_target_link_libraries(${the_module} PRIVATE ${VA_LIBRARIES})
    if(TARGET opencv_test_gapi)
      ocv_target_include_directories(opencv_test_gapi SYSTEM PRIVATE ${VA_INCLUDE_DIR})
      ocv_target_link_libraries(opencv_test_gapi PRIVATE ${VA_LIBRARIES})
    endif()
  endif()
endif()

ocv_option(OPENCV_GAPI_GSTREAMER "Build G-API with GStreamer support" HAVE_GSTREAMER)
if(HAVE_GSTREAMER AND OPENCV_GAPI_GSTREAMER)
  if(TARGET opencv_test_gapi)
    ocv_target_compile_definitions(opencv_test_gapi PRIVATE -DHAVE_GSTREAMER)
    ocv_target_link_libraries(opencv_test_gapi PRIVATE ocv.3rdparty.gstreamer)
  endif()
  ocv_target_compile_definitions(${the_module} PRIVATE -DHAVE_GSTREAMER)
  ocv_target_link_libraries(${the_module} PRIVATE ocv.3rdparty.gstreamer)
endif()

if(WIN32)
  # Required for htonl/ntohl on Windows
  ocv_target_link_libraries(${the_module} PRIVATE wsock32 ws2_32)
endif()

if(HAVE_DIRECTML)
  ocv_target_compile_definitions(${the_module} PRIVATE HAVE_DIRECTML=1)
endif()

if(HAVE_ONNX)
  ocv_target_link_libraries(${the_module} PRIVATE ${ONNX_LIBRARY})
  ocv_target_compile_definitions(${the_module} PRIVATE HAVE_ONNX=1)
  if(HAVE_ONNX_DML)
    ocv_target_compile_definitions(${the_module} PRIVATE HAVE_ONNX_DML=1)
  endif()
  if(TARGET opencv_test_gapi)
    ocv_target_compile_definitions(opencv_test_gapi PRIVATE HAVE_ONNX=1)
    ocv_target_link_libraries(opencv_test_gapi PRIVATE ${ONNX_LIBRARY})
  endif()
endif()

ocv_install_3rdparty_licenses(vasot "${CMAKE_CURRENT_SOURCE_DIR}/src/3rdparty/vasot/LICENSE.txt")

ocv_add_perf_tests()
ocv_add_samples()

# Required for sample with inference on host
if(TARGET example_gapi_onevpl_infer_with_advanced_device_selection)
  if(TARGET ocv.3rdparty.openvino AND OPENCV_GAPI_WITH_OPENVINO)
    ocv_target_link_libraries(example_gapi_onevpl_infer_with_advanced_device_selection PRIVATE ocv.3rdparty.openvino)
  endif()
  if(HAVE_DIRECTX AND HAVE_D3D11)
    ocv_target_link_libraries(example_gapi_onevpl_infer_with_advanced_device_selection PRIVATE d3d11 dxgi)
  endif()
  if(HAVE_D3D11 AND HAVE_OPENCL)
    ocv_target_include_directories(example_gapi_onevpl_infer_with_advanced_device_selection SYSTEM PRIVATE ${OPENCL_INCLUDE_DIRS})
  endif()
  if(UNIX AND HAVE_VA)
    message(STATUS "GAPI VPL samples with VAAPI")
    ocv_target_include_directories(example_gapi_onevpl_infer_with_advanced_device_selection SYSTEM PRIVATE ${VA_INCLUDE_DIR})
    ocv_target_link_libraries(example_gapi_onevpl_infer_with_advanced_device_selection PRIVATE ${VA_LIBRARIES})
  endif()
endif()

if(TARGET example_gapi_pipeline_modeling_tool)
  if(WIN32)
    ocv_target_link_libraries(example_gapi_pipeline_modeling_tool winmm.lib)
  endif()
endif()

# perf test dependencies postprocessing
if(HAVE_GAPI_ONEVPL)
  # NB: TARGET opencv_perf_gapi doesn't exist before `ocv_add_perf_tests`
  # src/ is specified to include dirs for INTERNAL tests only.
  if(TARGET opencv_perf_gapi)
    target_include_directories(opencv_perf_gapi PRIVATE "${CMAKE_CURRENT_LIST_DIR}/src")
    ocv_target_compile_definitions(opencv_perf_gapi PRIVATE -DHAVE_ONEVPL)
    ocv_target_link_libraries(opencv_perf_gapi PRIVATE ${VPL_IMPORTED_TARGETS})
    if(HAVE_D3D11 AND HAVE_OPENCL)
        ocv_target_include_directories(opencv_perf_gapi SYSTEM PRIVATE ${OPENCL_INCLUDE_DIRS})
    endif()
  endif()
endif()<|MERGE_RESOLUTION|>--- conflicted
+++ resolved
@@ -165,10 +165,7 @@
     # ONNX backend
     src/backends/onnx/gonnxbackend.cpp
     src/backends/onnx/dml_ep.cpp
-<<<<<<< HEAD
-=======
     src/backends/onnx/coreml_ep.cpp
->>>>>>> a8ec6586
 
     # Render backend
     src/backends/render/grenderocv.cpp
